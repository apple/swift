//===--- FrontendOptions.h --------------------------------------*- C++ -*-===//
//
// This source file is part of the Swift.org open source project
//
// Copyright (c) 2014 - 2017 Apple Inc. and the Swift project authors
// Licensed under Apache License v2.0 with Runtime Library Exception
//
// See https://swift.org/LICENSE.txt for license information
// See https://swift.org/CONTRIBUTORS.txt for the list of Swift project authors
//
//===----------------------------------------------------------------------===//

#ifndef SWIFT_FRONTEND_FRONTENDOPTIONS_H
#define SWIFT_FRONTEND_FRONTENDOPTIONS_H

#include "swift/Basic/FileTypes.h"
#include "swift/Basic/Version.h"
#include "swift/Frontend/FrontendInputsAndOutputs.h"
#include "swift/Frontend/InputFile.h"
#include "llvm/ADT/Hashing.h"

#include <string>
#include <vector>

namespace llvm {
  class MemoryBuffer;
}

namespace swift {


/// Options for controlling the behavior of the frontend.
class FrontendOptions {
  friend class ArgsToFrontendOptionsConverter;

public:
  FrontendInputsAndOutputs InputsAndOutputs;

  /// The kind of input on which the frontend should operate.
  InputFileKind InputKind = InputFileKind::Swift;

  void forAllOutputPaths(const InputFile &input,
                         llvm::function_ref<void(StringRef)> fn) const;

  bool isOutputFileDirectory() const;

  /// A list of arbitrary modules to import and make implicitly visible.
  std::vector<std::string> ImplicitImportModuleNames;

  /// An Objective-C header to import and make implicitly visible.
  std::string ImplicitObjCHeaderPath;

  /// The name of the module which the frontend is building.
  std::string ModuleName;

  /// The name of the library to link against when using this module.
  std::string ModuleLinkName;

  /// Arguments which should be passed in immediate mode.
  std::vector<std::string> ImmediateArgv;

  /// A list of arguments to forward to LLVM's option processing; this
  /// should only be used for debugging and experimental features.
  std::vector<std::string> LLVMArgs;

  /// The path to output swift interface files for the compiled source files.
  std::string DumpAPIPath;

  /// The path to collect the group information for the compiled source files.
  std::string GroupInfoPath;

  /// The path to which we should store indexing data, if any.
  std::string IndexStorePath;

  /// The path to look in when loading a module interface file, to see if a
  /// binary module has already been built for use by the compiler.
  std::string PrebuiltModuleCachePath;

  /// For these modules, we should prefer using Swift interface when importing them.
  std::vector<std::string> PreferInterfaceForModules;

  /// Emit index data for imported serialized swift system modules.
  bool IndexSystemModules = false;

  /// The module for which we should verify all of the generic signatures.
  std::string VerifyGenericSignaturesInModule;

  enum class ActionType {
    NoneAction,        ///< No specific action
    Parse,             ///< Parse only
    ResolveImports,    ///< Parse and resolve imports only
    Typecheck,         ///< Parse and type-check only
    DumpParse,         ///< Parse only and dump AST
    DumpInterfaceHash, ///< Parse and dump the interface token hash.
    EmitSyntax,        ///< Parse and dump Syntax tree as JSON
    DumpAST,           ///< Parse, type-check, and dump AST
    PrintAST,          ///< Parse, type-check, and pretty-print AST

    /// Parse and dump scope map.
    DumpScopeMaps,

    /// Parse, type-check, and dump type refinement context hierarchy
    DumpTypeRefinementContexts,

    EmitImportedModules, ///< Emit the modules that this one imports
    EmitPCH,             ///< Emit PCH of imported bridging header

    EmitSILGen, ///< Emit raw SIL
    EmitSIL,    ///< Emit canonical SIL

    EmitModuleOnly, ///< Emit module only
    MergeModules,   ///< Merge modules only

    /// Build from a swiftinterface, as close to `import` as possible
    CompileModuleFromInterface,

    EmitSIBGen, ///< Emit serialized AST + raw SIL
    EmitSIB,    ///< Emit serialized AST + canonical SIL

    Immediate, ///< Immediate mode
    REPL,      ///< REPL mode

    EmitAssembly, ///< Emit assembly
    EmitIR,       ///< Emit LLVM IR
    EmitBC,       ///< Emit LLVM BC
    EmitObject,   ///< Emit object file

    DumpTypeInfo, ///< Dump IRGen type info

    EmitPCM, ///< Emit precompiled Clang module from a module map
    DumpPCM, ///< Dump information about a precompiled Clang module
  };

  /// Indicates the action the user requested that the frontend perform.
  ActionType RequestedAction = ActionType::NoneAction;

  /// Indicates that the input(s) should be parsed as the Swift stdlib.
  bool ParseStdlib = false;

  /// Ignore .swiftsourceinfo file when trying to get source locations from module imported decls.
  bool IgnoreSwiftSourceInfo = false;

  /// When true, emitted module files will always contain options for the
  /// debugger to use. When unset, the options will only be present if the
  /// module appears to not be a public module.
  Optional<bool> SerializeOptionsForDebugging;

  /// When true, check if all required SwiftOnoneSupport symbols are present in
  /// the module.
  bool CheckOnoneSupportCompleteness = false;

  /// If set, inserts instrumentation useful for testing the debugger.
  bool DebuggerTestingTransform = false;

  /// If set, dumps wall time taken to check each function body to llvm::errs().
  bool DebugTimeFunctionBodies = false;

  /// If set, dumps wall time taken to check each expression.
  bool DebugTimeExpressionTypeChecking = false;

  /// If set, prints the time taken in each major compilation phase to 
  /// llvm::errs().
  ///
  /// \sa swift::SharedTimer
  bool DebugTimeCompilation = false;

  /// The path to which we should output statistics files.
  std::string StatsOutputDir;

  /// Trace changes to stats to files in StatsOutputDir.
  bool TraceStats = false;

  /// Profile changes to stats to files in StatsOutputDir.
  bool ProfileEvents = false;

  /// Profile changes to stats to files in StatsOutputDir, grouped by source
  /// entity.
  bool ProfileEntities = false;

  /// Indicates whether or not an import statement can pick up a Swift source
  /// file (as opposed to a module file).
  bool EnableSourceImport = false;

  /// Indicates whether we are compiling for testing.
  ///
  /// \see ModuleDecl::isTestingEnabled
  bool EnableTesting = false;

  /// Indicates whether we are compiling for private imports.
  ///
  /// \see ModuleDecl::arePrivateImportsEnabled
  bool EnablePrivateImports = false;


  /// Indicates whether we add implicit dynamic.
  ///
  /// \see ModuleDecl::isImplicitDynamicEnabled
  bool EnableImplicitDynamic = false;

  /// Enables the "fully resilient" resilience strategy.
  ///
  /// \see ResilienceStrategy::Resilient
  bool EnableLibraryEvolution = false;

  /// If set, this module is part of a mixed Objective-C/Swift framework, and
  /// the Objective-C half should implicitly be visible to the Swift sources.
  bool ImportUnderlyingModule = false;

  /// If set, the header provided in ImplicitObjCHeaderPath will be rewritten
  /// by the Clang importer as part of semantic analysis.
  bool SerializeBridgingHeader = false;

  /// Indicates whether or not the frontend should print statistics upon
  /// termination.
  bool PrintStats = false;

  /// Indicates whether or not the Clang importer should print statistics upon
  /// termination.
  bool PrintClangStats = false;

  /// Indicates whether the playground transformation should be applied.
  bool PlaygroundTransform = false;
  
  /// Indicates whether the AST should be instrumented to simulate a debugger's
  /// program counter. Similar to the PlaygroundTransform, this will instrument
  /// the AST with function calls that get called when you would see a program
  /// counter move in a debugger. To adopt this implement the
  /// __builtin_pc_before and __builtin_pc_after functions.
  bool PCMacro = false;

  /// Indicates whether the playground transformation should omit
  /// instrumentation that has a high runtime performance impact.
  bool PlaygroundHighPerformance = false;

  /// Indicates whether standard help should be shown.
  bool PrintHelp = false;

  /// Indicates whether full help (including "hidden" options) should be shown.
  bool PrintHelpHidden = false;

  /// Indicates that the frontend should print the target triple and then
  /// exit.
  bool PrintTargetInfo = false;

  /// See the \ref SILOptions.EmitVerboseSIL flag.
  bool EmitVerboseSIL = false;

  /// See the \ref SILOptions.EmitSortedSIL flag.
  bool EmitSortedSIL = false;

  /// Indicates whether the dependency tracker should track system
  /// dependencies as well.
  bool TrackSystemDeps = false;

  /// Should we serialize the hashes of dependencies (vs. the modification
  /// times) when compiling a module interface?
  bool SerializeModuleInterfaceDependencyHashes = false;

  /// Should we warn if an imported module needed to be rebuilt from a
  /// module interface file?
  bool RemarkOnRebuildFromModuleInterface = false;

<<<<<<< HEAD
  /// Should we emit a single objc header intead of three (private, public,
  /// and internal header).
  bool EmitSingleObjcHeader = false;
=======
  /// Should we lock .swiftinterface while generating .swiftmodule from it?
  bool DisableInterfaceFileLock = false;

  /// Should we enable the dependency verifier for all primary files known to this frontend?
  bool EnableIncrementalDependencyVerifier = false;
>>>>>>> 57f54dd1

  /// The different modes for validating TBD against the LLVM IR.
  enum class TBDValidationMode {
    Default,        ///< Do the default validation for the current platform.
    None,           ///< Do no validation.
    MissingFromTBD, ///< Only check for symbols that are in IR but not TBD.
    All, ///< Check for symbols that are in IR but not TBD and TBD but not IR.
  };

  /// Compare the symbols in the IR against the TBD file we would generate.
  TBDValidationMode ValidateTBDAgainstIR = TBDValidationMode::Default;

  /// An enum with different modes for automatically crashing at defined times.
  enum class DebugCrashMode {
    None, ///< Don't automatically crash.
    AssertAfterParse, ///< Automatically assert after parsing.
    CrashAfterParse, ///< Automatically crash after parsing.
  };

  /// Indicates a debug crash mode for the frontend.
  DebugCrashMode CrashMode = DebugCrashMode::None;

  /// Line and column for each of the locations to be probed by
  /// -dump-scope-maps.
  SmallVector<std::pair<unsigned, unsigned>, 2> DumpScopeMapLocations;

  /// Indicates whether the action will immediately run code.
  static bool isActionImmediate(ActionType);

  /// \return true if action only parses without doing other compilation steps.
  static bool shouldActionOnlyParse(ActionType);

  /// Return a hash code of any components from these options that should
  /// contribute to a Swift Bridging PCH hash.
  llvm::hash_code getPCHHashComponents() const {
    return llvm::hash_value(0);
  }

  StringRef determineFallbackModuleName() const;

  bool isCompilingExactlyOneSwiftFile() const {
    return InputKind == InputFileKind::Swift &&
           InputsAndOutputs.hasSingleInput();
  }

  const PrimarySpecificPaths &
  getPrimarySpecificPathsForAtMostOnePrimary() const;
  const PrimarySpecificPaths &
      getPrimarySpecificPathsForPrimary(StringRef) const;

private:
  static bool canActionEmitDependencies(ActionType);
  static bool canActionEmitReferenceDependencies(ActionType);
  static bool canActionEmitSwiftRanges(ActionType);
  static bool canActionEmitCompiledSource(ActionType);
  static bool canActionEmitObjCHeader(ActionType);
  static bool canActionEmitLoadedModuleTrace(ActionType);
  static bool canActionEmitModule(ActionType);
  static bool canActionEmitModuleDoc(ActionType);
  static bool canActionEmitInterface(ActionType);

public:
  static bool doesActionGenerateSIL(ActionType);
  static bool doesActionGenerateIR(ActionType);
  static bool doesActionProduceOutput(ActionType);
  static bool doesActionProduceTextualOutput(ActionType);
  static bool needsProperModuleName(ActionType);
  static file_types::ID formatForPrincipalOutputFileForAction(ActionType);
};

}

#endif<|MERGE_RESOLUTION|>--- conflicted
+++ resolved
@@ -260,17 +260,15 @@
   /// module interface file?
   bool RemarkOnRebuildFromModuleInterface = false;
 
-<<<<<<< HEAD
   /// Should we emit a single objc header intead of three (private, public,
   /// and internal header).
   bool EmitSingleObjcHeader = false;
-=======
+
   /// Should we lock .swiftinterface while generating .swiftmodule from it?
   bool DisableInterfaceFileLock = false;
 
   /// Should we enable the dependency verifier for all primary files known to this frontend?
   bool EnableIncrementalDependencyVerifier = false;
->>>>>>> 57f54dd1
 
   /// The different modes for validating TBD against the LLVM IR.
   enum class TBDValidationMode {
