--- conflicted
+++ resolved
@@ -70,14 +70,12 @@
   /// The path to which we should store indexing data, if any.
   std::string IndexStorePath;
 
-<<<<<<< HEAD
   /// The path to which we should emit combined module summary file
   std::string ModuleSummaryOutputPath;
-=======
+
   /// The path to load access notes from.
   std::string AccessNotesPath;
 
->>>>>>> f5e32aa6
   /// The path to look in when loading a module interface file, to see if a
   /// binary module has already been built for use by the compiler.
   std::string PrebuiltModuleCachePath;
