--- conflicted
+++ resolved
@@ -2645,15 +2645,12 @@
       "%0 has no parameters to differentiate with respect to", (DeclName))
 ERROR(differentiable_attr_void_result,none,
       "cannot differentiate void function %0", (DeclName))
-<<<<<<< HEAD
 ERROR(differentiable_attr_has_primal_but_not_adjoint,none,
       "a corresponding adjoint must be specified when the primal is provided; "
       "if you want this function to be automatically differentiated, do not "
       "specify primal or adjoint", ())
-=======
 ERROR(differentiable_attr_wrt_nothing,none,
       "specify at least one parameter to differentiate with respect to", (DeclName))
->>>>>>> 1e742819
 ERROR(differentiable_attr_primal_overload_not_found,none,
       "%0 does not have expected parameters' type %1", (DeclName, Type))
 ERROR(differentiable_attr_adjoint_overload_not_found,none,
