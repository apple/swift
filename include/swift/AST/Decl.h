//===--- Decl.h - Swift Language Declaration ASTs ---------------*- C++ -*-===//
//
// This source file is part of the Swift.org open source project
//
// Copyright (c) 2014 - 2020 Apple Inc. and the Swift project authors
// Licensed under Apache License v2.0 with Runtime Library Exception
//
// See https://swift.org/LICENSE.txt for license information
// See https://swift.org/CONTRIBUTORS.txt for the list of Swift project authors
//
//===----------------------------------------------------------------------===//
//
// This file defines the Decl class and subclasses.
//
//===----------------------------------------------------------------------===//

#ifndef SWIFT_DECL_H
#define SWIFT_DECL_H

#include "swift/AST/AccessScope.h"
#include "swift/AST/Attr.h"
#include "swift/AST/Availability.h"
#include "swift/AST/CaptureInfo.h"
#include "swift/AST/ClangNode.h"
#include "swift/AST/ConcreteDeclRef.h"
#include "swift/AST/DefaultArgumentKind.h"
#include "swift/AST/DiagnosticConsumer.h"
#include "swift/AST/DiagnosticEngine.h"
#include "swift/AST/GenericParamKey.h"
#include "swift/AST/IfConfigClause.h"
#include "swift/AST/LayoutConstraint.h"
#include "swift/AST/LifetimeAnnotation.h"
#include "swift/AST/ReferenceCounting.h"
#include "swift/AST/RequirementSignature.h"
#include "swift/AST/StorageImpl.h"
#include "swift/AST/TypeAlignments.h"
#include "swift/AST/TypeWalker.h"
#include "swift/AST/TypeWrappers.h"
#include "swift/AST/Types.h"
#include "swift/Basic/ArrayRefView.h"
#include "swift/Basic/Compiler.h"
#include "swift/Basic/Debug.h"
#include "swift/Basic/InlineBitfield.h"
#include "swift/Basic/Located.h"
#include "swift/Basic/NullablePtr.h"
#include "swift/Basic/OptionalEnum.h"
#include "swift/Basic/Range.h"
#include "llvm/ADT/DenseSet.h"
#include "llvm/Support/TrailingObjects.h"
#include <type_traits>

namespace swift {
  enum class AccessSemantics : unsigned char;
  class AccessorDecl;
  class ApplyExpr;
  class AvailabilityContext;
  class GenericEnvironment;
  class ArchetypeType;
  class ASTContext;
  struct ASTNode;
  class ASTPrinter;
  class ASTWalker;
  enum class BuiltinMacroKind: uint8_t;
  class ConstructorDecl;
  class DestructorDecl;
  class DiagnosticEngine;
  class DynamicSelfType;
  class Type;
  class Expr;
  struct ExternalSourceLocs;
  class CaptureListExpr;
  class DeclRefExpr;
  class ForeignAsyncConvention;
  class ForeignErrorConvention;
  class LiteralExpr;
  class BraceStmt;
  class DeclAttributes;
  class GenericContext;
  class GenericParamList;
  class GenericSignature;
  class GenericTypeParamDecl;
  class GenericTypeParamType;
  class MacroDecl;
  class MacroDefinition;
  class ModuleDecl;
  class NamedPattern;
  class EnumCaseDecl;
  class EnumElementDecl;
  class ParameterList;
  class ParameterTypeFlags;
  class Pattern;
  struct PrintOptions;
  struct PropertyWrapperAuxiliaryVariables;
  class PropertyWrapperInitializerInfo;
  struct PropertyWrapperTypeInfo;
  struct PropertyWrapperMutability;
  class ProtocolDecl;
  class PolymorphicEffectRequirementList;
  class ProtocolType;
  struct RawComment;
  enum class ResilienceExpansion : unsigned;
  enum class EffectKind : uint8_t;
  enum class PolymorphicEffectKind : uint8_t;
  class TrailingWhereClause;
  class TypeAliasDecl;
  class Stmt;
  class SubscriptDecl;
  class UnboundGenericType;
  class ValueDecl;
  class VarDecl;
  class OpaqueReturnTypeRepr;
  class Witness;
  class MacroExpansionExpr;

  namespace ast_scope {
  class AbstractPatternEntryScope;
  class GenericParamScope;
  class PatternEntryDeclScope;
  class PatternEntryInitializerScope;
  } // namespace ast_scope

enum class DeclKind : uint8_t {
#define DECL(Id, Parent) Id,
#define LAST_DECL(Id) Last_Decl = Id,
#define DECL_RANGE(Id, FirstId, LastId) \
  First_##Id##Decl = FirstId, Last_##Id##Decl = LastId,
#include "swift/AST/DeclNodes.def"
};
enum : unsigned { NumDeclKindBits =
  countBitsUsed(static_cast<unsigned>(DeclKind::Last_Decl)) };


/// Fine-grained declaration kind that provides a description of the
/// kind of entity a declaration represents, as it would be used in
/// diagnostics.
///
/// For example, \c FuncDecl is a single declaration class, but it has
/// several descriptive entries depending on whether it is an
/// operator, global function, local function, method, (observing)
/// accessor, etc.
enum class DescriptiveDeclKind : uint8_t {
  Import,
  Extension,
  EnumCase,
  TopLevelCode,
  IfConfig,
  PoundDiagnostic,
  PatternBinding,
  Var,
  Param,
  Let,
  Property,
  StaticProperty,
  ClassProperty,
  DistributedProperty,
  InfixOperator,
  PrefixOperator,
  PostfixOperator,
  PrecedenceGroup,
  TypeAlias,
  GenericTypeParam,
  AssociatedType,
  Type,
  Enum,
  Struct,
  Class,
  Actor,
  Protocol,
  GenericEnum,
  GenericStruct,
  GenericClass,
  GenericActor,
  GenericType,
  Subscript,
  StaticSubscript,
  ClassSubscript,
  Constructor,
  Destructor,
  LocalFunction,
  GlobalFunction,
  OperatorFunction,
  Method,
  StaticMethod,
  ClassMethod,
  DistributedMethod,
  Getter,
  Setter,
  Addressor,
  MutableAddressor,
  ReadAccessor,
  ModifyAccessor,
  WillSet,
  DidSet,
  EnumElement,
  Module,
  Missing,
  MissingMember,
  Requirement,
  OpaqueResultType,
  OpaqueVarType,
  Macro,
  MacroExpansion
};

/// Describes which spelling was used in the source for the 'static' or 'class'
/// keyword.
enum class StaticSpellingKind : uint8_t {
  None,
  KeywordStatic,
  KeywordClass,
};

/// Keeps track of whether an enum has cases that have associated values.
enum class AssociatedValueCheck {
  /// We have not yet checked.
  Unchecked,
  /// The enum contains no cases or all cases contain no associated values.
  NoAssociatedValues,
  /// The enum contains at least one case with associated values.
  HasAssociatedValues,
};

/// Diagnostic printing of \c StaticSpellingKind.
llvm::raw_ostream &operator<<(llvm::raw_ostream &OS, StaticSpellingKind SSK);

/// Diagnostic printing of \c ReferenceOwnership.
llvm::raw_ostream &operator<<(llvm::raw_ostream &OS, ReferenceOwnership RO);

/// Encapsulation of the overload signature of a given declaration,
/// which is used to determine uniqueness of a declaration within a
/// given context.
///
/// Two definitions in the same context may not have the same overload
/// signature.
struct OverloadSignature {
  /// The full name of the declaration.
  DeclName Name;

  /// The kind of unary operator.
  UnaryOperatorKind UnaryOperator;

  /// Whether this is an instance member.
  unsigned IsInstanceMember : 1;

  /// Whether this is a variable.
  unsigned IsVariable : 1;

  /// Whether this is a function.
  unsigned IsFunction : 1;

  /// Whether this is an async function.
  unsigned IsAsyncFunction : 1;

  /// Whether this is a enum element.
  unsigned IsEnumElement : 1;

  /// Whether this is a nominal type.
  unsigned IsNominal : 1;

  /// Whether this is a type alias.
  unsigned IsTypeAlias : 1;

  /// Whether this is a macro.
  unsigned IsMacro : 1;

  /// Whether this signature is part of a protocol extension.
  unsigned InProtocolExtension : 1;

  /// Whether this signature is of a member defined in an extension of a generic
  /// type.
  unsigned InExtensionOfGenericType : 1;
  
  /// Whether this declaration has an opaque return type.
  unsigned HasOpaqueReturnType : 1;

  OverloadSignature()
      : UnaryOperator(UnaryOperatorKind::None), IsInstanceMember(false),
        IsVariable(false), IsFunction(false), IsAsyncFunction(false),
        InProtocolExtension(false), InExtensionOfGenericType(false),
        HasOpaqueReturnType(false) { }
};

/// Determine whether two overload signatures conflict.
///
/// \param sig1 The overload signature of the first declaration.
/// \param sig2 The overload signature of the second declaration.
/// \param skipProtocolExtensionCheck If \c true, members of protocol extensions
///        will be allowed to conflict with members of protocol declarations.
bool conflicting(const OverloadSignature& sig1, const OverloadSignature& sig2,
                 bool skipProtocolExtensionCheck = false);

/// Determine whether two overload signatures and overload types conflict.
///
/// \param ctx The AST context.
/// \param sig1 The overload signature of the first declaration.
/// \param sig1Type The overload type of the first declaration.
/// \param sig2 The overload signature of the second declaration.
/// \param sig2Type The overload type of the second declaration.
/// \param wouldConflictInSwift5 If non-null, the referenced boolean will be set
///        to \c true iff the function returns \c false for this version of
///        Swift, but the given overloads will conflict in Swift 5 mode.
/// \param skipProtocolExtensionCheck If \c true, members of protocol extensions
///        will be allowed to conflict with members of protocol declarations.
bool conflicting(ASTContext &ctx,
                 const OverloadSignature& sig1, CanType sig1Type,
                 const OverloadSignature& sig2, CanType sig2Type,
                 bool *wouldConflictInSwift5 = nullptr,
                 bool skipProtocolExtensionCheck = false);

/// The kind of artificial main to generate.
enum class ArtificialMainKind : uint8_t {
  NSApplicationMain,
  UIApplicationMain,
  TypeMain,
};

/// Decl - Base class for all declarations in Swift.
class alignas(1 << DeclAlignInBits) Decl : public ASTAllocated<Decl> {
protected:
  union { uint64_t OpaqueBits;

  SWIFT_INLINE_BITFIELD_BASE(Decl, bitmax(NumDeclKindBits,8)+1+1+1+1+1,
    Kind : bitmax(NumDeclKindBits,8),

    /// Whether this declaration is invalid.
    Invalid : 1,

    /// Whether this declaration was implicitly created, e.g.,
    /// an implicit constructor in a struct.
    Implicit : 1,

    /// Whether this declaration was mapped directly from a Clang AST.
    ///
    /// Use getClangNode() to retrieve the corresponding Clang AST.
    FromClang : 1,

    /// Whether this declaration was added to the surrounding
    /// DeclContext of an active #if config clause.
    EscapedFromIfConfig : 1,

    /// Whether this declaration is syntactically scoped inside of
    /// a local context, but should behave like a top-level
    /// declaration for name lookup purposes. This is used by
    /// lldb.
    Hoisted : 1
  );

  SWIFT_INLINE_BITFIELD_FULL(PatternBindingDecl, Decl, 1+1+2+16,
    /// Whether this pattern binding declares static variables.
    IsStatic : 1,

    /// Whether this pattern binding is synthesized by the debugger.
    IsDebugger : 1,

    /// Whether 'static' or 'class' was used.
    StaticSpelling : 2,

    : NumPadBits,

    /// The number of pattern binding declarations.
    NumPatternEntries : 16
  );
  
  SWIFT_INLINE_BITFIELD_FULL(EnumCaseDecl, Decl, 32,
    : NumPadBits,

    /// The number of tail-allocated element pointers.
    NumElements : 32
  );

  SWIFT_INLINE_BITFIELD(ValueDecl, Decl, 1+1+1+1,
    AlreadyInLookupTable : 1,

    /// Whether we have already checked whether this declaration is a 
    /// redeclaration.
    CheckedRedeclaration : 1,

    /// Whether the decl can be accessed by swift users; for instance,
    /// a.storage for lazy var a is a decl that cannot be accessed.
    IsUserAccessible : 1,

    /// Whether this member was synthesized as part of a derived
    /// protocol conformance.
    Synthesized : 1
  );

  SWIFT_INLINE_BITFIELD(AbstractStorageDecl, ValueDecl, 1,
    /// Whether this property is a type property (currently unfortunately
    /// called 'static').
    IsStatic : 1
  );

  SWIFT_INLINE_BITFIELD(VarDecl, AbstractStorageDecl, 1+1+1+1+1+1,
    /// Encodes whether this is a 'let' binding.
    Introducer : 1,

    /// Whether this declaration captures the 'self' param under the same name.
    IsSelfParamCapture : 1,

    /// Whether this is a property used in expressions in the debugger.
    /// It is up to the debugger to instruct SIL how to access this variable.
    IsDebuggerVar : 1,

    /// Whether this is the backing storage for a lazy property.
    IsLazyStorageProperty : 1,

    /// Whether this is the backing storage for a property wrapper.
    IsPropertyWrapperBackingProperty : 1,

    /// Whether this is a lazily top-level global variable from the main file.
    IsTopLevelGlobal : 1
  );

  SWIFT_INLINE_BITFIELD(ParamDecl, VarDecl, 1+2+NumDefaultArgumentKindBits,
    /// Whether we've computed the specifier yet.
    SpecifierComputed : 1,

    /// The specifier associated with this parameter.  This determines
    /// the storage semantics of the value e.g. mutability.
    Specifier : 2,

    /// Information about a symbolic default argument, like #file.
    defaultArgumentKind : NumDefaultArgumentKindBits
  );

  SWIFT_INLINE_BITFIELD(SubscriptDecl, VarDecl, 2,
    StaticSpelling : 2
  );
  SWIFT_INLINE_BITFIELD(AbstractFunctionDecl, ValueDecl, 3+2+8+1+1+1+1+1+1+1,
    /// \see AbstractFunctionDecl::BodyKind
    BodyKind : 3,

    /// \see AbstractFunctionDecl::SILSynthesizeKind
    SILSynthesizeKind : 2,

    /// Import as member status.
    IAMStatus : 8,

    /// Whether the function has an implicit 'self' parameter.
    HasImplicitSelfDecl : 1,

    /// Whether we are overridden later.
    Overridden : 1,

    /// Whether the function is async.
    Async : 1,

    /// Whether the function body throws.
    Throws : 1,

    /// Whether this member's body consists of a single expression.
    HasSingleExpressionBody : 1,

    /// Whether peeking into this function detected nested type declarations.
    /// This is set when skipping over the decl at parsing.
    HasNestedTypeDeclarations : 1,

    /// Whether this function is a distributed thunk for a distributed
    /// function or computed property.
    DistributedThunk: 1
  );

  SWIFT_INLINE_BITFIELD(FuncDecl, AbstractFunctionDecl, 1+1+2+1+1+2+1,
    /// Whether we've computed the 'static' flag yet.
    IsStaticComputed : 1,

    /// Whether this function is a 'static' method.
    IsStatic : 1,

    /// Whether 'static' or 'class' was used.
    StaticSpelling : 2,

    /// Whether we are statically dispatched even if overridable
    ForcedStaticDispatch : 1,

    /// Whether we've computed the 'self' access kind yet.
    SelfAccessComputed : 1,

    /// Backing bits for 'self' access kind.
    SelfAccess : 2,

    /// Whether this is a top-level function which should be treated
    /// as if it were in local context for the purposes of capture
    /// analysis.
    HasTopLevelLocalContextCaptures : 1
  );

  SWIFT_INLINE_BITFIELD(AccessorDecl, FuncDecl, 4 + 1 + 1,
    /// The kind of accessor this is.
    AccessorKind : 4,

    /// Whether the accessor is transparent.
    IsTransparent : 1,

    /// Whether we have computed the above.
    IsTransparentComputed : 1
  );

  SWIFT_INLINE_BITFIELD(ConstructorDecl, AbstractFunctionDecl, 1+1,
    /// Whether this constructor can fail, by building an Optional type.
    Failable : 1,

    /// Whether this initializer is a stub placed into a subclass to
    /// catch invalid delegations to a designated initializer not
    /// overridden by the subclass. A stub will always trap at runtime.
    ///
    /// Initializer stubs can be invoked from Objective-C or through
    /// the Objective-C runtime; there is no way to directly express
    /// an object construction that will invoke a stub.
    HasStubImplementation : 1
  );

  SWIFT_INLINE_BITFIELD_EMPTY(TypeDecl, ValueDecl);

  SWIFT_INLINE_BITFIELD_FULL(GenericTypeParamDecl, TypeDecl, 16+16+1+1,
    : NumPadBits,

    Depth : 16,
    Index : 16,
    ParameterPack : 1,

    /// Whether this generic parameter represents an opaque type.
    IsOpaqueType : 1
  );

  SWIFT_INLINE_BITFIELD_EMPTY(GenericTypeDecl, TypeDecl);

  SWIFT_INLINE_BITFIELD(TypeAliasDecl, GenericTypeDecl, 1+1,
    /// Whether the typealias forwards perfectly to its underlying type.
    IsCompatibilityAlias : 1,
    /// Whether this was a global typealias synthesized by the debugger.
    IsDebuggerAlias : 1
  );

  SWIFT_INLINE_BITFIELD(NominalTypeDecl, GenericTypeDecl, 1+1+1,
    /// Whether we have already added implicitly-defined initializers
    /// to this declaration.
    AddedImplicitInitializers : 1,

    /// Whether there is are lazily-loaded conformances for this nominal type.
    HasLazyConformances : 1,

    /// Whether this nominal type is having its semantic members resolved.
    IsComputingSemanticMembers : 1
  );

  SWIFT_INLINE_BITFIELD_FULL(ProtocolDecl, NominalTypeDecl, 1+1+1+1+1+1+1+1+1+1+1+1+1+8,
    /// Whether the \c RequiresClass bit is valid.
    RequiresClassValid : 1,

    /// Whether this is a class-bounded protocol.
    RequiresClass : 1,

    /// Whether the \c ExistentialConformsToSelf bit is valid.
    ExistentialConformsToSelfValid : 1,

    /// Whether the existential of this protocol conforms to itself.
    ExistentialConformsToSelf : 1,

    /// Whether the \c ExistentialRequiresAny bit is valid.
    ExistentialRequiresAnyValid : 1,

    /// Whether the existential of this protocol must be spelled with \c any.
    ExistentialRequiresAny : 1,

    /// True if the protocol has requirements that cannot be satisfied (e.g.
    /// because they could not be imported from Objective-C).
    HasMissingRequirements : 1,

    /// Whether we've computed the inherited protocols list yet.
    InheritedProtocolsValid : 1,

    /// Whether we have a lazy-loaded requirement signature.
    HasLazyRequirementSignature : 1,

    /// Whether we have computed the list of associated types.
    HasAssociatedTypes : 1,

    /// Whether we have a lazy-loaded list of associated types.
    HasLazyAssociatedTypes : 1,

    /// Whether we have a lazy-loaded list of primary associated types.
    HasLazyPrimaryAssociatedTypes : 1,

    /// Whether we've computed the protocol requirements list yet.
    ProtocolRequirementsValid : 1,

    : NumPadBits,

    /// If this is a compiler-known protocol, this will be a KnownProtocolKind
    /// value, plus one. Otherwise, it will be 0.
    KnownProtocol : 8 // '8' for speed. This only needs 6.
  );

  SWIFT_INLINE_BITFIELD(ClassDecl, NominalTypeDecl, 1+1+2+1+1+1+1+1+1,
    /// Whether this class inherits its superclass's convenience initializers.
    InheritsSuperclassInits : 1,
    ComputedInheritsSuperclassInits : 1,

    /// \see ClassDecl::ForeignKind
    RawForeignKind : 2,

    HasMissingDesignatedInitializers : 1,
    ComputedHasMissingDesignatedInitializers : 1,

    HasMissingVTableEntries : 1,
    ComputedHasMissingVTableEntries : 1,

    /// Whether instances of this class are incompatible
    /// with weak and unowned references.
    IsIncompatibleWithWeakReferences : 1,

    /// Set when the class represents an actor
    IsActor : 1
  );

  SWIFT_INLINE_BITFIELD(
      StructDecl, NominalTypeDecl, 1 + 1,
      /// True if this struct has storage for fields that aren't accessible in
      /// Swift.
      HasUnreferenceableStorage : 1,
      /// True if this struct is imported from C++ and does not have trivial value witness functions.
      IsCxxNonTrivial : 1);

  SWIFT_INLINE_BITFIELD(EnumDecl, NominalTypeDecl, 2+1,
    /// True if the enum has cases and at least one case has associated values.
    HasAssociatedValues : 2,
    /// True if the enum has at least one case that has some availability
    /// attribute.  A single bit because it's lazily computed along with the
    /// HasAssociatedValues bit.
    HasAnyUnavailableValues : 1
  );

  SWIFT_INLINE_BITFIELD(ModuleDecl, TypeDecl, 1+1+1+1+1+1+1+1+1+1+1+1+1+1,
    /// If the module is compiled as static library.
    StaticLibrary : 1,

    /// If the module was or is being compiled with `-enable-testing`.
    TestingEnabled : 1,

    /// If the module failed to load
    FailedToLoad : 1,

    /// Whether the module is resilient.
    ///
    /// \sa ResilienceStrategy
    RawResilienceStrategy : 1,

    /// Whether the module was rebuilt from a module interface instead of being
    /// build from the full source.
    IsBuiltFromInterface : 1,

    /// Whether all imports have been resolved. Used to detect circular imports.
    HasResolvedImports : 1,

    /// If the module was or is being compiled with `-enable-private-imports`.
    PrivateImportsEnabled : 1,

    /// If the module is compiled with `-enable-implicit-dynamic`.
    ImplicitDynamicEnabled : 1,

    /// Whether the module is a system module.
    IsSystemModule : 1,

    /// Whether the module was imported from Clang (or, someday, maybe another
    /// language).
    IsNonSwiftModule : 1,

    /// Whether this module is the main module.
    IsMainModule : 1,

    /// Whether this module has incremental dependency information available.
    HasIncrementalInfo : 1,

    /// Whether this module was built with -experimental-hermetic-seal-at-link.
    HasHermeticSealAtLink : 1,

    /// Whether this module has been compiled with comprehensive checking for
    /// concurrency, e.g., Sendable checking.
    IsConcurrencyChecked : 1
  );

  SWIFT_INLINE_BITFIELD(PrecedenceGroupDecl, Decl, 1+2,
    /// Is this an assignment operator?
    IsAssignment : 1,

    /// The group's associativity.  A value of the Associativity enum.
    Associativity : 2
  );

  SWIFT_INLINE_BITFIELD(ImportDecl, Decl, 3+8,
    ImportKind : 3,

    /// The number of elements in this path.
    NumPathElements : 8
  );

  SWIFT_INLINE_BITFIELD(ExtensionDecl, Decl, 4+1,
    /// An encoding of the default and maximum access level for this extension.
    /// The value 4 corresponds to AccessLevel::Public
    ///
    /// This is encoded as (1 << (maxAccess-1)) | (1 << (defaultAccess-1)),
    /// which works because the maximum is always greater than or equal to the
    /// default, and 'private' is never used. 0 represents an uncomputed value.
    DefaultAndMaxAccessLevel : 4,

    /// Whether there is are lazily-loaded conformances for this extension.
    HasLazyConformances : 1
  );

  SWIFT_INLINE_BITFIELD(IfConfigDecl, Decl, 1,
    /// Whether this decl is missing its closing '#endif'.
    HadMissingEnd : 1
  );

  SWIFT_INLINE_BITFIELD(PoundDiagnosticDecl, Decl, 1+1,
    /// `true` if the diagnostic is an error, `false` if it's a warning.
    IsError : 1,

    /// Whether this diagnostic has already been emitted.
    HasBeenEmitted : 1
  );

  SWIFT_INLINE_BITFIELD(MissingMemberDecl, Decl, 1+2,
    NumberOfFieldOffsetVectorEntries : 1,
    NumberOfVTableEntries : 2
  );

  SWIFT_INLINE_BITFIELD(MacroExpansionDecl, Decl, 16,
    Discriminator : 16
  );

  } Bits;

  // Storage for the declaration attributes.
  DeclAttributes Attrs;
  
  /// The next declaration in the list of declarations within this
  /// member context.
  Decl *NextDecl = nullptr;
  
  friend class DeclIterator;
  friend class IterableDeclContext;
  friend class MemberLookupTable;
  friend class DeclDeserializer;

private:
  llvm::PointerUnion<DeclContext *, ASTContext *> Context;

  /// The imported Clang declaration representing the \c @_objcInterface for
  /// this declaration (or vice versa), or \c nullptr if there is none.
  ///
  /// If \c this (an otherwise nonsensical value), the value has not yet been
  /// computed.
  Decl *CachedObjCImplementationDecl;

  Decl(const Decl&) = delete;
  void operator=(const Decl&) = delete;
  SourceLoc getLocFromSource() const;

  /// Returns the serialized locations of this declaration from the
  /// corresponding .swiftsourceinfo file. "Empty" (ie. \c BufferID of 0, an
  /// invalid \c Loc, and empty \c DocRanges) if either there is no
  /// .swiftsourceinfo or the buffer could not be created, eg. if the file
  /// no longer exists.
  const ExternalSourceLocs *getSerializedLocs() const;

  /// Directly set the invalid bit
  void setInvalidBit();

protected:

  Decl(DeclKind kind, llvm::PointerUnion<DeclContext *, ASTContext *> context)
    : Context(context), CachedObjCImplementationDecl(this) {
    Bits.OpaqueBits = 0;
    Bits.Decl.Kind = unsigned(kind);
    Bits.Decl.Invalid = false;
    Bits.Decl.Implicit = false;
    Bits.Decl.FromClang = false;
    Bits.Decl.EscapedFromIfConfig = false;
    Bits.Decl.Hoisted = false;
  }

  /// Get the Clang node associated with this declaration.
  ClangNode getClangNodeImpl() const;

  /// Set the Clang node associated with this declaration.
  void setClangNode(ClangNode Node);

  void updateClangNode(ClangNode node) {
    assert(hasClangNode());
    setClangNode(node);
  }
  friend class ClangImporter;

  DeclContext *getDeclContextForModule() const;

public:
  DeclKind getKind() const { return DeclKind(Bits.Decl.Kind); }

  /// Retrieve the name of the given declaration kind.
  ///
  /// This name should only be used for debugging dumps and other
  /// developer aids, and should never be part of a diagnostic or exposed
  /// to the user of the compiler in any way.
  static StringRef getKindName(DeclKind K);

  /// Retrieve the descriptive kind for this declaration.
  DescriptiveDeclKind getDescriptiveKind() const;

  /// Produce a name for the given descriptive declaration kind, which
  /// is suitable for use in diagnostics.
  static StringRef getDescriptiveKindName(DescriptiveDeclKind K);

  /// Whether swift users should be able to access this decl. For instance,
  /// var a.storage for lazy var a is an inaccessible decl. An inaccessible decl
  /// has to be implicit; but an implicit decl does not have to be inaccessible,
  /// for instance, self.
  bool isUserAccessible() const;

  /// Determine if the decl can have a comment.  If false, a comment will
  /// not be serialized.
  bool canHaveComment() const;

  LLVM_READONLY
  DeclContext *getDeclContext() const {
    if (auto dc = Context.dyn_cast<DeclContext *>())
      return dc;

    return getDeclContextForModule();
  }
  void setDeclContext(DeclContext *DC);

  /// Retrieve the innermost declaration context corresponding to this
  /// declaration, which will either be the declaration itself (if it's
  /// also a declaration context) or its declaration context.
  DeclContext *getInnermostDeclContext() const;

  /// Retrieve the module in which this declaration resides.
  LLVM_READONLY
  ModuleDecl *getModuleContext() const;

  /// getASTContext - Return the ASTContext that this decl lives in.
  LLVM_READONLY
  ASTContext &getASTContext() const {
    if (auto dc = Context.dyn_cast<DeclContext *>())
      return dc->getASTContext();

    return *Context.get<ASTContext *>();
  }

  const DeclAttributes &getAttrs() const {
    return Attrs;
  }

  DeclAttributes &getAttrs() {
    return Attrs;
  }

  /// Returns the semantic attributes attached to this declaration,
  /// including attributes that are generated as the result of member
  /// attribute macro expansion.
  DeclAttributes getSemanticAttrs() const;

  using MacroCallback = llvm::function_ref<void(CustomAttr *, MacroDecl *)>;

  /// Iterate over each attached macro with the given role, invoking the
  /// given callback with each macro custom attribute and corresponding macro
  /// declaration.
  void forEachAttachedMacro(MacroRole role, MacroCallback) const;

  /// Returns the innermost enclosing decl with an availability annotation.
  const Decl *getInnermostDeclWithAvailability() const;

  /// Returns the introduced OS version in the given platform kind specified
  /// by @available attribute.
  /// This function won't consider the parent context to get the information.
  Optional<llvm::VersionTuple> getIntroducedOSVersion(PlatformKind Kind) const;

  /// Returns the OS version in which the decl became ABI as specified by the
  /// @_backDeploy attribute.
  Optional<llvm::VersionTuple>
  getBackDeployBeforeOSVersion(ASTContext &Ctx) const;

  /// Returns the starting location of the entire declaration.
  SourceLoc getStartLoc() const { return getSourceRange().Start; }

  /// Returns the end location of the entire declaration.
  SourceLoc getEndLoc() const { return getSourceRange().End; }

  /// Returns the preferred location when referring to declarations
  /// in diagnostics.
  SourceLoc getLoc(bool SerializedOK = true) const;

  /// Returns the source range of the entire declaration.
  SourceRange getSourceRange() const;

  /// Returns the source range of the declaration including its attributes.
  SourceRange getSourceRangeIncludingAttrs() const;

  SourceLoc TrailingSemiLoc;

  /// Returns the appropriate kind of entry point to generate for this class,
  /// based on its attributes.
  ///
  /// It is an error to call this on a type that does not have either an
  /// *ApplicationMain or an main attribute.
  ArtificialMainKind getArtificialMainKind() const;

  SWIFT_DEBUG_DUMP;
  SWIFT_DEBUG_DUMPER(dump(const char *filename));
  void dump(raw_ostream &OS, unsigned Indent = 0) const;

  /// Pretty-print the given declaration.
  ///
  /// \param OS Output stream to which the declaration will be printed.
  void print(raw_ostream &OS) const;
  void print(raw_ostream &OS, const PrintOptions &Opts) const;

  void printInherited(ASTPrinter &Printer, const PrintOptions &Options) const;

  /// Pretty-print the given declaration.
  ///
  /// \param Printer ASTPrinter object.
  ///
  /// \param Opts Options to control how pretty-printing is performed.
  ///
  /// \returns true if the declaration was printed or false if the print options
  /// required the declaration to be skipped from printing.
  bool print(ASTPrinter &Printer, const PrintOptions &Opts) const;

  /// Determine whether this declaration should be printed when
  /// encountered in its declaration context's list of members.
  bool shouldPrintInContext(const PrintOptions &PO) const;

  bool walk(ASTWalker &walker);

  /// Return whether this declaration has been determined invalid.
  bool isInvalid() const;
  
  /// Mark this declaration invalid.
  void setInvalid();

  /// Determine whether this declaration was implicitly generated by the
  /// compiler (rather than explicitly written in source code).
  bool isImplicit() const { return Bits.Decl.Implicit; }

  /// Mark this declaration as implicit.
  void setImplicit(bool implicit = true) { Bits.Decl.Implicit = implicit; }

  /// Determine whether this declaration is syntactically scoped inside of
  /// a local context, but should behave like a top-level declaration
  /// for name lookup purposes. This is used by lldb.
  bool isHoisted() const { return Bits.Decl.Hoisted; }

  /// Set whether this declaration should be syntactically scoped inside
  /// of a local context, but should behave like a top-level declaration,
  /// but should behave like a top-level declaration. This is used by lldb.
  void setHoisted(bool hoisted = true) { Bits.Decl.Hoisted = hoisted; }

  /// Whether this declaration predates the introduction of concurrency.
  bool preconcurrency() const;

public:
  bool escapedFromIfConfig() const {
    return Bits.Decl.EscapedFromIfConfig;
  }

  void setEscapedFromIfConfig(bool Escaped) {
    Bits.Decl.EscapedFromIfConfig = Escaped;
  }

  /// \returns the unparsed comment attached to this declaration.
  RawComment getRawComment(bool SerializedOK = false) const;

  Optional<StringRef> getGroupName() const;

  Optional<StringRef> getSourceFileName() const;

  Optional<unsigned> getSourceOrder() const;

  /// \returns the brief comment attached to this declaration.
  StringRef getBriefComment() const;

  /// Returns true if there is a Clang AST node associated
  /// with self.
  bool hasClangNode() const {
    return Bits.Decl.FromClang;
  }

  /// Retrieve the Clang AST node from which this declaration was
  /// synthesized, if any.
  LLVM_READONLY
  ClangNode getClangNode() const {
    if (!Bits.Decl.FromClang)
      return ClangNode();

    return getClangNodeImpl();
  }

  /// Retrieve the Clang declaration from which this declaration was
  /// synthesized, if any.
  LLVM_READONLY
  const clang::Decl *getClangDecl() const {
    if (!Bits.Decl.FromClang)
      return nullptr;

    return getClangNodeImpl().getAsDecl();
  }

  /// Retrieve the Clang macro from which this declaration was
  /// synthesized, if any.
  LLVM_READONLY
  const clang::MacroInfo *getClangMacro() {
    if (!Bits.Decl.FromClang)
      return nullptr;

    return getClangNodeImpl().getAsMacro();
  }

  /// If this is the Swift implementation of a declaration imported from ObjC,
  /// returns the imported declaration. Otherwise return \c nullptr.
  ///
  /// \seeAlso ExtensionDecl::isObjCInterface()
  Decl *getImplementedObjCDecl() const;

  /// If this is the ObjC interface of a declaration implemented in Swift,
  /// returns the implementating declaration. Otherwise return \c nullptr.
  ///
  /// \seeAlso ExtensionDecl::isObjCInterface()
  Decl *getObjCImplementationDecl() const;

  Optional<Decl *> getCachedObjCImplementationDecl() const {
    if (CachedObjCImplementationDecl == this)
      return None;
    return CachedObjCImplementationDecl;
  }

  void setCachedObjCImplementationDecl(Decl *decl) {
    assert((CachedObjCImplementationDecl == this
              || CachedObjCImplementationDecl == decl)
               && "can't change CachedObjCInterfaceDecl once it's computed");
    assert(decl != this && "can't form circular reference");
    CachedObjCImplementationDecl = decl;
  }

  /// Return the GenericContext if the Decl has one.
  LLVM_READONLY
  const GenericContext *getAsGenericContext() const;

  bool hasUnderscoredNaming() const;

  bool isPrivateStdlibDecl(bool treatNonBuiltinProtocolsAsPublic = true) const;
  
  /// Check if this is a declaration defined at the top level of the Swift module
  bool isStdlibDecl() const;

  LifetimeAnnotation getLifetimeAnnotation() const {
    auto &attrs = getAttrs();
    if (attrs.hasAttribute<EagerMoveAttr>())
      return LifetimeAnnotation::EagerMove;
    if (attrs.hasAttribute<NoEagerMoveAttr>())
      return LifetimeAnnotation::Lexical;
    return LifetimeAnnotation::None;
  }

  bool isNoImplicitCopy() const {
    return getAttrs().hasAttribute<NoImplicitCopyAttr>();
  }

  AvailabilityContext getAvailabilityForLinkage() const;

  /// Whether this declaration or one of its outer contexts has the
  /// @_weakLinked attribute.
  bool isAlwaysWeakImported() const;

  /// Whether this declaration is weak-imported from the given module,
  /// either because of the presence of the @_weakLinked attribute, or
  /// because of availability.
  ///
  /// Note that \p fromModule should either be the "main module" or
  /// nullptr. (This is because when it is non-null, we query the
  /// current deployment target, and not the deployment target that
  /// the module was built with.)
  ///
  /// If \p fromModule is the main module, this returns false when the
  /// declaration is part of the main module, or if the declaration is
  /// at least as available as the current deployment target.
  ///
  /// If \p fromModule is null, we instead return true if the
  /// declaration is meant to be weak linked with _some_ deployment
  /// target; that is, the presence of the @_weakLinked attribute or
  /// any kind of availability is enough, irrespective of the current
  /// deployment target.
  bool isWeakImported(ModuleDecl *fromModule) const;

  /// Returns true if the nature of this declaration allows overrides syntactically.
  ///
  /// If this returns true, the decl can be safely casted to ValueDecl.
  bool isSyntacticallyOverridable() const;

  /// Retrieve the global actor attribute that applies to this declaration,
  /// if any.
  ///
  /// This is the "raw" global actor attribute as written directly on the
  /// declaration, along with the nominal type declaration to which it refers,
  /// without any inference rules applied.
  Optional<std::pair<CustomAttr *, NominalTypeDecl *>>
  getGlobalActorAttr() const;

  /// If an alternative module name is specified for this decl, e.g. using
  /// @_originalDefinedIn attribute, this function returns this module name.
  StringRef getAlternateModuleName() const;

  // Is this Decl an SPI? It can be directly marked with @_spi or is defined in
  // an @_spi context.
  bool isSPI() const;

  bool isAvailableAsSPI() const;

  /// Retrieve the @available attribute that provides the OS version range that
  /// this declaration is available in.
  ///
  /// This attribute may come from an enclosing decl since availability is
  /// inherited. The second member of the returned pair is the decl that owns
  /// the attribute.
  Optional<std::pair<const AvailableAttr *, const Decl *>>
  getSemanticAvailableRangeAttr() const;

  /// Retrieve the @available attribute that makes this declaration unavailable,
  /// if any.
  ///
  /// This attribute may come from an enclosing decl since availability is
  /// inherited. The second member of the returned pair is the decl that owns
  /// the attribute.
  ///
  /// Note that this notion of unavailability is broader than that which is
  /// checked by \c AvailableAttr::isUnavailable.
  Optional<std::pair<const AvailableAttr *, const Decl *>>
  getSemanticUnavailableAttr() const;

  // List the SPI groups declared with @_spi or inherited by this decl.
  //
  // SPI groups are inherited from the parent contexts only if the local decl
  // doesn't declare any @_spi.
  ArrayRef<Identifier> getSPIGroups() const;

  /// Emit a diagnostic tied to this declaration.
  template<typename ...ArgTypes>
  InFlightDiagnostic diagnose(
      Diag<ArgTypes...> ID,
      typename detail::PassArgument<ArgTypes>::type... Args) const {
    return getDiags().diagnose(this, ID, std::move(Args)...);
  }

  /// Retrieve the diagnostic engine for diagnostics emission.
  LLVM_READONLY
  DiagnosticEngine &getDiags() const;
};

/// Allocates memory for a Decl with the given \p baseSize. If necessary,
/// it includes additional space immediately preceding the Decl for a ClangNode.
/// \note \p baseSize does not need to include space for a ClangNode if
/// requested -- the necessary space will be added automatically.
template <typename DeclTy, typename AllocatorTy>
void *allocateMemoryForDecl(AllocatorTy &allocator, size_t baseSize,
                            bool includeSpaceForClangNode) {
  static_assert(alignof(DeclTy) >= sizeof(void *),
                "A pointer must fit in the alignment of the DeclTy!");

  size_t size = baseSize;
  if (includeSpaceForClangNode)
    size += alignof(DeclTy);

  void *mem = allocator.Allocate(size, alignof(DeclTy));
  if (includeSpaceForClangNode)
    mem = reinterpret_cast<char *>(mem) + alignof(DeclTy);
  return mem;
}

// A private class for forcing exact field layout.
class alignas(8) _GenericContext {
// Not really public. See GenericContext.
public:
  /// The state of the generic parameters.
  enum class GenericParamsState: uint8_t {
    /// The stored generic parameters represent parsed generic parameters,
    /// written in the source.
    Parsed = 0,
    /// The stored generic parameters represent generic parameters that are
    /// synthesized by the type checker but were not written in the source.
    TypeChecked = 1,
    /// The stored generic parameters represent both the parsed and
    /// type-checked generic parameters.
    ParsedAndTypeChecked = 2,
  };

  llvm::PointerIntPair<GenericParamList *, 2, GenericParamsState>
      GenericParamsAndState;

  /// The trailing where clause.
  ///
  /// Note that this is not currently serialized, because semantic analysis
  /// moves the trailing where clause into the generic parameter list.
  TrailingWhereClause *TrailingWhere = nullptr;

  /// The generic signature of this declaration.
  llvm::PointerIntPair<GenericSignature, 1, bool> GenericSigAndBit;
};

class GenericContext : private _GenericContext, public DeclContext {
  friend class GenericParamListRequest;
  friend class GenericSignatureRequest;
  
protected:
  GenericContext(DeclContextKind Kind, DeclContext *Parent,
                 GenericParamList *Params);

public:
  /// Retrieve the set of parameters to a generic context, or null if
  /// this context is not generic.
  GenericParamList *getGenericParams() const;

  /// Retrieve the generic parameters as written in source. Unlike
  /// getGenericParams() this will not synthesize generic parameters for
  /// extensions, protocols and certain type aliases.
  GenericParamList *getParsedGenericParams() const;

  /// Determine whether this context has generic parameters
  /// of its own.
  ///
  /// \code
  /// class C<T> {
  ///   func f1() {}    // isGeneric == false
  ///   func f2<T>() {} // isGeneric == true
  /// }
  ///
  /// protocol P { // isGeneric == true due to implicit Self param
  ///   func p()   // isGeneric == false
  /// }
  /// \endcode
  bool isGeneric() const { return getGenericParams() != nullptr; }
  bool hasComputedGenericSignature() const;
  bool isComputingGenericSignature() const;
  
  /// Retrieve the trailing where clause for this extension, if any.
  TrailingWhereClause *getTrailingWhereClause() const {
    return TrailingWhere;
  }

  /// Set the trailing where clause for this extension.
  void setTrailingWhereClause(TrailingWhereClause *trailingWhereClause) {
    TrailingWhere = trailingWhereClause;
  }

  /// Retrieve the generic signature for this context.
  GenericSignature getGenericSignature() const;

  /// Retrieve the generic context for this context.
  GenericEnvironment *getGenericEnvironment() const;

  /// Retrieve the innermost generic parameter types.
  TypeArrayView<GenericTypeParamType> getInnermostGenericParamTypes() const;

  /// Retrieve the generic requirements.
  ArrayRef<Requirement> getGenericRequirements() const;

  /// Set the generic signature of this context.
  void setGenericSignature(GenericSignature genericSig);

  /// Retrieve the position of any where clause for this context's
  /// generic parameters.
  SourceRange getGenericTrailingWhereClauseSourceRange() const;
};
static_assert(sizeof(_GenericContext) + sizeof(DeclContext) ==
              sizeof(GenericContext), "Please add fields to _GenericContext");

/// ImportDecl - This represents a single import declaration, e.g.:
///   import Swift
///   import typealias Swift.Int
class ImportDecl final : public Decl,
    private llvm::TrailingObjects<ImportDecl, ImportPath::Element> {
  friend TrailingObjects;
  friend class Decl;

  SourceLoc ImportLoc;
  SourceLoc KindLoc;
  /// Used to store the real module name corresponding to this import decl in
  /// case module aliasing is used. For example if '-module-alias Foo=Bar' was
  /// passed and this decl is 'import Foo', the real name 'Bar' will be stored.
  Identifier RealModuleName;

  /// The resolved module.
  ModuleDecl *Mod = nullptr;

  ImportDecl(DeclContext *DC, SourceLoc ImportLoc, ImportKind K,
             SourceLoc KindLoc, ImportPath Path);
public:
  static ImportDecl *create(ASTContext &C, DeclContext *DC,
                            SourceLoc ImportLoc, ImportKind Kind,
                            SourceLoc KindLoc,
                            ImportPath Path,
                            ClangNode ClangN = ClangNode());

  /// Returns the import kind that is most appropriate for \p VD.
  ///
  /// Note that this will never return \c Type; an imported typealias will use
  /// the more specific kind from its underlying type.
  static ImportKind getBestImportKind(const ValueDecl *VD);

  /// Returns the most appropriate import kind for the given list of decls.
  ///
  /// If the list is non-homogeneous, or if there is more than one decl that
  /// cannot be overloaded, returns None.
  static Optional<ImportKind> findBestImportKind(ArrayRef<ValueDecl *> Decls);

  ImportKind getImportKind() const {
    return static_cast<ImportKind>(Bits.ImportDecl.ImportKind);
  }

  /// Retrieves the import path as written in the source code.
  /// 
  /// \returns An \c ImportPath corresponding to this import decl. If module aliasing
  ///          was used, this will contain the aliased name of the module; for instance,
  ///          if you wrote 'import Foo' but passed '-module-alias Foo=Bar', this import
  ///          path will include 'Foo'. This return value is always owned by \c ImportDecl
  ///          (which is owned by the AST context), so it can be persisted.
  ImportPath getImportPath() const {
    return ImportPath({ getTrailingObjects<ImportPath::Element>(),
                        static_cast<size_t>(Bits.ImportDecl.NumPathElements) });
  }

  /// Retrieves the import path, replacing any module aliases with real names.
  /// 
  /// \param scratch An \c ImportPath::Builder which may, if necessary, be used to
  ///        construct the return value. It may go unused, so you should not try to
  ///        read the result from it; use the return value instead.
  /// \returns An \c ImportPath corresponding to this import decl. If module aliasing
  ///          was used, this will contain the real name of the module; for instance,
  ///          if you wrote 'import Foo' but passed '-module-alias Foo=Bar', this import
  ///          path will include 'Bar'. This return value may be owned by \p scratch,
  ///          so it should not be used after \p scratch is destroyed.
  ImportPath getRealImportPath(ImportPath::Builder &scratch) const;

  /// Retrieves the part of the import path that contains the module name,
  /// as written in the source code.
  /// 
  /// \returns A \c ImportPath::Module corresponding to this import decl. If module
  ///          aliasing was used, this will contain the aliased name of the module; for
  ///          instance, if you wrote 'import Foo' but passed '-module-alias Foo=Bar',
  ///          this module path will contain 'Foo'. This return value is always owned by
  ///          \c ImportDecl (which is owned by the AST context), so it can be persisted.
  ImportPath::Module getModulePath() const {
    return getImportPath().getModulePath(getImportKind());
  }

  /// Retrieves the part of the import path that contains the module name,
  /// replacing any module aliases with real names.
  /// 
  /// \param scratch An \c ImportPath::Builder which may, if necessary, be used to
  ///        construct the return value. It may go unused, so you should not try to
  ///        read the result from it; use the return value instead.
  /// \returns An \c ImportPath::Module corresponding to this import decl. If module
  ///          aliasing was used, this will contain the real name of the module; for
  ///          instance, if you wrote 'import Foo' but passed '-module-alias Foo=Bar',
  ///          the returned path will contain 'Bar'. This return value may be owned
  ///          by \p scratch, so it should not be used after \p scratch is destroyed.
  ImportPath::Module getRealModulePath(ImportPath::Builder &scratch) const {
    return getRealImportPath(scratch).getModulePath(getImportKind());
  }

  ImportPath::Access getAccessPath() const {
    return getImportPath().getAccessPath(getImportKind());
  }

  bool isExported() const {
    return getAttrs().hasAttribute<ExportedAttr>();
  }

  ModuleDecl *getModule() const { return Mod; }
  void setModule(ModuleDecl *M) { Mod = M; }

  /// For a scoped import such as 'import class Foundation.NSString', retrieve
  /// the decls it references. Otherwise, returns an empty array.
  ArrayRef<ValueDecl *> getDecls() const;

  const clang::Module *getClangModule() const {
    return getClangNode().getClangModule();
  }

  SourceLoc getStartLoc() const { return ImportLoc; }
  SourceLoc getLocFromSource() const {
    return getImportPath().getSourceRange().Start;
  }
  SourceRange getSourceRange() const {
    return SourceRange(ImportLoc, getImportPath().getSourceRange().End);
  }
  SourceLoc getKindLoc() const { return KindLoc; }

  static bool classof(const Decl *D) {
    return D->getKind() == DeclKind::Import;
  }
};

/// An entry in the "inherited" list of a type or extension.
struct InheritedEntry : public TypeLoc {
  /// Whether there was an @unchecked attribute.
  bool isUnchecked = false;

  InheritedEntry(const TypeLoc &typeLoc);

  InheritedEntry(const TypeLoc &typeLoc, bool isUnchecked)
    : TypeLoc(typeLoc), isUnchecked(isUnchecked) { }
};

/// ExtensionDecl - This represents a type extension containing methods
/// associated with the type.  This is not a ValueDecl and has no Type because
/// there are no runtime values of the Extension's type.  
class ExtensionDecl final : public GenericContext, public Decl,
                            public IterableDeclContext {
  SourceLoc ExtensionLoc;  // Location of 'extension' keyword.
  SourceRange Braces;

  /// The type being extended.
  TypeRepr *ExtendedTypeRepr;

  /// The nominal type being extended.
  ///
  /// The bit indicates whether binding has been attempted. The pointer can be
  /// null if either no binding was attempted or if binding could not find  the
  /// extended nominal.
  llvm::PointerIntPair<NominalTypeDecl *, 1, bool> ExtendedNominal;

  ArrayRef<InheritedEntry> Inherited;

  /// The next extension in the linked list of extensions.
  ///
  /// The bit indicates whether this extension has been resolved to refer to
  /// a known nominal type.
  llvm::PointerIntPair<ExtensionDecl *, 1, bool> NextExtension
    = {nullptr, false};

  /// Note that we have added a member into the iterable declaration context.
  void addedMember(Decl *member);

  friend class ExtensionIterator;
  friend class NominalTypeDecl;
  friend class MemberLookupTable;
  friend class ConformanceLookupTable;
  friend class IterableDeclContext;

  ExtensionDecl(SourceLoc extensionLoc, TypeRepr *extendedType,
                ArrayRef<InheritedEntry> inherited,
                DeclContext *parent,
                TrailingWhereClause *trailingWhereClause);

  /// Retrieve the conformance loader (if any), and removing it in the
  /// same operation. The caller is responsible for loading the
  /// conformances.
  std::pair<LazyMemberLoader *, uint64_t> takeConformanceLoader() {
    if (!Bits.ExtensionDecl.HasLazyConformances)
      return { nullptr, 0 };

    return takeConformanceLoaderSlow();
  }

  /// Slow path for \c takeConformanceLoader().
  std::pair<LazyMemberLoader *, uint64_t> takeConformanceLoaderSlow();

  friend class ExtendedNominalRequest;
  friend class Decl;
public:
  using Decl::getASTContext;

  /// Create a new extension declaration.
  static ExtensionDecl *create(ASTContext &ctx, SourceLoc extensionLoc,
                               TypeRepr *extendedType,
                               ArrayRef<InheritedEntry> inherited,
                               DeclContext *parent,
                               TrailingWhereClause *trailingWhereClause,
                               ClangNode clangNode = ClangNode());

  SourceLoc getStartLoc() const { return ExtensionLoc; }
  SourceLoc getLocFromSource() const { return ExtensionLoc; }
  SourceRange getSourceRange() const {
    if (!Braces.isValid())
      return SourceRange(ExtensionLoc);
    return { ExtensionLoc, Braces.End };
  }

  SourceRange getBraces() const { return Braces; }
  void setBraces(SourceRange braces) { Braces = braces; }

  bool hasBeenBound() const { return ExtendedNominal.getInt(); }

  void setExtendedNominal(NominalTypeDecl *n) {
    ExtendedNominal.setPointerAndInt(n, true);
  }

  /// Retrieve the type being extended.
  ///
  /// Only use this entry point when the complete type, as spelled in the source,
  /// is required. For most clients, \c getExtendedNominal(), which provides
  /// only the \c NominalTypeDecl, will suffice.
  Type getExtendedType() const;

  /// Retrieve the nominal type declaration that is being extended.
  /// Will  trip an assertion if the declaration has not already been computed.
  /// In order to fail fast when type checking work is attempted
  /// before extension binding has taken place.

  NominalTypeDecl *getExtendedNominal() const;

  /// Compute the nominal type declaration that is being extended.
  NominalTypeDecl *computeExtendedNominal() const;

  /// \c hasBeenBound means nothing if this extension can never been bound
  /// because it is not at the top level.
  bool canNeverBeBound() const;

  bool hasValidParent() const;

  /// Retrieve the extended type definition as written in the source, if it exists.
  ///
  /// Repr would not be available if the extension was been loaded
  /// from a serialized module.
  TypeRepr *getExtendedTypeRepr() const { return ExtendedTypeRepr; }
                              
  /// Retrieve the set of protocols that this type inherits (i.e,
  /// explicitly conforms to).
  ArrayRef<InheritedEntry> getInherited() const { return Inherited; }

  void setInherited(ArrayRef<InheritedEntry> i) { Inherited = i; }

  bool hasDefaultAccessLevel() const {
    return Bits.ExtensionDecl.DefaultAndMaxAccessLevel != 0;
  }

  uint8_t getDefaultAndMaxAccessLevelBits() const {
    return Bits.ExtensionDecl.DefaultAndMaxAccessLevel;
  }
  void setDefaultAndMaxAccessLevelBits(AccessLevel defaultAccess,
                                       AccessLevel maxAccess) {
    Bits.ExtensionDecl.DefaultAndMaxAccessLevel =
      (1 << (static_cast<unsigned>(defaultAccess) - 1)) |
      (1 << (static_cast<unsigned>(maxAccess) - 1));
  }

  AccessLevel getDefaultAccessLevel() const;
  AccessLevel getMaxAccessLevel() const;

  void setDefaultAndMaxAccess(AccessLevel defaultAccess,
                              AccessLevel maxAccess) {
    assert(!hasDefaultAccessLevel() && "default access level already set");
    assert(maxAccess >= defaultAccess);
    assert(maxAccess != AccessLevel::Private && "private not valid");
    assert(defaultAccess != AccessLevel::Private && "private not valid");
    setDefaultAndMaxAccessLevelBits(defaultAccess, maxAccess);
    assert(getDefaultAccessLevel() == defaultAccess && "not enough bits");
    assert(getMaxAccessLevel() == maxAccess && "not enough bits");
  }

  void setConformanceLoader(LazyMemberLoader *resolver, uint64_t contextData);

  /// Determine whether this is a constrained extension, which adds additional
  /// requirements beyond those of the nominal type.
  bool isConstrainedExtension() const;
  
  /// Determine whether this extension context is interchangeable with the
  /// original nominal type context.
  ///
  /// False if any of the following properties hold:
  /// - the extension is defined in a different module from the original
  ///   nominal type decl,
  /// - the extension is constrained, or
  /// - the extension is to a protocol.
  /// FIXME: In a world where protocol extensions are dynamically dispatched,
  /// "extension is to a protocol" would no longer be a reason to use the
  /// extension mangling, because an extension method implementation could be
  /// resiliently moved into the original protocol itself.
  bool isEquivalentToExtendedContext() const;

  /// True if this extension provides an implementation for an imported
  /// Objective-C \c \@interface. This implies various restrictions and special
  /// behaviors for its members.
  bool isObjCImplementation() const;

  /// Returns the name of the category specified by the \c \@_objcImplementation
  /// attribute, or \c None if the name is invalid. Do not call unless
  /// \c isObjCImplementation() returns \c true.
  Optional<Identifier> getCategoryNameForObjCImplementation() const;

  // Implement isa/cast/dyncast/etc.
  static bool classof(const Decl *D) {
    return D->getKind() == DeclKind::Extension;
  }
  static bool classof(const DeclContext *C) {
    if (auto D = C->getAsDecl())
      return classof(D);
    return false;
  }
  static bool classof(const IterableDeclContext *C) {
    return C->getIterableContextKind() 
             == IterableDeclContextKind::ExtensionDecl;
  }

  using DeclContext::operator new;
  using DeclContext::operator delete;
};

/// Iterator that walks the extensions of a particular type.
class ExtensionIterator {
  ExtensionDecl *current;

public:
  ExtensionIterator() : current() { }
  explicit ExtensionIterator(ExtensionDecl *current) : current(current) { }

  ExtensionDecl *operator*() const { return current; }
  ExtensionDecl *operator->() const { return current; }

  ExtensionIterator &operator++() {
    current = current->NextExtension.getPointer();
    return *this;
  }

  ExtensionIterator operator++(int) {
    ExtensionIterator tmp = *this;
    ++(*this);
    return tmp;
  }

  friend bool operator==(ExtensionIterator x, ExtensionIterator y) {
    return x.current == y.current;
  }

  friend bool operator!=(ExtensionIterator x, ExtensionIterator y) {
    return x.current != y.current;
  }
};

/// Range that covers a set of extensions.
class ExtensionRange {
  ExtensionIterator first;
  ExtensionIterator last;

public:

  ExtensionRange(ExtensionIterator first, ExtensionIterator last)
    : first(first), last(last) { }

  typedef ExtensionIterator iterator;
  iterator begin() const { return first; }
  iterator end() const { return last; }
};
  
  
/// This represents one entry in a PatternBindingDecl, which are pairs of
/// Pattern and Initialization expression.  The pattern is always present, but
/// the initializer can be null if there is none.
class PatternBindingEntry {
  enum class Flags {
    Checked = 1 << 0,
    Removed = 1 << 1,
    /// Whether the contents of this initializer were subsumed by
    /// some other initialization, e.g., a lazy property's initializer
    /// gets subsumed by the getter body.
    Subsumed = 1 << 2,
  };
  llvm::PointerIntPair<Pattern *, 3, OptionSet<Flags>> PatternAndFlags;

  struct InitializerAndEqualLoc {
    // When the initializer is removed we don't actually clear the pointers
    // because we might need to get initializer's source range. Since the
    // initializer is ASTContext-allocated it is safe.
    
    /// Exactly the expr the programmer wrote
    Expr *originalInit;
    /// Might be transformed, e.g. for a property wrapper. In the absence of
    /// transformation or synthesis, holds the expr as parsed.
    Expr *initAfterSynthesis;
    /// The location of the equal '=' token.
    SourceLoc EqualLoc;
  };

  union {
    /// The initializer expression and its '=' token loc.
    InitializerAndEqualLoc InitExpr;

    /// The text of the initializer expression if deserialized from a module.
    StringRef InitStringRepresentation;
  };

  enum class PatternFlags {
    IsText = 1 << 0,
    IsFullyValidated = 1 << 1,
    IsFromDebugger = 1 << 2,
  };
  /// The initializer context used for this pattern binding entry.
  llvm::PointerIntPair<DeclContext *, 3, OptionSet<PatternFlags>>
      InitContextAndFlags;

  /// Values captured by this initializer.
  CaptureInfo Captures;

  friend class Parser;
  friend class PatternBindingInitializer;
  friend class PatternBindingDecl;
  friend class ast_scope::AbstractPatternEntryScope;
  friend class ast_scope::GenericParamScope;
  friend class ast_scope::PatternEntryDeclScope;
  friend class ast_scope::PatternEntryInitializerScope;

private:
  // FIXME: This API is transitional. Once the callers of
  // typeCheckPatternBinding are requestified, merge this bit with
  // Flags::Checked.
  friend class PatternBindingEntryRequest;

  bool isFullyValidated() const {
    return InitContextAndFlags.getInt().contains(
        PatternFlags::IsFullyValidated);
  }
  void setFullyValidated() {
    InitContextAndFlags.setInt(InitContextAndFlags.getInt() |
                               PatternFlags::IsFullyValidated);
  }

  /// Set if this pattern binding came from the debugger.
  ///
  /// Stay away unless you are \c PatternBindingDecl::createForDebugger
  void setFromDebugger() {
    InitContextAndFlags.setInt(InitContextAndFlags.getInt() |
                               PatternFlags::IsFromDebugger);
  }

public:
  /// \p E is the initializer as parsed.
  PatternBindingEntry(Pattern *P, SourceLoc EqualLoc, Expr *E,
                      DeclContext *InitContext)
      : PatternAndFlags(P, {}), InitExpr({E, E, EqualLoc}),
        InitContextAndFlags({InitContext, None}) {}

private:
  Pattern *getPattern() const { return PatternAndFlags.getPointer(); }
  void setPattern(Pattern *P) { PatternAndFlags.setPointer(P); }

  /// Whether the given pattern binding entry is initialized.
  ///
  /// \param onlyExplicit Only consider explicit initializations (rather
  /// than implicitly-generated ones).
  bool isInitialized(bool onlyExplicit = false) const;

  Expr *getInit() const {
    if (PatternAndFlags.getInt().contains(Flags::Removed) ||
        InitContextAndFlags.getInt().contains(PatternFlags::IsText))
      return nullptr;
    return InitExpr.initAfterSynthesis;
  }
  /// Retrieve the initializer if it should be executed to initialize this
  /// particular pattern binding.
  Expr *getExecutableInit() const {
    return isInitializerSubsumed() ? nullptr : getInit();
  }
  SourceRange getOriginalInitRange() const;
  void setInit(Expr *E);

  /// Gets the text of the initializer expression, stripping out inactive
  /// branches of any #ifs inside the expression.
  StringRef getInitStringRepresentation(SmallVectorImpl<char> &scratch) const;

  /// Sets the initializer string representation to the string that was
  /// deserialized from a partial module.
  void setInitStringRepresentation(StringRef str) {
    InitStringRepresentation = str;
    InitContextAndFlags.setInt(InitContextAndFlags.getInt() |
                               PatternFlags::IsText);
  }

  /// Whether this pattern entry can generate a string representation of its
  /// initializer expression.
  bool hasInitStringRepresentation() const;

  /// Retrieve the location of the equal '=' token.
  SourceLoc getEqualLoc() const {
    return InitContextAndFlags.getInt().contains(PatternFlags::IsText)
               ? SourceLoc()
               : InitExpr.EqualLoc;
  }

  /// Set the location of the equal '=' token.
  void setEqualLoc(SourceLoc equalLoc) {
    assert(!InitContextAndFlags.getInt().contains(PatternFlags::IsText) &&
           "cannot set equal loc for textual initializer");
    InitExpr.EqualLoc = equalLoc;
  }

  /// Retrieve the initializer after the =, if any, as it was written in the
  /// source.
  Expr *getOriginalInit() const;

  /// Set the initializer after the = as it was written in the source.
  void setOriginalInit(Expr *);

  bool isInitializerChecked() const {
    return PatternAndFlags.getInt().contains(Flags::Checked);
  }
  void setInitializerChecked() {
    PatternAndFlags.setInt(PatternAndFlags.getInt() | Flags::Checked);
  }

  bool isInitializerSubsumed() const {
    return PatternAndFlags.getInt().contains(Flags::Subsumed);
  }
  void setInitializerSubsumed() {
    PatternAndFlags.setInt(PatternAndFlags.getInt() | Flags::Subsumed);
  }

  /// Returns \c true if the debugger created this pattern binding entry.
  bool isFromDebugger() const {
    return InitContextAndFlags.getInt().contains(PatternFlags::IsFromDebugger);
  }

  // Return the first variable initialized by this pattern.
  VarDecl *getAnchoringVarDecl() const;

  // Retrieve the declaration context for the initializer.
  DeclContext *getInitContext() const {
    return InitContextAndFlags.getPointer();
  }

  /// Override the initializer context.
  void setInitContext(DeclContext *dc) { InitContextAndFlags.setPointer(dc); }

  SourceLoc getStartLoc() const;

  /// Retrieve the end location covered by this pattern binding entry.
  ///
  /// \param omitAccessors Whether the computation should omit the accessors
  /// from the source range.
  SourceLoc getEndLoc(bool omitAccessors = false) const;

  /// Retrieve the source range covered by this pattern binding entry.
  ///
  /// \param omitAccessors Whether the computation should omit the accessors
  /// from the source range.
  SourceRange getSourceRange(bool omitAccessors = false) const;

  CaptureInfo getCaptureInfo() const { return Captures; }
  void setCaptureInfo(CaptureInfo captures) { Captures = captures; }

private:
  SourceLoc getLastAccessorEndLoc() const;
};

/// This decl contains a pattern and optional initializer for a set
/// of one or more VarDecls declared together.
///
/// For example, in
/// \code
///   var (a, b) = foo(), (c,d) = bar()
/// \endcode
///
/// this includes two entries in the pattern list.  The first contains the
/// pattern "(a, b)" and the initializer "foo()".  The second contains the
/// pattern "(c, d)" and the initializer "bar()".
///
class PatternBindingDecl final : public Decl,
    private llvm::TrailingObjects<PatternBindingDecl, PatternBindingEntry> {
  friend TrailingObjects;
  friend class Decl;
  friend class PatternBindingEntryRequest;

  SourceLoc StaticLoc; ///< Location of the 'static/class' keyword, if present.
  SourceLoc VarLoc;    ///< Location of the 'var' keyword.

  friend class Decl;
  
  PatternBindingDecl(SourceLoc StaticLoc, StaticSpellingKind StaticSpelling,
                     SourceLoc VarLoc, unsigned NumPatternEntries,
                     DeclContext *Parent);
  SourceLoc getLocFromSource() const { return VarLoc; }
public:
  static PatternBindingDecl *create(ASTContext &Ctx, SourceLoc StaticLoc,
                                    StaticSpellingKind StaticSpelling,
                                    SourceLoc VarLoc,
                                    ArrayRef<PatternBindingEntry> PatternList,
                                    DeclContext *Parent);

  static PatternBindingDecl *create(ASTContext &Ctx, SourceLoc StaticLoc,
                                    StaticSpellingKind StaticSpelling,
                                    SourceLoc VarLoc, Pattern *Pat,
                                    SourceLoc EqualLoc, Expr *E,
                                    DeclContext *Parent);

  static PatternBindingDecl *createImplicit(ASTContext &Ctx,
                                            StaticSpellingKind StaticSpelling,
                                            Pattern *Pat, Expr *E,
                                            DeclContext *Parent,
                                            SourceLoc VarLoc = SourceLoc());

  static PatternBindingDecl *createDeserialized(
                               ASTContext &Ctx, SourceLoc StaticLoc,
                               StaticSpellingKind StaticSpelling,
                               SourceLoc VarLoc,
                               unsigned NumPatternEntries,
                               DeclContext *Parent);

  // A dedicated entrypoint that allows LLDB to create pattern bindings
  // that look implicit to the compiler but contain user code.
  static PatternBindingDecl *createForDebugger(ASTContext &Ctx,
                                               StaticSpellingKind Spelling,
                                               Pattern *Pat, Expr *E,
                                               DeclContext *Parent);

  SourceLoc getStartLoc() const {
    return StaticLoc.isValid() ? StaticLoc : VarLoc;
  }
  SourceRange getSourceRange() const;

  unsigned getNumPatternEntries() const {
    return Bits.PatternBindingDecl.NumPatternEntries;
  }
  
  ArrayRef<PatternBindingEntry> getPatternList() const {
    return const_cast<PatternBindingDecl*>(this)->getMutablePatternList();
  }

  /// Clean up walking the initializers for the pattern
  class InitIterator {

    const PatternBindingDecl &decl;
    unsigned currentPatternEntryIndex;

    void next() { ++currentPatternEntryIndex; }

  public:
    using value_type = Expr *;
    using pointer = value_type;
    using reference = value_type;
    using difference_type = unsigned;

    InitIterator(const PatternBindingDecl &decl, unsigned start = 0)
        : decl(decl), currentPatternEntryIndex(start) {}

    InitIterator &operator++() {
      next();
      return *this;
    }

    InitIterator operator++(int) {
      InitIterator newIterator(decl, currentPatternEntryIndex);
      newIterator.next();
      return newIterator;
    }

    pointer operator->() { return decl.getInit(currentPatternEntryIndex); }

    pointer operator*() { return decl.getInit(currentPatternEntryIndex); }

    difference_type operator-(const InitIterator &other) {
      return currentPatternEntryIndex - other.currentPatternEntryIndex;
    }

    bool operator==(const InitIterator &other) const {
      return &decl == &other.decl &&
             currentPatternEntryIndex == other.currentPatternEntryIndex;
    }

    bool operator!=(const InitIterator &other) const {
      return !(*this == other);
    }
  };

  InitIterator beginInits() const { return InitIterator(*this); }

  InitIterator endInits() const {
    return InitIterator(*this, getNumPatternEntries());
  }

  llvm::iterator_range<InitIterator> initializers() const {
    return llvm::make_range(beginInits(), endInits());
  }

  void setInitStringRepresentation(unsigned i, StringRef str) {
    getMutablePatternList()[i].setInitStringRepresentation(str);
  }

  /// Whether the given pattern entry is initialized.
  bool isInitialized(unsigned i) const {
    return getPatternList()[i].isInitialized();
  }

  Expr *getInit(unsigned i) const {
    return getPatternList()[i].getInit();
  }
  Expr *getExecutableInit(unsigned i) const {
    return getPatternList()[i].getExecutableInit();
  }
  Expr *getOriginalInit(unsigned i) const {
    return getPatternList()[i].getOriginalInit();
  }

  SourceRange getOriginalInitRange(unsigned i) const {
    return getPatternList()[i].getOriginalInitRange();
  }

  void setInit(unsigned i, Expr *E) {
    getMutablePatternList()[i].setInit(E);
  }

  void setOriginalInit(unsigned i, Expr *E) {
    getMutablePatternList()[i].setOriginalInit(E);
  }

  Pattern *getPattern(unsigned i) const {
    return getPatternList()[i].getPattern();
  }
  
  void setPattern(unsigned i, Pattern *Pat, DeclContext *InitContext,
                  bool isFullyValidated = false);

  bool isFullyValidated(unsigned i) const {
    return getPatternList()[i].isFullyValidated();
  }

  DeclContext *getInitContext(unsigned i) const {
    return getPatternList()[i].getInitContext();
  }

  CaptureInfo getCaptureInfo(unsigned i) const {
    return getPatternList()[i].getCaptureInfo();
  }

  void setCaptureInfo(unsigned i, CaptureInfo captures) {
    getMutablePatternList()[i].setCaptureInfo(captures);
  }

  /// Given that this PBD is the parent pattern for the specified VarDecl,
  /// return the entry of the VarDecl in our PatternList.  For example, in:
  ///
  ///   let (a,b) = foo(), (c,d) = bar()
  ///
  /// "a" and "b" will have index 0, since they correspond to the first pattern,
  /// and "c" and "d" will have index 1 since they correspond to the second one.
  unsigned getPatternEntryIndexForVarDecl(const VarDecl *VD) const;
  
  bool isInitializerChecked(unsigned i) const {
    return getPatternList()[i].isInitializerChecked();
  }

  void setInitializerChecked(unsigned i) {
    getMutablePatternList()[i].setInitializerChecked();
  }

  bool isInitializerSubsumed(unsigned i) const {
    return getPatternList()[i].isInitializerSubsumed();
  }

  void setInitializerSubsumed(unsigned i) {
    getMutablePatternList()[i].setInitializerSubsumed();
  }
  
  /// Does this binding declare something that requires storage?
  bool hasStorage() const;

  /// Determines whether this binding either has an initializer expression, or is
  /// default initialized, without performing any type checking on it.
  bool isDefaultInitializable() const {
    for (unsigned i : range(getNumPatternEntries()))
      if (!isDefaultInitializable(i))
        return false;

    return true;
  }

  /// Can the pattern at index i be default initialized?
  bool isDefaultInitializable(unsigned i) const;

  /// Can the property wrapper be used to provide default initialization?
  bool isDefaultInitializableViaPropertyWrapper(unsigned i) const;

  /// Does this pattern have a user-provided initializer expression?
  bool isExplicitlyInitialized(unsigned i) const;

  /// Whether the pattern entry at the given index can generate a string
  /// representation of its initializer expression.
  bool hasInitStringRepresentation(unsigned i) const {
    return getPatternList()[i].hasInitStringRepresentation();
  }

  SourceLoc getEqualLoc(unsigned i) const;

  /// When the pattern binding contains only a single variable with no
  /// destructuring, retrieve that variable.
  VarDecl *getSingleVar() const;

  /// Return the first variable initialized by the pattern at the given index.
  VarDecl *getAnchoringVarDecl(unsigned i) const;

  bool isStatic() const { return Bits.PatternBindingDecl.IsStatic; }
  void setStatic(bool s) { Bits.PatternBindingDecl.IsStatic = s; }
  SourceLoc getStaticLoc() const { return StaticLoc; }
  /// \returns the way 'static'/'class' was spelled in the source.
  StaticSpellingKind getStaticSpelling() const {
    return static_cast<StaticSpellingKind>(
        Bits.PatternBindingDecl.StaticSpelling);
  }
  /// \returns the way 'static'/'class' should be spelled for this declaration.
  StaticSpellingKind getCorrectStaticSpelling() const;

  /// Is the pattern binding entry for this variable  currently being computed?
  bool isComputingPatternBindingEntry(const VarDecl *vd) const;

  /// Is this an "async let" declaration?
  bool isAsyncLet() const;

  /// Gets the text of the initializer expression for the pattern entry at the
  /// given index, stripping out inactive branches of any #ifs inside the
  /// expression.
  StringRef getInitStringRepresentation(unsigned i,
                                        SmallVectorImpl<char> &scratch) const {
    return getPatternList()[i].getInitStringRepresentation(scratch);
  }

  /// Returns \c true if this pattern binding was created by the debugger.
  bool isDebuggerBinding() const { return Bits.PatternBindingDecl.IsDebugger; }

  static bool classof(const Decl *D) {
    return D->getKind() == DeclKind::PatternBinding;
  }

private:
  MutableArrayRef<PatternBindingEntry> getMutablePatternList() {
    // Pattern entries are tail allocated.
    return {getTrailingObjects<PatternBindingEntry>(), getNumPatternEntries()};
  }
};
  
/// TopLevelCodeDecl - This decl is used as a container for top-level
/// expressions and statements in the main module.  It is always a direct
/// child of a SourceFile.  The primary reason for building these is to give
/// top-level statements a DeclContext which is distinct from the file itself.
/// This, among other things, makes it easier to distinguish between local
/// top-level variables (which are not live past the end of the statement) and
/// global variables.
class TopLevelCodeDecl : public DeclContext, public Decl {
  BraceStmt *Body;
  SourceLoc getLocFromSource() const { return getStartLoc(); }
  friend class Decl;
public:
  TopLevelCodeDecl(DeclContext *Parent, BraceStmt *Body = nullptr)
    : DeclContext(DeclContextKind::TopLevelCodeDecl, Parent),
      Decl(DeclKind::TopLevelCode, Parent),
      Body(Body) {}

  BraceStmt *getBody() const { return Body; }
  void setBody(BraceStmt *b) { Body = b; }

  SourceLoc getStartLoc() const;
  SourceRange getSourceRange() const;

  LLVM_READONLY
  ASTContext &getASTContext() const { return DeclContext::getASTContext(); }

  static bool classof(const Decl *D) {
    return D->getKind() == DeclKind::TopLevelCode;
  }
  static bool classof(const DeclContext *C) {
    if (auto D = C->getAsDecl())
      return classof(D);
    return false;
  }
  
  using DeclContext::operator new;
  using DeclContext::operator delete;
};

/// SerializedTopLevelCodeDeclContext - This represents what was originally a
/// TopLevelCodeDecl during serialization. It is preserved only to maintain the
/// correct AST structure and remangling after deserialization.
class SerializedTopLevelCodeDeclContext : public SerializedLocalDeclContext {
public:
  SerializedTopLevelCodeDeclContext(DeclContext *Parent)
    : SerializedLocalDeclContext(LocalDeclContextKind::TopLevelCodeDecl,
                                 Parent) {}
  static bool classof(const DeclContext *DC) {
    if (auto LDC = dyn_cast<SerializedLocalDeclContext>(DC))
      return LDC->getLocalDeclContextKind() ==
        LocalDeclContextKind::TopLevelCodeDecl;
    return false;
  }
};

/// IfConfigDecl - This class represents #if/#else/#endif blocks.
/// Active and inactive block members are stored separately, with the intention
/// being that active members will be handed back to the enclosing context.
class IfConfigDecl : public Decl {
  /// An array of clauses controlling each of the #if/#elseif/#else conditions.
  /// The array is ASTContext allocated.
  ArrayRef<IfConfigClause> Clauses;
  SourceLoc EndLoc;
  SourceLoc getLocFromSource() const { return Clauses[0].Loc; }
  friend class Decl;
public:
  
  IfConfigDecl(DeclContext *Parent, ArrayRef<IfConfigClause> Clauses,
               SourceLoc EndLoc, bool HadMissingEnd)
    : Decl(DeclKind::IfConfig, Parent), Clauses(Clauses), EndLoc(EndLoc)
  {
    Bits.IfConfigDecl.HadMissingEnd = HadMissingEnd;
  }

  ArrayRef<IfConfigClause> getClauses() const { return Clauses; }

  /// Return the active clause, or null if there is no active one.
  const IfConfigClause *getActiveClause() const {
    for (auto &Clause : Clauses)
      if (Clause.isActive) return &Clause;
    return nullptr;
  }

  const ArrayRef<ASTNode> getActiveClauseElements() const {
    if (auto *Clause = getActiveClause())
      return Clause->Elements;
    return {};
  }
  
  SourceLoc getEndLoc() const { return EndLoc; }

  bool hadMissingEnd() const { return Bits.IfConfigDecl.HadMissingEnd; }
  
  SourceRange getSourceRange() const;
  
  static bool classof(const Decl *D) {
    return D->getKind() == DeclKind::IfConfig;
  }
};

class StringLiteralExpr;

class PoundDiagnosticDecl : public Decl {
  SourceLoc StartLoc;
  SourceLoc EndLoc;
  StringLiteralExpr *Message;
  SourceLoc getLocFromSource() const { return StartLoc; }
  friend class Decl;
public:
  PoundDiagnosticDecl(DeclContext *Parent, bool IsError, SourceLoc StartLoc,
                      SourceLoc EndLoc, StringLiteralExpr *Message)
    : Decl(DeclKind::PoundDiagnostic, Parent), StartLoc(StartLoc),
      EndLoc(EndLoc), Message(Message) {
      Bits.PoundDiagnosticDecl.IsError = IsError;
      Bits.PoundDiagnosticDecl.HasBeenEmitted = false; 
    }

  DiagnosticKind getKind() const {
    return isError() ? DiagnosticKind::Error : DiagnosticKind::Warning;
  }

  StringLiteralExpr *getMessage() const { return Message; }

  bool isError() const {
    return Bits.PoundDiagnosticDecl.IsError;
  }

  bool hasBeenEmitted() const {
    return Bits.PoundDiagnosticDecl.HasBeenEmitted;
  }

  void markEmitted() {
    Bits.PoundDiagnosticDecl.HasBeenEmitted = true;
  }
  
  SourceLoc getEndLoc() const { return EndLoc; };
  
  SourceRange getSourceRange() const {
    return SourceRange(StartLoc, EndLoc);
  }

  static bool classof(const Decl *D) {
    return D->getKind() == DeclKind::PoundDiagnostic;
  }
};
  
class OpaqueTypeDecl;

/// Describes the least favorable positions at which a requirement refers
/// to a given generic parameter in terms of variance, for use in the
/// is-inheritable and is-available-existential checks.
class GenericParameterReferenceInfo final {
  using OptionalTypePosition = OptionalEnum<decltype(TypePosition::Covariant)>;

public:
  /// Whether the uncurried interface type of the declaration, stripped of any
  /// optionality, is a direct reference to the generic parameter at hand. For
  /// example, "func foo(x: Int) -> () -> Self?" has a covariant 'Self' result.
  bool hasCovariantSelfResult;

  OptionalTypePosition selfRef;
  OptionalTypePosition assocTypeRef;

  /// A reference to 'Self'.
  static GenericParameterReferenceInfo forSelfRef(TypePosition position) {
    return GenericParameterReferenceInfo(false, position, llvm::None);
  }

  /// A reference to the generic parameter in covariant result position.
  static GenericParameterReferenceInfo forCovariantResult() {
    return GenericParameterReferenceInfo(true, TypePosition::Covariant,
                                         llvm::None);
  }

  /// A reference to 'Self' through an associated type.
  static GenericParameterReferenceInfo forAssocTypeRef(TypePosition position) {
    return GenericParameterReferenceInfo(false, llvm::None, position);
  }

  GenericParameterReferenceInfo &operator|=(const GenericParameterReferenceInfo &other);

  explicit operator bool() const {
    return hasCovariantSelfResult || selfRef || assocTypeRef;
  }

  GenericParameterReferenceInfo()
      : hasCovariantSelfResult(false), selfRef(llvm::None),
        assocTypeRef(llvm::None) {}

private:
  GenericParameterReferenceInfo(bool hasCovariantSelfResult, OptionalTypePosition selfRef,
                    OptionalTypePosition assocTypeRef)
      : hasCovariantSelfResult(hasCovariantSelfResult), selfRef(selfRef),
        assocTypeRef(assocTypeRef) {}
};

/// ValueDecl - All named decls that are values in the language.  These can
/// have a type, etc.
class ValueDecl : public Decl {
public:
  enum : unsigned { InvalidDiscriminator = 0xFFFF };

private:
  DeclName Name;
  SourceLoc NameLoc;
  llvm::PointerIntPair<Type, 3, OptionalEnum<AccessLevel>> TypeAndAccess;
  unsigned LocalDiscriminator = InvalidDiscriminator;

  struct {
    /// Whether the "IsObjC" bit has been computed yet.
    unsigned isObjCComputed : 1;

    /// Whether this declaration is exposed to Objective-C.
    unsigned isObjC : 1;

    /// Whether the "overridden" declarations have been computed already.
    unsigned hasOverriddenComputed : 1;

    /// Whether there are any "overridden" declarations. The actual overridden
    /// declarations are kept in a side table in the ASTContext.
    unsigned hasOverridden : 1;

    /// Whether the "isDynamic" bit has been computed yet.
    unsigned isDynamicComputed : 1;

    /// Whether this declaration is 'dynamic', meaning that all uses of
    /// the declaration will go through an extra level of indirection that
    /// allows the entity to be replaced at runtime.
    unsigned isDynamic : 1;

    /// Whether the "isFinal" bit has been computed yet.
    unsigned isFinalComputed : 1;

    /// Whether this declaration is 'final'. A final class can't be subclassed,
    /// a final class member can't be overridden.
    unsigned isFinal : 1;

    /// Whether the "isIUO" bit" has been computed yet.
    unsigned isIUOComputed : 1;

    /// Whether this declaration produces an implicitly unwrapped
    /// optional result.
    unsigned isIUO : 1;

    /// Whether the "isMoveOnly" bit has been computed yet.
    unsigned isMoveOnlyComputed : 1;

    /// Whether this declaration can not be copied and thus is move only.
    unsigned isMoveOnly : 1;
  } LazySemanticInfo = { };

  friend class DynamicallyReplacedDeclRequest;
  friend class OverriddenDeclsRequest;
  friend class IsObjCRequest;
  friend class IsFinalRequest;
  friend class IsMoveOnlyRequest;
  friend class IsDynamicRequest;
  friend class IsImplicitlyUnwrappedOptionalRequest;
  friend class InterfaceTypeRequest;
  friend class CheckRedeclarationRequest;
  friend class Decl;
  SourceLoc getLocFromSource() const { return NameLoc; }
protected:
  ValueDecl(DeclKind K,
            llvm::PointerUnion<DeclContext *, ASTContext *> context,
            DeclName name, SourceLoc NameLoc)
    : Decl(K, context), Name(name), NameLoc(NameLoc) {
    Bits.ValueDecl.AlreadyInLookupTable = false;
    Bits.ValueDecl.CheckedRedeclaration = false;
    Bits.ValueDecl.IsUserAccessible = true;
    Bits.ValueDecl.Synthesized = false;
  }

  // MemberLookupTable borrows a bit from this type
  friend class MemberLookupTable;
  bool isAlreadyInLookupTable() {
    return Bits.ValueDecl.AlreadyInLookupTable;
  }
  void setAlreadyInLookupTable(bool value = true) {
    Bits.ValueDecl.AlreadyInLookupTable = value;
  }

  /// Determine whether we have already checked whether this
  /// declaration is a redeclaration.
  bool alreadyCheckedRedeclaration() const {
    return Bits.ValueDecl.CheckedRedeclaration;
  }

  /// Set whether we have already checked this declaration as a
  /// redeclaration.
  void setCheckedRedeclaration() {
    Bits.ValueDecl.CheckedRedeclaration = true;
  }

public:
  /// Return true if this protocol member is a protocol requirement.
  ///
  /// Asserts if this is not a member of a protocol.
  bool isProtocolRequirement() const;

  /// Return true if this is a member implementation for an \c @_objcImplementation
  /// extension.
  bool isObjCMemberImplementation() const;

  void setUserAccessible(bool Accessible) {
    Bits.ValueDecl.IsUserAccessible = Accessible;
  }

  bool isUserAccessible() const {
    return Bits.ValueDecl.IsUserAccessible;
  }

  bool isSynthesized() const {
    return Bits.ValueDecl.Synthesized;
  }

  void setSynthesized(bool value = true) {
    Bits.ValueDecl.Synthesized = value;
  }

  bool hasName() const { return bool(Name); }
  bool isOperator() const { return Name.isOperator(); }

  /// Retrieve the full name of the declaration.
  DeclName getName() const { return Name; }
  void setName(DeclName name) { Name = name; }

  /// Retrieve the base name of the declaration, ignoring any argument
  /// names.
  DeclBaseName getBaseName() const { return Name.getBaseName(); }

  Identifier getBaseIdentifier() const {
    return Name.getBaseIdentifier();
  }

  /// Generates a DeclNameRef referring to this declaration with as much
  /// specificity as possible.
  DeclNameRef createNameRef() const {
    return DeclNameRef(Name);
  }

  /// Retrieve the name to use for this declaration when interoperating
  /// with the Objective-C runtime.
  ///
  /// \returns A "selector" containing the runtime name. For non-method
  /// entities (classes, protocols, properties), this operation will
  /// return a zero-parameter selector with the appropriate name in its
  /// first slot.
  Optional<ObjCSelector> getObjCRuntimeName(
                                    bool skipIsObjCResolution = false) const;

  /// Determine whether the given declaration can infer @objc, or the
  /// Objective-C name, if used to satisfy the given requirement.
  bool canInferObjCFromRequirement(ValueDecl *requirement);

  SourceLoc getNameLoc() const { return NameLoc; }

  bool isUsableFromInline() const;

  /// Returns \c true if this declaration is *not* intended to be used directly
  /// by application developers despite the visibility.
  bool shouldHideFromEditor() const;

  bool hasAccess() const {
    return TypeAndAccess.getInt().hasValue();
  }

  /// Access control is done by Requests.
  friend class AccessLevelRequest;

  /// Returns the access level specified explicitly by the user, or provided by
  /// default according to language rules.
  ///
  /// Most of the time this is not the interesting value to check; access is
  /// limited by enclosing scopes per SE-0025. Use #getFormalAccessScope to
  /// check if access control is being used consistently, and to take features
  /// such as \c \@testable and \c \@usableFromInline into account.
  ///
  /// \sa getFormalAccessScope
  /// \sa hasOpenAccess
  AccessLevel getFormalAccess() const;

  /// Determine whether this Decl has either Private or FilePrivate access,
  /// and its DeclContext does not.
  bool isOutermostPrivateOrFilePrivateScope() const;

  /// Returns the outermost DeclContext from which this declaration can be
  /// accessed, or null if the declaration is public.
  ///
  /// This is used when calculating if access control is being used
  /// consistently. If \p useDC is provided (the location where the value is
  /// being used), features that affect formal access such as \c \@testable are
  /// taken into account.
  ///
  /// \invariant
  /// <code>value.isAccessibleFrom(
  ///     value.getFormalAccessScope().getDeclContext())</code>
  ///
  /// If \p treatUsableFromInlineAsPublic is true, declarations marked with the
  /// \c \@usableFromInline attribute are treated as public. This is normally
  /// false for name lookup and other source language concerns, but true when
  /// computing the linkage of generated functions.
  ///
  /// \sa getFormalAccess
  /// \sa isAccessibleFrom
  /// \sa hasOpenAccess
  AccessScope
  getFormalAccessScope(const DeclContext *useDC = nullptr,
                       bool treatUsableFromInlineAsPublic = false) const;


  /// Copy the formal access level and @usableFromInline attribute from
  /// \p source.
  ///
  /// If \p sourceIsParentContext is true, an access level of \c private will
  /// be copied as \c fileprivate, to ensure that this declaration will be
  /// available everywhere \p source is.
  void copyFormalAccessFrom(const ValueDecl *source,
                            bool sourceIsParentContext = false);

  /// Returns the access level that actually controls how a declaration should
  /// be emitted and may be used.
  ///
  /// This is the access used when making optimization and code generation
  /// decisions. It should not be used at the AST or semantic level.
  AccessLevel getEffectiveAccess() const;

  void setAccess(AccessLevel access) {
    assert(!hasAccess() && "access already set");
    overwriteAccess(access);
  }

  /// Overwrite the access of this declaration.
  ///
  /// This is needed in the LLDB REPL.
  void overwriteAccess(AccessLevel access) {
    TypeAndAccess.setInt(access);
  }

  /// Returns true if this declaration is accessible from the given context.
  ///
  /// A private declaration is accessible from any DeclContext within the same
  /// source file.
  ///
  /// An internal declaration is accessible from any DeclContext within the same
  /// module.
  ///
  /// A public declaration is accessible everywhere.
  ///
  /// If \p DC is null, returns true only if this declaration is public.
  ///
  /// If \p forConformance is true, we ignore the visibility of the protocol
  /// when evaluating protocol extension members. This language rule allows a
  /// protocol extension of a private protocol to provide default
  /// implementations for the requirements of a public protocol, even when
  /// the default implementations are not visible to name lookup.
  bool isAccessibleFrom(const DeclContext *DC,
                        bool forConformance = false,
                        bool allowUsableFromInline = false) const;

  /// Returns whether this declaration should be treated as \c open from
  /// \p useDC. This is very similar to #getFormalAccess, but takes
  /// \c \@testable into account.
  ///
  /// This is mostly only useful when considering requirements on an override:
  /// if the base declaration is \c open, the override might have to be too.
  bool hasOpenAccess(const DeclContext *useDC) const;

  /// FIXME: This is deprecated.
  bool isRecursiveValidation() const;

  /// Retrieve the "interface" type of this value, which uses
  /// GenericTypeParamType if the declaration is generic. For a generic
  /// function, this will have a GenericFunctionType with a
  /// GenericSignature inside the type.
  Type getInterfaceType() const;
  bool hasInterfaceType() const;

  /// Set the interface type for the given value.
  void setInterfaceType(Type type);
  
  /// isInstanceMember - Determine whether this value is an instance member
  /// of an enum or protocol.
  bool isInstanceMember() const;

  /// Retrieve the context discriminator for this local value, which
  /// is the index of this declaration in the sequence of
  /// discriminated declarations with the same name in the current
  /// context.  Only local functions and variables with getters and
  /// setters have discriminators.
  unsigned getLocalDiscriminator() const;
  void setLocalDiscriminator(unsigned index);

  /// Whether this declaration has a local discriminator.
  bool hasLocalDiscriminator() const;

  /// Return the "raw" local discriminator, without computing it.
  unsigned getRawLocalDiscriminator() const { return LocalDiscriminator; }

  /// Retrieve the declaration that this declaration overrides, if any.
  ValueDecl *getOverriddenDecl() const;

  /// Retrieve the declarations that this declaration overrides, if any.
  llvm::TinyPtrVector<ValueDecl *> getOverriddenDecls() const;

  /// Set the declaration that this declaration overrides.
  void setOverriddenDecl(ValueDecl *overridden) {
    setOverriddenDecls(overridden);
  }

  /// Set the declarations that this declaration overrides.
  void setOverriddenDecls(ArrayRef<ValueDecl *> overridden);

  /// Whether the overridden declarations have already been computed.
  bool overriddenDeclsComputed() const;

  /// Compute the untyped overload signature for this declaration.
  OverloadSignature getOverloadSignature() const;

  /// Retrieve the type used to describe this entity for the purposes of
  /// overload resolution.
  CanType getOverloadSignatureType() const;

  /// Returns true if the decl requires Objective-C interop.
  ///
  /// This can be true even if there is no 'objc' attribute on the declaration.
  /// In that case it was inferred by the type checker and set with a call to
  /// markAsObjC().
  bool isObjC() const;

  /// Note whether this declaration is known to be exposed to Objective-C.
  void setIsObjC(bool Value);

  /// Is this declaration semantically 'final', meaning that the type checker
  /// should treat it as final even if the ABI does not?
  bool isSemanticallyFinal() const;

  /// Is this declaration 'final'?
  bool isFinal() const;

  /// Is this declaration 'moveOnly'?
  bool isMoveOnly() const;

  /// Is this declaration marked with 'dynamic'?
  bool isDynamic() const;

private:
  bool isObjCDynamic() const {
    return isObjC() && isDynamic();
  }

  bool isNativeDynamic() const {
    return !isObjC() && isDynamic();
  }

  bool isObjCDynamicInGenericClass() const;

public:
  /// Should we use Objective-C method dispatch for this decl.
  bool shouldUseObjCDispatch() const {
    return isObjCDynamic();
  }

  /// Should we use native dynamic function replacement dispatch for this decl.
  bool shouldUseNativeDynamicDispatch() const {
    return isNativeDynamic();
  }

  /// Should we use Objective-C category based function replacement for this
  /// decl.
  /// This is all `@objc dynamic` methods except for such methods in native
  /// generic classes. We can't use a category for generic classes so we use
  /// native replacement instead (this behavior is only enabled with
  /// -enable-implicit-dynamic).
  bool shouldUseObjCMethodReplacement() const;

  /// Should we use native dynamic function replacement mechanism for this decl.
  /// This is all native dynamic methods except for `@objc dynamic` methods in
  /// generic classes (see above).
  bool shouldUseNativeMethodReplacement() const;

  /// Is this a native dynamic function replacement based replacement.
  /// This is all @_dynamicReplacement(for:) of native functions and @objc
  /// dynamic methods on generic classes (see above).
  bool isNativeMethodReplacement() const;

  /// Returns if this declaration has more visible formal access than 'other'.
  bool isMoreVisibleThan(ValueDecl *other) const;

  /// Set whether this type is 'dynamic' or not.
  void setIsDynamic(bool value);

  /// Whether the 'dynamic' bit has been computed already.
  bool isDynamicComputed() const {
    return LazySemanticInfo.isDynamicComputed;
  }

  /// Returns true if this decl can be found by id-style dynamic lookup.
  bool canBeAccessedByDynamicLookup() const;

  /// Returns true if this declaration has an implicitly unwrapped optional
  /// result. The precise meaning depends on the declaration kind:
  /// - for properties, the value is IUO
  /// - for subscripts, the element type is IUO
  /// - for functions, the result type is IUO
  /// - for constructors, the failability kind is IUO
  bool isImplicitlyUnwrappedOptional() const;

  /// Should only be set on imported and deserialized declarations; parsed
  /// declarations compute this lazily via a request.
  void setImplicitlyUnwrappedOptional(bool isIUO) {
    LazySemanticInfo.isIUOComputed = 1;
    LazySemanticInfo.isIUO = isIUO;
  }

  /// Returns the protocol requirements that this decl conforms to.
  ArrayRef<ValueDecl *>
  getSatisfiedProtocolRequirements(bool Sorted = false) const;

  /// Determines the kind of access that should be performed by a
  /// DeclRefExpr or MemberRefExpr use of this value in the specified
  /// context.
  ///
  /// \param DC The declaration context.
  ///
  /// \param isAccessOnSelf Whether this is a member access on the implicit
  ///        'self' declaration of the declaration context.
  AccessSemantics getAccessSemanticsFromContext(const DeclContext *DC,
                                                bool isAccessOnSelf) const;

  /// Determines if a reference to this declaration from a nested function
  /// should be treated like a capture of a local value.
  bool isLocalCapture() const;

  /// Print a reference to the given declaration.
  std::string printRef() const;

  /// Dump a reference to the given declaration.
  void dumpRef(raw_ostream &os) const;

  /// Dump a reference to the given declaration.
  SWIFT_DEBUG_DUMPER(dumpRef());

  /// Returns true if the declaration is a static member of a type.
  ///
  /// This is not necessarily the opposite of "isInstanceMember()". Both
  /// predicates will be false for declarations that either categorically
  /// can't be "static" or are in a context where "static" doesn't make sense.
  bool isStatic() const;

  /// Retrieve the location at which we should insert a new attribute or
  /// modifier.
  SourceLoc getAttributeInsertionLoc(bool forModifier) const;

  static bool classof(const Decl *D) {
    return D->getKind() >= DeclKind::First_ValueDecl &&
           D->getKind() <= DeclKind::Last_ValueDecl;
  }
  
  /// True if this is a C function that was imported as a member of a type in
  /// Swift.
  bool isImportAsMember() const;

  /// Returns true if the declaration's interface type is a function type with a
  /// curried self parameter.
  bool hasCurriedSelf() const;

  /// Returns true if the declaration has a parameter list associated with it.
  ///
  /// Note that not all declarations with function interface types have
  /// parameter lists, for example an enum element without associated values.
  bool hasParameterList() const;

  /// Returns the number of curry levels in the declaration's interface type.
  unsigned getNumCurryLevels() const;

  /// Get the decl for this value's opaque result type, if it has one.
  OpaqueTypeDecl *getOpaqueResultTypeDecl() const;

  /// Get the representative for this value's opaque result type, if it has one.
  /// Returns a `TypeRepr` instead of an `OpaqueReturnTypeRepr` because 'some'
  /// types might appear in one or more structural positions, e.g.  (some P,
  /// some Q), or we might have a `NamedOpaqueReturnTypeRepr`.
  TypeRepr *getOpaqueResultTypeRepr() const;

  /// Get the representative for this value's result type, if it has one.
  TypeRepr *getResultTypeRepr() const;

  /// Retrieve the attribute associating this declaration with a
  /// result builder, if there is one.
  CustomAttr *getAttachedResultBuilder() const;

  /// Retrieve the @resultBuilder type attached to this declaration,
  /// if there is one.
  Type getResultBuilderType() const;

  /// If this value or its backing storage is annotated
  /// @_dynamicReplacement(for: ...), compute the original declaration
  /// that this declaration dynamically replaces.
  ValueDecl *getDynamicallyReplacedDecl() const;

  /// Find references to 'Self' in the type signature of this declaration in the
  /// context of the given existential base type.
  ///
  /// \param treatNonResultCovariantSelfAsInvariant When set, covariant 'Self'
  /// references that are not in covariant result type position are considered
  /// invariant. This position is the uncurried interface type of a declaration,
  /// stripped of any optionality. For example, this is true for 'Self' in
  /// 'func foo(Int) -> () -> Self?'.
  GenericParameterReferenceInfo findExistentialSelfReferences(
      Type baseTy, bool treatNonResultCovariantSelfAsInvariant) const;

  /// Retrieve runtime discoverable attributes (if any) associated
  /// with this declaration.
  ArrayRef<CustomAttr *> getRuntimeDiscoverableAttrs() const;
  /// Retrieve a nominal type declaration backing given runtime discoverable
  /// attribute.
  ///
  /// FIXME: This should be a more general facility but its unclear where
  ///        to place it for maximum impact.
  NominalTypeDecl *getRuntimeDiscoverableAttrTypeDecl(CustomAttr *attr) const;

  /// Given a runtime discoverable attribute, return a generator
  /// which could be used to instantiate it for this declaration
  /// together with its result type.
  std::pair<BraceStmt *, Type>
  getRuntimeDiscoverableAttributeGenerator(CustomAttr *) const;
};

/// This is a common base class for declarations which declare a type.
class TypeDecl : public ValueDecl {
  ArrayRef<InheritedEntry> Inherited;

protected:
  TypeDecl(DeclKind K, llvm::PointerUnion<DeclContext *, ASTContext *> context,
           Identifier name, SourceLoc NameLoc,
           ArrayRef<InheritedEntry> inherited) :
    ValueDecl(K, context, name, NameLoc), Inherited(inherited) {}

public:
  Identifier getName() const { return getBaseIdentifier(); }

  /// Returns the string for the base name, or "_" if this is unnamed.
  StringRef getNameStr() const {
    return hasName() ? getBaseIdentifier().str() : "_";
  }

  /// The type of this declaration's values. For the type of the
  /// declaration itself, use getInterfaceType(), which returns a
  /// metatype.
  Type getDeclaredInterfaceType() const;

  /// Retrieve the set of protocols that this type inherits (i.e,
  /// explicitly conforms to).
  ArrayRef<InheritedEntry> getInherited() const { return Inherited; }

  void setInherited(ArrayRef<InheritedEntry> i) { Inherited = i; }

  static bool classof(const Decl *D) {
    return D->getKind() >= DeclKind::First_TypeDecl &&
           D->getKind() <= DeclKind::Last_TypeDecl;
  }

  /// Compute an ordering between two type declarations that is ABI-stable.
  static int compare(const TypeDecl *type1, const TypeDecl *type2);

  /// Compute an ordering between two type declarations that is ABI-stable.
  /// This version takes a pointer-to-a-pointer for use with
  /// llvm::array_pod_sort() and similar.
  template<typename T>
  static int compare(T * const* type1, T * const* type2) {
    return compare(*type1, *type2);
  }
};

/// A type declaration that can have generic parameters attached to it. Because
/// it has these generic parameters, it is always a DeclContext.
class GenericTypeDecl : public GenericContext, public TypeDecl {
public:
  GenericTypeDecl(DeclKind K, DeclContext *DC,
                  Identifier name, SourceLoc nameLoc,
                  ArrayRef<InheritedEntry> inherited,
                  GenericParamList *GenericParams);

  // Resolve ambiguity due to multiple base classes.
  using TypeDecl::getASTContext;
  using DeclContext::operator new;
  using DeclContext::operator delete;
  using TypeDecl::getDeclaredInterfaceType;

  static bool classof(const DeclContext *C) {
    if (auto D = C->getAsDecl())
      return classof(D);
    return false;
  }
  static bool classof(const Decl *D) {
    return D->getKind() >= DeclKind::First_GenericTypeDecl &&
           D->getKind() <= DeclKind::Last_GenericTypeDecl;
  }
};

/// OpaqueTypeDecl - This is a declaration of an opaque type. The opaque type
/// is formally equivalent to its underlying type, but abstracts it away from
/// clients of the opaque type, only exposing the type as something conforming
/// to a given set of constraints.
///
/// An `OpaqueTypeDecl` is formed implicitly when a declaration is written with
/// an opaque result type, as in the following example:
///
/// func foo() -> some SignedInteger { return 1 }
///
/// The declared type uses a special kind of archetype type to represent
/// abstracted types, e.g. `(some P, some Q)` becomes `((opaque archetype 0),
/// (opaque archetype 1))`.
class OpaqueTypeDecl final :
    public GenericTypeDecl,
    private llvm::TrailingObjects<OpaqueTypeDecl, TypeRepr *> {
  friend TrailingObjects;

public:
  /// A set of substitutions that represents a possible underlying type iff
  /// associated set of availability conditions is met.
  class ConditionallyAvailableSubstitutions;

private:
  /// The original declaration that "names" the opaque type. Although a specific
  /// opaque type cannot be explicitly named, opaque types can propagate
  /// arbitrarily through expressions, so we need to know *which* opaque type is
  /// propagated.
  ///
  /// The bit indicates whether there are any trailing
  /// OpaqueReturnTypeReprs.
  llvm::PointerIntPair<ValueDecl *, 1>
      NamingDeclAndHasOpaqueReturnTypeRepr;

  /// The generic signature of the opaque interface to the type. This is the
  /// outer generic signature with added generic parameters representing the
  /// abstracted underlying types.
  GenericSignature OpaqueInterfaceGenericSignature;

  /// If known, the underlying type and conformances of the opaque type,
  /// expressed as a SubstitutionMap for the opaque interface generic signature.
  /// This maps types in the interface generic signature to the outer generic
  /// signature of the original declaration.
  Optional<SubstitutionMap> UniqueUnderlyingType;

  /// A set of substitutions which are used based on the availability
  /// checks performed at runtime. This set of only populated if there
  /// is no single unique underlying type for this opaque type declaration.
  ///
  /// It always contains one or more conditionally available substitutions
  /// followed by a universally available type used as a fallback.
  Optional<MutableArrayRef<ConditionallyAvailableSubstitutions *>>
      ConditionallyAvailableTypes = None;

  mutable Identifier OpaqueReturnTypeIdentifier;

  OpaqueTypeDecl(ValueDecl *NamingDecl, GenericParamList *GenericParams,
                 DeclContext *DC,
                 GenericSignature OpaqueInterfaceGenericSignature,
                 ArrayRef<TypeRepr *> OpaqueReturnTypeReprs);

  unsigned getNumOpaqueReturnTypeReprs() const {
    return NamingDeclAndHasOpaqueReturnTypeRepr.getInt()
      ? getOpaqueGenericParams().size()
      : 0;
  }

  size_t numTrailingObjects(OverloadToken<OpaqueReturnTypeRepr *>) const {
    return getNumOpaqueReturnTypeReprs();
  }

public:
  static OpaqueTypeDecl *get(
      ValueDecl *NamingDecl, GenericParamList *GenericParams,
      DeclContext *DC,
      GenericSignature OpaqueInterfaceGenericSignature,
      ArrayRef<TypeRepr *> OpaqueReturnTypeReprs);

  ValueDecl *getNamingDecl() const {
    return NamingDeclAndHasOpaqueReturnTypeRepr.getPointer();
  }
  
  void setNamingDecl(ValueDecl *D) {
    assert(!getNamingDecl() && "already have naming decl");
    NamingDeclAndHasOpaqueReturnTypeRepr.setPointer(D);
  }

  /// Is this opaque type the opaque return type of the given function?
  ///
  /// This is more complex than just checking `getNamingDecl` because the
  /// function could also be the getter of a storage declaration.
  bool isOpaqueReturnTypeOfFunction(const AbstractFunctionDecl *func) const;

  /// Get the ordinal of the anonymous opaque parameter of this decl with type
  /// repr `repr`, as introduce implicitly by an occurrence of "some" in return
  /// position e.g. `func f() -> some P`. Returns -1 if `repr` is not found.
  Optional<unsigned> getAnonymousOpaqueParamOrdinal(
      TypeRepr *repr) const;

  GenericSignature getOpaqueInterfaceGenericSignature() const {
    return OpaqueInterfaceGenericSignature;
  }

  /// Retrieve the generic parameters that represent the opaque types described by this opaque
  /// type declaration.
  TypeArrayView<GenericTypeParamType> getOpaqueGenericParams() const {
    return OpaqueInterfaceGenericSignature.getInnermostGenericParams();
  }

  /// Whether the generic parameters of this opaque type declaration were
  /// explicit, i.e., for named opaque result types.
  bool hasExplicitGenericParams() const;

  /// When the generic parameters were explicit, returns the generic parameter
  /// corresponding to the given ordinal.
  ///
  /// Otherwise, returns \c nullptr.
  GenericTypeParamDecl *getExplicitGenericParam(unsigned ordinal) const;

  /// Retrieve the buffer containing the opaque return type
  /// representations that correspond to the opaque generic parameters.
  ArrayRef<TypeRepr *> getOpaqueReturnTypeReprs() const {
    return {
      getTrailingObjects<TypeRepr *>(),
      getNumOpaqueReturnTypeReprs()
    };
  }

  /// The substitutions that map the generic parameters of the opaque type to
  /// the unique underlying types, when that information is known.
  Optional<SubstitutionMap> getUniqueUnderlyingTypeSubstitutions() const {
    return UniqueUnderlyingType;
  }
  
  void setUniqueUnderlyingTypeSubstitutions(SubstitutionMap subs) {
    assert(!UniqueUnderlyingType.has_value() && "resetting underlying type?!");
    UniqueUnderlyingType = subs;
  }

  bool hasConditionallyAvailableSubstitutions() const {
    return ConditionallyAvailableTypes.has_value();
  }

  ArrayRef<ConditionallyAvailableSubstitutions *>
  getConditionallyAvailableSubstitutions() const {
    assert(ConditionallyAvailableTypes);
    return ConditionallyAvailableTypes.value();
  }

  void setConditionallyAvailableSubstitutions(
      ArrayRef<ConditionallyAvailableSubstitutions *> substitutions);

  // Opaque type decls are currently always implicit
  SourceRange getSourceRange() const { return SourceRange(); }
  
  // Get the identifier string that can be used to cross-reference unnamed
  // opaque return types across files.
  Identifier getOpaqueReturnTypeIdentifier() const;
  
  static bool classof(const Decl *D) {
    return D->getKind() == DeclKind::OpaqueType;
  }
  static bool classof(const GenericTypeDecl *D) {
    return D->getKind() == DeclKind::OpaqueType;
  }
  static bool classof(const DeclContext *C) {
    if (auto D = C->getAsDecl())
      return classof(D);
    return false;
  }

  using AvailabilityCondition = std::pair<VersionRange, bool>;

  class ConditionallyAvailableSubstitutions final
      : private llvm::TrailingObjects<
            ConditionallyAvailableSubstitutions,
            AvailabilityCondition> {
    friend TrailingObjects;

    unsigned NumAvailabilityConditions;

    SubstitutionMap Substitutions;

    /// A type with limited availability described by the provided set
    /// of availability conditions (with `and` relationship).
    ConditionallyAvailableSubstitutions(
        ArrayRef<AvailabilityCondition> availabilityContext,
        SubstitutionMap substitutions)
        : NumAvailabilityConditions(availabilityContext.size()),
          Substitutions(substitutions) {
      assert(!availabilityContext.empty());
      std::uninitialized_copy(availabilityContext.begin(),
                              availabilityContext.end(),
                              getTrailingObjects<AvailabilityCondition>());
    }

  public:
    ArrayRef<AvailabilityCondition> getAvailability() const {
      return {getTrailingObjects<AvailabilityCondition>(), NumAvailabilityConditions};
    }

    SubstitutionMap getSubstitutions() const { return Substitutions; }

    static ConditionallyAvailableSubstitutions *
    get(ASTContext &ctx, ArrayRef<AvailabilityCondition> availabilityContext,
        SubstitutionMap substitutions);
  };
};

/// TypeAliasDecl - This is a declaration of a typealias, for example:
///
///    typealias Foo = Int
///
/// TypeAliasDecl's always have 'MetatypeType' type.
///
class TypeAliasDecl : public GenericTypeDecl {
  friend class UnderlyingTypeRequest;
  
  /// The location of the 'typealias' keyword
  SourceLoc TypeAliasLoc;

  /// The location of the equal '=' token
  SourceLoc EqualLoc;

  /// The end of the type, valid even when the type cannot be parsed
  SourceLoc TypeEndLoc;

  /// The location of the right-hand side of the typealias binding
  TypeLoc UnderlyingTy;

public:
  TypeAliasDecl(SourceLoc TypeAliasLoc, SourceLoc EqualLoc, Identifier Name,
                SourceLoc NameLoc, GenericParamList *GenericParams,
                DeclContext *DC);

  SourceLoc getStartLoc() const { return TypeAliasLoc; }
  SourceRange getSourceRange() const;

  /// Returns the location of the equal '=' token
  SourceLoc getEqualLoc() const {
    return EqualLoc;
  }

  void setTypeEndLoc(SourceLoc e) { TypeEndLoc = e; }

  /// Retrieve the TypeRepr corresponding to the parsed underlying type.
  TypeRepr *getUnderlyingTypeRepr() const {
    return UnderlyingTy.getTypeRepr();
  }
  void setUnderlyingTypeRepr(TypeRepr *repr) {
    UnderlyingTy = repr;
  }
  
  /// Retrieve the interface type of the underlying type.
  Type getUnderlyingType() const;
  void setUnderlyingType(Type type);

  /// Returns the interface type of the underlying type if computed, null
  /// otherwise. Should only be used for dumping.
  Type getCachedUnderlyingType() const { return UnderlyingTy.getType(); }

  /// For generic typealiases, return the unbound generic type.
  ///
  /// Since UnboundGenericType is on its way out, so is this method. Try to
  /// avoid introducing new callers if possible. Instead of passing around
  /// an UnboundGenericType, considering passing around the Decl itself
  /// instead.
  UnboundGenericType *getUnboundGenericType() const;

  /// Retrieve a sugared interface type containing the structure of the interface
  /// type before any semantic validation has occurred.
  Type getStructuralType() const;

  /// Whether the typealias forwards perfectly to its underlying type.
  ///
  /// If true, this typealias was created by ClangImporter to preserve source
  /// compatibility with a previous language version's name for a type. Many
  /// checks in Sema look through compatibility aliases even when they would
  /// operate on other typealiases.
  ///
  /// \warning This has absolutely nothing to do with the Objective-C
  /// \c compatibility_alias keyword.
  bool isCompatibilityAlias() const {
    return Bits.TypeAliasDecl.IsCompatibilityAlias;
  }

  /// Sets whether the typealias forwards perfectly to its underlying type.
  ///
  /// Marks this typealias as having been created by ClangImporter to preserve
  /// source compatibility with a previous language version's name for a type.
  /// Many checks in Sema look through compatibility aliases even when they
  /// would operate on other typealiases.
  ///
  /// \warning This has absolutely nothing to do with the Objective-C
  /// \c compatibility_alias keyword.
  void markAsCompatibilityAlias(bool newValue = true) {
    Bits.TypeAliasDecl.IsCompatibilityAlias = newValue;
  }

  /// Is this a special debugger variable?
  bool isDebuggerAlias() const { return Bits.TypeAliasDecl.IsDebuggerAlias; }
  void markAsDebuggerAlias(bool isDebuggerAlias) {
    Bits.TypeAliasDecl.IsDebuggerAlias = isDebuggerAlias;
  }

  static bool classof(const Decl *D) {
    return D->getKind() == DeclKind::TypeAlias;
  }
  static bool classof(const GenericTypeDecl *D) {
    return D->getKind() == DeclKind::TypeAlias;
  }
  static bool classof(const DeclContext *C) {
    if (auto D = C->getAsDecl())
      return classof(D);
    return false;
  }
};

/// A declaration of a generic type parameter.
///
/// A generic type parameter introduces a new, named type parameter along
/// with some set of requirements on any type argument used to realize this
/// type parameter. The requirements involve conformances to specific
/// protocols or inheritance from a specific class type.
///
/// In the following example, 'T' is a generic type parameter with the
/// requirement that the type argument conform to the 'Comparable' protocol.
///
/// \code
/// func min<T : Comparable>(x : T, y : T) -> T { ... }
/// \endcode
class GenericTypeParamDecl final
    : public TypeDecl,
      private llvm::TrailingObjects<GenericTypeParamDecl, TypeRepr *,
                                    SourceLoc> {
  friend TrailingObjects;

  size_t numTrailingObjects(OverloadToken<TypeRepr *>) const {
    return isOpaqueType() ? 1 : 0;
  }

  size_t numTrailingObjects(OverloadToken<SourceLoc>) const {
    return isParameterPack() ? 1 : 0;
  }

  /// Construct a new generic type parameter.
  ///
  /// \param dc The DeclContext in which the generic type parameter's owner
  /// occurs. This should later be overwritten with the actual declaration
  /// context that owns the type parameter.
  ///
  /// \param name The name of the generic parameter.
  /// \param nameLoc The location of the name.
  /// \param ellipsisLoc The location of the ellipsis for a type parameter pack.
  /// \param depth The generic signature depth.
  /// \param index The index of the parameter in the generic signature.
  /// \param isParameterPack Whether the generic parameter is for a type
  ///                        parameter pack, denoted by \c <T...>.
  /// \param isOpaqueType Whether the generic parameter is written as an opaque
  ///                     parameter e.g 'some Collection'.
  /// \param opaqueTypeRepr The TypeRepr of an opaque generic parameter.
  ///
  GenericTypeParamDecl(DeclContext *dc, Identifier name, SourceLoc nameLoc,
                       SourceLoc ellipsisLoc, unsigned depth, unsigned index,
                       bool isParameterPack, bool isOpaqueType,
                       TypeRepr *opaqueTypeRepr);

  /// Construct a new generic type parameter.
  ///
  /// \param dc The DeclContext in which the generic type parameter's owner
  /// occurs. This should later be overwritten with the actual declaration
  /// context that owns the type parameter.
  ///
  /// \param name The name of the generic parameter.
  /// \param nameLoc The location of the name.
  /// \param ellipsisLoc The location of the ellipsis for a type parameter pack.
  /// \param depth The generic signature depth.
  /// \param index The index of the parameter in the generic signature.
  /// \param isParameterPack Whether the generic parameter is for a type
  ///                        parameter pack, denoted by \c <T...>.
  /// \param isOpaqueType Whether the generic parameter is written as an opaque
  ///                     parameter e.g 'some Collection'.
  /// \param opaqueTypeRepr The TypeRepr of an opaque generic parameter.
  ///
  static GenericTypeParamDecl *create(DeclContext *dc, Identifier name,
                                      SourceLoc nameLoc, SourceLoc ellipsisLoc,
                                      unsigned depth, unsigned index,
                                      bool isParameterPack, bool isOpaqueType,
                                      TypeRepr *opaqueTypeRepr);

public:
  static const unsigned InvalidDepth = 0xFFFF;

  /// Construct a new generic type parameter. This should only be used by the
  /// ClangImporter, use \c GenericTypeParamDecl::create[...] instead.
  GenericTypeParamDecl(DeclContext *dc, Identifier name, SourceLoc nameLoc,
                       SourceLoc ellipsisLoc, unsigned depth, unsigned index,
                       bool isParameterPack)
      : GenericTypeParamDecl(dc, name, nameLoc, ellipsisLoc, depth, index,
                             isParameterPack, /*isOpaqueType*/ false, nullptr) {
  }

  /// Construct a deserialized generic type parameter.
  ///
  /// \param dc The DeclContext in which the generic type parameter's owner
  /// occurs. This should later be overwritten with the actual declaration
  /// context that owns the type parameter.
  ///
  /// \param name The name of the generic parameter.
  /// \param depth The generic signature depth.
  /// \param index The index of the parameter in the generic signature.
  /// \param isParameterPack Whether the generic parameter is for a type
  ///                        parameter pack, denoted by \c <T...>.
  /// \param isOpaqueType Whether the generic parameter is written as an opaque
  ///                     parameter e.g 'some Collection'.
  ///
  static GenericTypeParamDecl *
  createDeserialized(DeclContext *dc, Identifier name, unsigned depth,
                     unsigned index, bool isParameterPack, bool isOpaqueType);

  /// Construct a new parsed generic type parameter.
  ///
  /// \param dc The DeclContext in which the generic type parameter's owner
  /// occurs. This should later be overwritten with the actual declaration
  /// context that owns the type parameter.
  ///
  /// \param name The name of the generic parameter.
  /// \param nameLoc The location of the name.
  /// \param ellipsisLoc The location of the ellipsis for a type parameter pack.
  /// \param index The index of the parameter in the generic signature.
  /// \param isParameterPack Whether the generic parameter is for a type
  ///                        parameter pack, denoted by \c <T...>.
  ///
  static GenericTypeParamDecl *
  createParsed(DeclContext *dc, Identifier name, SourceLoc nameLoc,
               SourceLoc ellipsisLoc, unsigned index, bool isParameterPack);

  /// Construct a new implicit generic type parameter.
  ///
  /// \param dc The DeclContext in which the generic type parameter's owner
  /// occurs. This should later be overwritten with the actual declaration
  /// context that owns the type parameter.
  ///
  /// \param name The name of the generic parameter.
  /// \param depth The generic signature depth.
  /// \param index The index of the parameter in the generic signature.
  /// \param isParameterPack Whether the generic parameter is for a type
  ///                        parameter pack, denoted by \c <T...>.
  /// \param isOpaqueType Whether the generic parameter is written as an opaque
  ///                     parameter e.g 'some Collection'.
  /// \param opaqueTypeRepr The TypeRepr of an opaque generic parameter.
  /// \param nameLoc The location of the name.
  /// \param ellipsisLoc The location of the ellipsis for a type parameter pack.
  ///
  static GenericTypeParamDecl *
  createImplicit(DeclContext *dc, Identifier name, unsigned depth,
                 unsigned index, bool isParameterPack = false,
                 bool isOpaqueType = false, TypeRepr *opaqueTypeRepr = nullptr,
                 SourceLoc nameLoc = SourceLoc(),
                 SourceLoc ellipsisLoc = SourceLoc());

  /// The depth of this generic type parameter, i.e., the number of outer
  /// levels of generic parameter lists that enclose this type parameter.
  ///
  /// \code
  /// struct X<T> {
  ///   func f<U>() { }
  /// }
  /// \endcode
  ///
  /// Here 'T' has depth 0 and 'U' has depth 1. Both have index 0.
  unsigned getDepth() const { return Bits.GenericTypeParamDecl.Depth; }

  /// Set the depth of this generic type parameter.
  ///
  /// \sa getDepth
  void setDepth(unsigned depth) {
    Bits.GenericTypeParamDecl.Depth = depth;
    assert(Bits.GenericTypeParamDecl.Depth == depth && "Truncation");
  }

  /// Returns \c true if this generic type parameter is declared as a type
  /// parameter pack.
  ///
  /// \code
  /// func foo<T...>(_ : T...) { }
  /// struct Foo<T...> { }
  /// \endcode
  bool isParameterPack() const { return Bits.GenericTypeParamDecl.ParameterPack; }

  /// Determine whether this generic parameter represents an opaque type.
  ///
  /// \code
  /// // "some P" is represented by a generic type parameter.
  /// func f() -> [some P] { ... }
  /// \endcode
  bool isOpaqueType() const {
    return Bits.GenericTypeParamDecl.IsOpaqueType;
  }

  /// Retrieve the opaque return type representation described by this
  /// generic parameter, or NULL if any of the following are true:
  ///   - the generic parameter does not describe an opaque type
  ///   - the opaque type was introduced via the "named opaque parameters"
  ///     extension, meaning that it was specified explicitly
  ///   - the enclosing declaration was deserialized, in which case it lost
  ///     the source location information and has no type representation.
  TypeRepr *getOpaqueTypeRepr() const {
    if (!isOpaqueType())
      return nullptr;

    return *getTrailingObjects<TypeRepr *>();
  }

  /// The index of this generic type parameter within its generic parameter
  /// list.
  ///
  /// \code
  /// struct X<T, U> {
  ///   func f<V>() { }
  /// }
  /// \endcode
  ///
  /// Here 'T' and 'U' have indexes 0 and 1, respectively. 'V' has index 0.
  unsigned getIndex() const { return Bits.GenericTypeParamDecl.Index; }

  /// Retrieve the ellipsis location for a type parameter pack \c T...
  SourceLoc getEllipsisLoc() const {
    if (!isParameterPack())
      return SourceLoc();

    return *getTrailingObjects<SourceLoc>();
  }

  SourceLoc getStartLoc() const { return getNameLoc(); }
  SourceRange getSourceRange() const;

  static bool classof(const Decl *D) {
    return D->getKind() == DeclKind::GenericTypeParam;
  }
};

/// A declaration of an associated type.
///
/// An associated type introduces a new, named type in a protocol that
/// can vary from one conforming type to the next. Associated types have a
/// set of requirements to which the type that replaces it much realize,
/// described via conformance to specific protocols, or inheritance from a
/// specific class type.
///
/// In the following example, 'Element' is an associated type with no
/// requirements.
///
/// \code
/// protocol Enumerator {
///   typealias Element
///   func getNext() -> Element?
/// }
/// \endcode
class AssociatedTypeDecl : public TypeDecl {
  /// The location of the initial keyword.
  SourceLoc KeywordLoc;

  /// The default definition.
  TypeRepr *DefaultDefinition;

  /// The where clause attached to the associated type.
  TrailingWhereClause *TrailingWhere;

  LazyMemberLoader *Resolver = nullptr;
  uint64_t ResolverContextData;

  friend class DefaultDefinitionTypeRequest;

public:
  AssociatedTypeDecl(DeclContext *dc, SourceLoc keywordLoc, Identifier name,
                     SourceLoc nameLoc, TypeRepr *defaultDefinition,
                     TrailingWhereClause *trailingWhere);
  AssociatedTypeDecl(DeclContext *dc, SourceLoc keywordLoc, Identifier name,
                     SourceLoc nameLoc, TrailingWhereClause *trailingWhere,
                     LazyMemberLoader *definitionResolver,
                     uint64_t resolverData);

  /// Get the protocol in which this associated type is declared.
  ProtocolDecl *getProtocol() const {
    return cast<ProtocolDecl>(getDeclContext());
  }

  /// Check if we have a default definition type.
  bool hasDefaultDefinitionType() const {
    // If we have a TypeRepr, return true immediately without kicking off
    // a request.
    return DefaultDefinition || getDefaultDefinitionType();
  }

  /// Retrieve the default definition type.
  Type getDefaultDefinitionType() const;

  /// Retrieve the default definition as written in the source.
  TypeRepr *getDefaultDefinitionTypeRepr() const {
    return DefaultDefinition;
  }

  /// Retrieve the trailing where clause for this associated type, if any.
  TrailingWhereClause *getTrailingWhereClause() const { return TrailingWhere; }

  /// Set the trailing where clause for this associated type.
  void setTrailingWhereClause(TrailingWhereClause *trailingWhereClause) {
    TrailingWhere = trailingWhereClause;
  }

  /// Retrieve the associated type "anchor", which is the associated type
  /// declaration that will be used to describe this associated type in the
  /// ABI.
  ///
  /// The associated type "anchor" is an associated type that does not
  /// override any other associated type. There may be several such associated
  /// types; select one deterministically.
  AssociatedTypeDecl *getAssociatedTypeAnchor() const;

  /// Retrieve the (first) overridden associated type declaration, if any.
  AssociatedTypeDecl *getOverriddenDecl() const {
    return cast_or_null<AssociatedTypeDecl>(
        TypeDecl::getOverriddenDecl());
  }

  /// Retrieve the set of associated types overridden by this associated
  /// type.
  llvm::TinyPtrVector<AssociatedTypeDecl *> getOverriddenDecls() const;

  SourceLoc getStartLoc() const { return KeywordLoc; }
  SourceRange getSourceRange() const;

  static bool classof(const Decl *D) {
    return D->getKind() == DeclKind::AssociatedType;
  }
};

class MemberLookupTable;
class ObjCMethodLookupTable;
class ConformanceLookupTable;
  
// Kinds of pointer types.
enum PointerTypeKind : unsigned {
  PTK_UnsafeMutableRawPointer,
  PTK_UnsafeRawPointer,
  PTK_UnsafeMutablePointer,
  PTK_UnsafePointer,
  PTK_AutoreleasingUnsafeMutablePointer,
};

static inline bool isRawPointerKind(PointerTypeKind PTK) {
  switch (PTK) {
  case PTK_UnsafeMutableRawPointer:
  case PTK_UnsafeRawPointer:
    return true;
  case PTK_UnsafeMutablePointer:
  case PTK_UnsafePointer:
  case PTK_AutoreleasingUnsafeMutablePointer:
    return false;
  }

  llvm_unreachable("Unhandled PointerTypeKind in switch.");
}

// Kinds of buffer pointer types.
enum BufferPointerTypeKind : unsigned {
  BPTK_UnsafeMutableRawBufferPointer,
  BPTK_UnsafeRawBufferPointer,
  BPTK_UnsafeMutableBufferPointer,
  BPTK_UnsafeBufferPointer,
};

enum KeyPathTypeKind : unsigned char {
  KPTK_AnyKeyPath,
  KPTK_PartialKeyPath,
  KPTK_KeyPath,
  KPTK_WritableKeyPath,
  KPTK_ReferenceWritableKeyPath
};

/// NominalTypeDecl - a declaration of a nominal type, like a struct.
class NominalTypeDecl : public GenericTypeDecl, public IterableDeclContext {
  SourceRange Braces;

  /// The first extension of this type.
  ExtensionDecl *FirstExtension = nullptr;

  /// The last extension of this type, used solely for efficient
  /// insertion of new extensions.
  ExtensionDecl *LastExtension = nullptr;

  /// The generation at which we last loaded extensions.
  unsigned ExtensionGeneration;
  
  /// Prepare to traverse the list of extensions.
  void prepareExtensions();

  /// Retrieve the conformance loader (if any), and removing it in the
  /// same operation. The caller is responsible for loading the
  /// conformances.
  std::pair<LazyMemberLoader *, uint64_t> takeConformanceLoader() {
    if (!Bits.NominalTypeDecl.HasLazyConformances)
      return { nullptr, 0 };

    return takeConformanceLoaderSlow();
  }

  /// Slow path for \c takeConformanceLoader().
  std::pair<LazyMemberLoader *, uint64_t> takeConformanceLoaderSlow();

  /// A lookup table containing all of the members of this type and
  /// its extensions, together with a bit indicating if the table
  /// has been prepared.
  ///
  /// The table itself is lazily constructed and updated when
  /// lookupDirect() is called.
  llvm::PointerIntPair<MemberLookupTable *, 1, bool> LookupTable;

  /// Get the lookup table, lazily constructing an empty table if
  /// necessary.
  MemberLookupTable *getLookupTable();

  /// Prepare the lookup table to make it ready for lookups.
  /// Does nothing when called more than once.
  void prepareLookupTable();

  /// Note that we have added a member into the iterable declaration context,
  /// so that it can also be added to the lookup table (if needed).
  void addedMember(Decl *member);

  /// Note that we have added an extension into the nominal type,
  /// so that its members can eventually be added to the lookup table.
  void addedExtension(ExtensionDecl *ext);

  /// A lookup table used to find the protocol conformances of
  /// a given nominal type.
  mutable ConformanceLookupTable *ConformanceTable = nullptr;

  /// Prepare the conformance table.
  void prepareConformanceTable() const;

  /// Returns the protocol requirements that \c Member conforms to.
  ArrayRef<ValueDecl *>
    getSatisfiedProtocolRequirementsForMember(const ValueDecl *Member,
                                              bool Sorted) const;

  ObjCMethodLookupTable *ObjCMethodLookup = nullptr;

  /// Create the Objective-C method lookup table, or return \c false if this
  /// kind of type cannot have Objective-C methods.
  bool createObjCMethodLookup();

  friend class ASTContext;
  friend class MemberLookupTable;
  friend class ConformanceLookupTable;
  friend class ExtensionDecl;
  friend class DeclContext;
  friend class IterableDeclContext;
  friend class DirectLookupRequest;
  friend class LookupAllConformancesInContextRequest;
  friend ArrayRef<ValueDecl *>
  ValueDecl::getSatisfiedProtocolRequirements(bool Sorted) const;

protected:
  Type DeclaredTy;
  Type DeclaredInterfaceTy;

  NominalTypeDecl(DeclKind K, DeclContext *DC, Identifier name,
                  SourceLoc NameLoc,
                  ArrayRef<InheritedEntry> inherited,
                  GenericParamList *GenericParams) :
    GenericTypeDecl(K, DC, name, NameLoc, inherited, GenericParams),
    IterableDeclContext(IterableDeclContextKind::NominalTypeDecl)
  {
    Bits.NominalTypeDecl.AddedImplicitInitializers = false;
    ExtensionGeneration = 0;
    Bits.NominalTypeDecl.HasLazyConformances = false;
    Bits.NominalTypeDecl.IsComputingSemanticMembers = false;
  }

  friend class ProtocolType;

public:
  using GenericTypeDecl::getASTContext;

  SourceRange getBraces() const { return Braces; }
  
  void setBraces(SourceRange braces) { Braces = braces; }

  /// Should this declaration behave as if it must be accessed
  /// resiliently, even when we're building a non-resilient module?
  ///
  /// This is used for diagnostics, because we do not want a behavior
  /// change between builds with resilience enabled and disabled.
  bool isFormallyResilient() const;

  /// Do we need to use resilient access patterns outside of this type's
  /// resilience domain?
  bool isResilient() const;

  /// Do we need to use resilient access patterns when accessing this
  /// type from the given module?
  bool isResilient(ModuleDecl *M, ResilienceExpansion expansion) const;

  /// Determine whether we have already attempted to add any
  /// implicitly-defined initializers to this declaration.
  bool addedImplicitInitializers() const {
    return Bits.NominalTypeDecl.AddedImplicitInitializers;
  }

  /// Note that we have attempted to add implicit initializers.
  void setAddedImplicitInitializers() {
    Bits.NominalTypeDecl.AddedImplicitInitializers = true;
  }

  /// getDeclaredType - Retrieve the type declared by this entity, without
  /// any generic parameters bound if this is a generic type.
  ///
  /// Since UnboundGenericType is on its way out, so is this method. Try to
  /// avoid introducing new callers if possible. Instead of passing around
  /// an UnboundGenericType, considering passing around the Decl itself
  /// instead.
  Type getDeclaredType() const;

  /// getDeclaredInterfaceType - Retrieve the type declared by this entity, with
  /// generic parameters bound if this is a generic type.
  Type getDeclaredInterfaceType() const;

  /// Add a new extension to this nominal type.
  void addExtension(ExtensionDecl *extension);

  /// Add a member to this decl's lookup table.
  ///
  /// Calls "prepareLookupTable" as a side effect.
  void addMemberToLookupTable(Decl *member);

  /// Retrieve the set of extensions of this type.
  ExtensionRange getExtensions();

  /// Special-behaviour flags passed to lookupDirect()
  enum class LookupDirectFlags {
    /// Whether to include @_implements members.
    /// Used by conformance-checking to find special @_implements members.
    IncludeAttrImplements = 1 << 0,
  };

  /// Find all of the declarations with the given name within this nominal type
  /// and its extensions.
  ///
  /// This routine does not look into superclasses, nor does it consider
  /// protocols to which the nominal type conforms. Furthermore, the resulting
  /// set of declarations has not been filtered for visibility, nor have
  /// overridden declarations been removed.
  TinyPtrVector<ValueDecl *> lookupDirect(DeclName name,
                                          OptionSet<LookupDirectFlags> flags =
                                          OptionSet<LookupDirectFlags>());

  /// Find the distributed actor system instance of this distributed actor.
  VarDecl *getDistributedActorSystemProperty() const;

  /// Find, or potentially synthesize, the implicit 'id' property of this actor.
  VarDecl *getDistributedActorIDProperty() const;

  /// Find the 'RemoteCallTarget.init(_:)' initializer function.
  ConstructorDecl *getDistributedRemoteCallTargetInitFunction() const;

  /// Find the 'RemoteCallArgument(label:name:value:)' initializer function.
  ConstructorDecl *getDistributedRemoteCallArgumentInitFunction() const;

  /// Collect the set of protocols to which this type should implicitly
  /// conform, such as AnyObject (for classes).
  void getImplicitProtocols(SmallVectorImpl<ProtocolDecl *> &protocols);

  /// Look for conformances of this nominal type to the given
  /// protocol.
  ///
  /// \param protocol The protocol whose conformance is requested.
  /// \param conformances Will be populated with the set of protocol
  /// conformances found for this protocol.
  ///
  /// \returns true if any conformances were found. 
  bool lookupConformance(
         ProtocolDecl *protocol,
         SmallVectorImpl<ProtocolConformance *> &conformances) const;

  /// Retrieve all of the protocols that this nominal type conforms to.
  ///
  /// \param sorted Whether to sort the protocols in canonical order.
  SmallVector<ProtocolDecl *, 2> getAllProtocols(bool sorted = false) const;

  /// Retrieve all of the protocol conformances for this nominal type.
  SmallVector<ProtocolConformance *, 2> getAllConformances(
                                          bool sorted = false) const;

  /// Register an externally-created protocol conformance in the
  /// conformance lookup table.
  ///
  /// This is used by deserialization of module files to report
  /// conformances.
  void registerProtocolConformance(ProtocolConformance *conformance,
                                   bool synthesized = false);

  void setConformanceLoader(LazyMemberLoader *resolver, uint64_t contextData);

  /// Look in this type and its extensions (but not any of its protocols or
  /// superclasses) for declarations with a given Objective-C selector.
  ///
  /// Note that this can find methods, initializers, deinitializers,
  /// getters, and setters.
  ///
  /// \param selector The Objective-C selector of the method we're
  /// looking for.
  ///
  /// \param isInstance Whether we are looking for an instance method
  /// (vs. a class method).
  TinyPtrVector<AbstractFunctionDecl *> lookupDirect(ObjCSelector selector,
                                                     bool isInstance);

  /// Record the presence of an @objc method with the given selector. No-op if
  /// the type is of a kind which cannot contain @objc methods.
  void recordObjCMethod(AbstractFunctionDecl *method, ObjCSelector selector);

  /// Is this the decl for Optional<T>?
  bool isOptionalDecl() const;

  /// Is this a key path type?
  Optional<KeyPathTypeKind> getKeyPathTypeKind() const;

  /// Retrieve information about this type as a property wrapper.
  PropertyWrapperTypeInfo getPropertyWrapperTypeInfo() const;

  /// Return a collection of the stored member variables of this type.
  ArrayRef<VarDecl *> getStoredProperties() const;

  /// Return a collection of the stored member variables of this type, along
  /// with placeholders for unimportable stored properties.
  ArrayRef<Decl *> getStoredPropertiesAndMissingMemberPlaceholders() const;

  /// Whether this nominal type qualifies as an actor, meaning that it is
  /// either an actor type or a protocol whose `Self` type conforms to the
  /// `Actor` protocol.
  bool isActor() const;

  /// Whether this nominal type qualifies as a distributed actor, meaning that
  /// it is either a distributed actor or a DistributedActor constrained protocol.
  bool isDistributedActor() const;

  /// Whether this nominal type qualifies as any actor (plain or distributed).
  bool isAnyActor() const;

  /// Return the range of semantics attributes attached to this NominalTypeDecl.
  auto getSemanticsAttrs() const
      -> decltype(getAttrs().getSemanticsAttrs()) {
    return getAttrs().getSemanticsAttrs();
  }

  bool hasSemanticsAttr(StringRef attrValue) const {
    return getAttrs().hasSemanticsAttr(attrValue);
  }

  /// Returns true if we should emit assembly vision remarks on all methods of
  /// this nominal type.
  bool shouldEmitAssemblyVisionRemarksOnMethods() const {
    return getAttrs().hasAttribute<EmitAssemblyVisionRemarksAttr>();
  }

  /// Whether this declaration has a synthesized memberwise initializer.
  bool hasMemberwiseInitializer() const;

  /// Retrieves the synthesized memberwise initializer for this declaration,
  /// or \c nullptr if it does not have one.
  ConstructorDecl *getMemberwiseInitializer() const;

  /// Retrieves the effective memberwise initializer for this declaration, or
  /// \c nullptr if it does not have one.
  ///
  /// An effective memberwise initializer is either a synthesized memberwise
  /// initializer or a user-defined initializer with the same type.
  ///
  /// The access level of the memberwise initializer is set to the minimum of:
  /// - Public, by default. This enables public nominal types to have public
  ///   memberwise initializers.
  ///   - The `public` default is important for synthesized member types, e.g.
  ///     `TangentVector` structs synthesized during `Differentiable` derived
  ///     conformances. Manually extending these types to define a public
  ///     memberwise initializer causes a redeclaration error.
  /// - The minimum access level of memberwise-initialized properties in the
  ///   nominal type declaration.
  ///
  /// Effective memberwise initializers are used only by derived conformances
  /// for `Self`-returning protocol requirements like `AdditiveArithmetic.+`.
  /// Such derived conformances require memberwise initialization.
  ConstructorDecl *getEffectiveMemberwiseInitializer();

  /// Whether this declaration has a synthesized zero parameter default
  /// initializer.
  bool hasDefaultInitializer() const;

  bool isTypeErasedGenericClass() const;

  /// Retrieves the synthesized zero parameter default initializer for this
  /// declaration, or \c nullptr if it doesn't have one.
  ConstructorDecl *getDefaultInitializer() const;

  /// Force the synthesis of all members named \c member requiring semantic
  /// analysis and install them in the member list of this nominal type.
  ///
  /// \Note The use of this method in the compiler signals an architectural
  /// problem with the caller. Use \c TypeChecker::lookup* instead of
  /// introducing new usages.
  ///
  /// FIXME: This method presents a problem with respect to the consistency
  /// and idempotency of lookups in the compiler. If we instead had a model
  /// where lookup requests would explicitly return semantic members or parsed
  /// members this function could disappear.
  void synthesizeSemanticMembersIfNeeded(DeclName member);

  /// Retrieves the static 'shared' property of a global actor type, which
  /// is used to extract the actor instance.
  ///
  /// \returns the static 'shared' property for a global actor, or \c nullptr
  /// for types that are not global actors.
  VarDecl *getGlobalActorInstance() const;

  /// Whether this type is a global actor, which can be used as an
  /// attribute to decorate declarations for inclusion in the actor-isolated
  /// state denoted by this type.
  bool isGlobalActor() const {
    return getGlobalActorInstance() != nullptr;
  }

  /// Returns true if this type has a type wrapper custom attribute.
  bool hasTypeWrapper() const { return bool(getTypeWrapper()); }

  /// Return a type wrapper (if any) associated with this type.
  Optional<TypeWrapperInfo> getTypeWrapper() const;

  /// If this declaration has a type wrapper return a property that
  /// is used for all type wrapper related operations (mainly for
  /// applicable property access routing).
  VarDecl *getTypeWrapperProperty() const;

  /// If this declaration has a type wrapper, return `$Storage`
  /// declaration that contains all the stored properties managed
  /// by the wrapper. Note that if this type is a protocol them
  /// this method returns an associated type for $Storage.
  TypeDecl *getTypeWrapperStorageDecl() const;

  /// If this declaration is a type wrapper, retrieve
  /// its required initializer - `init(storageWrapper:)`.
  ConstructorDecl *getTypeWrapperInitializer() const;

  /// Get an initializer that accepts a type wrapper instance to
  /// initialize the wrapped type.
  ConstructorDecl *getTypeWrappedTypeStorageInitializer() const;

  /// Get a memberwise initializer that could be used to instantiate a
  /// type wrapped type.
  ConstructorDecl *getTypeWrappedTypeMemberwiseInitializer() const;

  // Implement isa/cast/dyncast/etc.
  static bool classof(const Decl *D) {
    return D->getKind() >= DeclKind::First_NominalTypeDecl &&
           D->getKind() <= DeclKind::Last_NominalTypeDecl;
  }
  static bool classof(const GenericTypeDecl *D) {
    return D->getKind() >= DeclKind::First_NominalTypeDecl &&
           D->getKind() <= DeclKind::Last_NominalTypeDecl;
  }

  static bool classof(const DeclContext *C) {
    if (auto D = C->getAsDecl())
      return classof(D);
    return false;
  }
  static bool classof(const IterableDeclContext *C) {
    return C->getIterableContextKind()
             == IterableDeclContextKind::NominalTypeDecl;
  }
  static bool classof(const NominalTypeDecl *D) { return true; }
  static bool classof(const ExtensionDecl *D) { return false; }
};

/// This is the declaration of an enum.
///
/// For example:
///
/// \code
///    enum Bool {
///      case false
///      case true
///    }
///
///    enum Optional<T> {
///      case none
///      case some(T)
///    }
/// \endcode
///
/// The type of the decl itself is a MetatypeType; use getDeclaredType()
/// to get the declared type ("Bool" or "Optional" in the above example).
class EnumDecl final : public NominalTypeDecl {
  SourceLoc EnumLoc;

  enum SemanticInfoFlags : uint8_t {
    // Is the raw type valid?
    HasComputedRawType         = 1 << 0,
    // Is the complete set of (auto-incremented) raw values available?
    HasFixedRawValues          = 1 << 1,
    // Is the complete set of raw values type checked?
    HasFixedRawValuesAndTypes  = 1 << 2,
  };
  OptionSet<SemanticInfoFlags> SemanticFlags;

  friend class EnumRawValuesRequest;
  friend class EnumRawTypeRequest;

public:
  EnumDecl(SourceLoc EnumLoc, Identifier Name, SourceLoc NameLoc,
            ArrayRef<InheritedEntry> Inherited,
            GenericParamList *GenericParams, DeclContext *DC);

  SourceLoc getStartLoc() const { return EnumLoc; }
  SourceRange getSourceRange() const {
    return SourceRange(EnumLoc, getBraces().End);
  }

public:
  /// A range for iterating the elements of an enum.
  using ElementRange = DowncastFilterRange<EnumElementDecl, DeclRange>;

  /// A range for iterating the cases of an enum.
  using CaseRange = DowncastFilterRange<EnumCaseDecl, DeclRange>;

  /// Return a range that iterates over all the elements of an enum.
  ElementRange getAllElements() const {
    return ElementRange(getMembers());
  }

  unsigned getNumElements() const {
    auto eltRange = getAllElements();
    return std::distance(eltRange.begin(), eltRange.end());
  }

  /// If this enum has a unique element, return it. A unique element can
  /// either hold a value or not, and the existence of one unique element does
  /// not imply the existence or non-existence of the opposite unique element.
  EnumElementDecl *getUniqueElement(bool hasValue) const;

  /// Return a range that iterates over all the cases of an enum.
  CaseRange getAllCases() const {
    return CaseRange(getMembers());
  }

  /// Insert all of the 'case' element declarations into a DenseSet.
  void getAllElements(llvm::DenseSet<EnumElementDecl*> &elements) const {
    for (auto elt : getAllElements())
      elements.insert(elt);
  }

  /// Whether this enum has a raw value type that recursively references itself.
  bool hasCircularRawValue() const;
  
  /// Record that this enum has had all of its raw values computed.
  void setHasFixedRawValues();
  
  // Implement isa/cast/dyncast/etc.
  static bool classof(const Decl *D) {
    return D->getKind() == DeclKind::Enum;
  }
  static bool classof(const GenericTypeDecl *D) {
    return D->getKind() == DeclKind::Enum;
  }
  static bool classof(const NominalTypeDecl *D) {
    return D->getKind() == DeclKind::Enum;
  }
  static bool classof(const DeclContext *C) {
    if (auto D = C->getAsDecl())
      return classof(D);
    return false;
  }
  static bool classof(const IterableDeclContext *C) {
    auto NTD = dyn_cast<NominalTypeDecl>(C);
    return NTD && classof(NTD);
  }
  
  /// Determine whether this enum declares a raw type in its inheritance clause.
  bool hasRawType() const { return (bool)getRawType(); }

  /// Retrieve the declared raw type of the enum from its inheritance clause,
  /// or null if it has none.
  Type getRawType() const;

  /// Set the raw type of the enum from its inheritance clause.
  void setRawType(Type rawType);

  /// True if none of the enum cases have associated values.
  ///
  /// Note that this is true for enums with absolutely no cases.
  bool hasOnlyCasesWithoutAssociatedValues() const;

  /// True if any of the enum cases have availability annotations.
  ///
  /// Note that this is false for enums with absolutely no cases.
  bool hasPotentiallyUnavailableCaseValue() const;

  /// True if the enum has cases.
  bool hasCases() const {
    return !getAllElements().empty();
  }

  /// True if the enum is marked 'indirect'.
  bool isIndirect() const {
    return getAttrs().hasAttribute<IndirectAttr>();
  }

  /// True if the enum can be exhaustively switched within \p useDC.
  ///
  /// Note that this property is \e not necessarily true for all children of
  /// \p useDC. In particular, an inlinable function does not get to switch
  /// exhaustively over a non-exhaustive enum declared in the same module.
  ///
  /// This is the predicate used when deciding if a switch statement needs a
  /// default case. It should not be used for optimization or code generation.
  ///
  /// \sa isEffectivelyExhaustive
  bool isFormallyExhaustive(const DeclContext *useDC) const;

  /// True if the enum can be exhaustively switched within a function defined
  /// within \p M, with \p expansion specifying whether the function is
  /// inlinable.
  ///
  /// This is the predicate used when making optimization and code generation
  /// decisions. It should not be used at the AST or semantic level.
  ///
  /// \sa isFormallyExhaustive
  bool isEffectivelyExhaustive(ModuleDecl *M,
                               ResilienceExpansion expansion) const;
};

/// StructDecl - This is the declaration of a struct, for example:
///
///    struct Complex { var R : Double, I : Double }
///
/// The type of the decl itself is a MetatypeType; use getDeclaredType()
/// to get the declared type ("Complex" in the above example).
class StructDecl final : public NominalTypeDecl {
  SourceLoc StructLoc;

  // We import C++ class templates as generic structs. Then when in Swift code
  // we want to substitute generic parameters with actual arguments, we
  // convert the arguments to C++ equivalents and ask Clang to instantiate the
  // C++ template. Then we import the C++ class template instantiation
  // as a non-generic structs with a name prefixed with `__CxxTemplateInst`.
  //
  // To reiterate:
  // 1) We need to have a C++ class template declaration in the Clang AST. This
  //    declaration is simply imported from a Clang module.
  // 2) We need a Swift generic struct in the Swift AST. This will provide
  //    template arguments to Clang.
  // 3) We produce a C++ class template instantiation in the Clang AST
  //    using 1) and 2). This declaration does not exist in the Clang module
  //    AST initially in the general case, it's added there on instantiation.
  // 4) We import the instantiation as a Swift struct, with the name prefixed
  //    with `__CxxTemplateInst`.
  //
  // This causes a problem for serialization/deserialization of the Swift
  // module. Imagine the Swift struct from 4) is used in the function return
  // type. We cannot just serialize the non generic Swift struct, because on
  // deserialization we would need to find its backing Clang declaration
  // (the C++ class template instantiation), and it won't be found in the
  // general case. Only the C++ class template from step 1) is in the Clang
  // AST.
  //
  // What we need is to serialize enough information to be
  // able to instantiate C++ class template on deserialization. It turns out
  // that all that information is conveniently covered by the BoundGenericType,
  // which we store in this field. The field is set during the typechecking at
  // the time when we instantiate the C++ class template.
  //
  // Alternative, and likely better solution long term, is to serialize the
  // C++ class template instantiation into a synthetic Clang module, and load
  // this Clang module on deserialization.
  Type TemplateInstantiationType = Type();

public:
  StructDecl(SourceLoc StructLoc, Identifier Name, SourceLoc NameLoc,
             ArrayRef<InheritedEntry> Inherited,
             GenericParamList *GenericParams, DeclContext *DC);

  SourceLoc getStartLoc() const { return StructLoc; }
  SourceRange getSourceRange() const {
    return SourceRange(StructLoc, getBraces().End);
  }

  // Implement isa/cast/dyncast/etc.
  static bool classof(const Decl *D) {
    return D->getKind() == DeclKind::Struct;
  }
  static bool classof(const GenericTypeDecl *D) {
    return D->getKind() == DeclKind::Struct;
  }
  static bool classof(const NominalTypeDecl *D) {
    return D->getKind() == DeclKind::Struct;
  }
  static bool classof(const DeclContext *C) {
    if (auto D = C->getAsDecl())
      return classof(D);
    return false;
  }
  static bool classof(const IterableDeclContext *C) {
    auto NTD = dyn_cast<NominalTypeDecl>(C);
    return NTD && classof(NTD);
  }

  /// Does this struct contain unreferenceable storage, such as C fields that
  /// cannot be represented in Swift?
  bool hasUnreferenceableStorage() const {
    return Bits.StructDecl.HasUnreferenceableStorage;
  }

  void setHasUnreferenceableStorage(bool v) {
    Bits.StructDecl.HasUnreferenceableStorage = v;
  }

  bool isCxxNonTrivial() const { return Bits.StructDecl.IsCxxNonTrivial; }

  void setIsCxxNonTrivial(bool v) { Bits.StructDecl.IsCxxNonTrivial = v; }

  Type getTemplateInstantiationType() const { return TemplateInstantiationType; }
  void setTemplateInstantiationType(Type t) { TemplateInstantiationType = t; }
};

/// This is the base type for AncestryOptions. Each flag describes possible
/// interesting kinds of superclasses that a class may have.
enum class AncestryFlags : uint8_t {
  /// The class or one of its superclasses is @objc.
  ObjC = (1<<0),

  /// The class or one of its superclasses is @objcMembers.
  ObjCMembers = (1<<1),

  /// The class or one of its superclasses is generic.
  Generic = (1<<2),

  /// The class or one of its superclasses is resilient.
  Resilient = (1<<3),

  /// The class or one of its superclasses has resilient metadata and is in a
  /// different resilience domain.
  ResilientOther = (1<<4),

  /// The class or one of its superclasses is imported from Clang.
  ClangImported = (1<<5),

  /// The class or one of its superclasses requires stored property initializers.
  RequiresStoredPropertyInits = (1<<6),

  /// The class uses the ObjC object model (reference counting,
  /// isa encoding, etc.).
  ObjCObjectModel = (1<<7),
};

/// Return type of ClassDecl::checkAncestry(). Describes a set of interesting
/// kinds of superclasses that a class may have.
using AncestryOptions = OptionSet<AncestryFlags>;

/// ClassDecl - This is the declaration of a class, for example:
///
///    class Complex { var R : Double, I : Double }
///
/// The type of the decl itself is a MetatypeType; use getDeclaredType()
/// to get the declared type ("Complex" in the above example).
class ClassDecl final : public NominalTypeDecl {
  SourceLoc ClassLoc;

  struct {
    /// The superclass decl and a bit to indicate whether the
    /// superclass was computed yet or not.
    llvm::PointerIntPair<ClassDecl *, 1, bool> SuperclassDecl;

    /// The superclass type and a bit to indicate whether the
    /// superclass was computed yet or not.
    llvm::PointerIntPair<Type, 1, bool> SuperclassType;
  } LazySemanticInfo;

  Optional<bool> getCachedInheritsSuperclassInitializers() const {
    if (Bits.ClassDecl.ComputedInheritsSuperclassInits)
      return Bits.ClassDecl.InheritsSuperclassInits;

    return None;
  }

  Optional<bool> getCachedHasMissingDesignatedInitializers() const {
    if (!Bits.ClassDecl.ComputedHasMissingDesignatedInitializers) {
      // Force loading all the members, which will add this attribute if any of
      // members are determined to be missing while loading.
      auto mutableThis = const_cast<ClassDecl *>(this);
      (void)mutableThis->lookupDirect(DeclBaseName::createConstructor());
    }

    if (Bits.ClassDecl.ComputedHasMissingDesignatedInitializers)
      return Bits.ClassDecl.HasMissingDesignatedInitializers;

    return None;
  }

  void setHasMissingDesignatedInitializers(bool value) {
    Bits.ClassDecl.HasMissingDesignatedInitializers = value;
    Bits.ClassDecl.ComputedHasMissingDesignatedInitializers = true;
  }

  /// Marks that this class inherits convenience initializers from its
  /// superclass.
  void setInheritsSuperclassInitializers(bool value) {
    Bits.ClassDecl.InheritsSuperclassInits = value;
    Bits.ClassDecl.ComputedInheritsSuperclassInits = true;
  }

  friend class SuperclassDeclRequest;
  friend class SuperclassTypeRequest;
  friend class ABIMembersRequest;
  friend class HasMissingDesignatedInitializersRequest;
  friend class InheritsSuperclassInitializersRequest;

public:
  ClassDecl(SourceLoc ClassLoc, Identifier Name, SourceLoc NameLoc,
            ArrayRef<InheritedEntry> Inherited,
            GenericParamList *GenericParams, DeclContext *DC,
            bool isActor);

  SourceLoc getStartLoc() const { return ClassLoc; }
  SourceRange getSourceRange() const {
    return SourceRange(ClassLoc, getBraces().End);
  }

  /// Determine whether the member area of this class's metadata (which consists
  /// of field offsets and vtable entries) is to be considered opaque by clients.
  ///
  /// Note that even @_fixed_layout classes have resilient metadata if they are
  /// in a resilient module.
  bool hasResilientMetadata() const;

  /// Determine whether this class has resilient metadata when accessed from the
  /// given module and resilience expansion.
  bool hasResilientMetadata(ModuleDecl *M, ResilienceExpansion expansion) const;

  /// Determine whether this class has a superclass.
  bool hasSuperclass() const { return (bool)getSuperclassDecl(); }

  /// Retrieve the superclass of this class, or null if there is no superclass.
  Type getSuperclass() const;

  /// Retrieve the ClassDecl for the superclass of this class, or null if there
  /// is no superclass.
  ClassDecl *getSuperclassDecl() const;

  /// Check if this class is a superclass or equal to the given class.
  bool isSuperclassOf(const ClassDecl *other) const;

  /// Set the superclass of this class.
  void setSuperclass(Type superclass);

  /// Walk this class and all of the superclasses of this class, transitively,
  /// invoking the callback function for each class.
  ///
  /// \param fn The callback function that will be invoked for each superclass.
  /// It can return \c Continue to continue the traversal. Returning
  /// \c SkipChildren halts the search and returns \c false, while returning
  /// \c Stop halts the search and returns \c true.
  ///
  /// \returns \c true if \c fn returned \c Stop for any class, \c false
  /// otherwise.
  bool walkSuperclasses(
      llvm::function_ref<TypeWalker::Action(ClassDecl *)> fn) const;

  //// Whether this class requires all of its stored properties to
  //// have initializers in the class definition.
  bool requiresStoredPropertyInits() const {
    return checkAncestry(AncestryFlags::RequiresStoredPropertyInits);
  }

  /// \see getForeignClassKind
  enum class ForeignKind : uint8_t {
    /// A normal Swift or Objective-C class.
    Normal = 0,
    /// An imported Core Foundation type. These are AnyObject-compatible but
    /// do not have runtime metadata.
    CFType,
    /// An imported Objective-C type whose class and metaclass symbols are not
    /// both available at link-time but can be accessed through the Objective-C
    /// runtime.
    RuntimeOnly
  };

  /// Whether this class is "foreign", meaning that it is implemented
  /// by a runtime that Swift does not have first-class integration
  /// with.  This generally means that:
  ///   - class data is either abstracted or cannot be made to
  ///     fit with Swift's metatype schema, and/or
  ///   - there is no facility for subclassing or adding polymorphic
  ///     methods to the class.
  ///
  /// We may find ourselves wanting to break this bit into more
  /// precise chunks later.
  ForeignKind getForeignClassKind() const {
    return static_cast<ForeignKind>(Bits.ClassDecl.RawForeignKind);
  }
  void setForeignClassKind(ForeignKind kind) {
    Bits.ClassDecl.RawForeignKind = static_cast<unsigned>(kind);
  }

  /// Returns true if this class is any kind of "foreign class".
  ///
  /// \see getForeignClassKind
  bool isForeign() const {
    return getForeignClassKind() != ForeignKind::Normal ||
      const_cast<ClassDecl *>(this)->isForeignReferenceType();
  }

  /// Whether the class is (known to be) a default actor.
  bool isDefaultActor() const;
  bool isDefaultActor(ModuleDecl *M, ResilienceExpansion expansion) const;

  /// Whether the class is known to be a *root* default actor,
  /// i.e. the first class in its hierarchy that is a default actor.
  bool isRootDefaultActor() const;
  bool isRootDefaultActor(ModuleDecl *M, ResilienceExpansion expansion) const;

  /// Whether the class was explicitly declared with the `actor` keyword.
  bool isExplicitActor() const { return Bits.ClassDecl.IsActor; }

  /// Whether the class was explicitly declared with the `distributed actor` keywords.
  bool isExplicitDistributedActor() const {
    return isExplicitActor() &&
           getAttrs().hasAttribute<DistributedActorAttr>();
  }

  /// Get the closest-to-root superclass that's an actor class.
  const ClassDecl *getRootActorClass() const;

  /// Fetch this class's unownedExecutor property, if it has one.
  const VarDecl *getUnownedExecutorProperty() const;

  /// Is this the NSObject class type?
  bool isNSObject() const;

  /// Whether the class directly inherits from NSObject but should use
  /// Swift's native object model.
  bool isNativeNSObjectSubclass() const;

  /// Whether the class uses the ObjC object model (reference counting,
  /// allocation, etc.), the Swift model, or has no reference counting at all.
  ReferenceCounting getObjectModel() const;

  LayoutConstraintKind getLayoutConstraintKind() const {
    if (getObjectModel() == ReferenceCounting::ObjC)
      return LayoutConstraintKind::Class;

    return LayoutConstraintKind::NativeClass;
  }

  /// Returns true if the class has designated initializers that are not listed
  /// in its members.
  ///
  /// This can occur, for example, if the class is an Objective-C class with
  /// initializers that cannot be represented in Swift.
  bool hasMissingDesignatedInitializers() const;

  /// Returns true if the class has missing members that require vtable entries.
  ///
  /// In this case, the class cannot be subclassed, because we cannot construct
  /// the vtable for the subclass.
  bool hasMissingVTableEntries() const;

  void setHasMissingVTableEntries(bool newValue = true) {
    Bits.ClassDecl.ComputedHasMissingVTableEntries = 1;
    Bits.ClassDecl.HasMissingVTableEntries = newValue;
  }

  /// Returns true if this class cannot be used with weak or unowned
  /// references.
  /// 
  /// Note that this is true if this class or any of its ancestor classes
  /// are marked incompatible.
  bool isIncompatibleWithWeakReferences() const;

  void setIsIncompatibleWithWeakReferences(bool newValue = true) {
    Bits.ClassDecl.IsIncompatibleWithWeakReferences = newValue;
  }

  /// Find a method of a class that overrides a given method.
  /// Return nullptr, if no such method exists.
  AbstractFunctionDecl *findOverridingDecl(
      const AbstractFunctionDecl *method) const;

  /// Find a method implementation which will be used when a given method
  /// is invoked on an instance of this class. This implementation may stem
  /// either from a class itself or its direct or indirect superclasses.
  AbstractFunctionDecl *findImplementingMethod(
      const AbstractFunctionDecl *method) const;
  
  /// Retrieve the destructor for this class.
  DestructorDecl *getDestructor() const;

  /// Determine whether this class inherits the convenience initializers
  /// from its superclass.
  bool inheritsSuperclassInitializers() const;

  /// Walks the class hierarchy starting from this class, checking various
  /// conditions.
  AncestryOptions checkAncestry() const;

  /// Check if the class has ancestry of the given kind.
  bool checkAncestry(AncestryFlags flag) const {
    return checkAncestry().contains(flag);
  }

  /// The type of metaclass to use for a class.
  enum class MetaclassKind : uint8_t {
    ObjC,
    SwiftStub,
  };

  /// Determine which sort of metaclass to use for this class
  MetaclassKind getMetaclassKind() const;

  /// Retrieve the name to use for this class when interoperating with
  /// the Objective-C runtime.
  StringRef getObjCRuntimeName(llvm::SmallVectorImpl<char> &buffer) const;

  /// Return the imported declaration for the category with the given name; this
  /// will always be an Objective-C-backed \c ExtensionDecl or, if \p name is
  /// empty, \c ClassDecl. Returns \c nullptr if the class was not imported from
  /// Objective-C or does not have an imported category by that name.
  IterableDeclContext *getImportedObjCCategory(Identifier name) const;

  // Implement isa/cast/dyncast/etc.
  static bool classof(const Decl *D) {
    return D->getKind() == DeclKind::Class;
  }
  static bool classof(const GenericTypeDecl *D) {
    return D->getKind() == DeclKind::Class;
  }
  static bool classof(const NominalTypeDecl *D) {
    return D->getKind() == DeclKind::Class;
  }
  static bool classof(const DeclContext *C) {
    if (auto D = C->getAsDecl())
      return classof(D);
    return false;
  }
  static bool classof(const IterableDeclContext *C) {
    auto NTD = dyn_cast<NominalTypeDecl>(C);
    return NTD && classof(NTD);
  }
  
  /// Returns true if the decl uses the Objective-C generics model.
  ///
  /// This is true of imported Objective-C classes.
  bool isTypeErasedGenericClass() const {
    return hasClangNode() && isGenericContext() && isObjC();
  }
  
  /// True if the class is known to be implemented in Swift.
  bool hasKnownSwiftImplementation() const {
    return !hasClangNode();
  }

  /// Used to determine if this class decl is a foreign reference type. I.e., a
  /// non-reference-counted swift reference type that was imported from a C++
  /// record.
  bool isForeignReferenceType() const;

  bool hasRefCountingAnnotations() const;
};

/// The set of known protocols for which derived conformances are supported.
enum class KnownDerivableProtocolKind : uint8_t {
  RawRepresentable,
  OptionSet,
  CaseIterable,
  Comparable,
  Equatable,
  Hashable,
  BridgedNSError,
  CodingKey,
  Encodable,
  Decodable,
  AdditiveArithmetic,
  Differentiable,
  Identifiable,
  Actor,
  DistributedActor,
  DistributedActorSystem,
};

using PrimaryAssociatedTypeName = std::pair<Identifier, SourceLoc>;

/// ProtocolDecl - A declaration of a protocol, for example:
///
///   protocol Drawable {
///     func draw()
///   }
///
/// Every protocol has an implicitly-created 'Self' generic parameter that
/// stands for a type that conforms to the protocol. For example,
///
///   protocol Clonable {
///     func clone() -> Self
///   }
///
class ProtocolDecl final : public NominalTypeDecl {
  SourceLoc ProtocolLoc;

  ArrayRef<PrimaryAssociatedTypeName> PrimaryAssociatedTypeNames;
  ArrayRef<ProtocolDecl *> InheritedProtocols;
  ArrayRef<AssociatedTypeDecl *> AssociatedTypes;
  ArrayRef<ValueDecl *> ProtocolRequirements;

  struct {
    /// The superclass decl and a bit to indicate whether the
    /// superclass was computed yet or not.
    llvm::PointerIntPair<ClassDecl *, 1, bool> SuperclassDecl;

    /// The superclass type and a bit to indicate whether the
    /// superclass was computed yet or not.
    llvm::PointerIntPair<Type, 1, bool> SuperclassType;
  } LazySemanticInfo;

  /// The generic signature representing exactly the new requirements introduced
  /// by this protocol.
  Optional<RequirementSignature> RequirementSig;

  /// Returns the cached result of \c requiresClass or \c None if it hasn't yet
  /// been computed.
  Optional<bool> getCachedRequiresClass() const {
    if (Bits.ProtocolDecl.RequiresClassValid)
      return Bits.ProtocolDecl.RequiresClass;

    return None;
  }

  /// Caches the result of \c requiresClass
  void setCachedRequiresClass(bool requiresClass) {
    Bits.ProtocolDecl.RequiresClassValid = true;
    Bits.ProtocolDecl.RequiresClass = requiresClass;
  }

  /// Returns the cached result of \c existentialConformsToSelf or \c None if it
  /// hasn't yet been computed.
  Optional<bool> getCachedExistentialConformsToSelf() const {
    if (Bits.ProtocolDecl.ExistentialConformsToSelfValid)
      return Bits.ProtocolDecl.ExistentialConformsToSelf;

    return None;
  }

  /// Caches the result of \c existentialConformsToSelf
  void setCachedExistentialConformsToSelf(bool result) {
    Bits.ProtocolDecl.ExistentialConformsToSelfValid = true;
    Bits.ProtocolDecl.ExistentialConformsToSelf = result;
  }

  /// Returns the cached result of \c existentialRequiresAny or \c None if it
  /// hasn't yet been computed.
  Optional<bool> getCachedExistentialRequiresAny() {
    if (Bits.ProtocolDecl.ExistentialRequiresAnyValid)
      return Bits.ProtocolDecl.ExistentialRequiresAny;

    return None;
  }

  /// Caches the result of \c existentialRequiresAny
  void setCachedExistentialRequiresAny(bool requiresAny) {
    Bits.ProtocolDecl.ExistentialRequiresAnyValid = true;
    Bits.ProtocolDecl.ExistentialRequiresAny = requiresAny;
  }

  bool hasLazyRequirementSignature() const {
    return Bits.ProtocolDecl.HasLazyRequirementSignature;
  }

  bool hasLazyPrimaryAssociatedTypes() const {
    return Bits.ProtocolDecl.HasLazyPrimaryAssociatedTypes;
  }

  friend class SuperclassDeclRequest;
  friend class SuperclassTypeRequest;
  friend class StructuralRequirementsRequest;
  friend class TypeAliasRequirementsRequest;
  friend class ProtocolDependenciesRequest;
  friend class RequirementSignatureRequest;
  friend class RequirementSignatureRequestRQM;
  friend class RequirementSignatureRequestGSB;
  friend class ProtocolRequiresClassRequest;
  friend class ExistentialConformsToSelfRequest;
  friend class ExistentialRequiresAnyRequest;
  friend class InheritedProtocolsRequest;
  friend class PrimaryAssociatedTypesRequest;
  friend class ProtocolRequirementsRequest;
  
public:
  ProtocolDecl(DeclContext *DC, SourceLoc ProtocolLoc, SourceLoc NameLoc,
               Identifier Name,
               ArrayRef<PrimaryAssociatedTypeName> PrimaryAssociatedTypeNames,
               ArrayRef<InheritedEntry> Inherited,
               TrailingWhereClause *TrailingWhere);

  using Decl::getASTContext;

  /// Retrieve the set of protocols inherited from this protocol.
  ArrayRef<ProtocolDecl *> getInheritedProtocols() const;

  /// Determine whether this protocol has a superclass.
  bool hasSuperclass() const { return (bool)getSuperclassDecl(); }

  /// Retrieve the superclass of this protocol, or null if there is no superclass.
  Type getSuperclass() const;

  /// Retrieve the ClassDecl for the superclass of this protocol, or null if there
  /// is no superclass.
  ClassDecl *getSuperclassDecl() const;

  /// Set the superclass of this protocol.
  void setSuperclass(Type superclass);

  /// Retrieve the set of AssociatedTypeDecl members of this protocol; this
  /// saves loading the set of members in cases where there's no possibility of
  /// a protocol having nested types (ObjC protocols).
  ArrayRef<AssociatedTypeDecl *> getAssociatedTypeMembers() const;

  /// Returns the list of primary associated type names. These are the associated
  /// types that is parametrized with same-type requirements in a
  /// parametrized protocol type of the form SomeProtocol<Arg1, Arg2...>.
  ArrayRef<PrimaryAssociatedTypeName> getPrimaryAssociatedTypeNames() const {
    return PrimaryAssociatedTypeNames;
  }

  /// Returns the list of primary associated types. These are the associated
  /// types that is parametrized with same-type requirements in a
  /// parametrized protocol type of the form SomeProtocol<Arg1, Arg2...>.
  ArrayRef<AssociatedTypeDecl *> getPrimaryAssociatedTypes() const;

  /// Returns the list of all requirements (associated type and value)
  /// associated with this protocol.
  ArrayRef<ValueDecl *> getProtocolRequirements() const;

  /// Returns a protocol requirement with the given name, or nullptr if the
  /// name has multiple overloads, or no overloads at all.
  ValueDecl *getSingleRequirement(DeclName name) const;

  /// Returns an associated type with the given name, or nullptr if one does
  /// not exist.
  AssociatedTypeDecl *getAssociatedType(Identifier name) const;

  /// Returns the existential type for this protocol.
  Type getDeclaredExistentialType() const {
    return ExistentialType::get(getDeclaredInterfaceType());
  }

  /// Walk this protocol and all of the protocols inherited by this protocol,
  /// transitively, invoking the callback function for each protocol.
  ///
  /// \param fn The callback function that will be invoked for each inherited
  /// protocol. It can return \c Continue to continue the traversal,
  /// \c SkipChildren to avoid visiting the children of the given protocol
  /// but continue the search, and \c Stop to halt the search.
  ///
  /// \returns \c true if \c fn returned \c Stop for any protocol, \c false
  /// otherwise.
  bool walkInheritedProtocols(
               llvm::function_ref<TypeWalker::Action(ProtocolDecl *)> fn) const;

  /// Determine whether this protocol inherits from the given ("super")
  /// protocol.
  bool inheritsFrom(const ProtocolDecl *Super) const;
  
  SourceLoc getStartLoc() const { return ProtocolLoc; }
  SourceRange getSourceRange() const {
    return SourceRange(ProtocolLoc, getBraces().End);
  }

  /// True if this protocol can only be conformed to by class types.
  bool requiresClass() const;

  /// Determine whether an existential conforming to this protocol can be
  /// matched with a generic type parameter constrained to this protocol.
  /// This is only permitted if there is nothing "non-trivial" that we
  /// can do with the metatype, which means the protocol must not have
  /// any static methods and must be declared @objc.
  bool existentialConformsToSelf() const;

  /// Does this protocol require a self-conformance witness table?
  bool requiresSelfConformanceWitnessTable() const;

  /// Determine whether an existential type must be explicitly prefixed
  /// with \c any. \c any is required if any of the members contain
  /// an associated type, or if \c Self appears in non-covariant position.
  bool existentialRequiresAny() const;

  /// Returns a list of protocol requirements that must be assessed to
  /// determine a concrete's conformance effect polymorphism kind.
  PolymorphicEffectRequirementList getPolymorphicEffectRequirements(
      EffectKind kind) const;
  bool hasPolymorphicEffect(EffectKind kind) const;

  /// Determine whether this is a "marker" protocol, meaning that is indicates
  /// semantics but has no corresponding witness table.
  bool isMarkerProtocol() const;

private:
  void computeKnownProtocolKind() const;

  bool areInheritedProtocolsValid() const {
    return Bits.ProtocolDecl.InheritedProtocolsValid;
  }
  void setInheritedProtocolsValid() {
    Bits.ProtocolDecl.InheritedProtocolsValid = true;
  }

  bool areProtocolRequirementsValid() const {
    return Bits.ProtocolDecl.ProtocolRequirementsValid;
  }
  void setProtocolRequirementsValid() {
    Bits.ProtocolDecl.ProtocolRequirementsValid = true;
  }

public:
  /// If this is known to be a compiler-known protocol, returns the kind.
  /// Otherwise returns None.
  Optional<KnownProtocolKind> getKnownProtocolKind() const {
    if (Bits.ProtocolDecl.KnownProtocol == 0)
      computeKnownProtocolKind();

    if (Bits.ProtocolDecl.KnownProtocol == 1)
      return None;
    
    return static_cast<KnownProtocolKind>(Bits.ProtocolDecl.KnownProtocol - 2);
  }

  Optional<KnownDerivableProtocolKind> getKnownDerivableProtocolKind() const;

  /// Check whether this protocol is of a specific, known protocol kind.
  bool isSpecificProtocol(KnownProtocolKind kind) const {
    if (auto knownKind = getKnownProtocolKind())
      return *knownKind == kind;

    return false;
  }

  /// Whether this protocol has a circular reference in its list of inherited
  /// protocols.
  bool hasCircularInheritedProtocols() const;

  /// Returns true if the protocol has requirements that are not listed in its
  /// members.
  ///
  /// This can occur, for example, if the protocol is an Objective-C protocol
  /// with requirements that cannot be represented in Swift.
  bool hasMissingRequirements() const {
    (void)getMembers();
    return Bits.ProtocolDecl.HasMissingRequirements;
  }

  void setHasMissingRequirements(bool newValue) {
    Bits.ProtocolDecl.HasMissingRequirements = newValue;
  }

  /// Returns the default type witness for an associated type, or a null
  /// type if there is no default.
  Type getDefaultTypeWitness(AssociatedTypeDecl *assocType) const;

  /// Set the default type witness for an associated type.
  void setDefaultTypeWitness(AssociatedTypeDecl *assocType, Type witness);

  /// Returns the default witness for a requirement, or nullptr if there is
  /// no default.
  Witness getDefaultWitness(ValueDecl *requirement) const;

  /// Record the default witness for a requirement.
  void setDefaultWitness(ValueDecl *requirement, Witness witness);

  /// Returns the default associated conformance witness for an associated
  /// type, or \c None if there is no default.
  ProtocolConformanceRef
  getDefaultAssociatedConformanceWitness(CanType association,
                                         ProtocolDecl *requirement) const;

  /// Set the default associated conformance witness for the given
  /// associated conformance.
  void setDefaultAssociatedConformanceWitness(
                                            CanType association,
                                            ProtocolDecl *requirement,
                                            ProtocolConformanceRef conformance);

  /// Retrieve the name to use for this protocol when interoperating
  /// with the Objective-C runtime.
  StringRef getObjCRuntimeName(llvm::SmallVectorImpl<char> &buffer) const;

  /// Retrieve the original requirements written in source, as structural types.
  ///
  /// The requirement machine builds the requirement signature from structural
  /// requirements. Almost everywhere else should use getRequirementSignature()
  /// instead.
  ArrayRef<StructuralRequirement> getStructuralRequirements() const;

  /// Retrieve same-type requirements implied by protocol typealiases with the
  /// same name as associated types, and diagnose cases that are better expressed
  /// via a 'where' clause.
  ArrayRef<Requirement> getTypeAliasRequirements() const;

  /// Get the list of protocols appearing on the right hand side of conformance
  /// requirements. Computed from the structural requirements, above.
  ArrayRef<ProtocolDecl *> getProtocolDependencies() const;

  /// Retrieve the requirements that describe this protocol from the point of
  /// view of the generic system; see RequirementSignature.h for details.
  RequirementSignature getRequirementSignature() const;

  /// Is the requirement signature currently being computed?
  bool isComputingRequirementSignature() const;

  /// Has the requirement signature been computed yet?
  bool isRequirementSignatureComputed() const {
    return RequirementSig.has_value();
  }

  void setRequirementSignature(RequirementSignature requirementSig);

  void setLazyRequirementSignature(LazyMemberLoader *lazyLoader,
                                   uint64_t requirementSignatureData);

  void setLazyAssociatedTypeMembers(LazyMemberLoader *lazyLoader,
                                    uint64_t associatedTypesData);

  void setLazyPrimaryAssociatedTypeMembers(LazyMemberLoader *lazyLoader,
                                           uint64_t associatedTypesData);

public:
  // Implement isa/cast/dyncast/etc.
  static bool classof(const Decl *D) {
    return D->getKind() == DeclKind::Protocol;
  }
  static bool classof(const GenericTypeDecl *D) {
    return D->getKind() == DeclKind::Protocol;
  }
  static bool classof(const NominalTypeDecl *D) {
    return D->getKind() == DeclKind::Protocol;
  }
  static bool classof(const DeclContext *C) {
    if (auto D = C->getAsDecl())
      return classof(D);
    return false;
  }
  static bool classof(const IterableDeclContext *C) {
    auto NTD = dyn_cast<NominalTypeDecl>(C);
    return NTD && classof(NTD);
  }
};

/// This is the special singleton Builtin.TheTupleType. It is not directly
/// visible in the source language, but we use it to attach extensions
/// and conformances for tuple types.
///
/// - The declared interface type is the special TheTupleType singleton.
/// - The generic parameter list has one pack generic parameter, <Elements...>
/// - The generic signature has no requirements, <Elements...>
/// - The self interface type is the tuple type containing a single pack
///   expansion, (Elements...).
class BuiltinTupleDecl final : public NominalTypeDecl {
  TupleType *TupleSelfType = nullptr;

public:
  BuiltinTupleDecl(Identifier Name, DeclContext *Parent);

  SourceRange getSourceRange() const {
    return SourceRange();
  }

  TupleType *getTupleSelfType() const;

  // Implement isa/cast/dyncast/etc.
  static bool classof(const Decl *D) {
    return D->getKind() == DeclKind::BuiltinTuple;
  }
  static bool classof(const GenericTypeDecl *D) {
    return D->getKind() == DeclKind::BuiltinTuple;
  }
  static bool classof(const NominalTypeDecl *D) {
    return D->getKind() == DeclKind::BuiltinTuple;
  }
  static bool classof(const DeclContext *C) {
    if (auto D = C->getAsDecl())
      return classof(D);
    return false;
  }
  static bool classof(const IterableDeclContext *C) {
    auto NTD = dyn_cast<NominalTypeDecl>(C);
    return NTD && classof(NTD);
  }
};

/// AbstractStorageDecl - This is the common superclass for VarDecl and
/// SubscriptDecl, representing potentially settable memory locations.
class AbstractStorageDecl : public ValueDecl {
  friend class SetterAccessLevelRequest;
  friend class IsGetterMutatingRequest;
  friend class IsSetterMutatingRequest;
  friend class OpaqueReadOwnershipRequest;
  friend class StorageImplInfoRequest;
  friend class RequiresOpaqueAccessorsRequest;
  friend class RequiresOpaqueModifyCoroutineRequest;
  friend class SynthesizeAccessorRequest;

public:
  static const size_t MaxNumAccessors = 255;
private:
  /// A record of the accessors for the declaration.
  class alignas(1 << 3) AccessorRecord final :
      private llvm::TrailingObjects<AccessorRecord, AccessorDecl*> {
    friend TrailingObjects;

    using AccessorIndex = uint8_t;
    static const AccessorIndex InvalidIndex = 0;

    /// The range of the braces around the accessor clause.
    SourceRange Braces;

    /// The number of accessors currently stored in this record.
    AccessorIndex NumAccessors;

    /// The storage capacity of this record for accessors.  Always includes
    /// enough space for adding opaque accessors to the record, which are the
    /// only accessors that should ever be added retroactively; hence this
    /// field is only here for the purposes of safety checks.
    AccessorIndex AccessorsCapacity;

    /// Either 0, meaning there is no registered accessor of the given kind,
    /// or the index+1 of the accessor in the accessors array.
    AccessorIndex AccessorIndices[NumAccessorKinds];

    AccessorRecord(SourceRange braces,
                   ArrayRef<AccessorDecl*> accessors,
                   AccessorIndex accessorsCapacity);
  public:
    static AccessorRecord *create(ASTContext &ctx, SourceRange braces,
                                  ArrayRef<AccessorDecl*> accessors);

    SourceRange getBracesRange() const { return Braces; }

    inline AccessorDecl *getAccessor(AccessorKind kind) const;

    ArrayRef<AccessorDecl *> getAllAccessors() const {
      return { getTrailingObjects<AccessorDecl*>(), NumAccessors };
    }

    void addOpaqueAccessor(AccessorDecl *accessor);

  private:
    MutableArrayRef<AccessorDecl *> getAccessorsBuffer() {
      return { getTrailingObjects<AccessorDecl*>(), NumAccessors };
    }

    bool registerAccessor(AccessorDecl *accessor, AccessorIndex index);
  };

  llvm::PointerIntPair<AccessorRecord*, 3, OptionalEnum<AccessLevel>> Accessors;

  struct {
    unsigned IsGetterMutatingComputed : 1;
    unsigned IsGetterMutating : 1;
    unsigned IsSetterMutatingComputed : 1;
    unsigned IsSetterMutating : 1;
    unsigned OpaqueReadOwnershipComputed : 1;
    unsigned OpaqueReadOwnership : 2;
    unsigned ImplInfoComputed : 1;
    unsigned RequiresOpaqueAccessorsComputed : 1;
    unsigned RequiresOpaqueAccessors : 1;
    unsigned RequiresOpaqueModifyCoroutineComputed : 1;
    unsigned RequiresOpaqueModifyCoroutine : 1;
  } LazySemanticInfo = { };

  /// The implementation info for the accessors.
  StorageImplInfo ImplInfo;

  /// Add a synthesized accessor.
  void setSynthesizedAccessor(AccessorKind kind, AccessorDecl *getter);

protected:
  AbstractStorageDecl(DeclKind Kind, bool IsStatic, DeclContext *DC,
                      DeclName Name, SourceLoc NameLoc,
                      StorageIsMutable_t supportsMutation)
    : ValueDecl(Kind, DC, Name, NameLoc),
      ImplInfo(StorageImplInfo::getSimpleStored(supportsMutation)) {
    Bits.AbstractStorageDecl.IsStatic = IsStatic;
  }

public:

  /// Should this declaration be treated as if annotated with transparent
  /// attribute.
  bool isTransparent() const;

  /// Is this a type ('static') variable?
  bool isStatic() const {
    return Bits.AbstractStorageDecl.IsStatic;
  }
  void setStatic(bool IsStatic) {
    Bits.AbstractStorageDecl.IsStatic = IsStatic;
  }
  bool isCompileTimeConst() const;

  /// \returns the way 'static'/'class' should be spelled for this declaration.
  StaticSpellingKind getCorrectStaticSpelling() const;

  /// Return the interface type of the stored value.
  Type getValueInterfaceType() const;

  /// Determine how this storage is implemented.
  StorageImplInfo getImplInfo() const;

  /// Overwrite the registered implementation-info.  This should be
  /// used carefully.
  void setImplInfo(StorageImplInfo implInfo) {
    LazySemanticInfo.ImplInfoComputed = 1;
    ImplInfo = implInfo;
  }

  ReadImplKind getReadImpl() const {
    return getImplInfo().getReadImpl();
  }
  WriteImplKind getWriteImpl() const {
    return getImplInfo().getWriteImpl();
  }
  ReadWriteImplKind getReadWriteImpl() const {
    return getImplInfo().getReadWriteImpl();
  }


  /// Return true if this is a VarDecl that has storage associated with
  /// it.
  bool hasStorage() const {
    return getImplInfo().hasStorage();
  }

  /// Return true if this storage has the basic accessors/capability
  /// to be mutated.  This is generally constant after the accessors are
  /// installed by the parser/importer/whatever.
  ///
  /// Note that this is different from the mutability of the declaration
  /// in the user language: sometimes we can assign to declarations that
  /// don't support mutation (e.g. to initialize them), and sometimes we
  /// can't mutate things that do support mutation (e.g. because their
  /// setter is private).
  StorageIsMutable_t supportsMutation() const {
    return getImplInfo().supportsMutation();
  }

  /// Determine whether references to this storage declaration may appear
  /// on the left-hand side of an assignment, as the operand of a
  /// `&` or 'inout' operator, or as a component in a writable key path.
  bool isSettable(const DeclContext *UseDC,
                  const DeclRefExpr *base = nullptr) const;

  /// Determine whether references to this storage declaration in Swift may
  /// appear on the left-hand side of an assignment, as the operand of a
  /// `&` or 'inout' operator, or as a component in a writable key path.
  ///
  /// This method is equivalent to \c isSettable with the exception of
  /// 'optional' storage requirements, which lack support for direct writes
  /// in Swift.
  bool isSettableInSwift(const DeclContext *UseDC,
                         const DeclRefExpr *base = nullptr) const;

  /// Does this storage declaration have explicitly-defined accessors
  /// written in the source?
  bool hasParsedAccessors() const;

  /// Return the ownership of values opaquely read from this storage.
  OpaqueReadOwnership getOpaqueReadOwnership() const;
  void setOpaqueReadOwnership(OpaqueReadOwnership ownership) {
    LazySemanticInfo.OpaqueReadOwnership = unsigned(ownership);
    LazySemanticInfo.OpaqueReadOwnershipComputed = true;
  }

  /// Return true if reading this storage requires the ability to
  /// modify the base value.
  bool isGetterMutating() const;
  void setIsGetterMutating(bool isMutating) {
    LazySemanticInfo.IsGetterMutating = isMutating;
    LazySemanticInfo.IsGetterMutatingComputed = true;
  }
  
  /// Return true if modifying this storage requires the ability to
  /// modify the base value.
  bool isSetterMutating() const;
  void setIsSetterMutating(bool isMutating) {
    LazySemanticInfo.IsSetterMutating = isMutating;
    LazySemanticInfo.IsSetterMutatingComputed = true;
  }

  AccessorDecl *getAccessor(AccessorKind kind) const {
    if (auto info = Accessors.getPointer())
      return info->getAccessor(kind);
    return nullptr;
  }

  ArrayRef<AccessorDecl*> getAllAccessors() const {
    if (const auto *info = Accessors.getPointer())
      return info->getAllAccessors();
    return {};
  }

  /// This is the primary mechanism by which we can easily determine whether
  /// this storage decl has any effects.
  ///
  /// \returns the getter decl iff this decl has only one accessor that is
  ///          a 'get' with an effect (i.e., 'async', 'throws', or both).
  ///          Otherwise returns nullptr.
  AccessorDecl *getEffectfulGetAccessor() const;

  /// Performs a "limit check" on an effect possibly exhibited by this storage
  /// decl with respect to some other storage decl that serves as the "limit."
  /// This check says that \c this is less effectful than \c other if
  /// \c this either does not exhibit the effect, or if it does, then \c other
  /// also exhibits the effect. Thus, it is conceptually equivalent to
  /// a less-than-or-equal (≤) check like so:
  ///
  /// \verbatim
  ///
  ///           this->hasEffect(E) ≤ other->hasEffect(E)
  ///
  /// \endverbatim
  ///
  /// \param kind the single effect we are performing a check for.
  ///
  /// \returns true iff \c this decl either does not exhibit the effect,
  ///          or \c other also exhibits the effect.
  bool isLessEffectfulThan(AbstractStorageDecl const* other,
                           EffectKind kind) const;

  /// Return an accessor that this storage is expected to have, synthesizing
  /// one if necessary. Note that will always synthesize one, even if the
  /// accessor is not part of the expected opaque set for the storage, so use
  /// with caution.
  AccessorDecl *getSynthesizedAccessor(AccessorKind kind) const;

  /// Return an accessor part of the set of opaque accessors dictated by the
  /// requirements of the ABI.
  ///
  /// This will synthesize the accessor if one is required but not specified
  /// in source; for example, most of the time a mutable property is required
  /// to have a 'modify' accessor, but if the property was only written with
  /// 'get' and 'set' accessors, 'modify' will be synthesized to call 'get'
  /// followed by 'set'.
  ///
  /// If the accessor is not needed for ABI reasons, this returns nullptr.
  /// To ensure an accessor is always returned, use getSynthesizedAccessor().
  AccessorDecl *getOpaqueAccessor(AccessorKind kind) const;

  /// Collect all opaque accessors.
  ArrayRef<AccessorDecl*>
    getOpaqueAccessors(llvm::SmallVectorImpl<AccessorDecl*> &scratch) const;

  /// Return an accessor that was written in source. Returns null if the
  /// accessor was not explicitly defined by the user.
  AccessorDecl *getParsedAccessor(AccessorKind kind) const;

  /// Visit all parsed accessors.
  void visitParsedAccessors(llvm::function_ref<void (AccessorDecl*)>) const;

  /// Visit all opaque accessor kinds.
  void visitExpectedOpaqueAccessors(
                            llvm::function_ref<void (AccessorKind)>) const;

  /// Visit all opaque accessors.
  void visitOpaqueAccessors(llvm::function_ref<void (AccessorDecl*)>) const;

  /// Visit all eagerly emitted accessors.
  ///
  /// This is the union of the parsed and opaque sets.
  void visitEmittedAccessors(llvm::function_ref<void (AccessorDecl*)>) const;

  void setAccessors(SourceLoc lbraceLoc, ArrayRef<AccessorDecl*> accessors,
                    SourceLoc rbraceLoc);

  /// Add a setter to an existing Computed var.
  ///
  /// This should only be used by the ClangImporter.
  void setComputedSetter(AccessorDecl *Set);

  /// Does this storage require opaque accessors of any kind?
  bool requiresOpaqueAccessors() const;

  /// Does this storage require an opaque accessor of the given kind?
  bool requiresOpaqueAccessor(AccessorKind kind) const;

  /// Does this storage require a 'get' accessor in its opaque-accessors set?
  bool requiresOpaqueGetter() const {
    return getOpaqueReadOwnership() != OpaqueReadOwnership::Borrowed;
  }

  /// Does this storage require a 'read' accessor in its opaque-accessors set?
  bool requiresOpaqueReadCoroutine() const {
    return getOpaqueReadOwnership() != OpaqueReadOwnership::Owned;
  }

  /// Does this storage require a 'set' accessor in its opaque-accessors set?
  bool requiresOpaqueSetter() const { return supportsMutation(); }

  /// Does this storage require a 'modify' accessor in its opaque-accessors set?
  bool requiresOpaqueModifyCoroutine() const;

  /// Does this storage have any explicit observers (willSet or didSet) attached
  /// to it?
  bool hasObservers() const {
    return getParsedAccessor(AccessorKind::WillSet) ||
           getParsedAccessor(AccessorKind::DidSet);
  }

  SourceRange getBracesRange() const {
    if (auto info = Accessors.getPointer())
      return info->getBracesRange();
    return SourceRange();
  }

  AccessLevel getSetterFormalAccess() const;

  AccessScope
  getSetterFormalAccessScope(const DeclContext *useDC = nullptr,
                             bool treatUsableFromInlineAsPublic = false) const;

  void setSetterAccess(AccessLevel accessLevel) {
    assert(!Accessors.getInt().hasValue());
    overwriteSetterAccess(accessLevel);
  }

  void overwriteSetterAccess(AccessLevel accessLevel);

  /// Given that this is an Objective-C property or subscript declaration,
  /// produce its getter selector.
  ObjCSelector
  getObjCGetterSelector(Identifier preferredName = Identifier()) const;

  /// Given that this is an Objective-C property or subscript declaration,
  /// produce its setter selector.
  ObjCSelector
  getObjCSetterSelector(Identifier preferredName = Identifier()) const;

  AbstractStorageDecl *getOverriddenDecl() const {
    return cast_or_null<AbstractStorageDecl>(ValueDecl::getOverriddenDecl());
  }

  /// Returns the location of 'override' keyword, if any.
  SourceLoc getOverrideLoc() const;

  /// Returns true if this declaration has a setter accessible from the given
  /// context.
  ///
  /// If \p DC is null, returns true only if the setter is public.
  ///
  /// See \c isAccessibleFrom for a discussion of the \p forConformance
  /// parameter.
  bool isSetterAccessibleFrom(const DeclContext *DC,
                              bool forConformance=false) const;

  /// Determine how this storage declaration should actually be accessed.
  AccessStrategy getAccessStrategy(AccessSemantics semantics,
                                   AccessKind accessKind,
                                   ModuleDecl *module,
                                   ResilienceExpansion expansion) const;

  /// Should this declaration behave as if it must be accessed
  /// resiliently, even when we're building a non-resilient module?
  ///
  /// This is used for diagnostics, because we do not want a behavior
  /// change between builds with resilience enabled and disabled.
  bool isFormallyResilient() const;

  /// Do we need to use resilient access patterns outside of this
  /// property's resilience domain?
  bool isResilient() const;

  /// Do we need to use resilient access patterns when accessing this
  /// property from the given module?
  bool isResilient(ModuleDecl *M, ResilienceExpansion expansion) const;

  /// True if the storage can be referenced by a keypath directly.
  /// Otherwise, its override must be referenced.
  bool isValidKeyPathComponent() const;

  /// True if the storage exports a property descriptor for key paths in
  /// other modules.
  bool exportsPropertyDescriptor() const;

  /// True if any of the accessors to the storage is private or fileprivate.
  bool hasPrivateAccessor() const;

  bool hasDidSetOrWillSetDynamicReplacement() const;

  bool hasAnyNativeDynamicAccessors() const;

  /// Does this have a 'distributed' modifier?
  bool isDistributed() const;

  /// Return a distributed thunk if this computed property is marked as
  /// 'distributed' and and nullptr otherwise.
  FuncDecl *getDistributedThunk() const;

  // Implement isa/cast/dyncast/etc.
  static bool classof(const Decl *D) {
    return D->getKind() >= DeclKind::First_AbstractStorageDecl &&
           D->getKind() <= DeclKind::Last_AbstractStorageDecl;
  }
};

/// Describes which synthesized property for a property with an attached
/// wrapper is being referenced.
enum class PropertyWrapperSynthesizedPropertyKind {
  /// The backing storage property, which is a stored property of the
  /// wrapper type.
  Backing,
  /// A projection (e.g., `$foo`), which is a computed property to access the
  /// wrapper instance's \c projectedValue property.
  Projection,
};

/// VarDecl - 'var' and 'let' declarations.
class VarDecl : public AbstractStorageDecl {
  friend class NamingPatternRequest;
  NamedPattern *NamingPattern = nullptr;

public:
  enum class Introducer : uint8_t {
    Let = 0,
    Var = 1
  };

protected:
  PointerUnion<PatternBindingDecl *,
               Stmt *,
               VarDecl *,
               CaptureListExpr *> Parent;

  VarDecl(DeclKind kind, bool isStatic, Introducer introducer,
          SourceLoc nameLoc, Identifier name, DeclContext *dc,
          StorageIsMutable_t supportsMutation);

protected:
  // Only \c ParamDecl::setSpecifier is allowed to flip this - and it's also
  // on the way out of that business.
  void setIntroducer(Introducer value) {
    Bits.VarDecl.Introducer = uint8_t(value);
  }

public:
  VarDecl(bool isStatic, Introducer introducer,
          SourceLoc nameLoc, Identifier name, DeclContext *dc)
    : VarDecl(DeclKind::Var, isStatic, introducer, nameLoc,
              name, dc, StorageIsMutable_t(introducer == Introducer::Var)) {}

  SourceRange getSourceRange() const;

  Identifier getName() const { return getBaseIdentifier(); }

  /// Returns the string for the base name, or "_" if this is unnamed.
  StringRef getNameStr() const {
    return hasName() ? getBaseIdentifier().str() : "_";
  }

  /// Get the type of the variable within its context. If the context is generic,
  /// this will use archetypes.
  Type getType() const;

  /// Retrieve the source range of the variable type, or an invalid range if the
  /// variable's type is not explicitly written in the source.
  ///
  /// Only for use in diagnostics.  It is not always possible to always
  /// precisely point to the variable type because of type aliases.
  SourceRange getTypeSourceRangeForDiagnostics() const;

  /// Returns whether the var is settable in the specified context: this
  /// is either because it is a stored var, because it has a custom setter, or
  /// is a let member in an initializer.
  ///
  /// Pass a null context and null base to check if it's always settable.
  bool isSettable(const DeclContext *UseDC,
                  const DeclRefExpr *base = nullptr) const;

  /// Return the parent pattern binding that may provide an initializer for this
  /// VarDecl.  This returns null if there is none associated with the VarDecl.
  PatternBindingDecl *getParentPatternBinding() const {
    if (!Parent)
      return nullptr;
    return Parent.dyn_cast<PatternBindingDecl *>();
  }
  void setParentPatternBinding(PatternBindingDecl *PBD) {
    assert(PBD);
    Parent = PBD;
  }

  /// Return the Pattern involved in initializing this VarDecl.  However, recall
  /// that the Pattern may be involved in initializing more than just this one
  /// vardecl.  For example, if this is a VarDecl for "x", the pattern may be
  /// "(x, y)" and the initializer on the PatternBindingDecl may be "(1,2)" or
  /// "foo()".
  ///
  /// If this has no parent pattern binding decl or statement associated, it
  /// returns null.
  ///
  Pattern *getParentPattern() const;

  /// Returns the parsed type of this variable declaration.  For parameters, this
  /// is the parsed type the user explicitly wrote.  For variables, this is the
  /// type the user wrote in the typed pattern that binds this variable.
  ///
  /// Note that there are many cases where the user may elide types.  This will
  /// return null in those cases.
  TypeRepr *getTypeReprOrParentPatternTypeRepr() const;

  /// Return the statement that owns the pattern associated with this VarDecl,
  /// if one exists.
  ///
  /// NOTE: After parsing and before type checking, all VarDecls from
  /// CaseLabelItem's Patterns return their CaseStmt. After type checking, we
  /// will have constructed the CaseLabelItem VarDecl linked list implying this
  /// will return nullptr. After type checking, if one wishes to find a parent
  /// pattern of a VarDecl of a CaseStmt, \see getRecursiveParentPatternStmt
  /// instead.
  Stmt *getParentPatternStmt() const {
    if (!Parent)
      return nullptr;
    return Parent.dyn_cast<Stmt *>();
  }

  void setParentPatternStmt(Stmt *s) {
    assert(s);
    Parent = s;
  }

  /// Look for the parent pattern stmt of this var decl, recursively
  /// looking through var decl pointers and then through any
  /// fallthroughts.
  Stmt *getRecursiveParentPatternStmt() const;

  /// Returns the var decl that this var decl is an implicit reference to if
  /// such a var decl exists.
  VarDecl *getParentVarDecl() const {
    if (!Parent)
      return nullptr;
    return Parent.dyn_cast<VarDecl *>();
  }

  /// Set \p v to be the pattern produced VarDecl that is the parent of this
  /// var decl.
  void setParentVarDecl(VarDecl *v) {
    assert(v && v != this);
    Parent = v;
  }

  NamedPattern *getNamingPattern() const;
  void setNamingPattern(NamedPattern *Pat);

  /// If this is a VarDecl that does not belong to a CaseLabelItem's pattern,
  /// return this. Otherwise, this VarDecl must belong to a CaseStmt's
  /// CaseLabelItem. In that case, return the first case label item of the first
  /// case stmt in a sequence of case stmts that fallthrough into each other.
  ///
  /// NOTE: During type checking, we emit an error if we have a single case
  /// label item with a pattern that has multiple var decls of the same
  /// name. This means that during type checking and before type checking, we
  /// may have a _malformed_ switch stmt var decl linked list since var decls in
  /// the same case label item that have the same name will point at the same
  /// canonical var decl, namely the first var decl with the name in the
  /// canonical case label item's var decl list. This is ok, since we are going
  /// to emit the error, but it requires us to be more careful/cautious before
  /// type checking has been complete when relying on canonical var decls
  /// matching up.
  VarDecl *getCanonicalVarDecl() const;

  /// If this is a case stmt var decl, return the var decl that corresponds to
  /// this var decl in the first case label item of the case stmt. Returns
  /// nullptr if this isn't a VarDecl that is part of a case stmt.
  NullablePtr<VarDecl> getCorrespondingFirstCaseLabelItemVarDecl() const;

  /// If this is a case stmt var decl, return the case body var decl that this
  /// var decl maps to.
  NullablePtr<VarDecl> getCorrespondingCaseBodyVariable() const;

  /// Return true if this var decl is an implicit var decl belonging to a case
  /// stmt's body.
  bool isCaseBodyVariable() const;

  /// True if the global stored property requires lazy initialization.
  bool isLazilyInitializedGlobal() const;

  /// Return the initializer involved in this VarDecl.  Recall that the
  /// initializer may be involved in initializing more than just this one
  /// vardecl though.  For example, if this is a VarDecl for "x", the pattern
  /// may be "(x, y)" and the initializer on the PatternBindingDecl may be
  /// "(1,2)" or "foo()".
  ///
  /// If this has no parent pattern binding decl associated, or if that pattern
  /// binding has no initial value, this returns null.
  ///
  Expr *getParentInitializer() const {
    if (auto *PBD = getParentPatternBinding()) {
      const auto i = PBD->getPatternEntryIndexForVarDecl(this);
      return PBD->getInit(i);
    }
    return nullptr;
  }

  /// Whether there exists an initializer for this \c VarDecl.
  bool isParentInitialized() const {
    if (auto *PBD = getParentPatternBinding()) {
      const auto i = PBD->getPatternEntryIndexForVarDecl(this);
      return PBD->isInitialized(i);
    }
    return false;
  }

  // Return whether this VarDecl has an initial value, either by checking
  // if it has an initializer in its parent pattern binding or if it has
  // the @_hasInitialValue attribute.
  bool hasInitialValue() const {
    return getAttrs().hasAttribute<HasInitialValueAttr>() ||
           isParentInitialized();
  }

  VarDecl *getOverriddenDecl() const {
    return cast_or_null<VarDecl>(AbstractStorageDecl::getOverriddenDecl());
  }
  
  /// Is this an immutable 'let' property?
  ///
  /// For \c ParamDecl instances, using \c isImmutable is preferred.
  bool isLet() const;

  /// Is this an "async let" property?
  bool isAsyncLet() const;

  /// Is this var known to be a "local" distributed actor,
  /// if so the implicit throwing ans some isolation checks can be skipped.
  bool isKnownToBeLocal() const;

  /// Is this a stored property that will _not_ trigger any user-defined code
  /// upon any kind of access?
  bool isOrdinaryStoredProperty() const;

  Introducer getIntroducer() const {
    return Introducer(Bits.VarDecl.Introducer);
  }

  CaptureListExpr *getParentCaptureList() const {
    if (!Parent)
      return nullptr;
    return Parent.dyn_cast<CaptureListExpr *>();
  }

  /// Set \p v to be the pattern produced VarDecl that is the parent of this
  /// var decl.
  void setParentCaptureList(CaptureListExpr *expr) {
    assert(expr != nullptr);
    Parent = expr;
  }
  /// Is this an element in a capture list?
  bool isCaptureList() const {
    return getParentCaptureList() != nullptr;
  }
    
  /// Is this a capture of the self param?
  bool isSelfParamCapture() const { return Bits.VarDecl.IsSelfParamCapture; }
  void setIsSelfParamCapture(bool IsSelfParamCapture = true) {
      Bits.VarDecl.IsSelfParamCapture = IsSelfParamCapture;
  }

  /// Check whether this capture of the self param is actor-isolated.
  bool isSelfParamCaptureIsolated() const;

  /// Determines if this var has an initializer expression that should be
  /// exposed to clients.
  ///
  /// There's a very narrow case when we would: if the decl is an instance
  /// member with an initializer expression and the parent type is
  /// @frozen and resides in a resilient module.
  bool isInitExposedToClients() const;

  /// Determines if this var is exposed as part of the layout of a
  /// @frozen struct.
  ///
  /// From the standpoint of access control and exportability checking, this
  /// var will behave as if it was public, even if it is internal or private.
  bool isLayoutExposedToClients() const;

  /// Is this a special debugger variable?
  bool isDebuggerVar() const { return Bits.VarDecl.IsDebuggerVar; }
  void setDebuggerVar(bool IsDebuggerVar) {
    Bits.VarDecl.IsDebuggerVar = IsDebuggerVar;
  }

  /// Is this the synthesized storage for a 'lazy' property?
  bool isLazyStorageProperty() const {
    return Bits.VarDecl.IsLazyStorageProperty;
  }
  void setLazyStorageProperty(bool IsLazyStorage) {
    Bits.VarDecl.IsLazyStorageProperty = IsLazyStorage;
  }

  /// True if this is a top-level global variable from the main source file.
  bool isTopLevelGlobal() const { return Bits.VarDecl.IsTopLevelGlobal; }
  void setTopLevelGlobal(bool b) { Bits.VarDecl.IsTopLevelGlobal = b; }
  
  /// Retrieve the custom attributes that attach property wrappers to this
  /// property. The returned list contains all of the attached property wrapper
  /// attributes in source order, which means the outermost wrapper attribute
  /// is provided first.
  llvm::TinyPtrVector<CustomAttr *> getAttachedPropertyWrappers() const;

  /// Retrieve the outermost property wrapper attribute associated with
  /// this declaration. For example:
  ///
  /// \code
  /// @A @B @C var <name>: Bool = ...
  /// \endcode
  ///
  /// The outermost attribute in this case is `@A` and it has
  /// complete wrapper type `A<B<C<Bool>>>`.
  CustomAttr *getOutermostAttachedPropertyWrapper() const {
    auto wrappers = getAttachedPropertyWrappers();
    return wrappers.empty() ? nullptr : wrappers.front();
  }

  /// Whether this property has any attached property wrappers.
  bool hasAttachedPropertyWrapper() const;

  /// Whether this var has an implicit property wrapper attribute.
  bool hasImplicitPropertyWrapper() const;

  /// Whether this var is a parameter with an attached property wrapper
  /// that has an external effect on the function.
  bool hasExternalPropertyWrapper() const;

  /// Whether all of the attached property wrappers have an init(wrappedValue:)
  /// initializer.
  bool allAttachedPropertyWrappersHaveWrappedValueInit() const;
  
  /// Retrieve the type of the attached property wrapper as a contextual
  /// type.
  ///
  /// \param index Which property wrapper type is being computed, where 0
  /// indicates the first (outermost) attached property wrapper.
  ///
  /// \returns a NULL type for properties without attached wrappers,
  /// an error type when the property wrapper type itself is erroneous,
  /// or the wrapper type itself, which may involve unbound generic
  /// types.
  Type getAttachedPropertyWrapperType(unsigned index) const;

  /// Retrieve information about the attached property wrapper type.
  ///
  /// \param i Which attached property wrapper type is being queried, where 0 is the outermost (first)
  /// attached property wrapper type.
  PropertyWrapperTypeInfo getAttachedPropertyWrapperTypeInfo(unsigned i) const;

  /// Retrieve the fully resolved attached property wrapper type.
  ///
  /// This type will be the fully-resolved form of
  /// \c getAttachedPropertyWrapperType(0), which will not contain any
  /// unbound generic types. It will be the type of the backing property.
  Type getPropertyWrapperBackingPropertyType() const;

  /// If there is an attached property wrapper, retrieve the synthesized
  /// auxiliary variables.
  PropertyWrapperAuxiliaryVariables
      getPropertyWrapperAuxiliaryVariables() const;

  /// If there is an attached property wrapper, retrieve information about
  /// how to initialize the backing property.
  PropertyWrapperInitializerInfo
      getPropertyWrapperInitializerInfo() const;

  /// Retrieve information about the mutability of the composed
  /// property wrappers.
  Optional<PropertyWrapperMutability>
      getPropertyWrapperMutability() const;

  /// Returns whether this property is the backing storage property or a storage
  /// wrapper for wrapper instance's projectedValue. If this property is
  /// neither, then it returns `None`.
  Optional<PropertyWrapperSynthesizedPropertyKind>
  getPropertyWrapperSynthesizedPropertyKind() const;

  /// Retrieve the backing storage property for a property that has an
  /// attached property wrapper.
  ///
  /// The backing storage property will be a stored property of the
  /// wrapper's type. This will be equivalent to
  /// \c getAttachedPropertyWrapperType(0) when it is fully-specified;
  /// if \c getAttachedPropertyWrapperType(0) involves an unbound
  /// generic type, the backing storage property will be the appropriate
  /// bound generic version.
  VarDecl *getPropertyWrapperBackingProperty() const;

  /// Retrieve the projection var for a property that has an attached
  /// property wrapper with a \c projectedValue .
  VarDecl *getPropertyWrapperProjectionVar() const;

  /// Retrieve the local wrapped value var for a parameter that has
  /// an attached property wrapper.
  VarDecl *getPropertyWrapperWrappedValueVar() const;

  /// Return true if this property either has storage or has an attached property
  /// wrapper that has storage.
  bool hasStorageOrWrapsStorage() const;

  /// Whether this property belongs to a type wrapped type and has
  /// all access to it routed through a type wrapper.
  bool isAccessedViaTypeWrapper() const;

  /// For type wrapped properties (see \c isAccessedViaTypeWrapper)
  /// all access is routed through a type wrapper.
  ///
  /// \returns an underlying type wrapper property which is a
  /// storage endpoint for all access to this property.
  VarDecl *getUnderlyingTypeWrapperStorage() const;

  /// Visit all auxiliary declarations to this VarDecl.
  ///
  /// An auxiliary declaration is a declaration synthesized by the compiler to support
  /// this VarDecl, such as synthesized property wrapper variables.
  ///
  /// \note this function only visits auxiliary decls that are not part of the AST.
  void visitAuxiliaryDecls(llvm::function_ref<void(VarDecl *)>) const;

  /// Retrieve the backing storage property for a lazy property.
  VarDecl *getLazyStorageProperty() const;

  /// Whether the memberwise initializer parameter for a property with a
  /// property wrapper type uses the wrapped type. This will occur, for example,
  /// when there is an explicitly-specified initializer like:
  ///
  /// \code
  /// @Lazy var i = 17
  /// \endcode
  ///
  /// Or when there is no initializer but each composed property wrapper has
  /// a suitable `init(wrappedValue:)`.
  bool isPropertyMemberwiseInitializedWithWrappedType() const;

  /// Return the interface type of the value used for the 'wrappedValue:'
  /// parameter when initializing a property wrapper.
  ///
  /// If the property has an attached property wrapper and the 'wrappedValue:'
  /// parameter is an autoclosure, return a function type returning the stored
  /// value. Otherwise, return the interface type of the stored value.
  Type getPropertyWrapperInitValueInterfaceType() const;

  /// If this property is the backing storage for a property with an attached
  /// property wrapper, return the original property.
  ///
  /// \param kind If not \c None, only returns the original property when
  /// \c this property is the specified synthesized property.
  VarDecl *getOriginalWrappedProperty(
      Optional<PropertyWrapperSynthesizedPropertyKind> kind = None) const;

  /// Set the property that wraps to this property as it's backing
  /// property.
  void setOriginalWrappedProperty(VarDecl *originalProperty);

  /// Return the Objective-C runtime name for this property.
  Identifier getObjCPropertyName() const;

  /// Retrieve the default Objective-C selector for the getter of a
  /// property of the given name.
  static ObjCSelector getDefaultObjCGetterSelector(ASTContext &ctx,
                                                   Identifier propertyName);

  /// Retrieve the default Objective-C selector for the setter of a
  /// property of the given name.
  static ObjCSelector getDefaultObjCSetterSelector(ASTContext &ctx,
                                                   Identifier propertyName);

  /// If this is a simple 'let' constant, emit a note with a fixit indicating
  /// that it can be rewritten to a 'var'.  This is used in situations where the
  /// compiler detects obvious attempts to mutate a constant.
  void emitLetToVarNoteIfSimple(DeclContext *UseDC) const;

  /// Returns true if the name is the self identifier and is implicit.
  bool isSelfParameter() const;

  /// Check whether the variable is the "self" of an actor method.
  bool isActorSelf() const;

  /// Determine whether this property will be part of the implicit memberwise
  /// initializer.
  ///
  /// \param preferDeclaredProperties When encountering a `lazy` property
  /// or a property that has an attached property wrapper, prefer the
  /// actual declared property (which may or may not be considered "stored"
  /// as the moment) to the backing storage property. Otherwise, the stored
  /// backing property will be treated as the member-initialized property.
  bool isMemberwiseInitialized(bool preferDeclaredProperties) const;

  /// Check whether this variable presents a local storage synthesized
  /// by the compiler in a user-defined designated initializer to
  /// support initialization of type wrapper managed properties.
  bool isTypeWrapperLocalStorageForInitializer() const;

  /// Return the range of semantics attributes attached to this VarDecl.
  auto getSemanticsAttrs() const
      -> decltype(getAttrs().getAttributes<SemanticsAttr>()) {
    return getAttrs().getAttributes<SemanticsAttr>();
  }

  /// Returns true if this VarDecl has the string \p attrValue as a semantics
  /// attribute.
  bool hasSemanticsAttr(StringRef attrValue) const {
    return llvm::any_of(getSemanticsAttrs(), [&](const SemanticsAttr *attr) {
      return attrValue.equals(attr->Value);
    });
  }

  clang::PointerAuthQualifier getPointerAuthQualifier() const;

  // Implement isa/cast/dyncast/etc.
  static bool classof(const Decl *D) { 
    return D->getKind() == DeclKind::Var || D->getKind() == DeclKind::Param; 
  }
};

enum class ParamSpecifier : uint8_t {
  Default = 0,
  InOut = 1,
  Shared = 2,
  Owned = 3,
};

/// A function parameter declaration.
class ParamDecl : public VarDecl {
  friend class DefaultArgumentInitContextRequest;
  friend class DefaultArgumentExprRequest;
  friend class DefaultArgumentTypeRequest;

  enum class ArgumentNameFlags : uint8_t {
    /// Whether or not this parameter is destructed.
    Destructured = 1 << 0,

    /// Whether or not this parameter is '_const'.
    IsCompileTimeConst = 1 << 1,
  };

  llvm::PointerIntPair<Identifier, 2, OptionSet<ArgumentNameFlags>>
      ArgumentNameAndFlags;
  SourceLoc ParameterNameLoc;
  SourceLoc ArgumentNameLoc;
  SourceLoc SpecifierLoc;

  TypeRepr *TyRepr = nullptr;

  struct alignas(1 << StoredDefaultArgumentAlignInBits) StoredDefaultArgument {
    PointerUnion<Expr *, VarDecl *> DefaultArg;

    /// The type of the default argument expression.
    Type ExprType;

    /// Stores the context for the default argument as well as a bit to
    /// indicate whether the default expression has been type-checked.
    llvm::PointerIntPair<Initializer *, 1, bool> InitContextAndIsTypeChecked;

    StringRef StringRepresentation;
    CaptureInfo Captures;
  };

  /// Retrieve the cached initializer context for the parameter's default
  /// argument without triggering a request.
  Optional<Initializer *> getCachedDefaultArgumentInitContext() const;

  enum class Flags : uint8_t {
    /// Whether or not this parameter is vargs.
    IsVariadic = 1 << 0,

    /// Whether or not this parameter is `@autoclosure`.
    IsAutoClosure = 1 << 1,

    /// Whether or not this parameter is 'isolated'.
    IsIsolated = 1 << 2,
  };

  /// The default value, if any, along with flags.
  llvm::PointerIntPair<StoredDefaultArgument *, 3, OptionSet<Flags>>
      DefaultValueAndFlags;

  friend class ParamSpecifierRequest;

public:
  ParamDecl(SourceLoc specifierLoc, SourceLoc argumentNameLoc,
            Identifier argumentName, SourceLoc parameterNameLoc,
            Identifier parameterName, DeclContext *dc);

  /// Create a new ParamDecl identical to the first except without the interface type.
  static ParamDecl *cloneWithoutType(const ASTContext &Ctx, ParamDecl *PD);

  /// Create a an identical copy of this ParamDecl.
  static ParamDecl *clone(const ASTContext &Ctx, ParamDecl *PD);

  static ParamDecl *
  createImplicit(ASTContext &Context, SourceLoc specifierLoc,
                 SourceLoc argumentNameLoc, Identifier argumentName,
                 SourceLoc parameterNameLoc, Identifier parameterName,
                 Type interfaceType, DeclContext *Parent,
                 ParamSpecifier specifier = ParamSpecifier::Default);

  static ParamDecl *
  createImplicit(ASTContext &Context, Identifier argumentName,
                 Identifier parameterName, Type interfaceType,
                 DeclContext *Parent,
                 ParamSpecifier specifier = ParamSpecifier::Default);

  /// Retrieve the argument (API) name for this function parameter.
  Identifier getArgumentName() const {
    return ArgumentNameAndFlags.getPointer();
  }

  /// Retrieve the parameter (local) name for this function parameter.
  Identifier getParameterName() const { return getName(); }

  /// Retrieve the source location of the argument (API) name.
  ///
  /// The resulting source location will be valid if the argument name
  /// was specified separately from the parameter name.
  SourceLoc getArgumentNameLoc() const { return ArgumentNameLoc; }

  SourceLoc getParameterNameLoc() const { return ParameterNameLoc; }

  SourceLoc getSpecifierLoc() const { return SpecifierLoc; }

  /// Retrieve the TypeRepr corresponding to the parsed type of the parameter, if it exists.
  TypeRepr *getTypeRepr() const { return TyRepr; }
  void setTypeRepr(TypeRepr *repr) { TyRepr = repr; }

  bool isDestructured() const {
    auto flags = ArgumentNameAndFlags.getInt();
    return flags.contains(ArgumentNameFlags::Destructured);
  }

  void setDestructured(bool repr) {
    auto flags = ArgumentNameAndFlags.getInt();
    flags = repr ? flags | ArgumentNameFlags::Destructured
                 : flags - ArgumentNameFlags::Destructured;
    ArgumentNameAndFlags.setInt(flags);
  }

  DefaultArgumentKind getDefaultArgumentKind() const {
    return static_cast<DefaultArgumentKind>(Bits.ParamDecl.defaultArgumentKind);
  }
  bool isDefaultArgument() const {
    return getDefaultArgumentKind() != DefaultArgumentKind::None;
  }
  void setDefaultArgumentKind(DefaultArgumentKind K) {
    Bits.ParamDecl.defaultArgumentKind = static_cast<unsigned>(K);
  }

  void setDefaultArgumentKind(ArgumentAttrs K) {
    setDefaultArgumentKind(K.argumentKind);
  }

  /// Whether this parameter has a default argument expression available.
  ///
  /// Note that this will return false for deserialized declarations, which only
  /// have a textual representation of their default expression.
  bool hasDefaultExpr() const;

  /// Whether this parameter has a caller-side default argument expression
  /// such as the magic literal \c #function.
  bool hasCallerSideDefaultExpr() const;

  /// Retrieve the fully type-checked default argument expression for this
  /// parameter, or \c nullptr if there is no default expression.
  ///
  /// Note that while this will produce a type-checked expression for
  /// caller-side default arguments such as \c #function, this is done purely to
  /// check whether the code is valid. Such default arguments get re-created
  /// at the call site in order to have the correct context information.
  Expr *getTypeCheckedDefaultExpr() const;

  /// Retrieve the potentially un-type-checked default argument expression for
  /// this parameter, which can be queried for information such as its source
  /// range and textual representation. Returns \c nullptr if there is no
  /// default expression.
  Expr *getStructuralDefaultExpr() const {
    if (auto stored = DefaultValueAndFlags.getPointer())
      return stored->DefaultArg.dyn_cast<Expr *>();
    return nullptr;
  }

  /// Retrieve the type of the default expression (if any) associated with
  /// this parameter declaration.
  Type getTypeOfDefaultExpr() const;

  VarDecl *getStoredProperty() const {
    if (auto stored = DefaultValueAndFlags.getPointer())
      return stored->DefaultArg.dyn_cast<VarDecl *>();
    return nullptr;
  }

  /// Sets a new default argument expression for this parameter. This should
  /// only be called internally by ParamDecl and AST walkers.
  ///
  /// \param E The new default argument.
  /// \param isTypeChecked Whether this argument should be used as the
  /// parameter's fully type-checked default argument.
  void setDefaultExpr(Expr *E, bool isTypeChecked);

  /// Sets a type of default expression associated with this parameter.
  /// This should only be called by deserialization.
  void setDefaultExprType(Type type);

  void setStoredProperty(VarDecl *var);

  /// Retrieve the initializer context for the parameter's default argument.
  Initializer *getDefaultArgumentInitContext() const;

  void setDefaultArgumentInitContext(Initializer *initContext);

  CaptureInfo getDefaultArgumentCaptureInfo() const {
    assert(DefaultValueAndFlags.getPointer());
    return DefaultValueAndFlags.getPointer()->Captures;
  }

  void setDefaultArgumentCaptureInfo(CaptureInfo captures);

  /// Extracts the text of the default argument attached to the provided
  /// ParamDecl, removing all inactive #if clauses and providing only the
  /// text of active #if clauses.
  ///
  /// For example, the default argument:
  /// ```
  /// {
  ///   #if false
  ///   print("false")
  ///   #else
  ///   print("true")
  ///   #endif
  /// }
  /// ```
  /// will return
  /// ```
  /// {
  ///   print("true")
  /// }
  /// ```
  /// \sa getDefaultValue
  StringRef getDefaultValueStringRepresentation(
    SmallVectorImpl<char> &scratch) const;

  void setDefaultValueStringRepresentation(StringRef stringRepresentation);

  /// Whether or not this parameter is old-style variadic.
  bool isVariadic() const;
  void setVariadic(bool value = true) {
    auto flags = DefaultValueAndFlags.getInt();
    DefaultValueAndFlags.setInt(value ? flags | Flags::IsVariadic
                                      : flags - Flags::IsVariadic);
  }

  /// Whether or not this parameter is marked with `@autoclosure`.
  bool isAutoClosure() const {
    return DefaultValueAndFlags.getInt().contains(Flags::IsAutoClosure);
  }
  void setAutoClosure(bool value = true) {
    auto flags = DefaultValueAndFlags.getInt();
    DefaultValueAndFlags.setInt(value ? flags | Flags::IsAutoClosure
                                      : flags - Flags::IsAutoClosure);
  }

  /// Whether or not this parameter is marked with 'isolated'.
  bool isIsolated() const {
    return DefaultValueAndFlags.getInt().contains(Flags::IsIsolated);
  }

  void setIsolated(bool value = true) {
    auto flags = DefaultValueAndFlags.getInt();
    DefaultValueAndFlags.setInt(value ? flags | Flags::IsIsolated
                                      : flags - Flags::IsIsolated);
  }

  /// Whether or not this parameter is marked with '_const'.
  bool isCompileTimeConst() const {
    return ArgumentNameAndFlags.getInt().contains(
        ArgumentNameFlags::IsCompileTimeConst);
  }

  void setCompileTimeConst(bool value = true) {
    auto flags = ArgumentNameAndFlags.getInt();
    flags = value ? flags | ArgumentNameFlags::IsCompileTimeConst
                  : flags - ArgumentNameFlags::IsCompileTimeConst;
    ArgumentNameAndFlags.setInt(flags);
  }

  /// Does this parameter reject temporary pointer conversions?
  bool isNonEphemeral() const;

  /// Attempt to apply an implicit `@_nonEphemeral` attribute to this parameter.
  void setNonEphemeralIfPossible();

  /// Remove the type of this varargs element designator, without the array
  /// type wrapping it.  A parameter like "Int..." will have formal parameter
  /// type of "[Int]" and this returns "Int".
  static Type getVarargBaseTy(Type VarArgT);
  
  /// Remove the type of this varargs element designator, without the array
  /// type wrapping it.
  Type getVarargBaseTy() const {
    assert(isVariadic());
    return getVarargBaseTy(getInterfaceType());
  }

  /// Determine whether this declaration is an anonymous closure parameter.
  bool isAnonClosureParam() const;

  using Specifier = ParamSpecifier;

  Optional<Specifier> getCachedSpecifier() const {
    if (Bits.ParamDecl.SpecifierComputed)
      return Specifier(Bits.ParamDecl.Specifier);

    return None;
  }

  /// Return the raw specifier value for this parameter.
  Specifier getSpecifier() const;
  void setSpecifier(Specifier Spec);

  /// Is the type of this parameter 'inout'?
  bool isInOut() const { return getSpecifier() == Specifier::InOut; }
  /// Is this an immutable 'shared' property?
  bool isShared() const { return getSpecifier() == Specifier::Shared; }
  /// Is this an immutable 'owned' property?
  bool isOwned() const { return getSpecifier() == Specifier::Owned; }

  bool isImmutable() const {
    return isImmutableSpecifier(getSpecifier());
  }
  static bool isImmutableSpecifier(Specifier sp) {
    switch (sp) {
    case Specifier::Default:
    case Specifier::Shared:
    case Specifier::Owned:
      return true;
    case Specifier::InOut:
      return false;
    }
    llvm_unreachable("unhandled specifier");
  }

  ValueOwnership getValueOwnership() const {
    return getValueOwnershipForSpecifier(getSpecifier());
  }

  static ValueOwnership getValueOwnershipForSpecifier(Specifier specifier) {
    switch (specifier) {
    case Specifier::Default:
      return ValueOwnership::Default;
    case Specifier::InOut:
      return ValueOwnership::InOut;
    case Specifier::Shared:
      return ValueOwnership::Shared;
    case Specifier::Owned:
      return ValueOwnership::Owned;
    }
    llvm_unreachable("unhandled specifier");
  }

  static Specifier
  getParameterSpecifierForValueOwnership(ValueOwnership ownership) {
    switch (ownership) {
    case ValueOwnership::Default:
      return Specifier::Default;
    case ValueOwnership::Shared:
      return Specifier::Shared;
    case ValueOwnership::InOut:
      return Specifier::InOut;
    case ValueOwnership::Owned:
      return Specifier::Owned;
    }
    llvm_unreachable("unhandled ownership");
  }

  SourceRange getSourceRange() const;

  AnyFunctionType::Param toFunctionParam(Type type = Type()) const;

  // Implement isa/cast/dyncast/etc.
  static bool classof(const Decl *D) { 
    return D->getKind() == DeclKind::Param;
  }
};
  
/// Describes the kind of subscripting used in Objective-C.
enum class ObjCSubscriptKind {
  /// Objective-C indexed subscripting, which is based on an integral
  /// index.
  Indexed,
  /// Objective-C keyed subscripting, which is based on an object
  /// argument or metatype thereof.
  Keyed
};

/// Declares a subscripting operator for a type.
///
/// A subscript declaration is defined as a get/set pair that produces a
/// specific type. For example:
///
/// \code
/// subscript (i : Int) -> String {
///   get { /* return ith String */ }
///   set { /* set ith string to value */ }
/// }
/// \endcode
///
/// A type with a subscript declaration can be used as the base of a subscript
/// expression a[i], where a is of the subscriptable type and i is the type
/// of the index. A subscript can have multiple indices:
///
/// \code
/// struct Matrix {
///   subscript (i : Int, j : Int) -> Double {
///     get { /* return element at position (i, j) */ }
///     set { /* set element at position (i, j) */ }
///   }
/// }
/// \endcode
///
/// A given type can have multiple subscript declarations, so long as the
/// signatures (indices and element type) are distinct.
///
class SubscriptDecl : public GenericContext, public AbstractStorageDecl {
  friend class ResultTypeRequest;

  SourceLoc StaticLoc;
  SourceLoc ArrowLoc;
  SourceLoc EndLoc;
  ParameterList *Indices;
  TypeLoc ElementTy;

  void setElementInterfaceType(Type type);

  SubscriptDecl(DeclName Name,
                SourceLoc StaticLoc, StaticSpellingKind StaticSpelling,
                SourceLoc SubscriptLoc, ParameterList *Indices,
                SourceLoc ArrowLoc, TypeRepr *ElementTyR, DeclContext *Parent,
                GenericParamList *GenericParams)
    : GenericContext(DeclContextKind::SubscriptDecl, Parent, GenericParams),
      AbstractStorageDecl(DeclKind::Subscript,
                          StaticSpelling != StaticSpellingKind::None,
                          Parent, Name, SubscriptLoc,
                          /*will be overwritten*/ StorageIsNotMutable),
      StaticLoc(StaticLoc), ArrowLoc(ArrowLoc),
      Indices(nullptr), ElementTy(ElementTyR) {
    Bits.SubscriptDecl.StaticSpelling = static_cast<unsigned>(StaticSpelling);
    setIndices(Indices);
  }

public:
  /// Factory function only for use by deserialization.
  static SubscriptDecl *createDeserialized(ASTContext &Context, DeclName Name,
                                           StaticSpellingKind StaticSpelling,
                                           Type ElementTy, DeclContext *Parent,
                                           GenericParamList *GenericParams);

  static SubscriptDecl *create(ASTContext &Context, DeclName Name,
                               SourceLoc StaticLoc,
                               StaticSpellingKind StaticSpelling,
                               SourceLoc SubscriptLoc, ParameterList *Indices,
                               SourceLoc ArrowLoc, TypeRepr *ElementTyR,
                               DeclContext *Parent,
                               GenericParamList *GenericParams);

  static SubscriptDecl *create(ASTContext &Context, DeclName Name,
                               SourceLoc StaticLoc,
                               StaticSpellingKind StaticSpelling,
                               SourceLoc SubscriptLoc, ParameterList *Indices,
                               SourceLoc ArrowLoc, Type ElementTy,
                               DeclContext *Parent,
                               GenericParamList *GenericParams);

  static SubscriptDecl *createImported(ASTContext &Context, DeclName Name,
                                       SourceLoc SubscriptLoc,
                                       ParameterList *Indices,
                                       SourceLoc ArrowLoc, Type ElementTy,
                                       DeclContext *Parent, ClangNode ClangN);
  
  /// \returns the way 'static'/'class' was spelled in the source.
  StaticSpellingKind getStaticSpelling() const {
    return static_cast<StaticSpellingKind>(Bits.SubscriptDecl.StaticSpelling);
  }
  
  SourceLoc getStaticLoc() const { return StaticLoc; }
  SourceLoc getSubscriptLoc() const { return getNameLoc(); }
  
  SourceLoc getStartLoc() const {
    return getStaticLoc().isValid() ? getStaticLoc() : getSubscriptLoc();
  }
  SourceLoc getEndLoc() const { return EndLoc; }

  void setEndLoc(SourceLoc sl) { EndLoc = sl; }
  SourceRange getSourceRange() const;
  SourceRange getSignatureSourceRange() const;

  /// Retrieve the indices for this subscript operation.
  ParameterList *getIndices() { return Indices; }
  const ParameterList *getIndices() const { return Indices; }
  void setIndices(ParameterList *p);

  /// Retrieve the type of the element referenced by a subscript
  /// operation.
  Type getElementInterfaceType() const;

  TypeRepr *getElementTypeRepr() const { return ElementTy.getTypeRepr(); }
  SourceRange getElementTypeSourceRange() const {
    return ElementTy.getSourceRange();
  }

  /// Determine the kind of Objective-C subscripting this declaration
  /// implies.
  ObjCSubscriptKind getObjCSubscriptKind() const;

  SubscriptDecl *getOverriddenDecl() const {
    return cast_or_null<SubscriptDecl>(
                                  AbstractStorageDecl::getOverriddenDecl());
  }

  static bool classof(const Decl *D) {
    return D->getKind() == DeclKind::Subscript;
  }
  
  static bool classof(const DeclContext *DC) {
    if (auto D = DC->getAsDecl())
      return classof(D);
    return false;
  }

  using DeclContext::operator new;
  using DeclContext::operator delete;
  using Decl::getASTContext;
};

/// Encodes imported-as-member status for C functions that get imported
/// as methods.
class ImportAsMemberStatus {
  friend class AbstractFunctionDecl;

  // non-0 denotes import-as-member. 1 denotes no self index. n+2 denotes self
  // index of n
  uint8_t rawValue;

public:
  ImportAsMemberStatus(uint8_t rawValue = 0) : rawValue(rawValue) {}

  uint8_t getRawValue() const { return rawValue; }

  bool isImportAsMember() const { return rawValue != 0; }
  bool isInstance() const { return rawValue >= 2; }
  bool isStatic() const { return rawValue == 1; }
  uint8_t getSelfIndex() const {
    assert(isInstance() && "not set");
    return rawValue - 2;
  }
  void setStatic() {
    assert(!isStatic() && "already set");
    rawValue = 1;
  }
  void setSelfIndex(uint8_t idx) {
    assert(!isImportAsMember() && "already set");
    assert(idx <= UINT8_MAX-2 && "out of bounds");
    rawValue = idx + 2;
  }
};

class BodyAndFingerprint {
  llvm::PointerIntPair<BraceStmt *, 1, bool> BodyAndHasFp;
  Fingerprint Fp;

public:
  BodyAndFingerprint(BraceStmt *body, Optional<Fingerprint> fp)
      : BodyAndHasFp(body, fp.has_value()),
        Fp(fp.has_value() ? *fp : Fingerprint::ZERO()) {}
  BodyAndFingerprint() : BodyAndFingerprint(nullptr, None) {}

  BraceStmt *getBody() const { return BodyAndHasFp.getPointer(); }

  Optional<Fingerprint> getFingerprint() const {
    if (BodyAndHasFp.getInt())
      return Fp;
    else
      return None;
  }

  void setFingerprint(Optional<Fingerprint> fp) {
    if (fp.has_value()) {
      Fp = *fp;
      BodyAndHasFp.setInt(true);
    } else {
      Fp = Fingerprint::ZERO();
      BodyAndHasFp.setInt(false);
    }
  }
};

void simple_display(llvm::raw_ostream &out, BodyAndFingerprint value);

/// Base class for function-like declarations.
class AbstractFunctionDecl : public GenericContext, public ValueDecl {
  friend class NeedsNewVTableEntryRequest;

public:
  /// records the kind of SILGen-synthesized body this decl represents
  enum class SILSynthesizeKind {
    None,
    MemberwiseInitializer,
    DistributedActorFactory

    // This enum currently needs to fit in a 2-bit bitfield.
  };

  enum class BodyKind {
    /// The function did not have a body in the source code file.
    None,

    /// Function body is delayed, to be parsed later.
    Unparsed,

    /// Function body is parsed and available as an AST subtree.
    Parsed,

    /// Function body is not available, although it was written in the source.
    Skipped,

    /// Function body will be synthesized on demand.
    Synthesize,

    /// Function body is present and type-checked.
    TypeChecked,

    // Function body will be synthesized by SILGen.
    SILSynthesize,

    /// Function body text was deserialized from a .swiftmodule.
    Deserialized

    // This enum currently needs to fit in a 3-bit bitfield.
  };

  BodyKind getBodyKind() const {
    return BodyKind(Bits.AbstractFunctionDecl.BodyKind);
  }

  struct BodySynthesizer {
    std::pair<BraceStmt *, bool> (* Fn)(AbstractFunctionDecl *, void *);
    void *Context;
  };

private:
  ParameterList *Params;

private:
  /// The generation at which we last loaded derivative function configurations.
  unsigned DerivativeFunctionConfigGeneration = 0;
  /// Prepare to traverse the list of derivative function configurations.
  void prepareDerivativeFunctionConfigurations();

  /// A uniqued list of derivative function configurations.
  /// - `@differentiable` and `@derivative` attribute type-checking is
  ///   responsible for populating derivative function configurations specified
  ///   in the current module.
  /// - Module loading is responsible for populating derivative function
  ///   configurations from imported modules.
  struct DerivativeFunctionConfigurationList;
  DerivativeFunctionConfigurationList *DerivativeFunctionConfigs = nullptr;

public:
  /// Get all derivative function configurations.
  ArrayRef<AutoDiffConfig>
  getDerivativeFunctionConfigurations();

  /// Add the given derivative function configuration.
  void addDerivativeFunctionConfiguration(const AutoDiffConfig &config);

protected:
  // If a function has a body at all, we have either a parsed body AST node or
  // we have saved the end location of the unparsed body.
  union {
    /// This enum member is active if getBodyKind() is BodyKind::Parsed or
    /// BodyKind::TypeChecked.
    BodyAndFingerprint BodyAndFP;

    /// This enum member is active if getBodyKind() is BodyKind::Deserialized.
    StringRef BodyStringRepresentation;

    /// This enum member is active if getBodyKind() == BodyKind::Synthesize.
    BodySynthesizer Synthesizer;

    /// The location of the function body when the body is delayed or skipped.
    ///
    /// This enum member is active if getBodyKind() is BodyKind::Unparsed or
    /// BodyKind::Skipped.
    SourceRange BodyRange;
  };

  friend class ParseAbstractFunctionBodyRequest;
  friend class TypeCheckFunctionBodyRequest;

  CaptureInfo Captures;

  /// Location of the 'async' token.
  SourceLoc AsyncLoc;

  /// Location of the 'throws' token.
  SourceLoc ThrowsLoc;

  struct {
    unsigned NeedsNewVTableEntryComputed : 1;
    unsigned NeedsNewVTableEntry : 1;
  } LazySemanticInfo = { };

  AbstractFunctionDecl(DeclKind Kind, DeclContext *Parent, DeclName Name,
                       SourceLoc NameLoc, bool Async, SourceLoc AsyncLoc,
                       bool Throws, SourceLoc ThrowsLoc,
                       bool HasImplicitSelfDecl,
                       GenericParamList *GenericParams)
      : GenericContext(DeclContextKind::AbstractFunctionDecl, Parent,
                       GenericParams),
        ValueDecl(Kind, Parent, Name, NameLoc), BodyAndFP(), AsyncLoc(AsyncLoc),
        ThrowsLoc(ThrowsLoc) {
    setBodyKind(BodyKind::None);
    Bits.AbstractFunctionDecl.HasImplicitSelfDecl = HasImplicitSelfDecl;
    Bits.AbstractFunctionDecl.Overridden = false;
    Bits.AbstractFunctionDecl.Async = Async;
    Bits.AbstractFunctionDecl.Throws = Throws;
    Bits.AbstractFunctionDecl.HasSingleExpressionBody = false;
    Bits.AbstractFunctionDecl.HasNestedTypeDeclarations = false;
    Bits.AbstractFunctionDecl.DistributedThunk = false;
  }

  void setBodyKind(BodyKind K) {
    Bits.AbstractFunctionDecl.BodyKind = unsigned(K);
  }

  void setSILSynthesizeKind(SILSynthesizeKind K) {
    Bits.AbstractFunctionDecl.SILSynthesizeKind = unsigned(K);
  }

  SILSynthesizeKind getSILSynthesizeKind() const {
    return SILSynthesizeKind(Bits.AbstractFunctionDecl.SILSynthesizeKind);
  }

public:
  void setHasSingleExpressionBody(bool Has = true) { 
    Bits.AbstractFunctionDecl.HasSingleExpressionBody = Has;
  }

  bool hasSingleExpressionBody() const {
    return Bits.AbstractFunctionDecl.HasSingleExpressionBody;
  }

  Expr *getSingleExpressionBody() const;
  void setSingleExpressionBody(Expr *NewBody);

  /// Returns the string for the base name, or "_" if this is unnamed.
  StringRef getNameStr() const {
    assert(!getName().isSpecial() && "Cannot get string for special names");
    return hasName() ? getBaseIdentifier().str() : "_";
  }

  /// Should this declaration be treated as if annotated with transparent
  /// attribute.
  bool isTransparent() const;

  // Expose our import as member status
  ImportAsMemberStatus getImportAsMemberStatus() const {
    return ImportAsMemberStatus(Bits.AbstractFunctionDecl.IAMStatus);
  }
  bool isImportAsMember() const {
    return getImportAsMemberStatus().isImportAsMember();
  }
  bool isImportAsInstanceMember() const {
    return getImportAsMemberStatus().isInstance();
  }
  bool isImportAsStaticMember() const {
    return getImportAsMemberStatus().isStatic();
  }
  uint8_t getSelfIndex() const {
    return getImportAsMemberStatus().getSelfIndex();
  }

  void setImportAsStaticMember() {
    auto newValue = getImportAsMemberStatus();
    newValue.setStatic();
    Bits.AbstractFunctionDecl.IAMStatus = newValue.getRawValue();
  }
  void setSelfIndex(uint8_t idx) {
    auto newValue = getImportAsMemberStatus();
    newValue.setSelfIndex(idx);
    Bits.AbstractFunctionDecl.IAMStatus = newValue.getRawValue();
  }

  /// Retrieve the location of the 'async' keyword, if present.
  SourceLoc getAsyncLoc() const { return AsyncLoc; }

  /// Retrieve the location of the 'throws' keyword, if present.
  SourceLoc getThrowsLoc() const { return ThrowsLoc; }

  /// Returns true if the function is marked as `async`. The
  /// type of the function will be `async` as well.
  bool hasAsync() const { return Bits.AbstractFunctionDecl.Async; }

  /// Determine whether the given function is concurrent.
  ///
  /// A function is concurrent if it has the @Sendable attribute.
  bool isSendable() const;

  /// Returns true if the function is a suitable 'async' context.
  ///
  /// Functions that are an 'async' context can make calls to 'async' functions.
  bool isAsyncContext() const {
    return hasAsync();
  }

  /// Returns true if the function body throws.
  bool hasThrows() const { return Bits.AbstractFunctionDecl.Throws; }

  /// Returns if the function throws or is async.
  bool hasEffect(EffectKind kind) const;

  /// Returns if the function is 'rethrows' or 'reasync'.
  bool hasPolymorphicEffect(EffectKind kind) const;

  /// Returns 'true' if the function is distributed.
  bool isDistributed() const;

  /// Is this a thunk function used to access a distributed method
  /// or computed property outside of its actor isolation context?
  bool isDistributedThunk() const {
    return Bits.AbstractFunctionDecl.DistributedThunk;
  }

  void setDistributedThunk(bool isThunk) {
    Bits.AbstractFunctionDecl.DistributedThunk = isThunk;
  }

  /// For a 'distributed' target (func or computed property),
  /// get the 'thunk' responsible for performing the 'remoteCall'.
  ///
  /// \return the synthesized thunk, or null if the base of the call has
  ///         diagnosed errors during type checking.
  FuncDecl *getDistributedThunk() const;
  
  /// Returns 'true' if the function has (or inherits) the @c @_backDeploy
  /// attribute.
  bool isBackDeployed() const;

  PolymorphicEffectKind getPolymorphicEffectKind(EffectKind kind) const;

  // FIXME: Hack that provides names with keyword arguments for accessors.
  DeclName getEffectiveFullName() const;

  /// Returns true if the function has a body written in the source file.
  ///
  /// Note that a true return value does not imply that the body was actually
  /// parsed.
  bool hasBody() const {
    return getBodyKind() != BodyKind::None &&
           getBodyKind() != BodyKind::Skipped;
  }

  /// Returns true if the text of this function's body can be retrieved either
  /// by extracting the text from the source buffer or reading the inlinable
  /// body from a deserialized swiftmodule.
  bool hasInlinableBodyText() const;

  /// Returns the function body, if it was parsed, or nullptr otherwise.
  ///
  /// Note that a null return value does not imply that the source code did not
  /// have a body for this function.
  ///
  /// \sa hasBody()
  BraceStmt *getBody(bool canSynthesize = true) const;

  /// Retrieve the type-checked body of the given function, or \c nullptr if
  /// there's no body available.
  BraceStmt *getTypecheckedBody() const;

  /// Set a new body for the function.
  void setBody(BraceStmt *S, BodyKind NewBodyKind);

  /// Note that the body was skipped for this function. Function body
  /// cannot be attached after this call.
  void setBodySkipped(SourceRange bodyRange) {
    // FIXME: Remove 'Parsed' from this list once we can always delay
    //        parsing bodies. The -experimental-skip-*-function-bodies options
    //        do currently skip parsing, unless disabled through other means in
    //        SourceFile::hasDelayedBodyParsing.
    assert(getBodyKind() == BodyKind::None ||
           getBodyKind() == BodyKind::Unparsed ||
           getBodyKind() == BodyKind::Parsed);
    assert(bodyRange.isValid());
    BodyRange = bodyRange;
    setBodyKind(BodyKind::Skipped);
  }

  /// Note that parsing for the body was delayed.
  void setBodyDelayed(SourceRange bodyRange) {
    assert(getBodyKind() == BodyKind::None);
    assert(bodyRange.isValid());
    BodyRange = bodyRange;
    setBodyKind(BodyKind::Unparsed);
  }

  void setBodyToBeReparsed(SourceRange bodyRange);

  /// Provide the parsed body for the function.
  void setBodyParsed(BraceStmt *S, Optional<Fingerprint> fp = None) {
    setBody(S, BodyKind::Parsed);
    BodyAndFP.setFingerprint(fp);
  }

  /// Was there a nested type declaration detected when parsing this
  /// function was skipped?
  bool hasNestedTypeDeclarations() const {
    return Bits.AbstractFunctionDecl.HasNestedTypeDeclarations;
  }

  void setHasNestedTypeDeclarations(bool value) {
    Bits.AbstractFunctionDecl.HasNestedTypeDeclarations = value;
  }

  /// Note that parsing for the body was delayed.
  ///
  /// The function should return the body statement and a flag indicating
  /// whether that body is already type-checked.
  void setBodySynthesizer(
      std::pair<BraceStmt *, bool> (* fn)(AbstractFunctionDecl *, void *),
      void *context = nullptr) {
    assert(getBodyKind() == BodyKind::None);
    Synthesizer = {fn, context};
    setBodyKind(BodyKind::Synthesize);
  }

  /// Note that this is a memberwise initializer and thus the body will be
  /// generated by SILGen.
  void setIsMemberwiseInitializer() {
    assert(getBodyKind() == BodyKind::None);
    assert(isa<ConstructorDecl>(this));
    setBodyKind(BodyKind::SILSynthesize);
    setSILSynthesizeKind(SILSynthesizeKind::MemberwiseInitializer);
  }

  /// Mark that the body should be filled in to be a factory method for creating
  /// a distributed actor.
  void setDistributedActorFactory() {
    assert(getBodyKind() == BodyKind::None);
    assert(isa<FuncDecl>(this));
    setBodyKind(BodyKind::SILSynthesize);
    setSILSynthesizeKind(SILSynthesizeKind::DistributedActorFactory);
  }

  /// Gets the body of this function, stripping the unused portions of #if
  /// configs inside the body. If this function was not deserialized from a
  /// .swiftmodule, this body is reconstructed from the original
  /// source buffer.
  StringRef getInlinableBodyText(SmallVectorImpl<char> &scratch) const;

  void setBodyStringRepresentation(StringRef body) {
    assert(getBodyKind() == BodyKind::None);
    setBodyKind(BodyKind::Deserialized);
    BodyStringRepresentation = body;
  }

  bool isBodyTypeChecked() const {
    return getBodyKind() == BodyKind::TypeChecked;
  }

  bool isBodySILSynthesize() const {
    return getBodyKind() == BodyKind::SILSynthesize;
  }

  bool isBodySkipped() const {
    return getBodyKind() == BodyKind::Skipped;
  }

  bool isMemberwiseInitializer() const {
    return getBodyKind() == BodyKind::SILSynthesize
        && getSILSynthesizeKind() == SILSynthesizeKind::MemberwiseInitializer;
  }

  /// Determines whether this function represents a distributed actor
  /// initialization factory. Such functions do not have a body that is
  /// representable in the AST, so it must be synthesized during SILGen.
  bool isDistributedActorFactory() const {
    return getBodyKind() == BodyKind::SILSynthesize &&
           getSILSynthesizeKind() == SILSynthesizeKind::DistributedActorFactory;
  }

  /// Determines whether this function is a 'remoteCall' function,
  /// which is used as ad-hoc protocol requirement by the
  /// 'DistributedActorSystem' protocol.
  bool isDistributedActorSystemRemoteCall(bool isVoidReturn) const;

  /// Determines whether this function is a 'makeInvocationEncoder' function,
  /// which is used as ad-hoc protocol requirement by the
  /// 'DistributedActorSystem' protocol.
  bool isDistributedActorSystemMakeInvocationEncoder() const;

  /// Determines if this function is a 'recordGenericSubstitution' function,
  /// which is used as ad-hoc protocol requirement by the
  /// 'DistributedTargetInvocationEncoder' protocol.
  bool isDistributedTargetInvocationEncoderRecordGenericSubstitution() const;

  /// Determines if this function is a 'recordArgument' function,
  /// which is used as ad-hoc protocol requirement by the
  /// 'DistributedTargetInvocationEncoder' protocol.
  bool isDistributedTargetInvocationEncoderRecordArgument() const;

  /// Determines if this function is a 'recordReturnType' function,
  /// which is used as ad-hoc protocol requirement by the
  /// 'DistributedTargetInvocationEncoder' protocol.
  bool isDistributedTargetInvocationEncoderRecordReturnType() const;

  /// Determines if this function is a 'recordErrorType' function,
  /// which is used as ad-hoc protocol requirement by the
  /// 'DistributedTargetInvocationEncoder' protocol.
  bool isDistributedTargetInvocationEncoderRecordErrorType() const;

  /// Determines if this function is a 'decodeNextArgument' function,
  /// which is used as ad-hoc protocol requirement by the
  /// 'DistributedTargetInvocationDecoder' protocol.
  bool isDistributedTargetInvocationDecoderDecodeNextArgument() const;

  /// Determines if this function is a 'onReturn' function,
  /// which is used as ad-hoc protocol requirement by the
  /// 'DistributedTargetInvocationResultHandler' protocol.
  bool isDistributedTargetInvocationResultHandlerOnReturn() const;

  /// For a method of a class, checks whether it will require a new entry in the
  /// vtable.
  bool needsNewVTableEntry() const;

  /// True if the decl is a method which introduces a new witness table entry.
  bool requiresNewWitnessTableEntry() const {
    return getOverriddenDecls().empty();
  }

public:
  /// Retrieve the source range of the function body.
  SourceRange getBodySourceRange() const;

  /// Keep current \c getBodySourceRange() as the "original" body source range
  /// iff the this method hasn't been called on this object. The current body
  /// source range must be in the same buffer as the location of the declaration
  /// itself.
  void keepOriginalBodySourceRange();

  /// Retrieve the fingerprint of the body. Note that this is not affected by
  /// the body of the local functions or the members of the local types in this
  /// function.
  Optional<Fingerprint> getBodyFingerprint() const;

  /// Retrieve the fingerprint of the body including the local type members and
  /// the local function bodies.
  Optional<Fingerprint> getBodyFingerprintIncludingLocalTypeMembers() const;

  /// Retrieve the source range of the *original* function body.
  ///
  /// This may be different from \c getBodySourceRange() that returns the source
  /// range of the *current* body. It happens when the body is parsed from other
  /// source buffers for e.g. code-completion.
  SourceRange getOriginalBodySourceRange() const;

  /// Retrieve the source range of the function declaration name + patterns.
  SourceRange getSignatureSourceRange() const;

  CaptureInfo getCaptureInfo() const { return Captures; }
  void setCaptureInfo(CaptureInfo captures) { Captures = captures; }

  /// Retrieve the Objective-C selector that names this method.
  ObjCSelector getObjCSelector(DeclName preferredName = DeclName(),
                               bool skipIsObjCResolution = false) const;

  /// Determine whether the given method would produce an Objective-C
  /// instance method.
  bool isObjCInstanceMethod() const;

  /// Determine whether the name of an argument is an API name by default
  /// depending on the function context.
  bool argumentNameIsAPIByDefault() const;

  /// Retrieve the function's parameter list, not including 'self' if present.
  ParameterList *getParameters() {
    return Params;
  }
  const ParameterList *getParameters() const {
    return Params;
  }

  void setParameters(ParameterList *Params);

  bool hasImplicitSelfDecl() const {
    return Bits.AbstractFunctionDecl.HasImplicitSelfDecl;
  }

  ParamDecl **getImplicitSelfDeclStorage();

  /// Retrieve the implicit 'self' parameter for methods. Returns nullptr for
  /// free functions.
  const ParamDecl *getImplicitSelfDecl(bool createIfNeeded=true) const {
    return const_cast<AbstractFunctionDecl*>(this)
        ->getImplicitSelfDecl(createIfNeeded);
  }
  ParamDecl *getImplicitSelfDecl(bool createIfNeeded=true);

  /// Retrieve the declaration that this method overrides, if any.
  AbstractFunctionDecl *getOverriddenDecl() const {
    return cast_or_null<AbstractFunctionDecl>(ValueDecl::getOverriddenDecl());
  }

  /// Whether the declaration is later overridden in the module
  ///
  /// Overrides are resolved during type checking; only query this field after
  /// the whole module has been checked
  bool isOverridden() const { return Bits.AbstractFunctionDecl.Overridden; }

  /// The declaration has been overridden in the module
  ///
  /// Resolved during type checking
  void setIsOverridden() { Bits.AbstractFunctionDecl.Overridden = true; }

  /// Set information about the foreign error convention used by this
  /// declaration.
  void setForeignErrorConvention(const ForeignErrorConvention &convention);

  /// Get information about the foreign error convention used by this
  /// declaration, given that it is @objc and 'throws'.
  Optional<ForeignErrorConvention> getForeignErrorConvention() const;

  /// If this is a foreign C function imported as a method, get the index of
  /// the foreign parameter imported as `self`. If the function is imported
  /// as a static method, `-1` is returned to represent the `self` parameter
  /// being dropped altogether. `None` is returned for a normal function
  /// or method.
  Optional<int> getForeignFunctionAsMethodSelfParameterIndex() const;

  /// Set information about the foreign async convention used by this
  /// declaration.
  void setForeignAsyncConvention(const ForeignAsyncConvention &convention);

  /// Get information about the foreign async convention used by this
  /// declaration, given that it is @objc and 'async'.
  Optional<ForeignAsyncConvention> getForeignAsyncConvention() const;

  static bool classof(const Decl *D) {
    return D->getKind() >= DeclKind::First_AbstractFunctionDecl &&
           D->getKind() <= DeclKind::Last_AbstractFunctionDecl;
  }

  static bool classof(const DeclContext *DC) {
    if (auto D = DC->getAsDecl())
      return classof(D);
    return false;
  }
  
  /// True if the declaration is forced to be statically dispatched.
  bool hasForcedStaticDispatch() const;

  /// Get the type of this declaration without the Self clause.
  /// Asserts if not in type context.
  Type getMethodInterfaceType() const;

  /// Tests if this is a function returning a DynamicSelfType, or a
  /// constructor.
  bool hasDynamicSelfResult() const;

  /// The async function marked as the alternative to this function, if any.
  AbstractFunctionDecl *getAsyncAlternative() const;

  /// If \p asyncAlternative is set, then compare its parameters to this
  /// (presumed synchronous) function's parameters to find the index of the
  /// completion handler parameter. This should be the only missing
  /// parameter in \p asyncAlternative, ignoring defaulted parameters if they
  /// have the same label. It must have a void-returning function type and be
  /// attributed with @escaping but not @autoclosure.
  ///
  /// Returns the last index of the parameter that looks like a completion
  /// handler if \p asyncAlternative is not set (with the same conditions on
  /// its type as above).
  Optional<unsigned> findPotentialCompletionHandlerParam(
      const AbstractFunctionDecl *asyncAlternative = nullptr) const;

  using DeclContext::operator new;
  using DeclContext::operator delete;
  using Decl::getASTContext;
};

class OperatorDecl;

enum class SelfAccessKind : uint8_t {
  NonMutating,
  Mutating,
  Consuming,
};

/// Diagnostic printing of \c SelfAccessKind.
llvm::raw_ostream &operator<<(llvm::raw_ostream &OS, SelfAccessKind SAK);
  
/// FuncDecl - 'func' declaration.
class FuncDecl : public AbstractFunctionDecl {
  friend class AbstractFunctionDecl;
  friend class SelfAccessKindRequest;
  friend class IsStaticRequest;
  friend class ResultTypeRequest;

  SourceLoc StaticLoc;  // Location of the 'static' token or invalid.
  SourceLoc FuncLoc;    // Location of the 'func' token.

  TypeLoc FnRetType;

protected:
  FuncDecl(DeclKind Kind,
           SourceLoc StaticLoc, StaticSpellingKind StaticSpelling,
           SourceLoc FuncLoc,
           DeclName Name, SourceLoc NameLoc,
           bool Async, SourceLoc AsyncLoc,
           bool Throws, SourceLoc ThrowsLoc,
           bool HasImplicitSelfDecl,
           GenericParamList *GenericParams, DeclContext *Parent)
    : AbstractFunctionDecl(Kind, Parent,
                           Name, NameLoc,
                           Async, AsyncLoc,
                           Throws, ThrowsLoc,
                           HasImplicitSelfDecl, GenericParams),
      StaticLoc(StaticLoc), FuncLoc(FuncLoc) {
    assert(!Name.getBaseName().isSpecial());

    Bits.FuncDecl.StaticSpelling = static_cast<unsigned>(StaticSpelling);

    Bits.FuncDecl.ForcedStaticDispatch = false;
    Bits.FuncDecl.SelfAccess =
      static_cast<unsigned>(SelfAccessKind::NonMutating);
    Bits.FuncDecl.SelfAccessComputed = false;
    Bits.FuncDecl.IsStaticComputed = false;
    Bits.FuncDecl.IsStatic = false;
    Bits.FuncDecl.HasTopLevelLocalContextCaptures = false;
  }

  void setResultInterfaceType(Type type);

private:
  static FuncDecl *createImpl(ASTContext &Context, SourceLoc StaticLoc,
                              StaticSpellingKind StaticSpelling,
                              SourceLoc FuncLoc,
                              DeclName Name, SourceLoc NameLoc,
                              bool Async, SourceLoc AsyncLoc,
                              bool Throws, SourceLoc ThrowsLoc,
                              GenericParamList *GenericParams,
                              DeclContext *Parent,
                              ClangNode ClangN);

  Optional<SelfAccessKind> getCachedSelfAccessKind() const {
    if (Bits.FuncDecl.SelfAccessComputed)
      return static_cast<SelfAccessKind>(Bits.FuncDecl.SelfAccess);

    return None;
  }

  Optional<bool> getCachedIsStatic() const {
    if (Bits.FuncDecl.IsStaticComputed)
      return Bits.FuncDecl.IsStatic;

    return None;
  }

public:
  /// Factory function only for use by deserialization.
  static FuncDecl *createDeserialized(ASTContext &Context,
                                      StaticSpellingKind StaticSpelling,
                                      DeclName Name, bool Async, bool Throws,
                                      GenericParamList *GenericParams,
                                      Type FnRetType, DeclContext *Parent);

  static FuncDecl *create(ASTContext &Context, SourceLoc StaticLoc,
                          StaticSpellingKind StaticSpelling, SourceLoc FuncLoc,
                          DeclName Name, SourceLoc NameLoc, bool Async,
                          SourceLoc AsyncLoc, bool Throws, SourceLoc ThrowsLoc,
                          GenericParamList *GenericParams,
                          ParameterList *BodyParams, TypeRepr *ResultTyR,
                          DeclContext *Parent);

  static FuncDecl *createImplicit(ASTContext &Context,
                                  StaticSpellingKind StaticSpelling,
                                  DeclName Name, SourceLoc NameLoc, bool Async,
                                  bool Throws, GenericParamList *GenericParams,
                                  ParameterList *BodyParams, Type FnRetType,
                                  DeclContext *Parent);

  static FuncDecl *createImported(ASTContext &Context, SourceLoc FuncLoc,
                                  DeclName Name, SourceLoc NameLoc, bool Async,
                                  bool Throws, ParameterList *BodyParams,
                                  Type FnRetType,
                                  GenericParamList *GenericParams,
                                  DeclContext *Parent, ClangNode ClangN);

  bool isStatic() const;

  /// \returns the way 'static'/'class' was spelled in the source.
  StaticSpellingKind getStaticSpelling() const {
    return static_cast<StaticSpellingKind>(Bits.FuncDecl.StaticSpelling);
  }
  /// \returns the way 'static'/'class' should be spelled for this declaration.
  StaticSpellingKind getCorrectStaticSpelling() const;
  void setStatic(bool IsStatic = true) {
    Bits.FuncDecl.IsStaticComputed = true;
    Bits.FuncDecl.IsStatic = IsStatic;
  }

  bool isMutating() const {
    return getSelfAccessKind() == SelfAccessKind::Mutating;
  }
  bool isNonMutating() const {
    return getSelfAccessKind() == SelfAccessKind::NonMutating;
  }
  bool isConsuming() const {
    return getSelfAccessKind() == SelfAccessKind::Consuming;
  }
  bool isCallAsFunctionMethod() const;

  bool isMainTypeMainMethod() const;

  SelfAccessKind getSelfAccessKind() const;

  void setSelfAccessKind(SelfAccessKind mod) {
    Bits.FuncDecl.SelfAccess = static_cast<unsigned>(mod);
    Bits.FuncDecl.SelfAccessComputed = true;
  }

  SourceLoc getStaticLoc() const { return StaticLoc; }
  SourceLoc getFuncLoc() const { return FuncLoc; }

  SourceLoc getStartLoc() const {
    return StaticLoc.isValid() && !isa<AccessorDecl>(this)
              ? StaticLoc : FuncLoc;
  }
  SourceRange getSourceRange() const;

  TypeRepr *getResultTypeRepr() const { return FnRetType.getTypeRepr(); }
  SourceRange getResultTypeSourceRange() const {
    return FnRetType.getSourceRange();
  }

  /// Retrieve the result interface type of this function.
  Type getResultInterfaceType() const;

  /// isUnaryOperator - Determine whether this is a unary operator
  /// implementation.  This check is a syntactic rather than type-based check,
  /// which looks at the number of parameters specified, in order to allow
  /// for the definition of unary operators on tuples, as in:
  ///
  ///   prefix func + (param : (a:Int, b:Int))
  ///
  /// This also allows the unary-operator-ness of a func decl to be determined
  /// prior to type checking.
  bool isUnaryOperator() const;
  
  /// isBinaryOperator - Determine whether this is a binary operator
  /// implementation.  This check is a syntactic rather than type-based check,
  /// which looks at the number of parameters specified, in order to allow
  /// distinguishing a binary operator from a unary operator on tuples, as in:
  ///
  ///   prefix func + (_:(a:Int, b:Int)) // unary operator +(1,2)
  ///   infix func  + (a:Int, b:Int)     // binary operator 1 + 2
  ///
  /// This also allows the binary-operator-ness of a func decl to be determined
  /// prior to type checking.
  bool isBinaryOperator() const;

  void getLocalCaptures(SmallVectorImpl<CapturedValue> &Result) const {
    return getCaptureInfo().getLocalCaptures(Result);
  }

  ParamDecl **getImplicitSelfDeclStorage();

  /// Get the supertype method this method overrides, if any.
  FuncDecl *getOverriddenDecl() const {
    return cast_or_null<FuncDecl>(AbstractFunctionDecl::getOverriddenDecl());
  }

  OperatorDecl *getOperatorDecl() const;

  /// Returns true if the function is forced to be statically dispatched.
  bool hasForcedStaticDispatch() const {
    return Bits.FuncDecl.ForcedStaticDispatch;
  }
  void setForcedStaticDispatch(bool flag) {
    Bits.FuncDecl.ForcedStaticDispatch = flag;
  }

  static bool classof(const Decl *D) {
    return D->getKind() == DeclKind::Func ||
           D->getKind() == DeclKind::Accessor;
  }
  static bool classof(const AbstractFunctionDecl *D) {
    return classof(static_cast<const Decl*>(D));
  }
  static bool classof(const DeclContext *DC) {
    if (auto D = DC->getAsDecl())
      return classof(D);
    return false;
  }

  /// True if the function is a defer body.
  bool isDeferBody() const;

  /// Perform basic checking to determine whether the @IBAction or
  /// @IBSegueAction attribute can be applied to this function.
  bool isPotentialIBActionTarget() const;

  bool hasTopLevelLocalContextCaptures() const {
    return Bits.FuncDecl.HasTopLevelLocalContextCaptures;
  }

  void setHasTopLevelLocalContextCaptures(bool hasCaptures=true);
};

/// This represents an accessor function, such as a getter or setter.
class AccessorDecl final : public FuncDecl {
  /// Location of the accessor keyword, e.g. 'set'.
  SourceLoc AccessorKeywordLoc;

  AbstractStorageDecl *Storage;

  AccessorDecl(SourceLoc declLoc, SourceLoc accessorKeywordLoc,
               AccessorKind accessorKind, AbstractStorageDecl *storage,
               SourceLoc staticLoc, StaticSpellingKind staticSpelling,
               bool async, SourceLoc asyncLoc, bool throws, SourceLoc throwsLoc,
               bool hasImplicitSelfDecl, DeclContext *parent)
      : FuncDecl(DeclKind::Accessor, staticLoc, staticSpelling,
                 /*func loc*/ declLoc,
                 /*name*/ Identifier(), /*name loc*/ declLoc, async, asyncLoc,
                 throws, throwsLoc, hasImplicitSelfDecl,
                 /*genericParams*/ nullptr, parent),
        AccessorKeywordLoc(accessorKeywordLoc), Storage(storage) {
    assert(!async || accessorKind == AccessorKind::Get
           && "only get accessors can be async");
    Bits.AccessorDecl.AccessorKind = unsigned(accessorKind);
  }

  static AccessorDecl *
  createImpl(ASTContext &ctx, SourceLoc declLoc, SourceLoc accessorKeywordLoc,
             AccessorKind accessorKind, AbstractStorageDecl *storage,
             SourceLoc staticLoc, StaticSpellingKind staticSpelling, bool async,
             SourceLoc asyncLoc, bool throws, SourceLoc throwsLoc,
             DeclContext *parent, ClangNode clangNode);

  Optional<bool> getCachedIsTransparent() const {
    if (Bits.AccessorDecl.IsTransparentComputed)
      return Bits.AccessorDecl.IsTransparent;
    return None;
  }

  friend class IsAccessorTransparentRequest;

public:
  static AccessorDecl *createDeserialized(ASTContext &ctx,
                                          AccessorKind accessorKind,
                                          AbstractStorageDecl *storage,
                                          StaticSpellingKind staticSpelling,
                                          bool async, bool throws,
                                          Type fnRetType, DeclContext *parent);

  static AccessorDecl *
  create(ASTContext &ctx, SourceLoc declLoc, SourceLoc accessorKeywordLoc,
         AccessorKind accessorKind, AbstractStorageDecl *storage,
         SourceLoc staticLoc, StaticSpellingKind staticSpelling, bool async,
         SourceLoc asyncLoc, bool throws, SourceLoc throwsLoc,
         ParameterList *parameterList, Type fnRetType, DeclContext *parent,
         ClangNode clangNode = ClangNode());

  SourceLoc getAccessorKeywordLoc() const { return AccessorKeywordLoc; }

  AbstractStorageDecl *getStorage() const {
    return Storage;
  }

  AccessorKind getAccessorKind() const {
    return AccessorKind(Bits.AccessorDecl.AccessorKind);
  }

  bool isGetter() const { return getAccessorKind() == AccessorKind::Get; }
  bool isSetter() const { return getAccessorKind() == AccessorKind::Set; }
  bool isAnyAddressor() const {
    auto kind = getAccessorKind();
    return kind == AccessorKind::Address
        || kind == AccessorKind::MutableAddress;
  }

  /// isGetterOrSetter - Determine whether this is specifically a getter or
  /// a setter, as opposed to some other kind of accessor.
  ///
  /// For example, only getters and setters can be exposed to Objective-C.
  bool isGetterOrSetter() const { return isGetter() || isSetter(); }

  bool isObservingAccessor() const {
    switch (getAccessorKind()) {
#define OBSERVING_ACCESSOR(ID, KEYWORD) \
    case AccessorKind::ID: return true;
#define ACCESSOR(ID) \
    case AccessorKind::ID: return false;
#include "swift/AST/AccessorKinds.def"
    }
    llvm_unreachable("bad accessor kind");
  }

  /// \returns true if this is non-mutating due to applying a 'mutating'
  /// attribute. For example a "mutating set" accessor.
  bool isExplicitNonMutating() const;

  /// Is the accessor one of the kinds that's assumed nonmutating by default?
  bool isAssumedNonMutating() const;

  /// Is this accessor one of the kinds that's implicitly a coroutine?
  bool isCoroutine() const {
    switch (getAccessorKind()) {
#define COROUTINE_ACCESSOR(ID, KEYWORD) \
    case AccessorKind::ID: return true;
#define ACCESSOR(ID) \
    case AccessorKind::ID: return false;
#include "swift/AST/AccessorKinds.def"
    }
    llvm_unreachable("bad accessor kind");
  }

  bool isImplicitGetter() const {
    return isGetter() && getAccessorKeywordLoc().isInvalid();
  }

  /// Is this accessor a "simple" didSet? A "simple" didSet does not
  /// use the implicit oldValue parameter in its body or does not have
  /// an explicit parameter in its parameter list.
  bool isSimpleDidSet() const;

  void setIsTransparent(bool transparent) {
    Bits.AccessorDecl.IsTransparent = transparent;
    Bits.AccessorDecl.IsTransparentComputed = 1;
  }

  /// A representation of the name to be displayed to users. \c getNameStr
  /// for anything other than a getter or setter.
  void printUserFacingName(llvm::raw_ostream &out) const;

  static bool classof(const Decl *D) {
    return D->getKind() == DeclKind::Accessor;
  }
  static bool classof(const AbstractFunctionDecl *D) {
    return classof(static_cast<const Decl*>(D));
  }
  static bool classof(const DeclContext *DC) {
    if (auto D = DC->getAsDecl())
      return classof(D);
    return false;
  }
};

inline AccessorDecl *
AbstractStorageDecl::AccessorRecord::getAccessor(AccessorKind kind) const {
  if (auto optIndex = AccessorIndices[unsigned(kind)]) {
    auto accessor = getAllAccessors()[optIndex - 1];
    assert(accessor && accessor->getAccessorKind() == kind);
    return accessor;
  }
  return nullptr;
}
  
/// This represents a 'case' declaration in an 'enum', which may declare
/// one or more individual comma-separated EnumElementDecls.
class EnumCaseDecl final : public Decl,
    private llvm::TrailingObjects<EnumCaseDecl, EnumElementDecl *> {
  friend TrailingObjects;
  friend class Decl;
  SourceLoc CaseLoc;
  
  EnumCaseDecl(SourceLoc CaseLoc,
               ArrayRef<EnumElementDecl *> Elements,
               DeclContext *DC)
    : Decl(DeclKind::EnumCase, DC),
      CaseLoc(CaseLoc)
  {
    Bits.EnumCaseDecl.NumElements = Elements.size();
    std::uninitialized_copy(Elements.begin(), Elements.end(),
                            getTrailingObjects<EnumElementDecl *>());
  }
  SourceLoc getLocFromSource() const { return CaseLoc; }

public:
  static EnumCaseDecl *create(SourceLoc CaseLoc,
                              ArrayRef<EnumElementDecl*> Elements,
                              DeclContext *DC);
  
  /// Get the list of elements declared in this case.
  ArrayRef<EnumElementDecl *> getElements() const {
    return {getTrailingObjects<EnumElementDecl *>(),
            Bits.EnumCaseDecl.NumElements};
  }
  SourceRange getSourceRange() const;

  /// Returns the first of the member elements or null if there are no elements.
  /// The attributes written with an EnumCaseDecl will be attached to each of
  /// the elements instead so inspecting the attributes of the first element is
  /// often useful.
  EnumElementDecl *getFirstElement() const {
    auto elements = getElements();
    return elements.empty() ? nullptr : elements.front();
  }

  static bool classof(const Decl *D) {
    return D->getKind() == DeclKind::EnumCase;
  }
};

/// This represents a single case of an 'enum' declaration.
///
/// For example, the X, Y, and Z in this enum:
///
/// \code
///   enum V {
///     case X(Int), Y(Int)
///     case Z
///   }
/// \endcode
///
/// The type of an EnumElementDecl is always the EnumType for the containing
/// enum. EnumElementDecls are represented in the AST as members of their
/// parent EnumDecl, although syntactically they are subordinate to the
/// EnumCaseDecl.
class EnumElementDecl : public DeclContext, public ValueDecl {
  friend class EnumRawValuesRequest;
  
  /// This is the type specified with the enum element, for
  /// example 'Int' in 'case Y(Int)'.  This is null if there is no type
  /// associated with this element, as in 'case Z' or in all elements of enum
  /// definitions.
  ParameterList *Params;
  
  SourceLoc EqualsLoc;
  
  /// The raw value literal for the enum element, or null.
  LiteralExpr *RawValueExpr;

public:
  EnumElementDecl(SourceLoc IdentifierLoc, DeclName Name,
                  ParameterList *Params,
                  SourceLoc EqualsLoc,
                  LiteralExpr *RawValueExpr,
                  DeclContext *DC);

  /// Returns the string for the base name, or "_" if this is unnamed.
  StringRef getNameStr() const {
    assert(!getName().isSpecial() && "Cannot get string for special names");
    return hasName() ? getBaseIdentifier().str() : "_";
  }

  Type getArgumentInterfaceType() const;

  void setParameterList(ParameterList *params);
  ParameterList *getParameterList() const { return Params; }

  /// Retrieves a fully typechecked raw value expression associated
  /// with this enum element, if it exists.
  LiteralExpr *getRawValueExpr() const;
  
  /// Retrieves a "structurally" checked raw value expression associated
  /// with this enum element, if it exists.
  ///
  /// The structural raw value may or may not have a type set, but it is
  /// guaranteed to be suitable for retrieving any non-semantic information
  /// like digit text for an integral raw value or user text for a string raw value.
  LiteralExpr *getStructuralRawValueExpr() const;
  
  /// Reset the raw value expression.
  void setRawValueExpr(LiteralExpr *e);

  /// Return the containing EnumDecl.
  EnumDecl *getParentEnum() const {
    return cast<EnumDecl>(getDeclContext());
  }
  
  /// Return the containing EnumCaseDecl.
  EnumCaseDecl *getParentCase() const;

  SourceLoc getStartLoc() const {
    return getNameLoc();
  }
  SourceRange getSourceRange() const;
  
  bool hasAssociatedValues() const {
    return getParameterList() != nullptr;
  }

  /// True if the case is marked 'indirect'.
  bool isIndirect() const {
    return getAttrs().hasAttribute<IndirectAttr>();
  }

  /// Do not call this!
  /// It exists to let the AST walkers get the raw value without forcing a request.
  LiteralExpr *getRawValueUnchecked() const { return RawValueExpr; }

  static bool classof(const Decl *D) {
    return D->getKind() == DeclKind::EnumElement;
  }

  static bool classof(const DeclContext *DC) {
    if (auto D = DC->getAsDecl())
      return classof(D);
    return false;
  }

  using DeclContext::operator new;
  using DeclContext::operator delete;
  using Decl::getASTContext;
};
  
inline SourceRange EnumCaseDecl::getSourceRange() const {
  auto subRange = getElements().back()->getSourceRange();
  if (subRange.isValid())
    return {CaseLoc, subRange.End};
  return {};
}

/// Describes the kind of initializer.
enum class CtorInitializerKind {
  /// A designated initializer is an initializer responsible for initializing
  /// the stored properties of the current class and chaining to a superclass's
  /// designated initializer (for non-root classes).
  ///
  /// Designated initializers are never inherited.
  Designated,

  /// A convenience initializer is an initializer that initializes a complete
  /// object by delegating to another initializer (eventually reaching a
  /// designated initializer).
  ///
  /// Convenience initializers are inherited into subclasses that override
  /// all of their superclass's designated initializers.
  Convenience,

  /// A convenience factory initializer is a convenience initializer introduced
  /// by an imported Objective-C factory method.
  ///
  /// Convenience factory initializers cannot be expressed directly in
  /// Swift; rather, they are produced by the Clang importer when importing
  /// an instancetype factory method from Objective-C.
  ConvenienceFactory,

  /// A factory initializer is an initializer that is neither designated nor
  /// convenience: it can be used to create an object of the given type, but
  /// cannot be chained to via "super.init" nor is it inherited.
  ///
  /// A factory initializer is written with a return type of the class name
  /// itself. FIXME: However, this is only a presentation form, and at present
  /// the only factory initializers are produced by importing an Objective-C
  /// factory method that does not return instancetype.
  ///
  /// FIXME: Arguably, structs and enums only have factory initializers, and
  /// using designated initializers for them is a misnomer.
  Factory
};

/// Specifies the kind of initialization call performed within the body
/// of the constructor, e.g., self.init or super.init.
enum class BodyInitKind {
  /// There are no calls to self.init or super.init.
  None,
  /// There is a call to self.init, which delegates to another (peer)
  /// initializer.
  Delegating,
  /// There is a call to super.init, which chains to a superclass initializer.
  Chained,
  /// There are no calls to self.init or super.init explicitly in the body of
  /// the constructor, but a 'super.init' call will be implicitly added
  /// by semantic analysis.
  ImplicitChained
};

struct BodyInitKindAndExpr {
  BodyInitKind initKind;
  ApplyExpr *initExpr;

  BodyInitKindAndExpr() : initKind(BodyInitKind::None), initExpr(nullptr) {}

  BodyInitKindAndExpr(BodyInitKind initKind, ApplyExpr *initExpr)
      : initKind(initKind), initExpr(initExpr) {}

  friend bool operator==(BodyInitKindAndExpr lhs, BodyInitKindAndExpr rhs) {
    return (lhs.initKind == rhs.initKind &&
            lhs.initExpr == rhs.initExpr);
  }
};

/// ConstructorDecl - Declares a constructor for a type.  For example:
///
/// \code
/// struct X {
///   var x : Int
///   init(i : Int) {
///      x = i
///   }
/// }
/// \endcode
class ConstructorDecl : public AbstractFunctionDecl {
  /// The location of the '!' or '?' for a failable initializer.
  SourceLoc FailabilityLoc;

  ParamDecl *SelfDecl;

  /// The interface type of the initializing constructor.
  Type InitializerInterfaceType;

  /// The typechecked call to super.init expression, which needs to be
  /// inserted at the end of the initializer by SILGen.
  Expr *CallToSuperInit = nullptr;

public:
  ConstructorDecl(DeclName Name, SourceLoc ConstructorLoc, 
                  bool Failable, SourceLoc FailabilityLoc,
                  bool Async, SourceLoc AsyncLoc,
                  bool Throws, SourceLoc ThrowsLoc,
                  ParameterList *BodyParams,
                  GenericParamList *GenericParams, 
                  DeclContext *Parent);

  static ConstructorDecl *
  createImported(ASTContext &ctx, ClangNode clangNode, DeclName name,
                 SourceLoc constructorLoc, 
                 bool failable, SourceLoc failabilityLoc, 
                 bool async, SourceLoc asyncLoc,
                 bool throws, SourceLoc throwsLoc,
                 ParameterList *bodyParams, GenericParamList *genericParams,
                 DeclContext *parent);

  SourceLoc getConstructorLoc() const { return getNameLoc(); }
  SourceLoc getStartLoc() const { return getConstructorLoc(); }
  SourceRange getSourceRange() const;

  /// Get the interface type of the constructed object.
  Type getResultInterfaceType() const;

  /// Get the interface type of the initializing constructor.
  Type getInitializerInterfaceType();

  /// Get the typechecked call to super.init expression, which needs to be
  /// inserted at the end of the initializer by SILGen.
  Expr *getSuperInitCall() { return CallToSuperInit; }
  void setSuperInitCall(Expr *CallExpr) { CallToSuperInit = CallExpr; }

  ParamDecl **getImplicitSelfDeclStorage() { return &SelfDecl; }

  /// Determine whether the body of this constructor contains any delegating
  /// or superclass initializations (\c self.init or \c super.init,
  /// respectively) within its body.
  BodyInitKindAndExpr getDelegatingOrChainedInitKind() const;
  void clearCachedDelegatingOrChainedInitKind();

  /// Whether this constructor is required.
  bool isRequired() const {
    return getAttrs().hasAttribute<RequiredAttr>();
  }

  /// Determine the kind of initializer this is.
  CtorInitializerKind getInitKind() const;

  /// Whether this is a designated initializer.
  bool isDesignatedInit() const {
    return getInitKind() == CtorInitializerKind::Designated;
  }

  /// Whether this is a convenience initializer.
  bool isConvenienceInit() const {
    return getInitKind() == CtorInitializerKind::Convenience ||
           getInitKind() == CtorInitializerKind::ConvenienceFactory;
  }

  /// Whether this is a factory initializer.
  bool isFactoryInit() const {
    switch (getInitKind()) {
    case CtorInitializerKind::Designated:
    case CtorInitializerKind::Convenience:
      return false;
        
    case CtorInitializerKind::Factory:
    case CtorInitializerKind::ConvenienceFactory:
      return true;
    }
    llvm_unreachable("bad CtorInitializerKind");
  }

  /// Determine whether this initializer is inheritable.
  bool isInheritable() const {
    switch (getInitKind()) {
    case CtorInitializerKind::Designated:
    case CtorInitializerKind::Factory:
      return false;

    case CtorInitializerKind::Convenience:
    case CtorInitializerKind::ConvenienceFactory:
      return true;
    }
    llvm_unreachable("bad CtorInitializerKind");
  }

  /// Determine if this is a failable initializer.
  bool isFailable() const {
    return Bits.ConstructorDecl.Failable;
  }

  /// Retrieve the location of the '!' or '?' in a failable initializer.
  SourceLoc getFailabilityLoc() const { return FailabilityLoc; }

  /// Whether the implementation of this method is a stub that traps at runtime.
  bool hasStubImplementation() const {
    return Bits.ConstructorDecl.HasStubImplementation;
  }

  /// Set whether the implementation of this method is a stub that
  /// traps at runtime.
  void setStubImplementation(bool stub) {
    Bits.ConstructorDecl.HasStubImplementation = stub;
  }

  ConstructorDecl *getOverriddenDecl() const {
    return cast_or_null<ConstructorDecl>(
        AbstractFunctionDecl::getOverriddenDecl());
  }

  /// Determine whether this initializer falls into the special case for
  /// Objective-C initializers with selectors longer than "init", e.g.,
  /// \c initForMemory.
  ///
  /// In such cases, one can write the Swift initializer
  /// with a single parameter of type '()', e.g,
  ///
  /// \code
  /// @objc init(forMemory: ())
  /// \endcode
  bool isObjCZeroParameterWithLongSelector() const;

  /// If this is a user-defined constructor that belongs to
  /// a type wrapped type return a local `_storage` variable
  /// injected by the compiler for aid with type wrapper
  /// initialization.
  VarDecl *getLocalTypeWrapperStorageVar() const;

  static bool classof(const Decl *D) {
    return D->getKind() == DeclKind::Constructor;
  }
  static bool classof(const AbstractFunctionDecl *D) {
    return classof(static_cast<const Decl*>(D));
  }
  static bool classof(const DeclContext *DC) {
    if (auto D = DC->getAsDecl())
      return classof(D);
    return false;
  }
};

/// DestructorDecl - Declares a destructor for a type.  For example:
///
/// \code
/// struct X {
///   var fd : Int
///   deinit {
///      close(fd)
///   }
/// }
/// \endcode
class DestructorDecl : public AbstractFunctionDecl {
  ParamDecl *SelfDecl;

public:
  DestructorDecl(SourceLoc DestructorLoc, DeclContext *Parent);

  ParamDecl **getImplicitSelfDeclStorage() { return &SelfDecl; }

  SourceLoc getDestructorLoc() const { return getNameLoc(); }
  SourceLoc getStartLoc() const { return getDestructorLoc(); }
  SourceRange getSourceRange() const;

  /// Retrieve the Objective-C selector for destructors.
  ObjCSelector getObjCSelector() const;

  static bool classof(const Decl *D) {
    return D->getKind() == DeclKind::Destructor;
  }
  static bool classof(const AbstractFunctionDecl *D) {
    return classof(static_cast<const Decl*>(D));
  }
  static bool classof(const DeclContext *DC) {
    if (auto D = DC->getAsDecl())
      return classof(D);
    return false;
  }
};

/// Declares a precedence group.  For example:
///
/// \code
/// precedencegroup MultiplicativePrecedence {
///   associativity: right
///   higherThan: AdditivePrecedence
/// }
/// \endcode
class PrecedenceGroupDecl : public Decl {
public:
  struct Relation {
    SourceLoc NameLoc;
    Identifier Name;
    PrecedenceGroupDecl *Group;
  };

private:
  SourceLoc PrecedenceGroupLoc, NameLoc, LBraceLoc, RBraceLoc;
  SourceLoc AssociativityKeywordLoc, AssociativityValueLoc;
  SourceLoc AssignmentKeywordLoc, AssignmentValueLoc;
  SourceLoc HigherThanLoc, LowerThanLoc;
  Identifier Name;
  unsigned NumHigherThan, NumLowerThan;
  // Tail-allocated array of Relations

  Relation *getHigherThanBuffer() {
    return reinterpret_cast<Relation*>(this + 1);
  }
  const Relation *getHigherThanBuffer() const {
    return reinterpret_cast<const Relation*>(this + 1);
  }
  Relation *getLowerThanBuffer() {
    return getHigherThanBuffer() + NumHigherThan;
  }
  const Relation *getLowerThanBuffer() const {
    return getHigherThanBuffer() + NumHigherThan;
  }

  PrecedenceGroupDecl(DeclContext *DC,
                      SourceLoc precedenceGroupLoc,
                      SourceLoc nameLoc, Identifier name,
                      SourceLoc lbraceLoc,
                      SourceLoc associativityKeywordLoc,
                      SourceLoc associativityValueLoc,
                      Associativity associativity,
                      SourceLoc assignmentKeywordLoc,
                      SourceLoc assignmentValueLoc,
                      bool isAssignment,
                      SourceLoc higherThanLoc, ArrayRef<Relation> higherThan,
                      SourceLoc lowerThanLoc, ArrayRef<Relation> lowerThan,
                      SourceLoc rbraceLoc);
  friend class Decl;
  SourceLoc getLocFromSource() const { return NameLoc; }
public:
  static PrecedenceGroupDecl *create(DeclContext *dc,
                                     SourceLoc precedenceGroupLoc,
                                     SourceLoc nameLoc,
                                     Identifier name,
                                     SourceLoc lbraceLoc,
                                     SourceLoc associativityKeywordLoc,
                                     SourceLoc associativityValueLoc,
                                     Associativity associativity,
                                     SourceLoc assignmentKeywordLoc,
                                     SourceLoc assignmentValueLoc,
                                     bool isAssignment,
                                     SourceLoc higherThanLoc,
                                     ArrayRef<Relation> higherThan,
                                     SourceLoc lowerThanLoc,
                                     ArrayRef<Relation> lowerThan,
                                     SourceLoc rbraceLoc);


  SourceRange getSourceRange() const {
    return { PrecedenceGroupLoc, RBraceLoc };
  }

  /// Return the location of 'precedencegroup' in:
  ///   precedencegroup MultiplicativePrecedence { ... }
  SourceLoc getPrecedenceGroupLoc() const { return PrecedenceGroupLoc; }

  /// Return the location of 'MultiplicativePrecedence' in:
  ///   precedencegroup MultiplicativePrecedence { ... }
  SourceLoc getNameLoc() const {
    return NameLoc;
  }

  Identifier getName() const {
    return Name;
  }

  // This is needed to allow templated code to work with both ValueDecls and
  // PrecedenceGroupDecls.
  DeclBaseName getBaseName() const { return Name; }

  SourceLoc getLBraceLoc() const { return LBraceLoc; }
  SourceLoc getRBraceLoc() const { return RBraceLoc; }

  bool isAssociativityImplicit() const {
    return AssociativityKeywordLoc.isInvalid();
  }

  /// Return the location of 'associativity' in:
  ///   associativity: left
  SourceLoc getAssociativityKeywordLoc() const {
    return AssociativityKeywordLoc;
  }

  /// Return the location of 'right' in:
  ///   associativity: right
  SourceLoc getAssociativityValueLoc() const {
    return AssociativityValueLoc;
  }

  Associativity getAssociativity() const {
    return Associativity(Bits.PrecedenceGroupDecl.Associativity);
  }
  bool isLeftAssociative() const {
    return getAssociativity() == Associativity::Left;
  }
  bool isRightAssociative() const {
    return getAssociativity() == Associativity::Right;
  }
  bool isNonAssociative() const {
    return getAssociativity() == Associativity::None;
  }

  bool isAssignmentImplicit() const {
    return AssignmentKeywordLoc.isInvalid();
  }

  /// Return the location of 'assignment' in:
  ///   assignment: true
  SourceLoc getAssignmentKeywordLoc() const {
    return AssignmentKeywordLoc;
  }

  /// Return the location of 'assignment' in:
  ///   assignment: true
  SourceLoc getAssignmentValueLoc() const {
    return AssignmentValueLoc;
  }

  bool isAssignment() const {
    return Bits.PrecedenceGroupDecl.IsAssignment;
  }

  bool isHigherThanImplicit() const {
    return HigherThanLoc.isInvalid();
  }

  /// Return the location of 'higherThan' in:
  ///   higherThan: AdditivePrecedence
  SourceLoc getHigherThanLoc() const {
    return HigherThanLoc;
  }

  /// Retrieve the array of \c Relation objects containing those precedence
  /// groups with higher precedence than this precedence group.
  ///
  /// The elements of this array may be invalid, in which case they will have
  /// null \c PrecedenceGroupDecl elements.
  ArrayRef<Relation> getHigherThan() const {
    return { getHigherThanBuffer(), NumHigherThan };
  }
  MutableArrayRef<Relation> getMutableHigherThan() {
    return { getHigherThanBuffer(), NumHigherThan };
  }

  bool isLowerThanImplicit() const {
    return LowerThanLoc.isInvalid();
  }

  /// Return the location of 'lowerThan' in:
  ///   lowerThan: MultiplicativePrecedence
  SourceLoc getLowerThanLoc() const {
    return LowerThanLoc;
  }

  /// Retrieve the array of \c Relation objects containing those precedence
  /// groups with lower precedence than this precedence group.
  ///
  /// The elements of this array may be invalid, in which case they will have
  /// null \c PrecedenceGroupDecl elements.
  ArrayRef<Relation> getLowerThan() const {
    return { getLowerThanBuffer(), NumLowerThan };
  }
  MutableArrayRef<Relation> getMutableLowerThan() {
    return { getLowerThanBuffer(), NumLowerThan };
  }

  static bool classof(const Decl *D) {
    return D->getKind() == DeclKind::PrecedenceGroup;
  }
};

/// The fixity of an OperatorDecl.
enum class OperatorFixity : uint8_t {
  Infix,
  Prefix,
  Postfix
};

inline void simple_display(llvm::raw_ostream &out, OperatorFixity fixity) {
  switch (fixity) {
  case OperatorFixity::Infix:
    out << "infix";
    return;
  case OperatorFixity::Prefix:
    out << "prefix";
    return;
  case OperatorFixity::Postfix:
    out << "postfix";
    return;
  }
  llvm_unreachable("Unhandled case in switch");
}

/// Abstract base class of operator declarations.
class OperatorDecl : public Decl {
  SourceLoc OperatorLoc, NameLoc;
  
  Identifier name;

  SourceLoc getLocFromSource() const { return NameLoc; }
  friend class Decl;
public:
  OperatorDecl(DeclKind kind, DeclContext *DC, SourceLoc OperatorLoc,
               Identifier Name, SourceLoc NameLoc)
      : Decl(kind, DC), OperatorLoc(OperatorLoc), NameLoc(NameLoc), name(Name)
  {}

  /// Retrieve the operator's fixity, corresponding to the concrete subclass
  /// of the OperatorDecl.
  OperatorFixity getFixity() const {
    switch (getKind()) {
#define DECL(Id, Name) case DeclKind::Id: llvm_unreachable("Not an operator!");
#define OPERATOR_DECL(Id, Name)
#include "swift/AST/DeclNodes.def"
    case DeclKind::InfixOperator:
      return OperatorFixity::Infix;
    case DeclKind::PrefixOperator:
      return OperatorFixity::Prefix;
    case DeclKind::PostfixOperator:
      return OperatorFixity::Postfix;
    }
    llvm_unreachable("invalid decl kind");
  }

  SourceLoc getOperatorLoc() const { return OperatorLoc; }
  SourceLoc getNameLoc() const { return NameLoc; }
  Identifier getName() const { return name; }

  // This is needed to allow templated code to work with both ValueDecls and
  // OperatorDecls.
  DeclBaseName getBaseName() const { return name; }

  static bool classof(const Decl *D) {
    // Workaround: http://llvm.org/PR35906
    if (DeclKind::Last_Decl == DeclKind::Last_OperatorDecl)
      return D->getKind() >= DeclKind::First_OperatorDecl;
    return D->getKind() >= DeclKind::First_OperatorDecl
        && D->getKind() <= DeclKind::Last_OperatorDecl;
  }
};

/// Declares the behavior of an infix operator. For example:
///
/// \code
/// infix operator /+/ : AdditionPrecedence, Numeric
/// \endcode
class InfixOperatorDecl : public OperatorDecl {
  SourceLoc ColonLoc, PrecedenceGroupLoc;
  Identifier PrecedenceGroupName;

public:
  InfixOperatorDecl(DeclContext *DC, SourceLoc operatorLoc, Identifier name,
                    SourceLoc nameLoc, SourceLoc colonLoc,
                    Identifier precedenceGroupName,
                    SourceLoc precedenceGroupLoc)
      : OperatorDecl(DeclKind::InfixOperator, DC, operatorLoc, name, nameLoc),
        ColonLoc(colonLoc), PrecedenceGroupLoc(precedenceGroupLoc),
        PrecedenceGroupName(precedenceGroupName) {}

  SourceLoc getEndLoc() const {
    if (getPrecedenceGroupLoc().isValid())
      return getPrecedenceGroupLoc();

    return getNameLoc();
  }

  SourceRange getSourceRange() const {
    return { getOperatorLoc(), getEndLoc() };
  }

  SourceLoc getColonLoc() const { return ColonLoc; }

  Identifier getPrecedenceGroupName() const { return PrecedenceGroupName; }
  SourceLoc getPrecedenceGroupLoc() const { return PrecedenceGroupLoc; }
  PrecedenceGroupDecl *getPrecedenceGroup() const;

  static bool classof(const Decl *D) {
    return D->getKind() == DeclKind::InfixOperator;
  }
};
  
/// Declares the behavior of a prefix operator. For example:
///
/// \code
/// prefix operator /+/ {}
/// \endcode
class PrefixOperatorDecl : public OperatorDecl {
public:
  PrefixOperatorDecl(DeclContext *DC, SourceLoc OperatorLoc, Identifier Name,
                     SourceLoc NameLoc)
      : OperatorDecl(DeclKind::PrefixOperator, DC, OperatorLoc, Name, NameLoc)
  {}

  SourceRange getSourceRange() const {
    return { getOperatorLoc(), getNameLoc() };
  }

  static bool classof(const Decl *D) {
    return D->getKind() == DeclKind::PrefixOperator;
  }
};
  
/// Declares the behavior of a postfix operator. For example:
///
/// \code
/// postfix operator /+/ {}
/// \endcode
class PostfixOperatorDecl : public OperatorDecl {
public:
  PostfixOperatorDecl(DeclContext *DC, SourceLoc OperatorLoc, Identifier Name,
                      SourceLoc NameLoc)
      : OperatorDecl(DeclKind::PostfixOperator, DC, OperatorLoc, Name, NameLoc)
  {}

  SourceRange getSourceRange() const {
    return { getOperatorLoc(), getNameLoc() };
  }
  
  static bool classof(const Decl *D) {
    return D->getKind() == DeclKind::PostfixOperator;
  }
};

/// Represents a missing declaration in the source code. This
/// is used for parser recovery, e.g. when parsing a floating
/// attribute list.
class MissingDecl: public Decl {
  MissingDecl(DeclContext *DC) : Decl(DeclKind::Missing, DC) {
    setImplicit();
  }

  friend class Decl;
  SourceLoc getLocFromSource() const {
    return SourceLoc();
  }

public:
  static MissingDecl *
  create(ASTContext &ctx, DeclContext *DC) {
    return new (ctx) MissingDecl(DC);
  }

  SourceRange getSourceRange() const {
    return SourceRange();
  }

  static bool classof(const Decl *D) {
    return D->getKind() == DeclKind::Missing;
  }
};

/// Represents a hole where a declaration should have been.
///
/// Among other things, these are used to keep vtable layout consistent.
class MissingMemberDecl : public Decl {
  DeclName Name;

  MissingMemberDecl(DeclContext *DC, DeclName name,
                    unsigned vtableEntries,
                    unsigned fieldOffsetVectorEntries)
      : Decl(DeclKind::MissingMember, DC), Name(name) {
    Bits.MissingMemberDecl.NumberOfVTableEntries = vtableEntries;
    assert(getNumberOfVTableEntries() == vtableEntries && "not enough bits");
    Bits.MissingMemberDecl.NumberOfFieldOffsetVectorEntries =
      fieldOffsetVectorEntries;
    assert(getNumberOfFieldOffsetVectorEntries() == fieldOffsetVectorEntries
           && "not enough bits");
    setImplicit();
  }
  friend class Decl;
  SourceLoc getLocFromSource() const {
    return SourceLoc();
  }
public:
  static MissingMemberDecl *
  create(ASTContext &ctx, DeclContext *DC, DeclName name,
         unsigned numVTableEntries, bool hasStorage) {
    assert(!numVTableEntries || isa<ProtocolDecl>(DC) || isa<ClassDecl>(DC) &&
           "Only classes and protocols have vtable/witness table entries");
    assert(!hasStorage || !isa<ProtocolDecl>(DC) &&
           "Protocols cannot have missing stored properties");

    return new (ctx) MissingMemberDecl(DC, name, numVTableEntries, hasStorage);
  }

  DeclName getName() const {
    return Name;
  }

  unsigned getNumberOfVTableEntries() const {
    return Bits.MissingMemberDecl.NumberOfVTableEntries;
  }

  unsigned getNumberOfFieldOffsetVectorEntries() const {
    return Bits.MissingMemberDecl.NumberOfFieldOffsetVectorEntries;
  }

  SourceRange getSourceRange() const {
    return SourceRange();
  }

  static bool classof(const Decl *D) {
    return D->getKind() == DeclKind::MissingMember;
  }
};

/// Provides a declaration of a macro.
///
/// Macros are declared within the source code with the `macro` introducer.
///
/// Macros are defined externally via conformances to the 'Macro' type
/// that is part of swift-syntax, and are introduced into the compiler via
/// various mechanisms (e.g., in-process macros provided as builtins or
/// loaded via shared library, and so on).
class MacroDecl : public GenericContext, public ValueDecl {
public:
  /// The location of the 'macro' keyword.
  SourceLoc macroLoc;

  /// The parameter list for a function-like macro.
  ParameterList *parameterList;

  /// Where the '->' or ':' is located, for a function- or value-like macro,
  /// respectively.
  SourceLoc arrowOrColonLoc;

  /// The result type.
  TypeLoc resultType;

  /// The macro definition, which should always be a
  /// \c MacroExpansionExpr in well-formed code.
  Expr *definition;

  MacroDecl(SourceLoc macroLoc, DeclName name, SourceLoc nameLoc,
            GenericParamList *genericParams,
            ParameterList *parameterList,
            SourceLoc arrowOrColonLoc,
            TypeRepr *resultType,
            Expr *definition,
            DeclContext *parent);

  SourceRange getSourceRange() const;

  /// Retrieve the interface type produced when expanding this macro.
  Type getResultInterfaceType() const;

  /// Determine the contexts in which this macro can be applied.
  MacroRoles getMacroRoles() const;

  /// Retrieve the definition of this macro.
  MacroDefinition getDefinition() const;

  /// Retrieve the builtin macro kind for this macro, or \c None if it is a
  /// user-defined macro with no special semantics.
  Optional<BuiltinMacroKind> getBuiltinKind() const;

  static bool classof(const DeclContext *C) {
    if (auto D = C->getAsDecl())
      return classof(D);
    return false;
  }

  static bool classof(const Decl *D) {
    return D->getKind() == DeclKind::Macro;
  }

  using DeclContext::operator new;
  using DeclContext::operator delete;
  using Decl::getASTContext;
};

class MacroExpansionDecl : public Decl {
  SourceLoc PoundLoc;
  DeclNameRef Macro;
  DeclNameLoc MacroLoc;
  SourceLoc LeftAngleLoc, RightAngleLoc;
  ArrayRef<TypeRepr *> GenericArgs;
  ArgumentList *ArgList;
  // An implicit brace statement serving as the container for the expansion.
  BraceStmt *Rewritten = nullptr;

  /// The referenced macro.
  ConcreteDeclRef macroRef;

public:
  enum : unsigned { InvalidDiscriminator = 0xFFFF };

  MacroExpansionDecl(DeclContext *dc, SourceLoc poundLoc, DeclNameRef macro,
                     DeclNameLoc macroLoc,
                     SourceLoc leftAngleLoc,
                     ArrayRef<TypeRepr *> genericArgs,
                     SourceLoc rightAngleLoc,
                     ArgumentList *args)
      : Decl(DeclKind::MacroExpansion, dc), PoundLoc(poundLoc),
        Macro(macro), MacroLoc(macroLoc),
        LeftAngleLoc(leftAngleLoc), RightAngleLoc(rightAngleLoc),
<<<<<<< HEAD
        GenericArgs(genericArgs), ArgList(args) {}
=======
        GenericArgs(genericArgs), ArgList(args), Rewritten({}) {
    Bits.MacroExpansionDecl.Discriminator = InvalidDiscriminator;
  }
>>>>>>> c4c256aa

  ArrayRef<TypeRepr *> getGenericArgs() const { return GenericArgs; }

  SourceRange getGenericArgsRange() const {
    return SourceRange(LeftAngleLoc, RightAngleLoc);
  }

  SourceRange getSourceRange() const;
  SourceLoc getLocFromSource() const { return PoundLoc; }
  SourceLoc getPoundLoc() const { return PoundLoc; }
  DeclNameLoc getMacroLoc() const { return MacroLoc; }
  DeclNameRef getMacro() const { return Macro; }
  ArgumentList *getArgs() const { return ArgList; }
  void setArgs(ArgumentList *args) { ArgList = args; }
  BraceStmt *getRewritten() const { return Rewritten; }
  void setRewritten(BraceStmt *rewritten) { Rewritten = rewritten; }
  ConcreteDeclRef getMacroRef() const { return macroRef; }
  void setMacroRef(ConcreteDeclRef ref) { macroRef = ref; }
  MacroExpansionExpr *createExpr() const;

  /// Returns a discriminator which determines this macro expansion's index
  /// in the sequence of macro expansions within the current function.
  unsigned getDiscriminator() const;

  /// Retrieve the raw discriminator, which may not have been computed yet.
  ///
  /// Only use this for queries that are checking for (e.g.) reentrancy or
  /// intentionally do not want to initiate verification.
  unsigned getRawDiscriminator() const {
    return Bits.MacroExpansionDecl.Discriminator;
  }

  void setDiscriminator(unsigned discriminator) {
    assert(getRawDiscriminator() == InvalidDiscriminator);
    assert(discriminator != InvalidDiscriminator);
    Bits.MacroExpansionDecl.Discriminator = discriminator;
  }

  static bool classof(const Decl *D) {
    return D->getKind() == DeclKind::MacroExpansion;
  }
};

/// Find references to the given generic parameter in the type signature of the
/// given declaration using the given generic signature.
///
/// \param skipParamIndex If the value is a function or subscript declaration,
/// specifies the index of the parameter that shall be skipped.
GenericParameterReferenceInfo findGenericParameterReferences(
    const ValueDecl *value,
    CanGenericSignature sig, GenericTypeParamType *genericParam,
    bool treatNonResultCovarianceAsInvariant,
    Optional<unsigned> skipParamIndex);

inline bool AbstractStorageDecl::isSettable(const DeclContext *UseDC,
                                            const DeclRefExpr *base) const {
  if (auto vd = dyn_cast<VarDecl>(this))
    return vd->isSettable(UseDC, base);

  auto sd = cast<SubscriptDecl>(this);
  return sd->supportsMutation();
}

inline bool
AbstractStorageDecl::isSettableInSwift(const DeclContext *UseDC,
                                       const DeclRefExpr *base) const {
  // TODO: Writing to an optional storage requirement is not supported in Swift.
  if (getAttrs().hasAttribute<OptionalAttr>()) {
    return false;
  }

  return isSettable(UseDC, base);
}

inline void
AbstractStorageDecl::overwriteSetterAccess(AccessLevel accessLevel) {
  Accessors.setInt(accessLevel);
  if (auto setter = getAccessor(AccessorKind::Set))
    setter->overwriteAccess(accessLevel);
  if (auto modify = getAccessor(AccessorKind::Modify))
    modify->overwriteAccess(accessLevel);
  if (auto mutableAddressor = getAccessor(AccessorKind::MutableAddress))
    mutableAddressor->overwriteAccess(accessLevel);
}

/// Constructors and destructors always have a 'self' parameter,
/// which is stored in an instance member. Functions only have a
/// 'self' if they are declared inside of a nominal type or extension,
/// in which case we tail-allocate storage for it.
inline ParamDecl **AbstractFunctionDecl::getImplicitSelfDeclStorage() {
  switch (getKind()) {
  default: llvm_unreachable("Unknown AbstractFunctionDecl!");
  case DeclKind::Constructor:
    return cast<ConstructorDecl>(this)->getImplicitSelfDeclStorage();
  case DeclKind::Destructor:
    return cast<DestructorDecl>(this)->getImplicitSelfDeclStorage();
  case DeclKind::Func:
  case DeclKind::Accessor:
    return cast<FuncDecl>(this)->getImplicitSelfDeclStorage();
  }
}

inline ParamDecl **FuncDecl::getImplicitSelfDeclStorage() {
  if (!hasImplicitSelfDecl())
    return nullptr;

  if (!isa<AccessorDecl>(this)) {
    assert(getKind() == DeclKind::Func && "no new kinds of functions");
    return reinterpret_cast<ParamDecl **>(this+1);
  }
  return reinterpret_cast<ParamDecl **>(static_cast<AccessorDecl*>(this)+1);
}

inline DeclIterator &DeclIterator::operator++() {
  Current = Current->NextDecl;
  return *this;
}

inline bool AbstractFunctionDecl::hasForcedStaticDispatch() const {
  if (auto func = dyn_cast<FuncDecl>(this))
    return func->hasForcedStaticDispatch();
  return false;
}

inline bool ValueDecl::isStatic() const {
  // Currently, only storage and function decls can be static/class.
  if (auto storage = dyn_cast<AbstractStorageDecl>(this))
    return storage->isStatic();
  if (auto func = dyn_cast<FuncDecl>(this))
    return func->isStatic();
  return false;
}

inline bool ValueDecl::isImportAsMember() const {
  if (auto func = dyn_cast<AbstractFunctionDecl>(this))
    return func->isImportAsMember();
  return false;
}

inline bool ValueDecl::hasCurriedSelf() const {
  if (auto *afd = dyn_cast<AbstractFunctionDecl>(this))
    return afd->hasImplicitSelfDecl();
  if (isa<EnumElementDecl>(this))
    return true;
  return false;
}

inline bool ValueDecl::hasParameterList() const {
  if (auto *eed = dyn_cast<EnumElementDecl>(this))
    return eed->hasAssociatedValues();
  if (auto *macro = dyn_cast<MacroDecl>(this))
    return macro->parameterList != nullptr;
  return isa<AbstractFunctionDecl>(this) || isa<SubscriptDecl>(this);
}

inline unsigned ValueDecl::getNumCurryLevels() const {
  unsigned curryLevels = 0;
  if (hasParameterList())
    curryLevels++;
  if (hasCurriedSelf())
    curryLevels++;
  return curryLevels;
}

inline bool Decl::isSyntacticallyOverridable() const {
  if (isa<VarDecl>(this) ||
      isa<SubscriptDecl>(this) ||
      isa<FuncDecl>(this) ||
      isa<DestructorDecl>(this)) {
    if (static_cast<const ValueDecl*>(this)->isFinal()) {
      return false;
    }
    auto classDecl = getDeclContext()->getSelfClassDecl();
    return classDecl && !classDecl->isActor() && !classDecl->isFinal();
  } else {
    return false;
  }
}

inline GenericParamKey::GenericParamKey(const GenericTypeParamDecl *d)
    : ParameterPack(d->isParameterPack()), Depth(d->getDepth()),
      Index(d->getIndex()) {}

inline const GenericContext *Decl::getAsGenericContext() const {
  switch (getKind()) {
  default: return nullptr;
#define DECL(Id, Parent) // See previous line
#define GENERIC_DECL(Id, Parent) \
  case DeclKind::Id: \
    return static_cast<const Id##Decl*>(this);
#include "swift/AST/DeclNodes.def"
  }
}

inline bool DeclContext::classof(const Decl *D) {
  switch (D->getKind()) { //
  default: return false;
#define DECL(ID, PARENT) // See previous line
#define CONTEXT_DECL(ID, PARENT) \
  case DeclKind::ID: return true;
#include "swift/AST/DeclNodes.def"
  }
}

inline DeclContext *DeclContext::castDeclToDeclContext(const Decl *D) {
  // XXX -- ModuleDecl is not defined in Decl.h, but because DeclContexts
  // preface decls in memory, any DeclContext type will due.
  const DeclContext *DC = static_cast<const ExtensionDecl*>(D);
  switch (D->getKind()) {
  default: llvm_unreachable("Not a DeclContext");
#define DECL(ID, PARENT) // See previous line
#define CONTEXT_DECL(ID, PARENT) \
  case DeclKind::ID:
#include "swift/AST/DeclNodes.def"
    return const_cast<DeclContext *>(DC);
  }
}

inline EnumElementDecl *EnumDecl::getUniqueElement(bool hasValue) const {
  EnumElementDecl *result = nullptr;
  bool found = false;
  for (auto elt : getAllElements()) {
    if (elt->hasAssociatedValues() == hasValue) {
      if (found)
        return nullptr;
      found = true;
      result = elt;
    }
  }
  return result;
}

/// Retrieve the parameter list for a given declaration, or nullptr if there
/// is none.
ParameterList *getParameterList(ValueDecl *source);

/// Retrieve the parameter list for a given declaration context, or nullptr if
/// there is none.
ParameterList *getParameterList(DeclContext *source);

/// Retrieve parameter declaration from the given source at given index, or
/// nullptr if the source does not have a parameter list.
const ParamDecl *getParameterAt(ConcreteDeclRef declRef, unsigned index);

/// Retrieve parameter declaration from the given source at given index, or
/// nullptr if the source does not have a parameter list.
const ParamDecl *getParameterAt(const ValueDecl *source, unsigned index);

void simple_display(llvm::raw_ostream &out,
                    OptionSet<NominalTypeDecl::LookupDirectFlags> options);

/// Display Decl subclasses.
void simple_display(llvm::raw_ostream &out, const Decl *decl);

/// Display ValueDecl subclasses.
void simple_display(llvm::raw_ostream &out, const ValueDecl *decl);

/// Display ExtensionDecls.
inline void simple_display(llvm::raw_ostream &out, const ExtensionDecl *decl) {
  simple_display(out, static_cast<const Decl *>(decl));
}

/// Display NominalTypeDecls.
inline void simple_display(llvm::raw_ostream &out,
                           const NominalTypeDecl *decl) {
  simple_display(out, static_cast<const Decl *>(decl));
}

inline void simple_display(llvm::raw_ostream &out,
                           const AssociatedTypeDecl *decl) {
  simple_display(out, static_cast<const Decl *>(decl));
}

/// Display GenericContext.
///
/// The template keeps this sorted down in the overload set relative to the
/// more concrete overloads with Decl pointers thereby breaking a potential ambiguity.
template <typename T>
inline typename std::enable_if<std::is_same<T, GenericContext>::value>::type
simple_display(llvm::raw_ostream &out, const T *GC) {
  simple_display(out, GC->getAsDecl());
}

/// Display GenericParamList.
void simple_display(llvm::raw_ostream &out, const GenericParamList *GPL);

/// Extract the source location from the given declaration.
SourceLoc extractNearestSourceLoc(const Decl *decl);

/// Extract the source location from the given declaration.
inline SourceLoc extractNearestSourceLoc(const ExtensionDecl *ext) {
  return extractNearestSourceLoc(static_cast<const Decl *>(ext));
}

/// Extract the source location from the given declaration.
inline SourceLoc extractNearestSourceLoc(const GenericTypeDecl *type) {
  return extractNearestSourceLoc(static_cast<const Decl *>(type));
}

/// Extract the source location from the given declaration.
inline SourceLoc extractNearestSourceLoc(const NominalTypeDecl *type) {
  return extractNearestSourceLoc(static_cast<const Decl *>(type));
}

/// Extract the source location from the given declaration.
inline SourceLoc extractNearestSourceLoc(const AbstractFunctionDecl *func) {
  return extractNearestSourceLoc(static_cast<const Decl *>(func));
}

} // end namespace swift

#endif<|MERGE_RESOLUTION|>--- conflicted
+++ resolved
@@ -8471,13 +8471,9 @@
       : Decl(DeclKind::MacroExpansion, dc), PoundLoc(poundLoc),
         Macro(macro), MacroLoc(macroLoc),
         LeftAngleLoc(leftAngleLoc), RightAngleLoc(rightAngleLoc),
-<<<<<<< HEAD
-        GenericArgs(genericArgs), ArgList(args) {}
-=======
-        GenericArgs(genericArgs), ArgList(args), Rewritten({}) {
+        GenericArgs(genericArgs), ArgList(args) {
     Bits.MacroExpansionDecl.Discriminator = InvalidDiscriminator;
   }
->>>>>>> c4c256aa
 
   ArrayRef<TypeRepr *> getGenericArgs() const { return GenericArgs; }
 
