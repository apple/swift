//===--- Attr.def - Swift Attributes Metaprogramming ------------*- C++ -*-===//
//
// This source file is part of the Swift.org open source project
//
// Copyright (c) 2014 - 2017 Apple Inc. and the Swift project authors
// Licensed under Apache License v2.0 with Runtime Library Exception
//
// See https://swift.org/LICENSE.txt for license information
// See https://swift.org/CONTRIBUTORS.txt for the list of Swift project authors
//
//===----------------------------------------------------------------------===//
//
// This file defines macros used for macro-metaprogramming with attributes.
//
//===----------------------------------------------------------------------===//

#ifndef DECL_ATTR
#define DECL_ATTR(SPELLING, CLASS, OPTIONS, CODE)
#endif

#ifndef CONTEXTUAL_DECL_ATTR
#define CONTEXTUAL_DECL_ATTR(SPELLING, CLASS, OPTIONS, CODE) \
                   DECL_ATTR(SPELLING, CLASS, OPTIONS, CODE)
#endif

#ifndef SIMPLE_DECL_ATTR
#define SIMPLE_DECL_ATTR(X, CLASS, OPTIONS, CODE) \
               DECL_ATTR(X, CLASS, OPTIONS, CODE)
#endif

#ifndef CONTEXTUAL_SIMPLE_DECL_ATTR
#define CONTEXTUAL_SIMPLE_DECL_ATTR(X, CLASS, OPTIONS, CODE) \
                   SIMPLE_DECL_ATTR(X, CLASS, OPTIONS, CODE)
#endif

#ifndef DECL_ATTR_ALIAS
#define DECL_ATTR_ALIAS(SPELLING, CLASS)
#endif

#ifndef CONTEXTUAL_DECL_ATTR_ALIAS
#define CONTEXTUAL_DECL_ATTR_ALIAS(SPELLING, CLASS) \
                   DECL_ATTR_ALIAS(SPELLING, CLASS)
#endif

#ifndef TYPE_ATTR
#define TYPE_ATTR(X)
#endif

// Type attributes
TYPE_ATTR(autoclosure)
TYPE_ATTR(convention)
TYPE_ATTR(noescape)
TYPE_ATTR(escaping)
TYPE_ATTR(differentiable)
TYPE_ATTR(noDerivative)
TYPE_ATTR(async)

// SIL-specific attributes
TYPE_ATTR(block_storage)
TYPE_ATTR(box)
TYPE_ATTR(dynamic_self)
#define REF_STORAGE(Name, name, ...) TYPE_ATTR(sil_##name)
#include "swift/AST/ReferenceStorage.def"
TYPE_ATTR(error)
TYPE_ATTR(out)
TYPE_ATTR(in)
TYPE_ATTR(inout)
TYPE_ATTR(inout_aliasable)
TYPE_ATTR(in_guaranteed)
TYPE_ATTR(in_constant)
TYPE_ATTR(owned)
TYPE_ATTR(unowned_inner_pointer)
TYPE_ATTR(guaranteed)
TYPE_ATTR(autoreleased)
TYPE_ATTR(callee_owned)
TYPE_ATTR(callee_guaranteed)
TYPE_ATTR(objc_metatype)
TYPE_ATTR(opened)
TYPE_ATTR(pseudogeneric)
TYPE_ATTR(yields)
TYPE_ATTR(yield_once)
TYPE_ATTR(yield_many)

// SIL metatype attributes.
TYPE_ATTR(thin)
TYPE_ATTR(thick)

// Generated interface attributes
TYPE_ATTR(_opaqueReturnTypeOf)

// Schema for DECL_ATTR:
//
// - Attribute name.
// - Class name without the 'Attr' suffix (ignored for
// - Options for the attribute, including:
//    * the declarations the attribute can appear on
//    * whether duplicates are allowed
//    * whether the attribute is considered a decl modifier or not (no '@')
// - Unique attribute identifier used for serialization.  This
//   can never be changed.
//
// SIMPLE_DECL_ATTR is the same, but the class becomes
// SimpleDeclAttr<DAK_##NAME>.
//
// Please help ease code review/audits:
// - Please indent once, not to the opening '('.
// - Please place the "OnXYZ" flags together on the next line.
// - Please place the non-OnXYZ flags together on the next to last line.
// - Please place the unique number on the last line. If the attribute is NOT
//   serialized, then please place that flag on the last line too. For example:
//     123)
//     NotSerialized, 321)
// - Please sort attributes by serialization number.
// - Please create a "NOTE" comment if a unique number is skipped.

DECL_ATTR(_silgen_name, SILGenName,
  OnAbstractFunction |
  LongAttribute | UserInaccessible | ABIStableToAdd | ABIStableToRemove |
  APIStableToAdd | APIStableToRemove,
  0)
DECL_ATTR(available, Available,
  OnAbstractFunction | OnGenericType | OnVar | OnSubscript | OnEnumElement |
  OnExtension | OnGenericTypeParam |
  AllowMultipleAttributes | LongAttribute |
  ABIStableToAdd | ABIStableToRemove | APIStableToAdd | APIStableToRemove,
  1)
CONTEXTUAL_SIMPLE_DECL_ATTR(final, Final,
  OnClass | OnFunc | OnAccessor | OnVar | OnSubscript |
  DeclModifier |
  ABIBreakingToAdd | ABIBreakingToRemove | APIStableToAdd | APIStableToRemove,
  2)
DECL_ATTR(objc, ObjC,
  OnAbstractFunction | OnClass | OnProtocol | OnExtension | OnVar |
  OnSubscript | OnEnum | OnEnumElement |
  ABIBreakingToAdd | ABIBreakingToRemove | APIStableToAdd | APIStableToRemove,
  3)
CONTEXTUAL_SIMPLE_DECL_ATTR(required, Required,
  OnConstructor |
  DeclModifier |
  ABIStableToAdd | ABIStableToRemove | APIStableToAdd | APIStableToRemove,
  4)
CONTEXTUAL_SIMPLE_DECL_ATTR(optional, Optional,
  OnConstructor | OnFunc | OnAccessor | OnVar | OnSubscript |
  DeclModifier |
  ABIStableToAdd | ABIStableToRemove | APIStableToAdd | APIStableToRemove,
  5)
SIMPLE_DECL_ATTR(dynamicCallable, DynamicCallable,
  OnNominalType |
  ABIStableToAdd | ABIStableToRemove | APIStableToAdd | APIStableToRemove,
  6)
SIMPLE_DECL_ATTR(main, MainType,
  OnClass | OnStruct | OnEnum | OnExtension |
  ABIStableToAdd | ABIStableToRemove | APIStableToAdd | APIStableToRemove,
  7)
SIMPLE_DECL_ATTR(_exported, Exported,
  OnImport |
  UserInaccessible |
  ABIStableToAdd | ABIStableToRemove | APIStableToAdd | APIStableToRemove,
  8)
SIMPLE_DECL_ATTR(dynamicMemberLookup, DynamicMemberLookup,
  OnNominalType |
  ABIStableToAdd | ABIStableToRemove | APIStableToAdd | APIStableToRemove,
  9)
SIMPLE_DECL_ATTR(NSCopying, NSCopying,
  OnVar |
  ABIStableToAdd | ABIStableToRemove | APIStableToAdd | APIStableToRemove,
  10)
SIMPLE_DECL_ATTR(IBAction, IBAction,
  OnFunc |
  ABIStableToAdd | ABIStableToRemove | APIStableToAdd | APIStableToRemove,
  11)
SIMPLE_DECL_ATTR(IBDesignable, IBDesignable,
  OnClass | OnExtension |
  ABIStableToAdd | ABIStableToRemove | APIStableToAdd | APIStableToRemove,
  12)
SIMPLE_DECL_ATTR(IBInspectable, IBInspectable,
  OnVar |
  ABIStableToAdd | ABIStableToRemove | APIStableToAdd | APIStableToRemove,
  13)
SIMPLE_DECL_ATTR(IBOutlet, IBOutlet,
  OnVar |
  ABIStableToAdd | ABIStableToRemove | APIStableToAdd | APIStableToRemove,
  14)
SIMPLE_DECL_ATTR(NSManaged, NSManaged,
  OnVar | OnFunc | OnAccessor |
  ABIStableToAdd | ABIStableToRemove | APIStableToAdd | APIStableToRemove,
  15)
CONTEXTUAL_SIMPLE_DECL_ATTR(lazy, Lazy, DeclModifier |
  OnVar |
  ABIStableToAdd | ABIStableToRemove | APIStableToAdd | APIStableToRemove,
  16)
SIMPLE_DECL_ATTR(LLDBDebuggerFunction, LLDBDebuggerFunction,
  OnFunc |
  UserInaccessible |
  ABIStableToAdd | ABIStableToRemove | APIStableToAdd | APIStableToRemove,
  17)
SIMPLE_DECL_ATTR(UIApplicationMain, UIApplicationMain,
  OnClass |
  ABIStableToAdd | ABIStableToRemove | APIStableToAdd | APIStableToRemove,
  18)
SIMPLE_DECL_ATTR(unsafe_no_objc_tagged_pointer, UnsafeNoObjCTaggedPointer,
  OnProtocol |
  UserInaccessible |
  ABIStableToAdd | ABIStableToRemove | APIStableToAdd | APIStableToRemove,
  19)
DECL_ATTR(inline, Inline,
  OnVar | OnSubscript | OnAbstractFunction |
  ABIStableToAdd | ABIStableToRemove | APIStableToAdd | APIStableToRemove,
  20)
DECL_ATTR(_semantics, Semantics,
  OnAbstractFunction | OnSubscript | OnNominalType | OnVar |
  AllowMultipleAttributes | UserInaccessible |
  ABIStableToAdd | ABIStableToRemove | APIStableToAdd | APIStableToRemove,
  21)
CONTEXTUAL_SIMPLE_DECL_ATTR(dynamic, Dynamic,
  OnFunc | OnAccessor | OnVar | OnSubscript | OnConstructor |
  DeclModifier | ABIBreakingToAdd | ABIBreakingToRemove |
  APIStableToAdd | APIStableToRemove,
  22)
CONTEXTUAL_SIMPLE_DECL_ATTR(infix, Infix,
  OnFunc | OnOperator |
  DeclModifier |
  ABIStableToAdd | ABIStableToRemove | APIStableToAdd | APIStableToRemove,
  23)
CONTEXTUAL_SIMPLE_DECL_ATTR(prefix, Prefix,
  OnFunc | OnOperator |
  DeclModifier |
  ABIStableToAdd | ABIStableToRemove | APIStableToAdd | APIStableToRemove,
  24)
CONTEXTUAL_SIMPLE_DECL_ATTR(postfix, Postfix,
  OnFunc | OnOperator |
  DeclModifier |
  ABIStableToAdd | ABIStableToRemove | APIStableToAdd | APIStableToRemove,
  25)
SIMPLE_DECL_ATTR(_transparent, Transparent,
  OnFunc | OnAccessor | OnConstructor | OnVar | UserInaccessible |
  ABIStableToAdd | ABIStableToRemove | APIStableToAdd | APIStableToRemove,
  26)
SIMPLE_DECL_ATTR(requires_stored_property_inits, RequiresStoredPropertyInits,
  OnClass |
  ABIStableToAdd | ABIStableToRemove | APIStableToAdd | APIStableToRemove,
  27)
SIMPLE_DECL_ATTR(nonobjc, NonObjC,
  OnExtension | OnFunc | OnAccessor | OnVar | OnSubscript | OnConstructor |
  ABIStableToAdd | ABIStableToRemove | APIStableToAdd | APIStableToRemove,
  30)
SIMPLE_DECL_ATTR(_fixed_layout, FixedLayout,
  OnVar | OnClass | OnStruct | OnProtocol |
  UserInaccessible | ABIBreakingToAdd | ABIBreakingToRemove |
  APIStableToAdd | APIStableToRemove,
  31)
SIMPLE_DECL_ATTR(inlinable, Inlinable,
  OnVar | OnSubscript | OnAbstractFunction |
  ABIStableToAdd | ABIStableToRemove | APIStableToAdd | APIStableToRemove,
  32)
DECL_ATTR(_specialize, Specialize,
  OnConstructor | OnFunc | OnAccessor |
  AllowMultipleAttributes | LongAttribute | UserInaccessible |
  ABIStableToAdd | ABIStableToRemove | APIStableToAdd | APIStableToRemove,
  33)
SIMPLE_DECL_ATTR(objcMembers, ObjCMembers,
  OnClass |
  ABIStableToAdd | ABIStableToRemove | APIStableToAdd | APIStableToRemove,
  34)
CONTEXTUAL_SIMPLE_DECL_ATTR(__consuming, Consuming,
  OnFunc | OnAccessor |
  DeclModifier |
  UserInaccessible |
  NotSerialized |
  ABIStableToAdd | ABIStableToRemove | APIStableToAdd | APIStableToRemove, 40)
CONTEXTUAL_SIMPLE_DECL_ATTR(mutating, Mutating,
  OnFunc | OnAccessor |
  DeclModifier |
  NotSerialized |
  ABIStableToAdd | ABIStableToRemove | APIStableToAdd | APIStableToRemove, 41)
CONTEXTUAL_SIMPLE_DECL_ATTR(nonmutating, NonMutating,
  OnFunc | OnAccessor |
  DeclModifier |
  NotSerialized |
  ABIStableToAdd | ABIStableToRemove | APIStableToAdd | APIStableToRemove, 42)
CONTEXTUAL_SIMPLE_DECL_ATTR(convenience, Convenience,
  OnConstructor |
  DeclModifier |
  NotSerialized |
  ABIStableToAdd | ABIStableToRemove | APIStableToAdd | APIStableToRemove, 43)
CONTEXTUAL_SIMPLE_DECL_ATTR(override, Override,
  OnFunc | OnAccessor | OnVar | OnSubscript | OnConstructor | OnAssociatedType |
  DeclModifier |
  NotSerialized |
  ABIStableToAdd | ABIStableToRemove | APIStableToAdd | APIStableToRemove, 44)
SIMPLE_DECL_ATTR(_hasStorage, HasStorage,
  OnVar |
  UserInaccessible |
  NotSerialized |
  ABIStableToAdd | ABIStableToRemove | APIStableToAdd | APIStableToRemove, 45)
DECL_ATTR(private, AccessControl,
  OnFunc | OnAccessor | OnExtension | OnGenericType | OnVar | OnSubscript |
  OnConstructor |
  DeclModifier |
  NotSerialized |
  ABIStableToAdd | ABIStableToRemove | APIStableToAdd | APIStableToRemove, 46)
DECL_ATTR_ALIAS(fileprivate, AccessControl)
DECL_ATTR_ALIAS(internal, AccessControl)
DECL_ATTR_ALIAS(public, AccessControl)
CONTEXTUAL_DECL_ATTR_ALIAS(open, AccessControl)
DECL_ATTR(__setter_access, SetterAccess,
  OnVar | OnSubscript |
  DeclModifier | RejectByParser |
  NotSerialized |
  ABIStableToAdd | ABIStableToRemove | APIStableToAdd | APIStableToRemove, 47)
DECL_ATTR(__raw_doc_comment, RawDocComment,
  OnAnyDecl |
  RejectByParser |
  NotSerialized |
  ABIStableToAdd | ABIStableToRemove | APIStableToAdd | APIStableToRemove, 48)
CONTEXTUAL_DECL_ATTR(weak, ReferenceOwnership,
  OnVar |
  DeclModifier |
  NotSerialized |
  ABIStableToAdd | ABIStableToRemove | APIStableToAdd | APIStableToRemove, 49)
CONTEXTUAL_DECL_ATTR_ALIAS(unowned, ReferenceOwnership)
DECL_ATTR(_effects, Effects,
  OnAbstractFunction |
  UserInaccessible |
  ABIStableToAdd | ABIStableToRemove | APIStableToAdd | APIStableToRemove,
  50)
DECL_ATTR(__objc_bridged, ObjCBridged,
  OnClass |
  RejectByParser |
  NotSerialized |
  ABIStableToAdd | ABIStableToRemove | APIStableToAdd | APIStableToRemove,
  51)
SIMPLE_DECL_ATTR(NSApplicationMain, NSApplicationMain,
  OnClass |
  ABIStableToAdd | ABIStableToRemove | APIStableToAdd | APIStableToRemove,
  52)
SIMPLE_DECL_ATTR(_objc_non_lazy_realization, ObjCNonLazyRealization,
  OnClass |
  UserInaccessible |
  ABIStableToAdd | ABIStableToRemove | APIStableToAdd | APIStableToRemove,
  53)
DECL_ATTR(__synthesized_protocol, SynthesizedProtocol,
  OnConcreteNominalType |
  RejectByParser |
  NotSerialized |
  ABIStableToAdd | ABIStableToRemove | APIStableToAdd | APIStableToRemove, 54)
SIMPLE_DECL_ATTR(testable, Testable,
  OnImport |
  UserInaccessible |
  NotSerialized |
  ABIStableToAdd | ABIStableToRemove | APIStableToAdd | APIStableToRemove,
  55)
DECL_ATTR(_alignment, Alignment,
  OnStruct | OnEnum |
  UserInaccessible |
  ABIStableToAdd | ABIStableToRemove | APIStableToAdd | APIStableToRemove,
  56)
SIMPLE_DECL_ATTR(rethrows, Rethrows,
  OnFunc | OnAccessor | OnConstructor |
  RejectByParser |
  ABIStableToAdd | ABIStableToRemove | APIStableToAdd | APIStableToRemove,
  57)
DECL_ATTR(_swift_native_objc_runtime_base, SwiftNativeObjCRuntimeBase,
  OnClass |
  UserInaccessible |
  ABIStableToAdd | ABIStableToRemove | APIStableToAdd | APIStableToRemove,
  59)
CONTEXTUAL_SIMPLE_DECL_ATTR(indirect, Indirect, DeclModifier |
  OnEnum | OnEnumElement |
  ABIStableToAdd | ABIStableToRemove | APIStableToAdd | APIStableToRemove,
  60)
SIMPLE_DECL_ATTR(warn_unqualified_access, WarnUnqualifiedAccess,
  OnFunc | OnAccessor /*| OnVar*/ |
  LongAttribute |
  ABIStableToAdd | ABIStableToRemove | APIStableToAdd | APIStableToRemove,
  61)
SIMPLE_DECL_ATTR(_show_in_interface, ShowInInterface,
  OnProtocol |
  UserInaccessible |
  ABIStableToAdd | ABIStableToRemove | APIStableToAdd | APIStableToRemove,
  62)
DECL_ATTR(_cdecl, CDecl,
  OnFunc | OnAccessor |
  LongAttribute | UserInaccessible |
  ABIStableToAdd | ABIStableToRemove | APIStableToAdd | APIStableToRemove,
  63)
SIMPLE_DECL_ATTR(usableFromInline, UsableFromInline,
  OnAbstractFunction | OnVar | OnSubscript | OnNominalType | OnTypeAlias |
  LongAttribute |
  ABIStableToAdd | ABIStableToRemove | APIStableToAdd | APIStableToRemove,
  64)
SIMPLE_DECL_ATTR(discardableResult, DiscardableResult,
  OnFunc | OnAccessor | OnConstructor |
  LongAttribute |
  ABIStableToAdd | ABIStableToRemove | APIStableToAdd | APIStableToRemove,
  65)
SIMPLE_DECL_ATTR(GKInspectable, GKInspectable,
  OnVar |
  ABIStableToAdd | ABIStableToRemove | APIStableToAdd | APIStableToRemove,
  66)
DECL_ATTR(_implements, Implements,
  OnFunc | OnAccessor | OnVar | OnSubscript | OnTypeAlias |
  UserInaccessible |
  NotSerialized |
  ABIStableToAdd | ABIStableToRemove | APIStableToAdd | APIStableToRemove,
  67)
DECL_ATTR(_objcRuntimeName, ObjCRuntimeName,
  OnClass |
  UserInaccessible |
  NotSerialized |
  ABIStableToAdd | ABIStableToRemove | APIStableToAdd | APIStableToRemove,
  68)
SIMPLE_DECL_ATTR(_staticInitializeObjCMetadata, StaticInitializeObjCMetadata,
  OnClass | LongAttribute | RejectByParser |
  NotSerialized |
  ABIStableToAdd | ABIStableToRemove | APIStableToAdd | APIStableToRemove,
  69)
DECL_ATTR(_restatedObjCConformance, RestatedObjCConformance,
  OnProtocol |
  LongAttribute | RejectByParser |
  NotSerialized |
  ABIStableToAdd | ABIStableToRemove | APIStableToAdd | APIStableToRemove,
  70)
// NOTE: 71 is unused
// NOTE: 72 is unused
DECL_ATTR(_optimize, Optimize,
  OnAbstractFunction | OnSubscript | OnVar |
  UserInaccessible |
  ABIStableToAdd | ABIStableToRemove | APIStableToAdd | APIStableToRemove,
  73)
DECL_ATTR(_clangImporterSynthesizedType, ClangImporterSynthesizedType,
  OnGenericType |
  LongAttribute | RejectByParser | UserInaccessible |
  NotSerialized |
  ABIStableToAdd | ABIStableToRemove | APIStableToAdd | APIStableToRemove,
  74)
SIMPLE_DECL_ATTR(_weakLinked, WeakLinked,
  OnNominalType | OnAssociatedType | OnFunc | OnAccessor | OnVar |
  OnSubscript | OnConstructor | OnEnumElement | OnExtension | UserInaccessible |
  ABIStableToAdd | ABIStableToRemove | APIStableToAdd | APIStableToRemove,
  75)
SIMPLE_DECL_ATTR(frozen, Frozen,
  OnEnum | OnStruct | ABIBreakingToAdd | ABIBreakingToRemove | APIBreakingToRemove | APIStableToAdd,
  76)
DECL_ATTR_ALIAS(_frozen, Frozen)
SIMPLE_DECL_ATTR(_forbidSerializingReference, ForbidSerializingReference,
  OnAnyDecl |
  LongAttribute | RejectByParser | UserInaccessible | NotSerialized |
  ABIStableToAdd | ABIStableToRemove | APIStableToAdd | APIStableToRemove,
  77)
SIMPLE_DECL_ATTR(_hasInitialValue, HasInitialValue,
  OnVar |
  UserInaccessible |
  ABIStableToAdd | ABIStableToRemove | APIStableToAdd | APIStableToRemove,
  78)
SIMPLE_DECL_ATTR(_nonoverride, NonOverride,
  OnFunc | OnAccessor | OnVar | OnSubscript | OnConstructor | OnAssociatedType |
  UserInaccessible | NotSerialized |
  ABIStableToAdd | ABIStableToRemove | APIStableToAdd | APIStableToRemove,
  79)
DECL_ATTR(_dynamicReplacement, DynamicReplacement,
  OnAbstractFunction | OnVar | OnSubscript | UserInaccessible |
  ABIStableToAdd | ABIStableToRemove | APIStableToAdd | APIStableToRemove,
  80)
SIMPLE_DECL_ATTR(_borrowed, Borrowed,
  OnVar | OnSubscript | UserInaccessible |
  NotSerialized |
  ABIStableToAdd | ABIStableToRemove | APIStableToAdd | APIStableToRemove,
  81)
DECL_ATTR(_private, PrivateImport,
  OnImport |
  UserInaccessible |
  NotSerialized |
  ABIStableToAdd | ABIStableToRemove | APIStableToAdd | APIStableToRemove,
  82)
SIMPLE_DECL_ATTR(_alwaysEmitIntoClient, AlwaysEmitIntoClient,
  OnVar | OnSubscript | OnAbstractFunction | UserInaccessible |
  ABIStableToAdd | ABIStableToRemove | APIStableToAdd | APIStableToRemove,
  83)

SIMPLE_DECL_ATTR(_implementationOnly, ImplementationOnly,
  OnImport | OnFunc | OnConstructor | OnVar | OnSubscript | UserInaccessible |
  ABIStableToAdd | ABIStableToRemove | APIStableToAdd | APIStableToRemove,
  84)
DECL_ATTR(_custom, Custom,
  OnAnyDecl | UserInaccessible |
  ABIStableToAdd | ABIStableToRemove | APIStableToAdd | APIStableToRemove,
  85)
SIMPLE_DECL_ATTR(propertyWrapper, PropertyWrapper,
  OnStruct | OnClass | OnEnum |
  ABIStableToAdd | ABIStableToRemove | APIStableToAdd | APIStableToRemove,
  86)
SIMPLE_DECL_ATTR(_disfavoredOverload, DisfavoredOverload,
  OnAbstractFunction | OnVar | OnSubscript | UserInaccessible |
  ABIStableToAdd | ABIStableToRemove | APIStableToAdd | APIStableToRemove,
  87)
SIMPLE_DECL_ATTR(_functionBuilder, FunctionBuilder,
  OnNominalType | UserInaccessible |
  ABIStableToAdd | ABIStableToRemove | APIStableToAdd | APIStableToRemove,
  88)
DECL_ATTR(_projectedValueProperty, ProjectedValueProperty,
  OnVar | UserInaccessible |
  ABIStableToAdd | ABIStableToRemove | APIStableToAdd | APIStableToRemove,
  89)
SIMPLE_DECL_ATTR(_nonEphemeral, NonEphemeral,
  OnParam | UserInaccessible |
  ABIStableToAdd | ABIStableToRemove | APIBreakingToAdd | APIStableToRemove,
  90)

DECL_ATTR(differentiable, Differentiable,
  OnAccessor | OnConstructor | OnFunc | OnVar | OnSubscript | LongAttribute |
  AllowMultipleAttributes |
  ABIStableToAdd | ABIBreakingToRemove | APIStableToAdd | APIBreakingToRemove,
  91)

SIMPLE_DECL_ATTR(_hasMissingDesignatedInitializers,
  HasMissingDesignatedInitializers, OnClass | UserInaccessible | NotSerialized |
  APIBreakingToAdd | ABIBreakingToAdd | APIStableToRemove | ABIStableToRemove,
  92)

SIMPLE_DECL_ATTR(_inheritsConvenienceInitializers,
  InheritsConvenienceInitializers, OnClass | UserInaccessible | NotSerialized |
  APIStableToAdd | ABIStableToAdd | APIBreakingToRemove | ABIBreakingToRemove,
  93)

DECL_ATTR(_typeEraser, TypeEraser,
  OnProtocol | UserInaccessible |
  ABIStableToAdd | ABIBreakingToRemove | APIStableToAdd | APIBreakingToRemove,
  94)

SIMPLE_DECL_ATTR(IBSegueAction, IBSegueAction,
  OnFunc |
  ABIStableToAdd | ABIStableToRemove | APIStableToAdd | APIStableToRemove,
  95)

DECL_ATTR(_originallyDefinedIn, OriginallyDefinedIn,
  OnNominalType | OnFunc | OnVar | OnExtension | UserInaccessible |
  AllowMultipleAttributes |
  ABIBreakingToAdd | ABIBreakingToRemove | APIStableToAdd | APIStableToRemove,
  96)

DECL_ATTR(derivative, Derivative,
  OnFunc | LongAttribute | AllowMultipleAttributes |
  ABIStableToAdd | ABIBreakingToRemove | APIStableToAdd | APIBreakingToRemove,
  97)

DECL_ATTR(_spi, SPIAccessControl,
  OnAbstractFunction | OnExtension | OnGenericType | OnVar | OnSubscript |
  OnImport | OnAccessor | OnEnumElement |
  AllowMultipleAttributes | UserInaccessible |
  ABIStableToAdd | ABIStableToRemove | APIBreakingToAdd | APIStableToRemove,
  98)

DECL_ATTR(transpose, Transpose,
  OnFunc | LongAttribute | AllowMultipleAttributes |
  ABIStableToAdd | ABIBreakingToRemove | APIStableToAdd | APIBreakingToRemove,
  99)

SIMPLE_DECL_ATTR(noDerivative, NoDerivative,
  OnAbstractFunction | OnVar | OnSubscript |
  ABIBreakingToAdd | ABIBreakingToRemove | APIBreakingToAdd | APIBreakingToRemove,
  100)

SIMPLE_DECL_ATTR(asyncHandler, AsyncHandler,
  OnFunc | ConcurrencyOnly |
  ABIStableToAdd | ABIStableToRemove | APIStableToAdd | APIStableToRemove,
  101)

CONTEXTUAL_SIMPLE_DECL_ATTR(actor, Actor,
  OnClass | ConcurrencyOnly |
  ABIBreakingToAdd | ABIBreakingToRemove |
  APIBreakingToAdd | APIBreakingToRemove,
  102)

<<<<<<< HEAD
// SWIFT_ENABLE_TENSORFLOW
SIMPLE_DECL_ATTR(compilerEvaluable, CompilerEvaluable,
  OnAccessor | OnFunc | OnConstructor | OnSubscript |
  ABIStableToAdd | ABIStableToRemove | APIStableToAdd | APIStableToRemove |
  NotSerialized, 103)
// SWIFT_ENABLE_TENSORFLOW END
=======
SIMPLE_DECL_ATTR(actorIndependent, ActorIndependent,
  OnFunc | OnVar | OnSubscript | ConcurrencyOnly |
  ABIStableToAdd | ABIStableToRemove |
  APIStableToAdd | APIBreakingToRemove,
  103)
>>>>>>> 7b1a6e41

#undef TYPE_ATTR
#undef DECL_ATTR_ALIAS
#undef CONTEXTUAL_DECL_ATTR_ALIAS
#undef SIMPLE_DECL_ATTR
#undef CONTEXTUAL_SIMPLE_DECL_ATTR
#undef DECL_ATTR
#undef CONTEXTUAL_DECL_ATTR<|MERGE_RESOLUTION|>--- conflicted
+++ resolved
@@ -572,20 +572,18 @@
   APIBreakingToAdd | APIBreakingToRemove,
   102)
 
-<<<<<<< HEAD
-// SWIFT_ENABLE_TENSORFLOW
-SIMPLE_DECL_ATTR(compilerEvaluable, CompilerEvaluable,
-  OnAccessor | OnFunc | OnConstructor | OnSubscript |
-  ABIStableToAdd | ABIStableToRemove | APIStableToAdd | APIStableToRemove |
-  NotSerialized, 103)
-// SWIFT_ENABLE_TENSORFLOW END
-=======
 SIMPLE_DECL_ATTR(actorIndependent, ActorIndependent,
   OnFunc | OnVar | OnSubscript | ConcurrencyOnly |
   ABIStableToAdd | ABIStableToRemove |
   APIStableToAdd | APIBreakingToRemove,
   103)
->>>>>>> 7b1a6e41
+
+// SWIFT_ENABLE_TENSORFLOW
+SIMPLE_DECL_ATTR(compilerEvaluable, CompilerEvaluable,
+  OnAccessor | OnFunc | OnConstructor | OnSubscript |
+  ABIStableToAdd | ABIStableToRemove | APIStableToAdd | APIStableToRemove |
+  NotSerialized, 104)
+// SWIFT_ENABLE_TENSORFLOW END
 
 #undef TYPE_ATTR
 #undef DECL_ATTR_ALIAS
