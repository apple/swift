//===--- Attr.def - Swift Attributes Metaprogramming ------------*- C++ -*-===//
//
// This source file is part of the Swift.org open source project
//
// Copyright (c) 2014 - 2017 Apple Inc. and the Swift project authors
// Licensed under Apache License v2.0 with Runtime Library Exception
//
// See https://swift.org/LICENSE.txt for license information
// See https://swift.org/CONTRIBUTORS.txt for the list of Swift project authors
//
//===----------------------------------------------------------------------===//
//
// This file defines macros used for macro-metaprogramming with attributes.
//
//===----------------------------------------------------------------------===//

#ifndef DECL_ATTR
#define DECL_ATTR(SPELLING, CLASS, OPTIONS, CODE)
#endif

#ifndef CONTEXTUAL_DECL_ATTR
#define CONTEXTUAL_DECL_ATTR(SPELLING, CLASS, OPTIONS, CODE) \
                   DECL_ATTR(SPELLING, CLASS, OPTIONS, CODE)
#endif

#ifndef SIMPLE_DECL_ATTR
#define SIMPLE_DECL_ATTR(X, CLASS, OPTIONS, CODE) \
               DECL_ATTR(X, CLASS, OPTIONS, CODE)
#endif

#ifndef CONTEXTUAL_SIMPLE_DECL_ATTR
#define CONTEXTUAL_SIMPLE_DECL_ATTR(X, CLASS, OPTIONS, CODE) \
                   SIMPLE_DECL_ATTR(X, CLASS, OPTIONS, CODE)
#endif

#ifndef DECL_ATTR_ALIAS
#define DECL_ATTR_ALIAS(SPELLING, CLASS)
#endif

#ifndef CONTEXTUAL_DECL_ATTR_ALIAS
#define CONTEXTUAL_DECL_ATTR_ALIAS(SPELLING, CLASS) \
                   DECL_ATTR_ALIAS(SPELLING, CLASS)
#endif

#ifndef TYPE_ATTR
#define TYPE_ATTR(X)
#endif

// Type attributes
TYPE_ATTR(autoclosure)
TYPE_ATTR(convention)
TYPE_ATTR(noescape)
TYPE_ATTR(escaping)
TYPE_ATTR(differentiable)
TYPE_ATTR(noDerivative)
TYPE_ATTR(async)
TYPE_ATTR(Sendable)

// SIL-specific attributes
TYPE_ATTR(block_storage)
TYPE_ATTR(box)
TYPE_ATTR(dynamic_self)
#define REF_STORAGE(Name, name, ...) TYPE_ATTR(sil_##name)
#include "swift/AST/ReferenceStorage.def"
TYPE_ATTR(error)
TYPE_ATTR(out)
TYPE_ATTR(in)
TYPE_ATTR(inout)
TYPE_ATTR(inout_aliasable)
TYPE_ATTR(in_guaranteed)
TYPE_ATTR(in_constant)
TYPE_ATTR(owned)
TYPE_ATTR(unowned_inner_pointer)
TYPE_ATTR(guaranteed)
TYPE_ATTR(autoreleased)
TYPE_ATTR(callee_owned)
TYPE_ATTR(callee_guaranteed)
TYPE_ATTR(objc_metatype)
TYPE_ATTR(opened)
TYPE_ATTR(pseudogeneric)
TYPE_ATTR(yields)
TYPE_ATTR(yield_once)
TYPE_ATTR(yield_many)

// SIL metatype attributes.
TYPE_ATTR(thin)
TYPE_ATTR(thick)

// Generated interface attributes
TYPE_ATTR(_opaqueReturnTypeOf)

// Schema for DECL_ATTR:
//
// - Attribute name.
// - Class name without the 'Attr' suffix (ignored for
// - Options for the attribute, including:
//    * the declarations the attribute can appear on
//    * whether duplicates are allowed
//    * whether the attribute is considered a decl modifier or not (no '@')
// - Unique attribute identifier used for serialization.  This
//   can never be changed.
//
// SIMPLE_DECL_ATTR is the same, but the class becomes
// SimpleDeclAttr<DAK_##NAME>.
//
// Please help ease code review/audits:
// - Please indent once, not to the opening '('.
// - Please place the "OnXYZ" flags together on the next line.
// - Please place the non-OnXYZ flags together on the next to last line.
// - Please place the unique number on the last line. If the attribute is NOT
//   serialized, then please place that flag on the last line too. For example:
//     123)
//     NotSerialized, 321)
// - Please sort attributes by serialization number.
// - Please create a "NOTE" comment if a unique number is skipped.

DECL_ATTR(_silgen_name, SILGenName,
  OnAbstractFunction |
  LongAttribute | UserInaccessible | ABIStableToAdd | ABIStableToRemove |
  APIStableToAdd | APIStableToRemove,
  0)
DECL_ATTR(available, Available,
  OnAbstractFunction | OnGenericType | OnVar | OnSubscript | OnEnumElement |
  OnExtension | AllowMultipleAttributes | LongAttribute |
  ABIStableToAdd | ABIStableToRemove | APIStableToAdd | APIStableToRemove,
  1)
CONTEXTUAL_SIMPLE_DECL_ATTR(final, Final,
  OnClass | OnFunc | OnAccessor | OnVar | OnSubscript |
  DeclModifier |
  ABIBreakingToAdd | ABIBreakingToRemove | APIStableToAdd | APIStableToRemove,
  2)
DECL_ATTR(objc, ObjC,
  OnAbstractFunction | OnClass | OnProtocol | OnExtension | OnVar |
  OnSubscript | OnEnum | OnEnumElement |
  ABIBreakingToAdd | ABIBreakingToRemove | APIStableToAdd | APIStableToRemove,
  3)
CONTEXTUAL_SIMPLE_DECL_ATTR(required, Required,
  OnConstructor |
  DeclModifier |
  ABIStableToAdd | ABIStableToRemove | APIStableToAdd | APIStableToRemove,
  4)
CONTEXTUAL_SIMPLE_DECL_ATTR(optional, Optional,
  OnConstructor | OnFunc | OnAccessor | OnVar | OnSubscript |
  DeclModifier |
  ABIStableToAdd | ABIStableToRemove | APIStableToAdd | APIStableToRemove,
  5)
SIMPLE_DECL_ATTR(dynamicCallable, DynamicCallable,
  OnNominalType |
  ABIStableToAdd | ABIStableToRemove | APIStableToAdd | APIStableToRemove,
  6)
SIMPLE_DECL_ATTR(main, MainType,
  OnClass | OnStruct | OnEnum | OnExtension |
  ABIStableToAdd | ABIStableToRemove | APIStableToAdd | APIStableToRemove,
  7)
SIMPLE_DECL_ATTR(_exported, Exported,
  OnImport |
  UserInaccessible |
  ABIStableToAdd | ABIStableToRemove | APIStableToAdd | APIStableToRemove,
  8)
SIMPLE_DECL_ATTR(dynamicMemberLookup, DynamicMemberLookup,
  OnNominalType |
  ABIStableToAdd | ABIStableToRemove | APIStableToAdd | APIStableToRemove,
  9)
SIMPLE_DECL_ATTR(NSCopying, NSCopying,
  OnVar |
  ABIStableToAdd | ABIStableToRemove | APIStableToAdd | APIStableToRemove,
  10)
SIMPLE_DECL_ATTR(IBAction, IBAction,
  OnFunc |
  ABIStableToAdd | ABIStableToRemove | APIStableToAdd | APIStableToRemove,
  11)
SIMPLE_DECL_ATTR(IBDesignable, IBDesignable,
  OnClass | OnExtension |
  ABIStableToAdd | ABIStableToRemove | APIStableToAdd | APIStableToRemove,
  12)
SIMPLE_DECL_ATTR(IBInspectable, IBInspectable,
  OnVar |
  ABIStableToAdd | ABIStableToRemove | APIStableToAdd | APIStableToRemove,
  13)
SIMPLE_DECL_ATTR(IBOutlet, IBOutlet,
  OnVar |
  ABIStableToAdd | ABIStableToRemove | APIStableToAdd | APIStableToRemove,
  14)
SIMPLE_DECL_ATTR(NSManaged, NSManaged,
  OnVar | OnFunc | OnAccessor |
  ABIStableToAdd | ABIStableToRemove | APIStableToAdd | APIStableToRemove,
  15)
CONTEXTUAL_SIMPLE_DECL_ATTR(lazy, Lazy, DeclModifier |
  OnVar |
  ABIStableToAdd | ABIStableToRemove | APIStableToAdd | APIStableToRemove,
  16)
SIMPLE_DECL_ATTR(LLDBDebuggerFunction, LLDBDebuggerFunction,
  OnFunc |
  UserInaccessible |
  ABIStableToAdd | ABIStableToRemove | APIStableToAdd | APIStableToRemove,
  17)
SIMPLE_DECL_ATTR(UIApplicationMain, UIApplicationMain,
  OnClass |
  ABIStableToAdd | ABIStableToRemove | APIStableToAdd | APIStableToRemove,
  18)
SIMPLE_DECL_ATTR(unsafe_no_objc_tagged_pointer, UnsafeNoObjCTaggedPointer,
  OnProtocol |
  UserInaccessible |
  ABIStableToAdd | ABIStableToRemove | APIStableToAdd | APIStableToRemove,
  19)
DECL_ATTR(inline, Inline,
  OnVar | OnSubscript | OnAbstractFunction |
  ABIStableToAdd | ABIStableToRemove | APIStableToAdd | APIStableToRemove,
  20)
DECL_ATTR(_semantics, Semantics,
  OnAbstractFunction | OnSubscript | OnNominalType | OnVar |
  AllowMultipleAttributes | UserInaccessible |
  ABIStableToAdd | ABIStableToRemove | APIStableToAdd | APIStableToRemove,
  21)
CONTEXTUAL_SIMPLE_DECL_ATTR(dynamic, Dynamic,
  OnFunc | OnAccessor | OnVar | OnSubscript | OnConstructor |
  DeclModifier | ABIBreakingToAdd | ABIBreakingToRemove |
  APIStableToAdd | APIStableToRemove,
  22)
CONTEXTUAL_SIMPLE_DECL_ATTR(infix, Infix,
  OnFunc | OnOperator |
  DeclModifier |
  ABIStableToAdd | ABIStableToRemove | APIStableToAdd | APIStableToRemove,
  23)
CONTEXTUAL_SIMPLE_DECL_ATTR(prefix, Prefix,
  OnFunc | OnOperator |
  DeclModifier |
  ABIStableToAdd | ABIStableToRemove | APIStableToAdd | APIStableToRemove,
  24)
CONTEXTUAL_SIMPLE_DECL_ATTR(postfix, Postfix,
  OnFunc | OnOperator |
  DeclModifier |
  ABIStableToAdd | ABIStableToRemove | APIStableToAdd | APIStableToRemove,
  25)
SIMPLE_DECL_ATTR(_transparent, Transparent,
  OnFunc | OnAccessor | OnConstructor | OnVar | UserInaccessible |
  ABIStableToAdd | ABIStableToRemove | APIStableToAdd | APIStableToRemove,
  26)
SIMPLE_DECL_ATTR(requires_stored_property_inits, RequiresStoredPropertyInits,
  OnClass |
  ABIStableToAdd | ABIStableToRemove | APIStableToAdd | APIStableToRemove,
  27)
SIMPLE_DECL_ATTR(nonobjc, NonObjC,
  OnExtension | OnFunc | OnAccessor | OnVar | OnSubscript | OnConstructor |
  ABIStableToAdd | ABIStableToRemove | APIStableToAdd | APIStableToRemove,
  30)
SIMPLE_DECL_ATTR(_fixed_layout, FixedLayout,
  OnVar | OnClass | OnStruct | OnProtocol |
  UserInaccessible | ABIBreakingToAdd | ABIBreakingToRemove |
  APIStableToAdd | APIStableToRemove,
  31)
SIMPLE_DECL_ATTR(inlinable, Inlinable,
  OnVar | OnSubscript | OnAbstractFunction |
  ABIStableToAdd | ABIStableToRemove | APIStableToAdd | APIStableToRemove,
  32)
DECL_ATTR(_specialize, Specialize,
  OnConstructor | OnFunc | OnAccessor |
  AllowMultipleAttributes | LongAttribute | UserInaccessible |
  ABIStableToAdd | ABIStableToRemove | APIStableToAdd | APIStableToRemove,
  33)
SIMPLE_DECL_ATTR(objcMembers, ObjCMembers,
  OnClass |
  ABIStableToAdd | ABIStableToRemove | APIStableToAdd | APIStableToRemove,
  34)
CONTEXTUAL_SIMPLE_DECL_ATTR(__consuming, Consuming,
  OnFunc | OnAccessor |
  DeclModifier |
  UserInaccessible |
  NotSerialized |
  ABIStableToAdd | ABIStableToRemove | APIStableToAdd | APIStableToRemove, 40)
CONTEXTUAL_SIMPLE_DECL_ATTR(mutating, Mutating,
  OnFunc | OnAccessor |
  DeclModifier |
  NotSerialized |
  ABIStableToAdd | ABIStableToRemove | APIStableToAdd | APIStableToRemove, 41)
CONTEXTUAL_SIMPLE_DECL_ATTR(nonmutating, NonMutating,
  OnFunc | OnAccessor |
  DeclModifier |
  NotSerialized |
  ABIStableToAdd | ABIStableToRemove | APIStableToAdd | APIStableToRemove, 42)
CONTEXTUAL_SIMPLE_DECL_ATTR(convenience, Convenience,
  OnConstructor |
  DeclModifier |
  NotSerialized |
  ABIStableToAdd | ABIStableToRemove | APIStableToAdd | APIStableToRemove, 43)
CONTEXTUAL_SIMPLE_DECL_ATTR(override, Override,
  OnFunc | OnAccessor | OnVar | OnSubscript | OnConstructor | OnAssociatedType |
  DeclModifier |
  NotSerialized |
  ABIStableToAdd | ABIStableToRemove | APIStableToAdd | APIStableToRemove, 44)
SIMPLE_DECL_ATTR(_hasStorage, HasStorage,
  OnVar |
  UserInaccessible |
  NotSerialized |
  ABIStableToAdd | ABIStableToRemove | APIStableToAdd | APIStableToRemove, 45)
DECL_ATTR(private, AccessControl,
  OnFunc | OnAccessor | OnExtension | OnGenericType | OnVar | OnSubscript |
  OnConstructor |
  DeclModifier |
  NotSerialized |
  ABIStableToAdd | ABIStableToRemove | APIStableToAdd | APIStableToRemove, 46)
DECL_ATTR_ALIAS(fileprivate, AccessControl)
DECL_ATTR_ALIAS(internal, AccessControl)
DECL_ATTR_ALIAS(public, AccessControl)
CONTEXTUAL_DECL_ATTR_ALIAS(open, AccessControl)
DECL_ATTR(__setter_access, SetterAccess,
  OnVar | OnSubscript |
  DeclModifier | RejectByParser |
  NotSerialized |
  ABIStableToAdd | ABIStableToRemove | APIStableToAdd | APIStableToRemove, 47)
DECL_ATTR(__raw_doc_comment, RawDocComment,
  OnAnyDecl |
  RejectByParser |
  NotSerialized |
  ABIStableToAdd | ABIStableToRemove | APIStableToAdd | APIStableToRemove, 48)
CONTEXTUAL_DECL_ATTR(weak, ReferenceOwnership,
  OnVar |
  DeclModifier |
  NotSerialized |
  ABIStableToAdd | ABIStableToRemove | APIStableToAdd | APIStableToRemove, 49)
CONTEXTUAL_DECL_ATTR_ALIAS(unowned, ReferenceOwnership)
DECL_ATTR(_effects, Effects,
  OnAbstractFunction |
  UserInaccessible |
  ABIStableToAdd | ABIStableToRemove | APIStableToAdd | APIStableToRemove,
  50)
DECL_ATTR(__objc_bridged, ObjCBridged,
  OnClass |
  RejectByParser |
  NotSerialized |
  ABIStableToAdd | ABIStableToRemove | APIStableToAdd | APIStableToRemove,
  51)
SIMPLE_DECL_ATTR(NSApplicationMain, NSApplicationMain,
  OnClass |
  ABIStableToAdd | ABIStableToRemove | APIStableToAdd | APIStableToRemove,
  52)
SIMPLE_DECL_ATTR(_objc_non_lazy_realization, ObjCNonLazyRealization,
  OnClass |
  UserInaccessible |
  ABIStableToAdd | ABIStableToRemove | APIStableToAdd | APIStableToRemove,
  53)
DECL_ATTR(__synthesized_protocol, SynthesizedProtocol,
  OnConcreteNominalType |
  RejectByParser |
  NotSerialized |
  ABIStableToAdd | ABIStableToRemove | APIStableToAdd | APIStableToRemove, 54)
SIMPLE_DECL_ATTR(testable, Testable,
  OnImport |
  UserInaccessible |
  NotSerialized |
  ABIStableToAdd | ABIStableToRemove | APIStableToAdd | APIStableToRemove,
  55)
DECL_ATTR(_alignment, Alignment,
  OnStruct | OnEnum |
  UserInaccessible |
  ABIBreakingToAdd | ABIBreakingToRemove | APIStableToAdd | APIStableToRemove,
  56)
SIMPLE_DECL_ATTR(rethrows, Rethrows,
  OnFunc | OnConstructor |
  RejectByParser |
  ABIBreakingToAdd | ABIBreakingToRemove | APIBreakingToAdd | APIBreakingToRemove,
  57)
SIMPLE_DECL_ATTR(rethrows, AtRethrows,
  OnProtocol |
  ABIBreakingToAdd | ABIBreakingToRemove | APIBreakingToAdd | APIBreakingToRemove,
  58)
DECL_ATTR(_swift_native_objc_runtime_base, SwiftNativeObjCRuntimeBase,
  OnClass |
  UserInaccessible |
  ABIBreakingToAdd | ABIBreakingToRemove | APIStableToAdd | APIStableToRemove,
  59)
CONTEXTUAL_SIMPLE_DECL_ATTR(indirect, Indirect, DeclModifier |
  OnEnum | OnEnumElement |
  ABIBreakingToAdd | ABIBreakingToRemove | APIStableToAdd | APIStableToRemove,
  60)
SIMPLE_DECL_ATTR(warn_unqualified_access, WarnUnqualifiedAccess,
  OnFunc | OnAccessor /*| OnVar*/ |
  LongAttribute |
  ABIStableToAdd | ABIStableToRemove | APIStableToAdd | APIStableToRemove,
  61)
SIMPLE_DECL_ATTR(_show_in_interface, ShowInInterface,
  OnProtocol |
  UserInaccessible |
  ABIStableToAdd | ABIStableToRemove | APIStableToAdd | APIStableToRemove,
  62)
DECL_ATTR(_cdecl, CDecl,
  OnFunc | OnAccessor |
  LongAttribute | UserInaccessible |
  ABIStableToAdd | ABIStableToRemove | APIStableToAdd | APIStableToRemove,
  63)
SIMPLE_DECL_ATTR(usableFromInline, UsableFromInline,
  OnAbstractFunction | OnVar | OnSubscript | OnNominalType | OnTypeAlias |
  LongAttribute |
  ABIStableToAdd | ABIStableToRemove | APIStableToAdd | APIStableToRemove,
  64)
SIMPLE_DECL_ATTR(discardableResult, DiscardableResult,
  OnFunc | OnAccessor | OnConstructor |
  LongAttribute |
  ABIStableToAdd | ABIStableToRemove | APIStableToAdd | APIStableToRemove,
  65)
SIMPLE_DECL_ATTR(GKInspectable, GKInspectable,
  OnVar |
  ABIStableToAdd | ABIStableToRemove | APIStableToAdd | APIStableToRemove,
  66)
DECL_ATTR(_implements, Implements,
  OnFunc | OnAccessor | OnVar | OnSubscript | OnTypeAlias |
  UserInaccessible |
  NotSerialized |
  ABIStableToAdd | ABIStableToRemove | APIStableToAdd | APIStableToRemove,
  67)
DECL_ATTR(_objcRuntimeName, ObjCRuntimeName,
  OnClass |
  UserInaccessible |
  NotSerialized |
  ABIStableToAdd | ABIStableToRemove | APIStableToAdd | APIStableToRemove,
  68)
SIMPLE_DECL_ATTR(_staticInitializeObjCMetadata, StaticInitializeObjCMetadata,
  OnClass | LongAttribute | RejectByParser |
  NotSerialized |
  ABIStableToAdd | ABIStableToRemove | APIStableToAdd | APIStableToRemove,
  69)
DECL_ATTR(_restatedObjCConformance, RestatedObjCConformance,
  OnProtocol |
  LongAttribute | RejectByParser |
  NotSerialized |
  ABIStableToAdd | ABIStableToRemove | APIStableToAdd | APIStableToRemove,
  70)
// NOTE: 71 is unused
// NOTE: 72 is unused
DECL_ATTR(_optimize, Optimize,
  OnAbstractFunction | OnSubscript | OnVar |
  UserInaccessible |
  ABIStableToAdd | ABIStableToRemove | APIStableToAdd | APIStableToRemove,
  73)
DECL_ATTR(_clangImporterSynthesizedType, ClangImporterSynthesizedType,
  OnGenericType |
  LongAttribute | RejectByParser | UserInaccessible |
  NotSerialized |
  ABIStableToAdd | ABIStableToRemove | APIStableToAdd | APIStableToRemove,
  74)
SIMPLE_DECL_ATTR(_weakLinked, WeakLinked,
  OnNominalType | OnAssociatedType | OnFunc | OnAccessor | OnVar |
  OnSubscript | OnConstructor | OnEnumElement | OnExtension | UserInaccessible |
  ABIStableToAdd | ABIStableToRemove | APIStableToAdd | APIStableToRemove,
  75)
SIMPLE_DECL_ATTR(frozen, Frozen,
  OnEnum | OnStruct | ABIBreakingToAdd | ABIBreakingToRemove | APIBreakingToRemove | APIStableToAdd,
  76)
DECL_ATTR_ALIAS(_frozen, Frozen)
SIMPLE_DECL_ATTR(_forbidSerializingReference, ForbidSerializingReference,
  OnAnyDecl |
  LongAttribute | RejectByParser | UserInaccessible | NotSerialized |
  ABIStableToAdd | ABIStableToRemove | APIStableToAdd | APIStableToRemove,
  77)
SIMPLE_DECL_ATTR(_hasInitialValue, HasInitialValue,
  OnVar |
  UserInaccessible |
  ABIStableToAdd | ABIStableToRemove | APIStableToAdd | APIStableToRemove,
  78)
SIMPLE_DECL_ATTR(_nonoverride, NonOverride,
  OnFunc | OnAccessor | OnVar | OnSubscript | OnConstructor | OnAssociatedType |
  UserInaccessible | NotSerialized |
  ABIStableToAdd | ABIStableToRemove | APIStableToAdd | APIStableToRemove,
  79)
DECL_ATTR(_dynamicReplacement, DynamicReplacement,
  OnAbstractFunction | OnVar | OnSubscript | UserInaccessible |
  ABIStableToAdd | ABIStableToRemove | APIStableToAdd | APIStableToRemove,
  80)
SIMPLE_DECL_ATTR(_borrowed, Borrowed,
  OnVar | OnSubscript | UserInaccessible |
  NotSerialized |
  ABIBreakingToAdd | ABIBreakingToRemove | APIStableToAdd | APIStableToRemove,
  81)
DECL_ATTR(_private, PrivateImport,
  OnImport |
  UserInaccessible |
  NotSerialized |
  ABIStableToAdd | ABIStableToRemove | APIStableToAdd | APIStableToRemove,
  82)
SIMPLE_DECL_ATTR(_alwaysEmitIntoClient, AlwaysEmitIntoClient,
  OnVar | OnSubscript | OnAbstractFunction | UserInaccessible |
  ABIBreakingToAdd | ABIStableToRemove | APIStableToAdd | APIStableToRemove,
  83)

SIMPLE_DECL_ATTR(_implementationOnly, ImplementationOnly,
  OnImport | OnFunc | OnConstructor | OnVar | OnSubscript | UserInaccessible |
  ABIStableToAdd | ABIStableToRemove | APIStableToAdd | APIStableToRemove,
  84)
DECL_ATTR(_custom, Custom,
  OnAnyDecl | UserInaccessible |
  ABIStableToAdd | ABIStableToRemove | APIStableToAdd | APIStableToRemove,
  85)
SIMPLE_DECL_ATTR(propertyWrapper, PropertyWrapper,
  OnStruct | OnClass | OnEnum |
  ABIStableToAdd | ABIStableToRemove | APIStableToAdd | APIStableToRemove,
  86)
SIMPLE_DECL_ATTR(_disfavoredOverload, DisfavoredOverload,
  OnAbstractFunction | OnVar | OnSubscript | UserInaccessible |
  ABIStableToAdd | ABIStableToRemove | APIStableToAdd | APIStableToRemove,
  87)
SIMPLE_DECL_ATTR(resultBuilder, ResultBuilder,
  OnNominalType |
  ABIStableToAdd | ABIStableToRemove | APIStableToAdd | APIStableToRemove,
  88)
DECL_ATTR(_projectedValueProperty, ProjectedValueProperty,
  OnVar | UserInaccessible |
  ABIStableToAdd | ABIStableToRemove | APIStableToAdd | APIStableToRemove,
  89)
SIMPLE_DECL_ATTR(_nonEphemeral, NonEphemeral,
  OnParam | UserInaccessible |
  ABIStableToAdd | ABIStableToRemove | APIBreakingToAdd | APIStableToRemove,
  90)

DECL_ATTR(differentiable, Differentiable,
  OnAccessor | OnConstructor | OnFunc | OnVar | OnSubscript | LongAttribute |
  AllowMultipleAttributes |
  ABIStableToAdd | ABIBreakingToRemove | APIStableToAdd | APIBreakingToRemove,
  91)

SIMPLE_DECL_ATTR(_hasMissingDesignatedInitializers,
  HasMissingDesignatedInitializers, OnClass | UserInaccessible | NotSerialized |
  APIBreakingToAdd | ABIBreakingToAdd | APIStableToRemove | ABIStableToRemove,
  92)

SIMPLE_DECL_ATTR(_inheritsConvenienceInitializers,
  InheritsConvenienceInitializers, OnClass | UserInaccessible | NotSerialized |
  APIStableToAdd | ABIStableToAdd | APIBreakingToRemove | ABIBreakingToRemove,
  93)

DECL_ATTR(_typeEraser, TypeEraser,
  OnProtocol | UserInaccessible |
  ABIStableToAdd | ABIBreakingToRemove | APIStableToAdd | APIBreakingToRemove,
  94)

SIMPLE_DECL_ATTR(IBSegueAction, IBSegueAction,
  OnFunc |
  ABIStableToAdd | ABIStableToRemove | APIStableToAdd | APIStableToRemove,
  95)

DECL_ATTR(_originallyDefinedIn, OriginallyDefinedIn,
  OnNominalType | OnFunc | OnVar | OnExtension | UserInaccessible |
  AllowMultipleAttributes | LongAttribute |
  ABIBreakingToAdd | ABIBreakingToRemove | APIStableToAdd | APIStableToRemove,
  96)

DECL_ATTR(derivative, Derivative,
  OnFunc | LongAttribute | AllowMultipleAttributes |
  ABIStableToAdd | ABIBreakingToRemove | APIStableToAdd | APIBreakingToRemove,
  97)

DECL_ATTR(_spi, SPIAccessControl,
  OnAbstractFunction | OnExtension | OnGenericType | OnVar | OnSubscript |
  OnImport | OnAccessor | OnEnumElement |
  AllowMultipleAttributes | UserInaccessible |
  ABIStableToAdd | ABIStableToRemove | APIBreakingToAdd | APIStableToRemove,
  98)

DECL_ATTR(transpose, Transpose,
  OnFunc | LongAttribute | AllowMultipleAttributes |
  ABIStableToAdd | ABIBreakingToRemove | APIStableToAdd | APIBreakingToRemove,
  99)

SIMPLE_DECL_ATTR(noDerivative, NoDerivative,
  OnAbstractFunction | OnVar | OnSubscript |
  ABIBreakingToAdd | ABIBreakingToRemove | APIBreakingToAdd | APIBreakingToRemove,
  100)

SIMPLE_DECL_ATTR(asyncHandler, AsyncHandler,
  OnFunc | ConcurrencyOnly |
  ABIStableToAdd | ABIStableToRemove | APIStableToAdd | APIStableToRemove,
  101)

// TODO: Remove this once we don't need to support 'actor' as a modifier
CONTEXTUAL_SIMPLE_DECL_ATTR(actor, Actor,
  DeclModifier | OnClass | ConcurrencyOnly |
  ABIBreakingToAdd | ABIBreakingToRemove |
  APIBreakingToAdd | APIBreakingToRemove,
  102)

DECL_ATTR(actorIndependent, ActorIndependent,
  OnClass | OnStruct | OnEnum | OnExtension | OnFunc | OnConstructor |
  OnVar | OnSubscript | ConcurrencyOnly |
  ABIBreakingToAdd | ABIBreakingToRemove |
  APIBreakingToAdd | APIBreakingToRemove,
  103)

SIMPLE_DECL_ATTR(globalActor, GlobalActor,
  OnClass | OnStruct | OnEnum | ConcurrencyOnly |
  ABIStableToAdd | ABIBreakingToRemove |
  APIStableToAdd | APIBreakingToRemove,
  104)

SIMPLE_DECL_ATTR(_specializeExtension, SpecializeExtension,
  OnExtension | UserInaccessible |
  ABIStableToAdd | ABIStableToRemove | APIStableToAdd | APIStableToRemove,
  105)

CONTEXTUAL_SIMPLE_DECL_ATTR(async, Async,
  DeclModifier | OnVar | OnFunc | ConcurrencyOnly |
  ABIBreakingToAdd | ABIBreakingToRemove |
  APIBreakingToAdd | APIBreakingToRemove,
  106)

SIMPLE_DECL_ATTR(Sendable, Sendable,
  OnFunc | OnConstructor | OnAccessor |
  ABIBreakingToAdd | ABIBreakingToRemove |
  APIBreakingToAdd | APIBreakingToRemove,
  107)

SIMPLE_DECL_ATTR(_marker, Marker,
  OnProtocol | UserInaccessible |
  ABIBreakingToAdd | ABIBreakingToRemove |
  APIBreakingToAdd | APIBreakingToRemove,
  108)

SIMPLE_DECL_ATTR(reasync, Reasync,
  OnFunc | OnConstructor |
  RejectByParser |
  ABIBreakingToAdd | ABIBreakingToRemove | APIBreakingToAdd | APIBreakingToRemove,
  109)

SIMPLE_DECL_ATTR(reasync, AtReasync,
  OnProtocol | ConcurrencyOnly |
  ABIBreakingToAdd | ABIBreakingToRemove | APIBreakingToAdd | APIBreakingToRemove,
  110)

DECL_ATTR(completionHandlerAsync, CompletionHandlerAsync,
  OnAbstractFunction | ConcurrencyOnly | LongAttribute |
  ABIStableToAdd | ABIStableToRemove |
  APIStableToAdd | APIStableToRemove,
  111)

CONTEXTUAL_SIMPLE_DECL_ATTR(nonisolated, Nonisolated,
  DeclModifier | OnFunc | OnConstructor | OnVar | OnSubscript |
  ConcurrencyOnly |
  ABIStableToAdd | ABIStableToRemove |
  APIBreakingToAdd | APIStableToRemove,
  112)

<<<<<<< HEAD
CONTEXTUAL_SIMPLE_DECL_ATTR(distributed, DistributedActor,
  DeclModifier | OnClass | OnFunc |
  ConcurrencyOnly | DistributedOnly |
  ABIBreakingToAdd | ABIBreakingToRemove |
  APIBreakingToAdd | APIBreakingToRemove,
  113)

SIMPLE_DECL_ATTR(_distributedActorIndependent, DistributedActorIndependent,
  OnFunc | OnVar |
  ConcurrencyOnly | DistributedOnly | UserInaccessible |
  ABIStableToAdd | ABIStableToRemove |
  APIBreakingToAdd | APIBreakingToRemove,
=======
CONTEXTUAL_SIMPLE_DECL_ATTR(_unsafeSendable, UnsafeSendable,
  OnParam | UserInaccessible |
  ABIStableToAdd | ABIStableToRemove | APIBreakingToAdd | APIStableToRemove,
  113)

CONTEXTUAL_SIMPLE_DECL_ATTR(_unsafeMainActor, UnsafeMainActor,
  OnParam | UserInaccessible |
  ABIStableToAdd | ABIStableToRemove | APIStableToAdd | APIBreakingToRemove,
>>>>>>> a5a79f23
  114)

#undef TYPE_ATTR
#undef DECL_ATTR_ALIAS
#undef CONTEXTUAL_DECL_ATTR_ALIAS
#undef SIMPLE_DECL_ATTR
#undef CONTEXTUAL_SIMPLE_DECL_ATTR
#undef DECL_ATTR
#undef CONTEXTUAL_DECL_ATTR<|MERGE_RESOLUTION|>--- conflicted
+++ resolved
@@ -637,30 +637,29 @@
   APIBreakingToAdd | APIStableToRemove,
   112)
 
-<<<<<<< HEAD
+CONTEXTUAL_SIMPLE_DECL_ATTR(_unsafeSendable, UnsafeSendable,
+  OnParam | UserInaccessible |
+  ABIStableToAdd | ABIStableToRemove | APIBreakingToAdd | APIStableToRemove,
+  113)
+
+CONTEXTUAL_SIMPLE_DECL_ATTR(_unsafeMainActor, UnsafeMainActor,
+  OnParam | UserInaccessible |
+  ABIStableToAdd | ABIStableToRemove | APIStableToAdd | APIBreakingToRemove,
+  114)
+  
 CONTEXTUAL_SIMPLE_DECL_ATTR(distributed, DistributedActor,
   DeclModifier | OnClass | OnFunc |
   ConcurrencyOnly | DistributedOnly |
   ABIBreakingToAdd | ABIBreakingToRemove |
   APIBreakingToAdd | APIBreakingToRemove,
-  113)
+  115)
 
 SIMPLE_DECL_ATTR(_distributedActorIndependent, DistributedActorIndependent,
   OnFunc | OnVar |
   ConcurrencyOnly | DistributedOnly | UserInaccessible |
   ABIStableToAdd | ABIStableToRemove |
   APIBreakingToAdd | APIBreakingToRemove,
-=======
-CONTEXTUAL_SIMPLE_DECL_ATTR(_unsafeSendable, UnsafeSendable,
-  OnParam | UserInaccessible |
-  ABIStableToAdd | ABIStableToRemove | APIBreakingToAdd | APIStableToRemove,
-  113)
-
-CONTEXTUAL_SIMPLE_DECL_ATTR(_unsafeMainActor, UnsafeMainActor,
-  OnParam | UserInaccessible |
-  ABIStableToAdd | ABIStableToRemove | APIStableToAdd | APIBreakingToRemove,
->>>>>>> a5a79f23
-  114)
+  116)
 
 #undef TYPE_ATTR
 #undef DECL_ATTR_ALIAS
