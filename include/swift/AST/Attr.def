--- conflicted
+++ resolved
@@ -426,23 +426,12 @@
   89)
 DECL_ATTR(differentiating, Differentiating,
   OnFunc | LongAttribute | AllowMultipleAttributes |
-<<<<<<< HEAD
-  NotSerialized,
-  89)
+  NotSerialized, 90)
 SIMPLE_DECL_ATTR(compilerEvaluable, CompilerEvaluable,
   OnAccessor | OnFunc | OnConstructor | OnSubscript,
-  /* Not serialized */ 90)
+  /* Not serialized */ 91)
 SIMPLE_DECL_ATTR(noDerivative, NoDerivative,
-  OnVar,
-  91)
-=======
-  NotSerialized, 90)
-SIMPLE_DECL_ATTR(compilerEvaluable, CompilerEvaluable,
-                 OnAccessor | OnFunc | OnConstructor | OnSubscript,
-                 /* Not serialized */ 91)
-SIMPLE_DECL_ATTR(noDerivative, NoDerivative,
-                 OnVar, 92)
->>>>>>> 4eb86ab6
+  OnVar, 92)
 
 #undef TYPE_ATTR
 #undef DECL_ATTR_ALIAS
