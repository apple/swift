//===--- Attr.h - Swift Language Attribute ASTs -----------------*- C++ -*-===//
//
// This source file is part of the Swift.org open source project
//
// Copyright (c) 2014 - 2017 Apple Inc. and the Swift project authors
// Licensed under Apache License v2.0 with Runtime Library Exception
//
// See https://swift.org/LICENSE.txt for license information
// See https://swift.org/CONTRIBUTORS.txt for the list of Swift project authors
//
//===----------------------------------------------------------------------===//
//
// This file defines classes related to declaration attributes.
//
//===----------------------------------------------------------------------===//

#ifndef SWIFT_ATTR_H
#define SWIFT_ATTR_H

#include "swift/Basic/Debug.h"
#include "swift/Basic/InlineBitfield.h"
#include "swift/Basic/SourceLoc.h"
#include "swift/Basic/UUID.h"
#include "swift/Basic/STLExtras.h"
#include "swift/Basic/Range.h"
#include "swift/Basic/OptimizationMode.h"
#include "swift/Basic/Version.h"
#include "swift/Basic/Located.h"
#include "swift/AST/Identifier.h"
#include "swift/AST/AttrKind.h"
#include "swift/AST/AutoDiff.h"
#include "swift/AST/ConcreteDeclRef.h"
#include "swift/AST/DeclNameLoc.h"
#include "swift/AST/KnownProtocols.h"
#include "swift/AST/Ownership.h"
#include "swift/AST/PlatformKind.h"
#include "swift/AST/Requirement.h"
#include "swift/AST/StorageImpl.h"
#include "swift/AST/TrailingCallArguments.h"
#include "llvm/ADT/iterator_range.h"
#include "llvm/ADT/SmallVector.h"
#include "llvm/ADT/StringRef.h"
#include "llvm/Support/ErrorHandling.h"
#include "llvm/Support/TrailingObjects.h"
#include "llvm/Support/VersionTuple.h"

namespace swift {
class ASTPrinter;
class ASTContext;
struct PrintOptions;
class CustomAttr;
class Decl;
class AbstractFunctionDecl;
class FuncDecl;
class ClassDecl;
class GenericFunctionType;
class LazyConformanceLoader;
class LazyMemberLoader;
class PatternBindingInitializer;
class TrailingWhereClause;
class TypeExpr;

class alignas(1 << AttrAlignInBits) AttributeBase {
public:
  /// The location of the '@'.
  const SourceLoc AtLoc;

  /// The source range of the attribute.
  const SourceRange Range;

  /// The location of the attribute.
  SourceLoc getLocation() const { return Range.Start; }

  /// Return the source range of the attribute.
  SourceRange getRange() const { return Range; }

  SourceRange getRangeWithAt() const {
    if (AtLoc.isValid())
      return {AtLoc, Range.End};
    return Range;
  }

  // Only allow allocation of attributes using the allocator in ASTContext
  // or by doing a placement new.
  void *operator new(size_t Bytes, ASTContext &C,
                     unsigned Alignment = alignof(AttributeBase));

  void operator delete(void *Data) throw() { }
  void *operator new(size_t Bytes, void *Mem) throw() { return Mem; }

  // Make vanilla new/delete illegal for attributes.
  void *operator new(size_t Bytes) throw() = delete;

  AttributeBase(const AttributeBase &) = delete;

protected:
  AttributeBase(SourceLoc AtLoc, SourceRange Range)
    : AtLoc(AtLoc), Range(Range) {}
};

class DeclAttributes;
enum class DeclKind : uint8_t;

  /// Represents one declaration attribute.
class DeclAttribute : public AttributeBase {
  friend class DeclAttributes;
  friend class TypeAttributes;

protected:
  union {
    uint64_t OpaqueBits;

    SWIFT_INLINE_BITFIELD_BASE(DeclAttribute, bitmax(NumDeclAttrKindBits,8)+1+1+1,
      Kind : bitmax(NumDeclAttrKindBits,8),
      // Whether this attribute was implicitly added.
      Implicit : 1,

      Invalid : 1,

      /// Whether the attribute was created by an access note.
      AddedByAccessNote : 1
    );

    SWIFT_INLINE_BITFIELD(ObjCAttr, DeclAttribute, 1+1+1,
      /// Whether this attribute has location information that trails the main
      /// record, which contains the locations of the parentheses and any names.
      HasTrailingLocationInfo : 1,

      /// Whether the name is implicit, produced as the result of caching.
      ImplicitName : 1,

      /// Whether the @objc was inferred using Swift 3's deprecated inference
      /// rules.
      Swift3Inferred : 1
    );

    SWIFT_INLINE_BITFIELD(DynamicReplacementAttr, DeclAttribute, 1,
      /// Whether this attribute has location information that trails the main
      /// record, which contains the locations of the parentheses and any names.
      HasTrailingLocationInfo : 1
    );

    SWIFT_INLINE_BITFIELD(AbstractAccessControlAttr, DeclAttribute, 3,
      AccessLevel : 3
    );

    SWIFT_INLINE_BITFIELD_FULL(AlignmentAttr, DeclAttribute, 32,
      : NumPadBits,
      // The alignment value.
      Value : 32
    );

    SWIFT_INLINE_BITFIELD(ClangImporterSynthesizedTypeAttr, DeclAttribute, 1,
      kind : 1
    );

    SWIFT_INLINE_BITFIELD(EffectsAttr, DeclAttribute, NumEffectsKindBits,
      kind : NumEffectsKindBits
    );

    SWIFT_INLINE_BITFIELD(InlineAttr, DeclAttribute, NumInlineKindBits,
      kind : NumInlineKindBits
    );

    SWIFT_INLINE_BITFIELD(OptimizeAttr, DeclAttribute, NumOptimizationModeBits,
      mode : NumOptimizationModeBits
    );

    SWIFT_INLINE_BITFIELD(ReferenceOwnershipAttr, DeclAttribute,
                          NumReferenceOwnershipBits,
      ownership : NumReferenceOwnershipBits
    );

    SWIFT_INLINE_BITFIELD(SpecializeAttr, DeclAttribute, 1+1,
      exported : 1,
      kind : 1
    );

    SWIFT_INLINE_BITFIELD(SynthesizedProtocolAttr, DeclAttribute,
                          NumKnownProtocolKindBits,
      kind : NumKnownProtocolKindBits
    );
  } Bits;

  DeclAttribute *Next = nullptr;

  DeclAttribute(DeclAttrKind DK, SourceLoc AtLoc, SourceRange Range,
                bool Implicit) : AttributeBase(AtLoc, Range) {
    Bits.OpaqueBits = 0;
    Bits.DeclAttribute.Kind = static_cast<unsigned>(DK);
    Bits.DeclAttribute.Implicit = Implicit;
    Bits.DeclAttribute.Invalid = false;
    Bits.DeclAttribute.AddedByAccessNote = false;
  }

private:
  // NOTE: We cannot use DeclKind due to layering. Even if we could, there is no
  // guarantee that the first DeclKind starts at zero. This is only used to
  // build "OnXYZ" flags.
  enum class DeclKindIndex : unsigned {
#define DECL(Name, _) Name,
#define LAST_DECL(Name) Last_Decl = Name
#include "swift/AST/DeclNodes.def"
  };

public:
  enum DeclAttrOptions : uint64_t {
    // There is one entry for each DeclKind, and some higher level buckets
    // below. These are used in Attr.def to control which kinds of declarations
    // an attribute can be attached to.
#define DECL(Name, _) On##Name = 1ull << unsigned(DeclKindIndex::Name),
#include "swift/AST/DeclNodes.def"

    // Abstract class aggregations for use in Attr.def.
    OnValue = 0
#define DECL(Name, _)
#define VALUE_DECL(Name, _) |On##Name
#include "swift/AST/DeclNodes.def"
    ,

    OnNominalType = 0
#define DECL(Name, _)
#define NOMINAL_TYPE_DECL(Name, _) |On##Name
#include "swift/AST/DeclNodes.def"
    ,
    OnConcreteNominalType = OnNominalType & ~OnProtocol,
    OnGenericType = OnNominalType | OnTypeAlias,

    OnAbstractFunction = 0
#define DECL(Name, _)
#define ABSTRACT_FUNCTION_DECL(Name, _) |On##Name
#include "swift/AST/DeclNodes.def"
    ,

    OnOperator = 0
#define DECL(Name, _)
#define OPERATOR_DECL(Name, _) |On##Name
#include "swift/AST/DeclNodes.def"
    ,

    OnAnyDecl = 0
#define DECL(Name, _) |On##Name
#include "swift/AST/DeclNodes.def"
    ,

    /// True if multiple instances of this attribute are allowed on a single
    /// declaration.
    AllowMultipleAttributes = 1ull << (unsigned(DeclKindIndex::Last_Decl) + 1),

    /// True if this is a decl modifier - i.e., that it should not be spelled
    /// with an @.
    DeclModifier = 1ull << (unsigned(DeclKindIndex::Last_Decl) + 2),

    /// True if this is a long attribute that should be printed on its own line.
    ///
    /// Currently has no effect on DeclModifier attributes.
    LongAttribute = 1ull << (unsigned(DeclKindIndex::Last_Decl) + 3),

    /// True if this shouldn't be serialized.
    NotSerialized = 1ull << (unsigned(DeclKindIndex::Last_Decl) + 4),
    
    /// True if this attribute is only valid when parsing a .sil file.
    SILOnly = 1ull << (unsigned(DeclKindIndex::Last_Decl) + 5),

    /// The attribute should be reported by parser as unknown.
    RejectByParser = 1ull << (unsigned(DeclKindIndex::Last_Decl) + 6),

    /// Whether client code cannot use the attribute.
    UserInaccessible = 1ull << (unsigned(DeclKindIndex::Last_Decl) + 7),

    /// Whether adding this attribute can break API
    APIBreakingToAdd = 1ull << (unsigned(DeclKindIndex::Last_Decl) + 8),

    /// Whether removing this attribute can break API
    APIBreakingToRemove = 1ull << (unsigned(DeclKindIndex::Last_Decl) + 9),

    /// Whether adding this attribute can break ABI
    ABIBreakingToAdd = 1ull << (unsigned(DeclKindIndex::Last_Decl) + 10),

    /// Whether removing this attribute can break ABI
    ABIBreakingToRemove = 1ull << (unsigned(DeclKindIndex::Last_Decl) + 11),

    /// The opposite of APIBreakingToAdd
    APIStableToAdd = 1ull << (unsigned(DeclKindIndex::Last_Decl) + 12),

    /// The opposite of APIBreakingToRemove
    APIStableToRemove = 1ull << (unsigned(DeclKindIndex::Last_Decl) + 13),

    /// The opposite of ABIBreakingToAdd
    ABIStableToAdd = 1ull << (unsigned(DeclKindIndex::Last_Decl) + 14),

    /// The opposite of ABIBreakingToRemove
    ABIStableToRemove = 1ull << (unsigned(DeclKindIndex::Last_Decl) + 15),

    /// Whether this attribute is only valid when concurrency is enabled.
    ConcurrencyOnly = 1ull << (unsigned(DeclKindIndex::Last_Decl) + 16),

    /// Whether this attribute is only valid when distributed is enabled.
    DistributedOnly = 1ull << (unsigned(DeclKindIndex::Last_Decl) + 17),
  };

  LLVM_READNONE
  static uint64_t getOptions(DeclAttrKind DK);

  uint64_t getOptions() const {
    return getOptions(getKind());
  }

  /// Prints this attribute (if applicable), returning `true` if anything was
  /// printed.
  bool printImpl(ASTPrinter &Printer, const PrintOptions &Options,
                 const Decl *D = nullptr) const;

public:
  DeclAttrKind getKind() const {
    return static_cast<DeclAttrKind>(Bits.DeclAttribute.Kind);
  }

  /// Whether this attribute was implicitly added.
  bool isImplicit() const { return Bits.DeclAttribute.Implicit; }

  /// Set whether this attribute was implicitly added.
  void setImplicit(bool Implicit = true) {
    Bits.DeclAttribute.Implicit = Implicit;
  }

  /// Returns true if this attribute was find to be invalid in some way by
  /// semantic analysis.  In that case, the attribute should not be considered,
  /// the attribute node should be only used to retrieve source information.
  bool isInvalid() const { return Bits.DeclAttribute.Invalid; }
  void setInvalid() { Bits.DeclAttribute.Invalid = true; }

  bool isValid() const { return !isInvalid(); }


  /// Determine whether this attribute was added by an access note. If it was,
  /// the compiler will generally recover from failures involving this attribute
  /// as though it is not present.
  bool getAddedByAccessNote() const {
    return Bits.DeclAttribute.AddedByAccessNote;
  }

  void setAddedByAccessNote(bool accessNote = true) {
    Bits.DeclAttribute.AddedByAccessNote = accessNote;
  }

  /// Returns the address of the next pointer field.
  /// Used for object deserialization.
  DeclAttribute **getMutableNext() {
    return &Next;
  }

  /// Print the attribute to the provided ASTPrinter.
  void print(ASTPrinter &Printer, const PrintOptions &Options,
             const Decl *D = nullptr) const;

  /// Print the attribute to the provided stream.
  void print(llvm::raw_ostream &OS, const Decl *D = nullptr) const;

  /// Returns true if this attribute can appear on the specified decl.  This is
  /// controlled by the flags in Attr.def.
  bool canAppearOnDecl(const Decl *D) const {
    return canAttributeAppearOnDecl(getKind(), D);
  }

  LLVM_READONLY
  static bool canAttributeAppearOnDecl(DeclAttrKind DK, const Decl *D);

  /// Returns true if multiple instances of an attribute kind
  /// can appear on a declaration.
  static bool allowMultipleAttributes(DeclAttrKind DK) {
    return getOptions(DK) & AllowMultipleAttributes;
  }

  bool isLongAttribute() const {
    return isLongAttribute(getKind());
  }
  static bool isLongAttribute(DeclAttrKind DK) {
    return getOptions(DK) & LongAttribute;
  }

  static bool shouldBeRejectedByParser(DeclAttrKind DK) {
    return getOptions(DK) & RejectByParser;
  }

  static bool isSilOnly(DeclAttrKind DK) {
    return getOptions(DK) & SILOnly;
  }

  static bool isConcurrencyOnly(DeclAttrKind DK) {
    return getOptions(DK) & ConcurrencyOnly;
  }

  static bool isDistributedOnly(DeclAttrKind DK) {
    return getOptions(DK) & DistributedOnly;
  }

  static bool isUserInaccessible(DeclAttrKind DK) {
    return getOptions(DK) & UserInaccessible;
  }

  static bool isAddingBreakingABI(DeclAttrKind DK) {
    return getOptions(DK) & ABIBreakingToAdd;
  }

#define DECL_ATTR(_, CLASS, OPTIONS, ...)                                                         \
  static constexpr bool isOptionSetFor##CLASS(DeclAttrOptions Bit) {                              \
    return (OPTIONS) & Bit;                                                                       \
  }
#include "swift/AST/Attr.def"

  static bool isAddingBreakingAPI(DeclAttrKind DK) {
    return getOptions(DK) & APIBreakingToAdd;
  }

  static bool isRemovingBreakingABI(DeclAttrKind DK) {
    return getOptions(DK) & ABIBreakingToRemove;
  }
  static bool isRemovingBreakingAPI(DeclAttrKind DK) {
    return getOptions(DK) & APIBreakingToRemove;
  }

  bool isDeclModifier() const {
    return isDeclModifier(getKind());
  }
  static bool isDeclModifier(DeclAttrKind DK) {
    return getOptions(DK) & DeclModifier;
  }

  static bool isOnParam(DeclAttrKind DK) {
    return getOptions(DK) & OnParam;
  }

  static bool isOnFunc(DeclAttrKind DK) {
    return getOptions(DK) & OnFunc;
  }

  static bool isOnClass(DeclAttrKind DK) {
    return getOptions(DK) & OnClass;
  }

  static bool isNotSerialized(DeclAttrKind DK) {
    return getOptions(DK) & NotSerialized;
  }
  bool isNotSerialized() const {
    return isNotSerialized(getKind());
  }

  LLVM_READNONE
  static bool canAttributeAppearOnDeclKind(DeclAttrKind DAK, DeclKind DK);

  /// Returns the source name of the attribute, without the @ or any arguments.
  StringRef getAttrName() const;

  /// Given a name like "inline", return the decl attribute ID that corresponds
  /// to it.  Note that this is a many-to-one mapping, and that the identifier
  /// passed in may only be the first portion of the attribute (e.g. in the case
  /// of the 'unowned(unsafe)' attribute, the string passed in is 'unowned'.
  ///
  /// Also note that this recognizes both attributes like '@inline' (with no @)
  /// and decl modifiers like 'final'.  This returns DAK_Count on failure.
  ///
  static DeclAttrKind getAttrKindFromString(StringRef Str);
};

/// Describes a "simple" declaration attribute that carries no data.
template<DeclAttrKind Kind>
class SimpleDeclAttr : public DeclAttribute {
public:
  SimpleDeclAttr(bool IsImplicit)
    : DeclAttribute(Kind, SourceLoc(), SourceLoc(), IsImplicit) {}

  SimpleDeclAttr(SourceLoc AtLoc, SourceLoc NameLoc)
    : DeclAttribute(Kind, AtLoc,
                    SourceRange(AtLoc.isValid() ? AtLoc : NameLoc, NameLoc),
                    /*Implicit=*/false) { }
  SimpleDeclAttr(SourceLoc NameLoc)
    : DeclAttribute(Kind, SourceLoc(), SourceRange(NameLoc, NameLoc),
                    /*Implicit=*/false) { }

  static bool classof(const DeclAttribute *DA) {
    return DA->getKind() == Kind;
  }
};

// Declare typedefs for all of the simple declaration attributes.
#define SIMPLE_DECL_ATTR(_, CLASS, ...) \
 typedef SimpleDeclAttr<DAK_##CLASS> CLASS##Attr;
#include "swift/AST/Attr.def"

/// Defines the @_silgen_name attribute.
class SILGenNameAttr : public DeclAttribute {
public:
  SILGenNameAttr(StringRef Name, SourceLoc AtLoc, SourceRange Range, bool Implicit)
    : DeclAttribute(DAK_SILGenName, AtLoc, Range, Implicit),
      Name(Name) {}

  SILGenNameAttr(StringRef Name, bool Implicit)
    : SILGenNameAttr(Name, SourceLoc(), SourceRange(), /*Implicit=*/true) {}

  /// The symbol name.
  const StringRef Name;

  static bool classof(const DeclAttribute *DA) {
    return DA->getKind() == DAK_SILGenName;
  }
};

/// Defines the @_cdecl attribute.
class CDeclAttr : public DeclAttribute {
public:
  CDeclAttr(StringRef Name, SourceLoc AtLoc, SourceRange Range, bool Implicit)
    : DeclAttribute(DAK_CDecl, AtLoc, Range, Implicit),
      Name(Name) {}

  CDeclAttr(StringRef Name, bool Implicit)
    : CDeclAttr(Name, SourceLoc(), SourceRange(), /*Implicit=*/true) {}

  /// The symbol name.
  const StringRef Name;

  static bool classof(const DeclAttribute *DA) {
    return DA->getKind() == DAK_CDecl;
  }
};

/// Defines the @_semantics attribute.
class SemanticsAttr : public DeclAttribute {
public:
  SemanticsAttr(StringRef Value, SourceLoc AtLoc, SourceRange Range,
                bool Implicit)
  : DeclAttribute(DAK_Semantics, AtLoc, Range, Implicit),
  Value(Value) {}

  SemanticsAttr(StringRef Value, bool Implicit)
  : SemanticsAttr(Value, SourceLoc(), SourceRange(), /*Implicit=*/true) {}

  /// The semantics tag value.
  const StringRef Value;

  static bool classof(const DeclAttribute *DA) {
    return DA->getKind() == DAK_Semantics;
  }
};

/// Defines the @_alignment attribute.
class AlignmentAttr : public DeclAttribute {
public:
  AlignmentAttr(unsigned Value, SourceLoc AtLoc, SourceRange Range,
                bool Implicit)
      : DeclAttribute(DAK_Alignment, AtLoc, Range, Implicit) {
    Bits.AlignmentAttr.Value = Value;
  }

  unsigned getValue() const { return Bits.AlignmentAttr.Value; }
  
  static bool classof(const DeclAttribute *DA) {
    return DA->getKind() == DAK_Alignment;
  }
};

/// Defines the @_swift_native_objc_runtime_base attribute.
///
/// This attribute indicates a class that should be treated semantically
/// as a native Swift root class, but which inherits a specific Objective-C
/// class at runtime. For most classes this is the runtime's "SwiftObject"
/// root class. The compiler does not need to know about the class; it's the
/// build system's responsibility to link against the ObjC code that implements
/// the root class, and the ObjC implementation's responsibility to ensure
/// instances begin with a Swift-refcounting-compatible object header and
/// override all the necessary NSObject refcounting methods.
class SwiftNativeObjCRuntimeBaseAttr : public DeclAttribute {
public:
  SwiftNativeObjCRuntimeBaseAttr(Identifier BaseClassName,
                                 SourceLoc AtLoc, SourceRange Range,
                                 bool Implicit)
    : DeclAttribute(DAK_SwiftNativeObjCRuntimeBase, AtLoc, Range, Implicit),
      BaseClassName(BaseClassName) {}
  
  // The base class's name.
  const Identifier BaseClassName;
  
  static bool classof(const DeclAttribute *DA) {
    return DA->getKind() == DAK_SwiftNativeObjCRuntimeBase;
  }
};

/// Determine the result of comparing an availability attribute to a specific
/// platform or language version.
enum class AvailableVersionComparison {
  /// The entity is guaranteed to be available.
  Available,

  /// The entity is never available.
  Unavailable,

  /// The entity might be unavailable at runtime, because it was introduced
  /// after the requested minimum platform version.
  PotentiallyUnavailable,

  /// The entity has been obsoleted.
  Obsoleted,
};

/// Describes the platform-agnostic availability of a declaration.
enum class PlatformAgnosticAvailabilityKind {
  /// The associated availability attribute is not platform-agnostic.
  None,
  /// The declaration is deprecated, but can still be used.
  Deprecated,
  /// The declaration is unavailable in Swift, specifically
  UnavailableInSwift,
  /// The declaration is available in some but not all versions
  /// of Swift, as specified by the VersionTuple members.
  SwiftVersionSpecific,
  /// The declaration is available in some but not all versions
  /// of SwiftPM's PackageDescription library, as specified by
  /// the VersionTuple members.
  PackageDescriptionVersionSpecific,
  /// The declaration is unavailable for other reasons.
  Unavailable,
};

/// Defines the @available attribute.
class AvailableAttr : public DeclAttribute {
public:
#define INIT_VER_TUPLE(X)\
  X(X.empty() ? Optional<llvm::VersionTuple>() : X)

  AvailableAttr(SourceLoc AtLoc, SourceRange Range,
                   PlatformKind Platform,
                   StringRef Message, StringRef Rename,
                   const llvm::VersionTuple &Introduced,
                   SourceRange IntroducedRange,
                   const llvm::VersionTuple &Deprecated,
                   SourceRange DeprecatedRange,
                   const llvm::VersionTuple &Obsoleted,
                   SourceRange ObsoletedRange,
                   PlatformAgnosticAvailabilityKind PlatformAgnostic,
                   bool Implicit)
    : DeclAttribute(DAK_Available, AtLoc, Range, Implicit),
      Message(Message), Rename(Rename),
      INIT_VER_TUPLE(Introduced), IntroducedRange(IntroducedRange),
      INIT_VER_TUPLE(Deprecated), DeprecatedRange(DeprecatedRange),
      INIT_VER_TUPLE(Obsoleted), ObsoletedRange(ObsoletedRange),
      PlatformAgnostic(PlatformAgnostic),
      Platform(Platform)
  {}

#undef INIT_VER_TUPLE

  /// The optional message.
  const StringRef Message;

  /// An optional replacement string to emit in a fixit.  This allows simple
  /// declaration renames to be applied by Xcode.
  ///
  /// This should take the form of an operator, identifier, or full function
  /// name, optionally with a prefixed type, similar to the syntax used for
  /// the `NS_SWIFT_NAME` annotation in Objective-C.
  const StringRef Rename;

  /// Indicates when the symbol was introduced.
  const Optional<llvm::VersionTuple> Introduced;

  /// Indicates where the Introduced version was specified.
  const SourceRange IntroducedRange;

  /// Indicates when the symbol was deprecated.
  const Optional<llvm::VersionTuple> Deprecated;

  /// Indicates where the Deprecated version was specified.
  const SourceRange DeprecatedRange;

  /// Indicates when the symbol was obsoleted.
  const Optional<llvm::VersionTuple> Obsoleted;

  /// Indicates where the Obsoleted version was specified.
  const SourceRange ObsoletedRange;

  /// Indicates if the declaration has platform-agnostic availability.
  const PlatformAgnosticAvailabilityKind PlatformAgnostic;

  /// The platform of the availability.
  const PlatformKind Platform;

  /// Whether this is a language-version-specific entity.
  bool isLanguageVersionSpecific() const;

  /// Whether this is a PackageDescription version specific entity.
  bool isPackageDescriptionVersionSpecific() const;

  /// Whether this is an unconditionally unavailable entity.
  bool isUnconditionallyUnavailable() const;

  /// Whether this is an unconditionally deprecated entity.
  bool isUnconditionallyDeprecated() const;

  /// Returns the platform-agnostic availability.
  PlatformAgnosticAvailabilityKind getPlatformAgnosticAvailability() const {
    return PlatformAgnostic;
  }

  /// Determine if a given declaration should be considered unavailable given
  /// the current settings.
  ///
  /// \returns The attribute responsible for making the declaration unavailable.
  static const AvailableAttr *isUnavailable(const Decl *D);

  /// Returns true if the availability applies to a specific
  /// platform.
  bool hasPlatform() const {
    return Platform != PlatformKind::none;
  }

  /// Returns the string for the platform of the attribute.
  StringRef platformString() const {
    return swift::platformString(Platform);
  }

  /// Returns the human-readable string for the platform of the attribute.
  StringRef prettyPlatformString() const {
    return swift::prettyPlatformString(Platform);
  }

  /// Returns true if this attribute is active given the current platform.
  bool isActivePlatform(const ASTContext &ctx) const;

  /// Returns the active version from the AST context corresponding to
  /// the available kind. For example, this will return the effective language
  /// version for swift version-specific availability kind, PackageDescription
  /// version for PackageDescription version-specific availability.
  llvm::VersionTuple getActiveVersion(const ASTContext &ctx) const;

  /// Compare this attribute's version information against the platform or
  /// language version (assuming the this attribute pertains to the active
  /// platform).
  AvailableVersionComparison getVersionAvailability(const ASTContext &ctx) const;

  /// Create an AvailableAttr that indicates specific availability
  /// for all platforms.
  static AvailableAttr *
  createPlatformAgnostic(ASTContext &C, StringRef Message, StringRef Rename = "",
                      PlatformAgnosticAvailabilityKind Reason
                         = PlatformAgnosticAvailabilityKind::Unavailable,
                         llvm::VersionTuple Obsoleted
                         = llvm::VersionTuple());

  AvailableAttr *clone(ASTContext &C, bool implicit) const;

  static bool classof(const DeclAttribute *DA) {
    return DA->getKind() == DAK_Available;
  }
};

/// Indicates that the given declaration is visible to Objective-C.
class ObjCAttr final : public DeclAttribute,
    private llvm::TrailingObjects<ObjCAttr, SourceLoc> {
  friend TrailingObjects;

  /// The Objective-C name associated with this entity, stored in its opaque
  /// representation so that we can use null as an indicator for "no name".
  void *NameData;

  /// Create an implicit @objc attribute with the given (optional) name.
  explicit ObjCAttr(Optional<ObjCSelector> name, bool implicitName)
    : DeclAttribute(DAK_ObjC, SourceLoc(), SourceRange(), /*Implicit=*/true),
      NameData(nullptr)
  {
    Bits.ObjCAttr.HasTrailingLocationInfo = false;
    Bits.ObjCAttr.ImplicitName = implicitName;
    Bits.ObjCAttr.Swift3Inferred = false;

    if (name) {
      NameData = name->getOpaqueValue();
    }
  }

  /// Create an @objc attribute written in the source.
  ObjCAttr(SourceLoc atLoc, SourceRange baseRange, Optional<ObjCSelector> name,
           SourceRange parenRange, ArrayRef<SourceLoc> nameLocs);

  /// Determine whether this attribute has trailing location information.
  bool hasTrailingLocationInfo() const {
    return Bits.ObjCAttr.HasTrailingLocationInfo;
  }

  /// Retrieve the trailing location information.
  MutableArrayRef<SourceLoc> getTrailingLocations() {
    assert(hasTrailingLocationInfo() && "No trailing location information");
    unsigned length = 2;
    if (auto name = getName())
      length += name->getNumSelectorPieces();
    return {getTrailingObjects<SourceLoc>(), length};
  }

  /// Retrieve the trailing location information.
  ArrayRef<SourceLoc> getTrailingLocations() const {
    assert(hasTrailingLocationInfo() && "No trailing location information");
    unsigned length = 2;
    if (auto name = getName())
      length += name->getNumSelectorPieces();
    return {getTrailingObjects<SourceLoc>(), length};
  }

public:
  /// Create implicit ObjC attribute with a given (optional) name.
  static ObjCAttr *create(ASTContext &Ctx, Optional<ObjCSelector> name,
                          bool implicitName);

  /// Create an unnamed Objective-C attribute, i.e., @objc.
  static ObjCAttr *createUnnamed(ASTContext &Ctx, SourceLoc AtLoc, 
                                 SourceLoc ObjCLoc);

  static ObjCAttr *createUnnamedImplicit(ASTContext &Ctx);

  /// Create a nullary Objective-C attribute, which has a single name
  /// with no colon following it.
  ///
  /// Note that a nullary Objective-C attribute may represent either a
  /// selector for a zero-parameter function or some other Objective-C
  /// entity, such as a class or protocol.
  static ObjCAttr *createNullary(ASTContext &Ctx, SourceLoc AtLoc, 
                                 SourceLoc ObjCLoc, SourceLoc LParenLoc, 
                                 SourceLoc NameLoc, Identifier Name,
                                 SourceLoc RParenLoc);

  /// Create an implicit nullary Objective-C attribute, which has a
  /// single name with no colon following it.
  ///
  /// Note that a nullary Objective-C attribute may represent either a
  /// selector for a zero-parameter function or some other Objective-C
  /// entity, such as a class or protocol.
  static ObjCAttr *createNullary(ASTContext &Ctx, Identifier Name, 
                                 bool isNameImplicit);

  /// Create a "selector" Objective-C attribute, which has some number
  /// of identifiers followed by colons.
  static ObjCAttr *createSelector(ASTContext &Ctx, SourceLoc AtLoc, 
                                  SourceLoc ObjCLoc, SourceLoc LParenLoc, 
                                  ArrayRef<SourceLoc> NameLocs,
                                  ArrayRef<Identifier> Names,
                                  SourceLoc RParenLoc);

  /// Create an implicit "selector" Objective-C attribute, which has
  /// some number of identifiers followed by colons.
  static ObjCAttr *createSelector(ASTContext &Ctx, ArrayRef<Identifier> Names,
                                  bool isNameImplicit);

  /// Determine whether this attribute has a name associated with it.
  bool hasName() const { return NameData != nullptr; }

  /// Retrieve the name of this entity, if specified.
  Optional<ObjCSelector> getName() const {
    if (!hasName())
      return None;

    return ObjCSelector::getFromOpaqueValue(NameData);
  }

  /// Determine whether the name associated with this attribute was
  /// implicit.
  bool isNameImplicit() const { return Bits.ObjCAttr.ImplicitName; }

  /// Set the name of this entity.
  void setName(ObjCSelector name, bool implicit) {
    // If we already have a name and we have location information, make sure
    // drop the location information rather than allowing it to corrupt our
    // state
    if (hasTrailingLocationInfo() &&
        (!hasName() ||
         getName()->getNumSelectorPieces() < name.getNumSelectorPieces())) {
      Bits.ObjCAttr.HasTrailingLocationInfo = false;
    }

    NameData = name.getOpaqueValue();
    Bits.ObjCAttr.ImplicitName = implicit;
  }

  /// Determine whether this attribute was inferred based on Swift 3's
  /// deprecated @objc inference rules.
  bool isSwift3Inferred() const {
    return Bits.ObjCAttr.Swift3Inferred;
  }

  /// Set whether this attribute was inferred based on Swift 3's deprecated
  /// @objc inference rules.
  void setSwift3Inferred(bool inferred = true) {
    Bits.ObjCAttr.Swift3Inferred = inferred;
  }

  /// Clear the name of this entity.
  void clearName() {
    NameData = nullptr;
  }

  /// Retrieve the source locations for the names in a non-implicit
  /// nullary or selector attribute.
  ArrayRef<SourceLoc> getNameLocs() const;

  /// Retrieve the location of the opening parentheses, if there is one.
  SourceLoc getLParenLoc() const;

  /// Retrieve the location of the closing parentheses, if there is one.
  SourceLoc getRParenLoc() const;

  /// Clone the given attribute, producing an implicit copy of the
  /// original without source location information.
  ObjCAttr *clone(ASTContext &context) const;

  static bool classof(const DeclAttribute *DA) {
    return DA->getKind() == DAK_ObjC;
  }
};

class PrivateImportAttr final
: public DeclAttribute {
  StringRef SourceFile;

  PrivateImportAttr(SourceLoc atLoc, SourceRange baseRange,
                    StringRef sourceFile, SourceRange parentRange);

public:
  static PrivateImportAttr *create(ASTContext &Ctxt, SourceLoc AtLoc,
                                   SourceLoc PrivateLoc, SourceLoc LParenLoc,
                                   StringRef sourceFile, SourceLoc RParenLoc);

  StringRef getSourceFile() const {
    return SourceFile;
  }
  static bool classof(const DeclAttribute *DA) {
    return DA->getKind() == DAK_PrivateImport;
  }
};

/// The @_dynamicReplacement(for:) attribute.
class DynamicReplacementAttr final
    : public DeclAttribute,
      private llvm::TrailingObjects<DynamicReplacementAttr, SourceLoc> {
  friend TrailingObjects;
  friend class DynamicallyReplacedDeclRequest;

  DeclNameRef ReplacedFunctionName;
  LazyMemberLoader *Resolver = nullptr;
  uint64_t ResolverContextData;

  /// Create an @_dynamicReplacement(for:) attribute written in the source.
  DynamicReplacementAttr(SourceLoc atLoc, SourceRange baseRange,
                         DeclNameRef replacedFunctionName,
                         SourceRange parenRange);

  DynamicReplacementAttr(DeclNameRef name, AbstractFunctionDecl *f)
      : DeclAttribute(DAK_DynamicReplacement, SourceLoc(), SourceRange(),
                      /*Implicit=*/false),
        ReplacedFunctionName(name),
        Resolver(nullptr), ResolverContextData(0) {
    Bits.DynamicReplacementAttr.HasTrailingLocationInfo = false;
  }

  DynamicReplacementAttr(DeclNameRef name,
                         LazyMemberLoader *Resolver = nullptr,
                         uint64_t Data = 0)
      : DeclAttribute(DAK_DynamicReplacement, SourceLoc(), SourceRange(),
                      /*Implicit=*/false),
        ReplacedFunctionName(name),
        Resolver(Resolver), ResolverContextData(Data) {
    Bits.DynamicReplacementAttr.HasTrailingLocationInfo = false;
  }

  /// Retrieve the trailing location information.
  MutableArrayRef<SourceLoc> getTrailingLocations() {
    assert(Bits.DynamicReplacementAttr.HasTrailingLocationInfo);
    unsigned length = 2;
    return {getTrailingObjects<SourceLoc>(), length};
  }

  /// Retrieve the trailing location information.
  ArrayRef<SourceLoc> getTrailingLocations() const {
    assert(Bits.DynamicReplacementAttr.HasTrailingLocationInfo);
    unsigned length = 2; // lParens, rParens
    return {getTrailingObjects<SourceLoc>(), length};
  }

public:
  static DynamicReplacementAttr *
  create(ASTContext &Context, SourceLoc AtLoc, SourceLoc DynReplLoc,
         SourceLoc LParenLoc, DeclNameRef replacedFunction, SourceLoc RParenLoc);

  static DynamicReplacementAttr *create(ASTContext &ctx,
                                        DeclNameRef replacedFunction,
                                        AbstractFunctionDecl *replacedFuncDecl);

  static DynamicReplacementAttr *create(ASTContext &ctx,
                                        DeclNameRef replacedFunction,
                                        LazyMemberLoader *Resolver,
                                        uint64_t Data);

  DeclNameRef getReplacedFunctionName() const {
    return ReplacedFunctionName;
  }

  /// Retrieve the location of the opening parentheses, if there is one.
  SourceLoc getLParenLoc() const;

  /// Retrieve the location of the closing parentheses, if there is one.
  SourceLoc getRParenLoc() const;

  static bool classof(const DeclAttribute *DA) {
    return DA->getKind() == DAK_DynamicReplacement;
  }
};

/// The \c @_typeEraser(TypeEraserType) attribute.
class TypeEraserAttr final : public DeclAttribute {
  TypeExpr *TypeEraserExpr;
  LazyMemberLoader *Resolver;
  uint64_t ResolverContextData;

  friend class ResolveTypeEraserTypeRequest;

  TypeEraserAttr(SourceLoc atLoc, SourceRange range, TypeExpr *typeEraserExpr,
                 LazyMemberLoader *Resolver, uint64_t Data)
      : DeclAttribute(DAK_TypeEraser, atLoc, range, /*Implicit=*/false),
        TypeEraserExpr(typeEraserExpr),
        Resolver(Resolver), ResolverContextData(Data) {}

public:
  static TypeEraserAttr *create(ASTContext &ctx,
                                SourceLoc atLoc, SourceRange range,
                                TypeExpr *typeEraserRepr);

  static TypeEraserAttr *create(ASTContext &ctx,
                                LazyMemberLoader *Resolver,
                                uint64_t Data);

  /// Retrieve the parsed type repr for this attribute, if it
  /// was parsed. Else returns \c nullptr.
  TypeRepr *getParsedTypeEraserTypeRepr() const;

  /// Retrieve the parsed location for this attribute, if it was parsed.
  SourceLoc getLoc() const;

  /// Retrieve the resolved type of this attribute if it has been resolved by a
  /// successful call to \c getResolvedType(). Otherwise,
  /// returns \c Type()
  ///
  /// This entrypoint is only suitable for syntactic clients like the
  /// AST printer. Semantic clients should use \c getResolvedType() instead.
  Type getTypeWithoutResolving() const;

  /// Returns \c true if the type eraser type has a valid implementation of the
  /// erasing initializer for the given protocol.
  bool hasViableTypeEraserInit(ProtocolDecl *protocol) const;

  /// Resolves the type of this attribute.
  ///
  /// This entrypoint is suitable for semantic clients like the
  /// expression checker. Syntactic clients should use
  /// \c getTypeWithoutResolving() instead.
  Type getResolvedType(const ProtocolDecl *PD) const;

  static bool classof(const DeclAttribute *DA) {
    return DA->getKind() == DAK_TypeEraser;
  }
};

/// Represents any sort of access control modifier.
class AbstractAccessControlAttr : public DeclAttribute {
protected:
  AbstractAccessControlAttr(DeclAttrKind DK, SourceLoc atLoc, SourceRange range,
                            AccessLevel access, bool implicit)
      : DeclAttribute(DK, atLoc, range, implicit) {
    Bits.AbstractAccessControlAttr.AccessLevel = static_cast<unsigned>(access);
    assert(getAccess() == access && "not enough bits for access control");
  }

public:
  AccessLevel getAccess() const {
    return static_cast<AccessLevel>(Bits.AbstractAccessControlAttr.AccessLevel);
  }

  static bool classof(const DeclAttribute *DA) {
    return DA->getKind() == DAK_AccessControl ||
           DA->getKind() == DAK_SetterAccess;
  }
};

/// Represents a 'private', 'internal', or 'public' marker on a declaration.
class AccessControlAttr : public AbstractAccessControlAttr {
public:
  AccessControlAttr(SourceLoc atLoc, SourceRange range, AccessLevel access,
                    bool implicit = false)
      : AbstractAccessControlAttr(DAK_AccessControl, atLoc, range, access,
                                  implicit) {}

  static bool classof(const DeclAttribute *DA) {
    return DA->getKind() == DAK_AccessControl;
  }
};

/// Represents a 'private', 'internal', or 'public' marker for a setter on a
/// declaration.
class SetterAccessAttr : public AbstractAccessControlAttr {
public:
  SetterAccessAttr(SourceLoc atLoc, SourceRange range,
                          AccessLevel access, bool implicit = false)
      : AbstractAccessControlAttr(DAK_SetterAccess, atLoc, range, access,
                                  implicit) {}

  static bool classof(const DeclAttribute *DA) {
    return DA->getKind() == DAK_SetterAccess;
  }
};

/// SPI attribute applied to both decls and imports.
class SPIAccessControlAttr final : public DeclAttribute,
                                   private llvm::TrailingObjects<SPIAccessControlAttr, Identifier> {
  friend TrailingObjects;

  SPIAccessControlAttr(SourceLoc atLoc, SourceRange range,
                       ArrayRef<Identifier> spiGroups);

  // Number of trailing SPI group identifiers.
  size_t numSPIGroups;

public:
  static SPIAccessControlAttr *create(ASTContext &context, SourceLoc atLoc,
                                      SourceRange range,
                                      ArrayRef<Identifier> spiGroups);

  /// Name of SPIs declared by the attribute.
  ///
  /// Note: A single SPI name per attribute is currently supported but this
  /// may change with the syntax change.
  ArrayRef<Identifier> getSPIGroups() const {
    return { this->template getTrailingObjects<Identifier>(),
             numSPIGroups };
  }

  static bool classof(const DeclAttribute *DA) {
    return DA->getKind() == DAK_SPIAccessControl;
  }
};

/// Represents an inline attribute.
class InlineAttr : public DeclAttribute {
public:
  InlineAttr(SourceLoc atLoc, SourceRange range, InlineKind kind)
      : DeclAttribute(DAK_Inline, atLoc, range, /*Implicit=*/false) {
    Bits.InlineAttr.kind = unsigned(kind);
  }

  InlineAttr(InlineKind kind)
    : InlineAttr(SourceLoc(), SourceRange(), kind) {}

  InlineKind getKind() const { return InlineKind(Bits.InlineAttr.kind); }
  static bool classof(const DeclAttribute *DA) {
    return DA->getKind() == DAK_Inline;
  }
};

/// Represents the optimize attribute.
class OptimizeAttr : public DeclAttribute {
public:
  OptimizeAttr(SourceLoc atLoc, SourceRange range, OptimizationMode mode)
      : DeclAttribute(DAK_Optimize, atLoc, range, /*Implicit=*/false) {
    Bits.OptimizeAttr.mode = unsigned(mode);
  }

  OptimizeAttr(OptimizationMode mode)
    : OptimizeAttr(SourceLoc(), SourceRange(), mode) {}

  OptimizationMode getMode() const {
    return OptimizationMode(Bits.OptimizeAttr.mode);
  }
  static bool classof(const DeclAttribute *DA) {
    return DA->getKind() == DAK_Optimize;
  }
};

/// Represents the side effects attribute.
class EffectsAttr : public DeclAttribute {
public:
  EffectsAttr(SourceLoc atLoc, SourceRange range, EffectsKind kind)
      : DeclAttribute(DAK_Effects, atLoc, range, /*Implicit=*/false) {
    Bits.EffectsAttr.kind = unsigned(kind);
  }

  EffectsAttr(EffectsKind kind)
  : EffectsAttr(SourceLoc(), SourceRange(), kind) {}

  EffectsKind getKind() const { return EffectsKind(Bits.EffectsAttr.kind); }
  static bool classof(const DeclAttribute *DA) {
    return DA->getKind() == DAK_Effects;
  }
};



/// Represents weak/unowned/unowned(unsafe) decl modifiers.
class ReferenceOwnershipAttr : public DeclAttribute {
public:
  ReferenceOwnershipAttr(SourceRange range, ReferenceOwnership kind)
      : DeclAttribute(DAK_ReferenceOwnership, range.Start, range,
                      /*Implicit=*/false) {
    Bits.ReferenceOwnershipAttr.ownership = unsigned(kind);
  }

  ReferenceOwnershipAttr(ReferenceOwnership kind)
      : ReferenceOwnershipAttr(SourceRange(), kind) {}

  ReferenceOwnership get() const {
    return ReferenceOwnership(Bits.ReferenceOwnershipAttr.ownership);
  }

  /// Returns a copy of this attribute without any source information.
  ReferenceOwnershipAttr *clone(ASTContext &context) const {
    return new (context) ReferenceOwnershipAttr(get());
  }

  static bool classof(const DeclAttribute *DA) {
    return DA->getKind() == DAK_ReferenceOwnership;
  }
};

<<<<<<< HEAD
/// Represents an actorIndependent/actorIndependent(unsafe) decl attribute.
class ActorIndependentAttr : public DeclAttribute {
public:
  ActorIndependentAttr(SourceLoc atLoc, SourceRange range, ActorIndependentKind kind)
      : DeclAttribute(DAK_ActorIndependent, atLoc, range, /*Implicit=*/false) {
    Bits.ActorIndependentAttr.kind = unsigned(kind);
  }

  ActorIndependentAttr(ActorIndependentKind kind, bool IsImplicit=false)
    : ActorIndependentAttr(SourceLoc(), SourceRange(), kind) {
      setImplicit(IsImplicit);
    }

  ActorIndependentKind getKind() const {
    return ActorIndependentKind(Bits.ActorIndependentAttr.kind);
  }

  static bool classof(const DeclAttribute *DA) {
    return DA->getKind() == DAK_ActorIndependent;
  }
};

=======
>>>>>>> 41e33329
/// Defines the attribute that we use to model documentation comments.
class RawDocCommentAttr : public DeclAttribute {
  /// Source range of the attached comment.  This comment is located before
  /// the declaration.
  CharSourceRange CommentRange;

public:
  RawDocCommentAttr(CharSourceRange CommentRange)
      : DeclAttribute(DAK_RawDocComment, SourceLoc(), SourceRange(),
                      /*Implicit=*/false),
        CommentRange(CommentRange) {}

  CharSourceRange getCommentRange() const { return CommentRange; }

  static bool classof(const DeclAttribute *DA) {
    return DA->getKind() == DAK_RawDocComment;
  }
};

/// An attribute applied to a CoreFoundation class that is toll-free bridged to
/// an Objective-C class.
///
/// This attribute is introduced by the Clang importer, and is therefore always
/// implicit.
class ObjCBridgedAttr : public DeclAttribute {
  ClassDecl *ObjCClass;

public:
  ObjCBridgedAttr(ClassDecl *ObjCClass)
    : DeclAttribute(DAK_ObjCBridged, SourceLoc(), SourceRange(),
                    /*Implicit=*/true),
      ObjCClass(ObjCClass)
  {
  }

  /// Retrieve the Objective-C class to which this foreign class is toll-free
  /// bridged.
  ClassDecl *getObjCClass() const { return ObjCClass; }

  static bool classof(const DeclAttribute *DA) {
    return DA->getKind() == DAK_ObjCBridged;
  }
};

/// An attribute that specifies a synthesized conformance of a known
/// protocol for the declaration to which it appertains.
///
/// There is no spelling for this particular attribute in source code;
/// rather, it is introduced by the Clang importer to indicate
/// synthesized conformances.
class SynthesizedProtocolAttr : public DeclAttribute {
  LazyConformanceLoader *Loader;

public:
  SynthesizedProtocolAttr(KnownProtocolKind protocolKind,
                          LazyConformanceLoader *Loader)
    : DeclAttribute(DAK_SynthesizedProtocol, SourceLoc(), SourceRange(),
                    /*Implicit=*/true), Loader(Loader)
  {
    Bits.SynthesizedProtocolAttr.kind = unsigned(protocolKind);
  }

  /// Retrieve the known protocol kind naming the protocol to be
  /// synthesized.
  KnownProtocolKind getProtocolKind() const {
    return KnownProtocolKind(Bits.SynthesizedProtocolAttr.kind);
  }

  /// Retrieve the lazy loader that will be used to populate the
  /// synthesized conformance.
  LazyConformanceLoader *getLazyLoader() const { return Loader; }

  static bool classof(const DeclAttribute *DA) {
    return DA->getKind() == DAK_SynthesizedProtocol;
  }
};

/// The @_specialize attribute, which forces specialization on the specified
/// type list.
class SpecializeAttr final
    : public DeclAttribute,
      private llvm::TrailingObjects<SpecializeAttr, Identifier> {
  friend class SpecializeAttrTargetDeclRequest;
  friend TrailingObjects;

public:
  // NOTE: When adding new kinds, you must update the inline bitfield macro.
  enum class SpecializationKind {
    Full,
    Partial
  };

private:
  TrailingWhereClause *trailingWhereClause;
  GenericSignature specializedSignature;

  DeclNameRef targetFunctionName;
  LazyMemberLoader *resolver = nullptr;
  uint64_t resolverContextData;
  size_t numSPIGroups;

  SpecializeAttr(SourceLoc atLoc, SourceRange Range,
                 TrailingWhereClause *clause, bool exported,
                 SpecializationKind kind, GenericSignature specializedSignature,
                 DeclNameRef targetFunctionName,
                 ArrayRef<Identifier> spiGroups);

public:
  static SpecializeAttr *create(ASTContext &Ctx, SourceLoc atLoc,
                                SourceRange Range, TrailingWhereClause *clause,
                                bool exported, SpecializationKind kind,
                                DeclNameRef targetFunctionName,
                                ArrayRef<Identifier> spiGroups,
                                GenericSignature specializedSignature
                                    = nullptr);

  static SpecializeAttr *create(ASTContext &ctx, bool exported,
                                SpecializationKind kind,
                                ArrayRef<Identifier> spiGroups,
                                GenericSignature specializedSignature,
                                DeclNameRef replacedFunction);

  static SpecializeAttr *create(ASTContext &ctx, bool exported,
                                SpecializationKind kind,
                                ArrayRef<Identifier> spiGroups,
                                GenericSignature specializedSignature,
                                DeclNameRef replacedFunction,
                                LazyMemberLoader *resolver, uint64_t data);

  /// Name of SPIs declared by the attribute.
  ///
  /// Note: A single SPI name per attribute is currently supported but this
  /// may change with the syntax change.
  ArrayRef<Identifier> getSPIGroups() const {
    return { this->template getTrailingObjects<Identifier>(),
             numSPIGroups };
  }

  TrailingWhereClause *getTrailingWhereClause() const;

  GenericSignature getSpecializedSignature() const {
    return specializedSignature;
  }

  void setSpecializedSignature(GenericSignature newSig) {
    specializedSignature = newSig;
  }

  bool isExported() const {
    return Bits.SpecializeAttr.exported;
  }

  SpecializationKind getSpecializationKind() const {
    return SpecializationKind(Bits.SpecializeAttr.kind);
  }

  bool isFullSpecialization() const {
    return getSpecializationKind() == SpecializationKind::Full;
  }

  bool isPartialSpecialization() const {
    return getSpecializationKind() == SpecializationKind::Partial;
  }

  DeclNameRef getTargetFunctionName() const {
    return targetFunctionName;
  }

  /// \p forDecl is the value decl that the attribute belongs to.
  ValueDecl *getTargetFunctionDecl(const ValueDecl *forDecl) const;

  static bool classof(const DeclAttribute *DA) {
    return DA->getKind() == DAK_Specialize;
  }
};

/// The @_implements attribute, which treats a decl as the implementation for
/// some named protocol requirement (but otherwise not-visible by that name).
class ImplementsAttr : public DeclAttribute {
  TypeExpr *ProtocolType;
  DeclName MemberName;
  DeclNameLoc MemberNameLoc;

public:
  ImplementsAttr(SourceLoc atLoc, SourceRange Range,
                 TypeExpr *ProtocolType,
                 DeclName MemberName,
                 DeclNameLoc MemberNameLoc);

  static ImplementsAttr *create(ASTContext &Ctx, SourceLoc atLoc,
                                SourceRange Range,
                                TypeExpr *ProtocolType,
                                DeclName MemberName,
                                DeclNameLoc MemberNameLoc);

  void setProtocolType(Type ty);
  Type getProtocolType() const;
  TypeRepr *getProtocolTypeRepr() const;

  DeclName getMemberName() const { return MemberName; }
  DeclNameLoc getMemberNameLoc() const { return MemberNameLoc; }

  static bool classof(const DeclAttribute *DA) {
    return DA->getKind() == DAK_Implements;
  }
};

/// A limited variant of \c \@objc that's used for classes with generic ancestry.
class ObjCRuntimeNameAttr : public DeclAttribute {
  static StringRef getSimpleName(const ObjCAttr &Original) {
    assert(Original.hasName());
    return Original.getName()->getSimpleName().str();
  }
public:
  ObjCRuntimeNameAttr(StringRef Name, SourceLoc AtLoc, SourceRange Range,
                      bool Implicit)
    : DeclAttribute(DAK_ObjCRuntimeName, AtLoc, Range, Implicit),
      Name(Name) {}

  explicit ObjCRuntimeNameAttr(const ObjCAttr &Original)
    : ObjCRuntimeNameAttr(getSimpleName(Original), Original.AtLoc,
                          Original.Range, Original.isImplicit()) {}

  const StringRef Name;

  static bool classof(const DeclAttribute *DA) {
    return DA->getKind() == DAK_ObjCRuntimeName;
  }
};

/// Attribute that specifies a protocol conformance that has been restated
/// (i.e., is redundant) but should still be emitted in Objective-C metadata.
class RestatedObjCConformanceAttr : public DeclAttribute {
public:
  explicit RestatedObjCConformanceAttr(ProtocolDecl *proto)
    : DeclAttribute(DAK_RestatedObjCConformance, SourceLoc(), SourceRange(),
                    /*Implicit=*/true),
      Proto(proto) {}

  /// The protocol to which this type conforms.
  ProtocolDecl * const Proto;

  static bool classof(const DeclAttribute *DA) {
    return DA->getKind() == DAK_RestatedObjCConformance;
  }
};

/// Attached to type declarations synthesized by the Clang importer.
///
/// Used to control manglings.
class ClangImporterSynthesizedTypeAttr : public DeclAttribute {
public:
  // NOTE: When adding new kinds, you must update the inline bitfield macro.
  enum class Kind : char {
    /// A struct synthesized by the importer to represent an NSError with a
    /// particular domain, as specified by an enum with the \c ns_error_domain
    /// Clang attribute.
    ///
    /// This one is for enums with names.
    NSErrorWrapper,

    /// A struct synthesized by the importer to represent an NSError with a
    /// particular domain, as specified by an enum with the \c ns_error_domain
    /// Clang attribute.
    ///
    /// This one is for anonymous enums that are immediately typedef'd, giving
    /// them a unique name for linkage purposes according to the C++ standard.
    NSErrorWrapperAnon,
  };

  /// The (Clang) name of the declaration that caused this type declaration to
  /// be synthesized.
  ///
  /// Must be a valid Swift identifier as well, for mangling purposes.
  const StringRef originalTypeName;

  explicit ClangImporterSynthesizedTypeAttr(StringRef originalTypeName,
                                            Kind kind)
    : DeclAttribute(DAK_ClangImporterSynthesizedType, SourceLoc(),
                    SourceRange(), /*Implicit=*/true),
      originalTypeName(originalTypeName) {
    assert(!originalTypeName.empty());
    Bits.ClangImporterSynthesizedTypeAttr.kind = unsigned(kind);
  }

  Kind getKind() const {
    return Kind(Bits.ClangImporterSynthesizedTypeAttr.kind);
  }

  StringRef getManglingName() const {
    return manglingNameForKind(getKind());
  }

  static StringRef manglingNameForKind(Kind kind) {
    switch (kind) {
    case Kind::NSErrorWrapper:
      return "e";
    case Kind::NSErrorWrapperAnon:
      return "E";
    }
    llvm_unreachable("unhandled kind");
  }

  static bool classof(const DeclAttribute *DA) {
    return DA->getKind() == DAK_ClangImporterSynthesizedType;
  }
};

/// Defines a custom attribute.
class CustomAttr final : public DeclAttribute,
                         public TrailingCallArguments<CustomAttr> {
  TypeExpr *typeExpr;
  Expr *arg;
  PatternBindingInitializer *initContext;
  Expr *semanticInit = nullptr;

  unsigned hasArgLabelLocs : 1;
  unsigned numArgLabels : 16;
  mutable unsigned isArgUnsafeBit : 1;

  CustomAttr(SourceLoc atLoc, SourceRange range, TypeExpr *type,
             PatternBindingInitializer *initContext, Expr *arg,
             ArrayRef<Identifier> argLabels, ArrayRef<SourceLoc> argLabelLocs,
             bool implicit);

public:
  static CustomAttr *create(ASTContext &ctx, SourceLoc atLoc, TypeExpr *type,
                            bool implicit = false) {
    return create(ctx, atLoc, type, false, nullptr, SourceLoc(), { }, { }, { },
                  SourceLoc(), implicit);
  }

  static CustomAttr *create(ASTContext &ctx, SourceLoc atLoc, TypeExpr *type,
                            bool hasInitializer,
                            PatternBindingInitializer *initContext,
                            SourceLoc lParenLoc,
                            ArrayRef<Expr *> args,
                            ArrayRef<Identifier> argLabels,
                            ArrayRef<SourceLoc> argLabelLocs,
                            SourceLoc rParenLoc,
                            bool implicit = false);

  unsigned getNumArguments() const { return numArgLabels; }
  bool hasArgumentLabelLocs() const { return hasArgLabelLocs; }

  TypeExpr *getTypeExpr() const { return typeExpr; }
  TypeRepr *getTypeRepr() const;
  Type getType() const;

  Expr *getArg() const { return arg; }
  void setArg(Expr *newArg) { arg = newArg; }

  /// Determine whether the argument is '(unsafe)', a special subexpression
  /// used by global actors.
  bool isArgUnsafe() const;
  void setArgIsUnsafe(bool unsafe) { isArgUnsafeBit = unsafe; }

  Expr *getSemanticInit() const { return semanticInit; }
  void setSemanticInit(Expr *expr) { semanticInit = expr; }

  PatternBindingInitializer *getInitContext() const { return initContext; }

  static bool classof(const DeclAttribute *DA) {
    return DA->getKind() == DAK_Custom;
  }

private:
  friend class CustomAttrNominalRequest;
  void resetTypeInformation(TypeExpr *repr);

private:
  friend class CustomAttrTypeRequest;
  void setType(Type ty);
};

/// Relates a property to its projection value property, as described by a property wrapper. For
/// example, given
/// \code
/// @A var foo: Int
/// \endcode
///
/// Where \c A is a property wrapper that has a \c projectedValue property, the compiler
/// synthesizes a declaration $foo an attaches the attribute
/// \c _projectedValuePropertyAttr($foo) to \c foo to record the link.
class ProjectedValuePropertyAttr : public DeclAttribute {
public:
  ProjectedValuePropertyAttr(Identifier PropertyName,
                              SourceLoc AtLoc, SourceRange Range,
                              bool Implicit)
    : DeclAttribute(DAK_ProjectedValueProperty, AtLoc, Range, Implicit),
      ProjectionPropertyName(PropertyName) {}

  // The projection property name.
  const Identifier ProjectionPropertyName;

  static bool classof(const DeclAttribute *DA) {
    return DA->getKind() == DAK_ProjectedValueProperty;
  }
};

/// Describe a symbol was originally defined in another module. For example, given
/// \code
/// @_originallyDefinedIn(module: "Original", OSX 10.15) var foo: Int
/// \endcode
///
/// Where variable Foo has originally defined in another module called Original prior to OSX 10.15
class OriginallyDefinedInAttr: public DeclAttribute {
public:
  OriginallyDefinedInAttr(SourceLoc AtLoc, SourceRange Range,
                          StringRef OriginalModuleName,
                          PlatformKind Platform,
                          const llvm::VersionTuple MovedVersion,
                          bool Implicit)
    : DeclAttribute(DAK_OriginallyDefinedIn, AtLoc, Range, Implicit),
      OriginalModuleName(OriginalModuleName),
      Platform(Platform),
      MovedVersion(MovedVersion) {}

  // The original module name.
  const StringRef OriginalModuleName;

  /// The platform of the symbol.
  const PlatformKind Platform;

  /// Indicates when the symbol was moved here.
  const llvm::VersionTuple MovedVersion;

  struct ActiveVersion {
    StringRef ModuleName;
    PlatformKind Platform;
    bool IsSimulator;
    llvm::VersionTuple Version;
  };

  /// Returns non-optional if this attribute is active given the current platform.
  /// The value provides more details about the active platform.
  Optional<ActiveVersion> isActivePlatform(const ASTContext &ctx) const;
  static bool classof(const DeclAttribute *DA) {
    return DA->getKind() == DAK_OriginallyDefinedIn;
  }
};

/// Attribute that marks a function as differentiable.
///
/// Examples:
///   @differentiable(reverse)
///   @differentiable(reverse, wrt: (self, x, y))
///   @differentiable(reverse, wrt: (self, x, y) where T : FloatingPoint)
class DifferentiableAttr final
    : public DeclAttribute,
      private llvm::TrailingObjects<DifferentiableAttr,
                                    ParsedAutoDiffParameter> {
  friend TrailingObjects;
  friend class DifferentiableAttributeTypeCheckRequest;

  /// The declaration on which the `@differentiable` attribute is declared.
  /// May not be a valid declaration for `@differentiable` attributes.
  /// Resolved during parsing and deserialization.
  Decl *OriginalDeclaration = nullptr;
  /// The differentiability kind.
  DifferentiabilityKind DifferentiabilityKind;
  /// The number of parsed differentiability parameters specified in 'wrt:'.
  unsigned NumParsedParameters = 0;
  /// The differentiability parameter indices, resolved by the type checker.
  /// The bit stores whether the parameter indices have been computed.
  ///
  /// Note: it is necessary to use a bit instead of `nullptr` parameter indices
  /// to represent "parameter indices not yet type-checked" because invalid
  /// attributes have `nullptr` parameter indices but have been type-checked.
  llvm::PointerIntPair<IndexSubset *, 1, bool> ParameterIndicesAndBit;
  /// The trailing where clause (optional).
  TrailingWhereClause *WhereClause = nullptr;
  /// The generic signature for autodiff associated functions. Resolved by the
  /// type checker based on the original function's generic signature and the
  /// attribute's where clause requirements. This is set only if the attribute
  /// has a where clause.
  GenericSignature DerivativeGenericSignature;
  /// The source location of the implicitly inherited protocol requirement
  /// `@differentiable` attribute. Used for diagnostics, not serialized.
  ///
  /// This is set during conformance type-checking, only for implicit
  /// `@differentiable` attributes created for non-public protocol witnesses of
  /// protocol requirements with `@differentiable` attributes.
  SourceLoc ImplicitlyInheritedDifferentiableAttrLocation;

  explicit DifferentiableAttr(bool implicit, SourceLoc atLoc,
                              SourceRange baseRange,
                              enum DifferentiabilityKind diffKind,
                              ArrayRef<ParsedAutoDiffParameter> parameters,
                              TrailingWhereClause *clause);

  explicit DifferentiableAttr(Decl *original, bool implicit, SourceLoc atLoc,
                              SourceRange baseRange,
                              enum DifferentiabilityKind diffKind,
                              IndexSubset *parameterIndices,
                              GenericSignature derivativeGenericSignature);

public:
  static DifferentiableAttr *create(ASTContext &context, bool implicit,
                                    SourceLoc atLoc, SourceRange baseRange,
                                    enum DifferentiabilityKind diffKind,
                                    ArrayRef<ParsedAutoDiffParameter> params,
                                    TrailingWhereClause *clause);

  static DifferentiableAttr *create(AbstractFunctionDecl *original,
                                    bool implicit, SourceLoc atLoc,
                                    SourceRange baseRange,
                                    enum DifferentiabilityKind diffKind,
                                    IndexSubset *parameterIndices,
                                    GenericSignature derivativeGenSig);

  Decl *getOriginalDeclaration() const { return OriginalDeclaration; }

  /// Sets the original declaration on which this attribute is declared.
  /// Should only be used by parsing and deserialization.
  void setOriginalDeclaration(Decl *originalDeclaration);

private:
  /// Returns true if the given `@differentiable` attribute has been
  /// type-checked.
  bool hasBeenTypeChecked() const;

public:
  IndexSubset *getParameterIndices() const;
  void setParameterIndices(IndexSubset *parameterIndices);

  /// The parsed differentiability parameters, i.e. the list of parameters
  /// specified in 'wrt:'.
  ArrayRef<ParsedAutoDiffParameter> getParsedParameters() const {
    return {getTrailingObjects<ParsedAutoDiffParameter>(), NumParsedParameters};
  }
  MutableArrayRef<ParsedAutoDiffParameter> getParsedParameters() {
    return {getTrailingObjects<ParsedAutoDiffParameter>(), NumParsedParameters};
  }
  size_t numTrailingObjects(OverloadToken<ParsedAutoDiffParameter>) const {
    return NumParsedParameters;
  }

  enum DifferentiabilityKind getDifferentiabilityKind() const {
    return DifferentiabilityKind;
  }

  bool isNormalDifferentiability() const {
    return DifferentiabilityKind == DifferentiabilityKind::Normal;
  }

  bool isLinearDifferentiability() const {
    return DifferentiabilityKind == DifferentiabilityKind::Linear;
  }

  bool isForwardDifferentiability() const {
    return DifferentiabilityKind == DifferentiabilityKind::Forward;
  }

  bool isReverseDifferentiability() const {
    return DifferentiabilityKind == DifferentiabilityKind::Reverse;
  }

  TrailingWhereClause *getWhereClause() const { return WhereClause; }

  GenericSignature getDerivativeGenericSignature() const {
    return DerivativeGenericSignature;
  }
  void setDerivativeGenericSignature(GenericSignature derivativeGenSig) {
    DerivativeGenericSignature = derivativeGenSig;
  }

  SourceLoc getImplicitlyInheritedDifferentiableAttrLocation() const {
    return ImplicitlyInheritedDifferentiableAttrLocation;
  }
  void getImplicitlyInheritedDifferentiableAttrLocation(SourceLoc loc) {
    assert(isImplicit());
    ImplicitlyInheritedDifferentiableAttrLocation = loc;
  }

  /// Get the derivative generic environment for the given `@differentiable`
  /// attribute and original function.
  GenericEnvironment *
  getDerivativeGenericEnvironment(AbstractFunctionDecl *original) const;

  // Print the attribute to the given stream.
  // If `omitWrtClause` is true, omit printing the `wrt:` clause.
  void print(llvm::raw_ostream &OS, const Decl *D, bool omitWrtClause = false) const;

  static bool classof(const DeclAttribute *DA) {
    return DA->getKind() == DAK_Differentiable;
  }
};

/// A declaration name with location.
struct DeclNameRefWithLoc {
  /// The declaration name.
  DeclNameRef Name;
  /// The declaration name location.
  DeclNameLoc Loc;
  /// An optional accessor kind.
  Optional<AccessorKind> AccessorKind;

  void print(ASTPrinter &Printer) const;
};

/// The `@derivative(of:)` attribute registers a function as a derivative of
/// another function-like declaration: a 'func', 'init', 'subscript', or 'var'
/// computed property declaration.
///
/// The `@derivative(of:)` attribute also has an optional `wrt:` clause
/// specifying the parameters that are differentiated "with respect to", i.e.
/// the differentiability parameters. The differentiability parameters must
/// conform to the `Differentiable` protocol.
///
/// If the `wrt:` clause is unspecified, the differentiability parameters are
/// inferred to be all parameters that conform to `Differentiable`.
///
/// `@derivative(of:)` attribute type-checking verifies that the type of the
/// derivative function declaration is consistent with the type of the
/// referenced original declaration and the differentiability parameters.
///
/// Examples:
///   @derivative(of: sin(_:))
///   @derivative(of: +, wrt: (lhs, rhs))
class DerivativeAttr final
    : public DeclAttribute,
      private llvm::TrailingObjects<DerivativeAttr, ParsedAutoDiffParameter> {
  friend TrailingObjects;
  friend class DerivativeAttrOriginalDeclRequest;

  /// The base type for the referenced original declaration. This field is
  /// non-null only for parsed attributes that reference a qualified original
  /// declaration. This field is not serialized; type-checking uses it to
  /// resolve the original declaration, which is serialized.
  TypeRepr *BaseTypeRepr;
  /// The original function name.
  DeclNameRefWithLoc OriginalFunctionName;
  /// The original function.
  ///
  /// The states are:
  /// - nullptr:
  ///   The original function is unknown. The typechecker is responsible for
  ///   eventually resolving it.
  /// - AbstractFunctionDecl:
  ///   The original function is known to be this `AbstractFunctionDecl`.
  /// - LazyMemberLoader:
  ///   This `LazyMemberLoader` knows how to resolve the original function.
  ///   `ResolverContextData` is an additional piece of data that the
  ///   `LazyMemberLoader` needs.
  // TODO(TF-1235): Making `DerivativeAttr` immutable will simplify this by
  // removing the `AbstractFunctionDecl` state.
  llvm::PointerUnion<AbstractFunctionDecl *, LazyMemberLoader *> OriginalFunction;
  /// Data representing the original function declaration. See doc comment for
  /// `OriginalFunction`.
  uint64_t ResolverContextData = 0;
  /// The number of parsed differentiability parameters specified in 'wrt:'.
  unsigned NumParsedParameters = 0;
  /// The differentiability parameter indices, resolved by the type checker.
  IndexSubset *ParameterIndices = nullptr;
  /// The derivative function kind (JVP or VJP), resolved by the type checker.
  Optional<AutoDiffDerivativeFunctionKind> Kind = None;

  explicit DerivativeAttr(bool implicit, SourceLoc atLoc, SourceRange baseRange,
                          TypeRepr *baseTypeRepr, DeclNameRefWithLoc original,
                          ArrayRef<ParsedAutoDiffParameter> params);

  explicit DerivativeAttr(bool implicit, SourceLoc atLoc, SourceRange baseRange,
                          TypeRepr *baseTypeRepr, DeclNameRefWithLoc original,
                          IndexSubset *parameterIndices);

public:
  static DerivativeAttr *create(ASTContext &context, bool implicit,
                                SourceLoc atLoc, SourceRange baseRange,
                                TypeRepr *baseTypeRepr,
                                DeclNameRefWithLoc original,
                                ArrayRef<ParsedAutoDiffParameter> params);

  static DerivativeAttr *create(ASTContext &context, bool implicit,
                                SourceLoc atLoc, SourceRange baseRange,
                                TypeRepr *baseTypeRepr,
                                DeclNameRefWithLoc original,
                                IndexSubset *parameterIndices);

  TypeRepr *getBaseTypeRepr() const { return BaseTypeRepr; }
  DeclNameRefWithLoc getOriginalFunctionName() const {
    return OriginalFunctionName;
  }
  AbstractFunctionDecl *getOriginalFunction(ASTContext &context) const;
  void setOriginalFunction(AbstractFunctionDecl *decl);
  void setOriginalFunctionResolver(LazyMemberLoader *resolver,
                                   uint64_t resolverContextData);

  AutoDiffDerivativeFunctionKind getDerivativeKind() const {
    assert(Kind && "Derivative function kind has not yet been resolved");
    return *Kind;
  }
  void setDerivativeKind(AutoDiffDerivativeFunctionKind kind) { Kind = kind; }

  /// The parsed differentiability parameters, i.e. the list of parameters
  /// specified in 'wrt:'.
  ArrayRef<ParsedAutoDiffParameter> getParsedParameters() const {
    return {getTrailingObjects<ParsedAutoDiffParameter>(), NumParsedParameters};
  }
  MutableArrayRef<ParsedAutoDiffParameter> getParsedParameters() {
    return {getTrailingObjects<ParsedAutoDiffParameter>(), NumParsedParameters};
  }
  size_t numTrailingObjects(OverloadToken<ParsedAutoDiffParameter>) const {
    return NumParsedParameters;
  }

  IndexSubset *getParameterIndices() const {
    return ParameterIndices;
  }
  void setParameterIndices(IndexSubset *parameterIndices) {
    ParameterIndices = parameterIndices;
  }

  static bool classof(const DeclAttribute *DA) {
    return DA->getKind() == DAK_Derivative;
  }
};

/// The `@transpose(of:)` attribute registers a function as a transpose of
/// another function-like declaration: a 'func', 'init', 'subscript', or 'var'
/// computed property declaration.
///
/// The `@transpose(of:)` attribute also has a `wrt:` clause specifying the
/// parameters that are transposed "with respect to", i.e. the linearity
/// parameters.
///
/// Examples:
///   @transpose(of: foo)
///   @transpose(of: +, wrt: (0, 1))
class TransposeAttr final
    : public DeclAttribute,
      private llvm::TrailingObjects<TransposeAttr, ParsedAutoDiffParameter> {
  friend TrailingObjects;

  /// The base type for the referenced original declaration. This field is
  /// non-null only for parsed attributes that reference a qualified original
  /// declaration. This field is not serialized; type-checking uses it to
  /// resolve the original declaration, which is serialized.
  TypeRepr *BaseTypeRepr;
  /// The original function name.
  DeclNameRefWithLoc OriginalFunctionName;
  /// The original function declaration, resolved by the type checker.
  AbstractFunctionDecl *OriginalFunction = nullptr;
  /// The number of parsed linearity parameters specified in 'wrt:'.
  unsigned NumParsedParameters = 0;
  /// The linearity parameter indices, resolved by the type checker.
  IndexSubset *ParameterIndices = nullptr;

  explicit TransposeAttr(bool implicit, SourceLoc atLoc, SourceRange baseRange,
                         TypeRepr *baseType, DeclNameRefWithLoc original,
                         ArrayRef<ParsedAutoDiffParameter> params);

  explicit TransposeAttr(bool implicit, SourceLoc atLoc, SourceRange baseRange,
                         TypeRepr *baseType, DeclNameRefWithLoc original,
                         IndexSubset *parameterIndices);

public:
  static TransposeAttr *create(ASTContext &context, bool implicit,
                               SourceLoc atLoc, SourceRange baseRange,
                               TypeRepr *baseType, DeclNameRefWithLoc original,
                               ArrayRef<ParsedAutoDiffParameter> params);

  static TransposeAttr *create(ASTContext &context, bool implicit,
                               SourceLoc atLoc, SourceRange baseRange,
                               TypeRepr *baseType, DeclNameRefWithLoc original,
                               IndexSubset *parameterIndices);

  TypeRepr *getBaseTypeRepr() const { return BaseTypeRepr; }
  DeclNameRefWithLoc getOriginalFunctionName() const {
    return OriginalFunctionName;
  }
  AbstractFunctionDecl *getOriginalFunction() const {
    return OriginalFunction;
  }
  void setOriginalFunction(AbstractFunctionDecl *decl) {
    OriginalFunction = decl;
  }

  /// The parsed linearity parameters, i.e. the list of parameters specified in
  /// 'wrt:'.
  ArrayRef<ParsedAutoDiffParameter> getParsedParameters() const {
    return {getTrailingObjects<ParsedAutoDiffParameter>(), NumParsedParameters};
  }
  MutableArrayRef<ParsedAutoDiffParameter> getParsedParameters() {
    return {getTrailingObjects<ParsedAutoDiffParameter>(), NumParsedParameters};
  }
  size_t numTrailingObjects(OverloadToken<ParsedAutoDiffParameter>) const {
    return NumParsedParameters;
  }

  IndexSubset *getParameterIndices() const {
    return ParameterIndices;
  }
  void setParameterIndices(IndexSubset *parameterIndices) {
    ParameterIndices = parameterIndices;
  }

  static bool classof(const DeclAttribute *DA) {
    return DA->getKind() == DAK_Transpose;
  }
};

/// The `@completionHandlerAsync` attribute marks a function as having an async
/// alternative, optionally providing a name (for cases when the alternative
/// has a different name).
class CompletionHandlerAsyncAttr final : public DeclAttribute {
public:
  /// Reference to the async alternative function. Only set for deserialized
  /// attributes or inferred attributes from ObjectiveC code.
  AbstractFunctionDecl *AsyncFunctionDecl;

  /// DeclName of the async function in the attribute. Only set from actual
  /// Swift code, deserialization/ObjectiveC imports will set the decl instead.
  const DeclNameRef AsyncFunctionName;

  /// Source location of the async function name in the attribute
  const SourceLoc AsyncFunctionNameLoc;

  /// The index of the completion handler
  const size_t CompletionHandlerIndex;

  /// Source location of the completion handler index passed to the index
  const SourceLoc CompletionHandlerIndexLoc;

  CompletionHandlerAsyncAttr(DeclNameRef asyncFunctionName,
                             SourceLoc asyncFunctionNameLoc,
                             size_t completionHandlerIndex,
                             SourceLoc completionHandlerIndexLoc,
                             SourceLoc atLoc, SourceRange range)
      : DeclAttribute(DAK_CompletionHandlerAsync, atLoc, range,
                      /*implicit*/ false),
        AsyncFunctionDecl(nullptr),
        AsyncFunctionName(asyncFunctionName),
        AsyncFunctionNameLoc(asyncFunctionNameLoc),
        CompletionHandlerIndex(completionHandlerIndex),
        CompletionHandlerIndexLoc(completionHandlerIndexLoc) {}

  CompletionHandlerAsyncAttr(AbstractFunctionDecl &asyncFunctionDecl,
                             size_t completionHandlerIndex,
                             SourceLoc completionHandlerIndexLoc,
                             SourceLoc atLoc, SourceRange range,
                             bool implicit)
      : DeclAttribute(DAK_CompletionHandlerAsync, atLoc, range,
                      implicit),
        AsyncFunctionDecl(&asyncFunctionDecl) ,
        CompletionHandlerIndex(completionHandlerIndex),
        CompletionHandlerIndexLoc(completionHandlerIndexLoc) {}

  static bool classof(const DeclAttribute *DA) {
    return DA->getKind() == DAK_CompletionHandlerAsync;
  }
};

/// Attributes that may be applied to declarations.
class DeclAttributes {
  /// Linked list of declaration attributes.
  DeclAttribute *DeclAttrs;

public:
  DeclAttributes() : DeclAttrs(nullptr) {}

  bool isEmpty() const {
    return DeclAttrs == nullptr;
  }

  void getAttrRanges(SmallVectorImpl<SourceRange> &Ranges) const {
    for (auto Attr : *this) {
      auto R = Attr->getRangeWithAt();
      if (R.isValid())
        Ranges.push_back(R);
    }
  }

  /// If this attribute set has a prefix/postfix attribute on it, return this.
  UnaryOperatorKind getUnaryOperatorKind() const {
    if (hasAttribute<PrefixAttr>())
      return UnaryOperatorKind::Prefix;
    if (hasAttribute<PostfixAttr>())
      return UnaryOperatorKind::Postfix;
    return UnaryOperatorKind::None;
  }

  bool isUnavailable(const ASTContext &ctx) const {
    return getUnavailable(ctx) != nullptr;
  }

  /// Determine whether there is a swiftVersionSpecific attribute that's
  /// unavailable relative to the provided language version.
  bool
  isUnavailableInSwiftVersion(const version::Version &effectiveVersion) const;

  /// Finds the most-specific platform-specific attribute that is
  /// active for the current platform.
  const AvailableAttr *
  findMostSpecificActivePlatform(const ASTContext &ctx) const;

  /// Returns the first @available attribute that indicates
  /// a declaration is unavailable, or the first one that indicates it's
  /// potentially unavailable, or null otherwise.
  const AvailableAttr *getPotentiallyUnavailable(const ASTContext &ctx) const;

  /// Returns the first @available attribute that indicates
  /// a declaration is unavailable, or null otherwise.
  const AvailableAttr *getUnavailable(const ASTContext &ctx) const;

  /// Returns the first @available attribute that indicates
  /// a declaration is deprecated on all deployment targets, or null otherwise.
  const AvailableAttr *getDeprecated(const ASTContext &ctx) const;

  SWIFT_DEBUG_DUMPER(dump(const Decl *D = nullptr));
  void print(ASTPrinter &Printer, const PrintOptions &Options,
             const Decl *D = nullptr) const;
  static void print(ASTPrinter &Printer, const PrintOptions &Options,
                    ArrayRef<const DeclAttribute *> FlattenedAttrs,
                    const Decl *D = nullptr);

  template <typename T, typename DERIVED>
  class iterator_base : public std::iterator<std::forward_iterator_tag, T *> {
    T *Impl;
  public:
    explicit iterator_base(T *Impl) : Impl(Impl) {}
    DERIVED &operator++() { Impl = Impl->Next; return (DERIVED&)*this; }
    bool operator==(const iterator_base &X) const { return X.Impl == Impl; }
    bool operator!=(const iterator_base &X) const { return X.Impl != Impl; }
    T *operator*() const { return Impl; }
    T &operator->() const { return *Impl; }
  };

  /// Add a constructed DeclAttribute to this list.
  void add(DeclAttribute *Attr) {
    Attr->Next = DeclAttrs;
    DeclAttrs = Attr;
  }

  // Iterator interface over DeclAttribute objects.
  class iterator : public iterator_base<DeclAttribute, iterator> {
  public:
    explicit iterator(DeclAttribute *Impl) : iterator_base(Impl) {}
  };

  class const_iterator : public iterator_base<const DeclAttribute,
                                              const_iterator> {
  public:
    explicit const_iterator(const DeclAttribute *Impl)
        : iterator_base(Impl) {}
  };

  iterator begin() { return iterator(DeclAttrs); }
  iterator end() { return iterator(nullptr); }
  const_iterator begin() const { return const_iterator(DeclAttrs); }
  const_iterator end() const { return const_iterator(nullptr); }

  /// Retrieve the first attribute of the given attribute class.
  template <typename ATTR>
  const ATTR *getAttribute(bool AllowInvalid = false) const {
    return const_cast<DeclAttributes *>(this)->getAttribute<ATTR>(AllowInvalid);
  }

  template <typename ATTR>
  ATTR *getAttribute(bool AllowInvalid = false) {
    for (auto Attr : *this)
      if (auto *SpecificAttr = dyn_cast<ATTR>(Attr))
        if (SpecificAttr->isValid() || AllowInvalid)
          return SpecificAttr;
    return nullptr;
  }

  /// Determine whether there is an attribute with the given attribute class.
  template <typename ATTR>
  bool hasAttribute(bool AllowInvalid = false) const {
    return getAttribute<ATTR>(AllowInvalid) != nullptr;
  }

  /// Retrieve the first attribute with the given kind.
  const DeclAttribute *getAttribute(DeclAttrKind DK,
                                    bool AllowInvalid = false) const {
    for (auto Attr : *this)
      if (Attr->getKind() == DK && (Attr->isValid() || AllowInvalid))
        return Attr;
    return nullptr;
  }

  /// Retrieve the first attribute with the given kind.
  DeclAttribute *getAttribute(DeclAttrKind DK,
                              bool AllowInvalid = false) {
    for (auto Attr : *this)
      if (Attr->getKind() == DK && (Attr->isValid() || AllowInvalid))
        return Attr;
    return nullptr;
  }

private:
  /// Predicate used to filter MatchingAttributeRange.
  template <typename ATTR, bool AllowInvalid> struct ToAttributeKind {
    ToAttributeKind() {}

    Optional<const ATTR *>
    operator()(const DeclAttribute *Attr) const {
      if (isa<ATTR>(Attr) && (Attr->isValid() || AllowInvalid))
        return cast<ATTR>(Attr);
      return None;
    }
  };

public:
  template <typename ATTR, bool AllowInvalid>
  using AttributeKindRange =
      OptionalTransformRange<iterator_range<const_iterator>,
                             ToAttributeKind<ATTR, AllowInvalid>,
                             const_iterator>;

  /// Return a range with all attributes in DeclAttributes with AttrKind
  /// ATTR.
  template <typename ATTR, bool AllowInvalid = false>
  AttributeKindRange<ATTR, AllowInvalid> getAttributes() const {
    return AttributeKindRange<ATTR, AllowInvalid>(
        make_range(begin(), end()), ToAttributeKind<ATTR, AllowInvalid>());
  }

  /// Return the range of semantics attributes attached to this attribute set.
  auto getSemanticsAttrs() const
      -> decltype(getAttributes<SemanticsAttr>()) {
    return getAttributes<SemanticsAttr>();
  }

  /// Return whether this attribute set includes the given semantics attribute.
  bool hasSemanticsAttr(StringRef attrValue) const {
    return llvm::any_of(getSemanticsAttrs(), [&](const SemanticsAttr *attr) {
      return attrValue.equals(attr->Value);
    });
  }

  // Remove the given attribute from the list of attributes. Used when
  // the attribute was semantically invalid.
  void removeAttribute(const DeclAttribute *attr) {
    // If it's the first attribute, remove it.
    if (DeclAttrs == attr) {
      DeclAttrs = attr->Next;
      return;
    }

    // Otherwise, find it in the list. This is inefficient, but rare.
    for (auto **prev = &DeclAttrs; *prev; prev = &(*prev)->Next) {
      if ((*prev)->Next == attr) {
        (*prev)->Next = attr->Next;
        return;
      }
    }
    llvm_unreachable("Attribute not found for removal");
  }

  /// Set the raw chain of attributes.  Used for deserialization.
  void setRawAttributeChain(DeclAttribute *Chain) {
    DeclAttrs = Chain;
  }

  SourceLoc getStartLoc(bool forModifiers = false) const;
};

/// TypeAttributes - These are attributes that may be applied to types.
class TypeAttributes {
  // Get a SourceLoc for every possible attribute that can be parsed in source.
  // the presence of the attribute is indicated by its location being set.
  SourceLoc AttrLocs[TAK_Count];

  /// The custom attributes, in a linked list.
  CustomAttr *CustomAttrs = nullptr;

public:
  /// AtLoc - This is the location of the first '@' in the attribute specifier.
  /// If this is an empty attribute specifier, then this will be an invalid loc.
  SourceLoc AtLoc;

  struct Convention {
    StringRef Name = {};
    DeclNameRef WitnessMethodProtocol = {};
    Located<StringRef> ClangType = Located<StringRef>(StringRef(), {});
    /// Convenience factory function to create a Swift convention.
    ///
    /// Don't use this function if you are creating a C convention as you
    /// probably need a ClangType field as well.
    static Convention makeSwiftConvention(StringRef name) {
      return {name, DeclNameRef(), Located<StringRef>("", {})};
    }
  };

  Optional<Convention> ConventionArguments;

  DifferentiabilityKind differentiabilityKind =
      DifferentiabilityKind::NonDifferentiable;

  // For an opened existential type, the known ID.
  Optional<UUID> OpenedID;

  // For a reference to an opaque return type, the mangled name and argument
  // index into the generic signature.
  struct OpaqueReturnTypeRef {
    StringRef mangledName;
    unsigned index;
  };
  Optional<OpaqueReturnTypeRef> OpaqueReturnTypeOf;

  TypeAttributes() {}

  bool isValid() const { return AtLoc.isValid(); }

  void clearAttribute(TypeAttrKind A) {
    AttrLocs[A] = SourceLoc();
  }

  bool has(TypeAttrKind A) const {
    return getLoc(A).isValid();
  }

  SourceLoc getLoc(TypeAttrKind A) const {
    return AttrLocs[A];
  }

  void setOpaqueReturnTypeOf(StringRef mangling, unsigned index) {
    OpaqueReturnTypeOf = OpaqueReturnTypeRef{mangling, index};
  }

  void setAttr(TypeAttrKind A, SourceLoc L) {
    assert(!L.isInvalid() && "Cannot clear attribute with this method");
    AttrLocs[A] = L;
  }

  void getAttrLocs(SmallVectorImpl<SourceLoc> &Locs) const {
    for (auto Loc : AttrLocs) {
      if (Loc.isValid())
        Locs.push_back(Loc);
    }
  }

  // This attribute list is empty if no attributes are specified.  Note that
  // the presence of the leading @ is not enough to tell, because we want
  // clients to be able to remove attributes they process until they get to
  // an empty list.
  bool empty() const {
    if (CustomAttrs)
      return false;

    for (SourceLoc elt : AttrLocs)
      if (elt.isValid())
        return false;

    return true;
  }

  bool hasConvention() const { return ConventionArguments.hasValue(); }

  /// Returns the primary calling convention string.
  ///
  /// Note: For C conventions, this may not represent the full convention.
  StringRef getConventionName() const {
    return ConventionArguments.getValue().Name;
  }

  /// Show the string enclosed between @convention(..)'s parentheses.
  ///
  /// For example, @convention(foo, bar) will give the string "foo, bar".
  void getConventionArguments(SmallVectorImpl<char> &buffer) const;

  bool hasOwnership() const {
    return getOwnership() != ReferenceOwnership::Strong;
  }
  ReferenceOwnership getOwnership() const {
#define REF_STORAGE(Name, name, ...) \
    if (has(TAK_sil_##name)) return ReferenceOwnership::Name;
#include "swift/AST/ReferenceStorage.def"
    return ReferenceOwnership::Strong;
  }

  void clearOwnership() {
#define REF_STORAGE(Name, name, ...) \
    clearAttribute(TAK_sil_##name);
#include "swift/AST/ReferenceStorage.def"
  }

  bool hasOpenedID() const { return OpenedID.hasValue(); }
  UUID getOpenedID() const { return *OpenedID; }

  /// Given a name like "autoclosure", return the type attribute ID that
  /// corresponds to it.  This returns TAK_Count on failure.
  ///
  static TypeAttrKind getAttrKindFromString(StringRef Str);

  /// Return the name (like "autoclosure") for an attribute ID.
  static const char *getAttrName(TypeAttrKind kind);

  void addCustomAttr(CustomAttr *attr) {
    attr->Next = CustomAttrs;
    CustomAttrs = attr;
  }

  // Iterator for the custom type attributes.
  class iterator
      : public std::iterator<std::forward_iterator_tag, CustomAttr *> {
    CustomAttr *attr;

  public:
    iterator() : attr(nullptr) { }
    explicit iterator(CustomAttr *attr) : attr(attr) { }

    iterator &operator++() {
      attr = static_cast<CustomAttr *>(attr->Next);
      return *this;
    }

    bool operator==(iterator x) const { return x.attr == attr; }
    bool operator!=(iterator x) const { return x.attr != attr; }

    CustomAttr *operator*() const { return attr; }
    CustomAttr &operator->() const { return *attr; }
  };

  llvm::iterator_range<iterator> getCustomAttrs() const {
    return llvm::make_range(iterator(CustomAttrs), iterator());
  }
};

void simple_display(llvm::raw_ostream &out, const DeclAttribute *attr);

inline SourceLoc extractNearestSourceLoc(const DeclAttribute *attr) {
  return attr->getLocation();
}

} // end namespace swift

#endif<|MERGE_RESOLUTION|>--- conflicted
+++ resolved
@@ -1223,31 +1223,6 @@
   }
 };
 
-<<<<<<< HEAD
-/// Represents an actorIndependent/actorIndependent(unsafe) decl attribute.
-class ActorIndependentAttr : public DeclAttribute {
-public:
-  ActorIndependentAttr(SourceLoc atLoc, SourceRange range, ActorIndependentKind kind)
-      : DeclAttribute(DAK_ActorIndependent, atLoc, range, /*Implicit=*/false) {
-    Bits.ActorIndependentAttr.kind = unsigned(kind);
-  }
-
-  ActorIndependentAttr(ActorIndependentKind kind, bool IsImplicit=false)
-    : ActorIndependentAttr(SourceLoc(), SourceRange(), kind) {
-      setImplicit(IsImplicit);
-    }
-
-  ActorIndependentKind getKind() const {
-    return ActorIndependentKind(Bits.ActorIndependentAttr.kind);
-  }
-
-  static bool classof(const DeclAttribute *DA) {
-    return DA->getKind() == DAK_ActorIndependent;
-  }
-};
-
-=======
->>>>>>> 41e33329
 /// Defines the attribute that we use to model documentation comments.
 class RawDocCommentAttr : public DeclAttribute {
   /// Source range of the attached comment.  This comment is located before
