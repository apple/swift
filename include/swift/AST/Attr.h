//===--- Attr.h - Swift Language Attribute ASTs -----------------*- C++ -*-===//
//
// This source file is part of the Swift.org open source project
//
// Copyright (c) 2014 - 2017 Apple Inc. and the Swift project authors
// Licensed under Apache License v2.0 with Runtime Library Exception
//
// See https://swift.org/LICENSE.txt for license information
// See https://swift.org/CONTRIBUTORS.txt for the list of Swift project authors
//
//===----------------------------------------------------------------------===//
//
// This file defines classes related to declaration attributes.
//
//===----------------------------------------------------------------------===//

#ifndef SWIFT_ATTR_H
#define SWIFT_ATTR_H

#include "swift/Basic/Debug.h"
#include "swift/Basic/InlineBitfield.h"
#include "swift/Basic/SourceLoc.h"
#include "swift/Basic/UUID.h"
#include "swift/Basic/STLExtras.h"
#include "swift/Basic/Range.h"
#include "swift/Basic/OptimizationMode.h"
#include "swift/Basic/Version.h"
#include "swift/AST/Identifier.h"
#include "swift/AST/AttrKind.h"
#include "swift/AST/AutoDiff.h"
#include "swift/AST/ConcreteDeclRef.h"
#include "swift/AST/DeclNameLoc.h"
#include "swift/AST/KnownProtocols.h"
#include "swift/AST/Ownership.h"
#include "swift/AST/PlatformKind.h"
#include "swift/AST/Requirement.h"
#include "swift/AST/TrailingCallArguments.h"
#include "swift/AST/TypeLoc.h"
#include "llvm/ADT/SmallVector.h"
#include "llvm/ADT/StringRef.h"
#include "llvm/Support/ErrorHandling.h"
#include "llvm/Support/TrailingObjects.h"
#include "llvm/Support/VersionTuple.h"

namespace swift {
class ASTPrinter;
class ASTContext;
struct PrintOptions;
class Decl;
class AbstractFunctionDecl;
class FuncDecl;
class ClassDecl;
class FuncDecl;
class GenericFunctionType;
class LazyConformanceLoader;
class PatternBindingInitializer;
class TrailingWhereClause;

/// TypeAttributes - These are attributes that may be applied to types.
class TypeAttributes {
  // Get a SourceLoc for every possible attribute that can be parsed in source.
  // the presence of the attribute is indicated by its location being set.
  SourceLoc AttrLocs[TAK_Count];
public:
  /// AtLoc - This is the location of the first '@' in the attribute specifier.
  /// If this is an empty attribute specifier, then this will be an invalid loc.
  SourceLoc AtLoc;
  Optional<StringRef> convention = None;
  Optional<StringRef> conventionWitnessMethodProtocol = None;
  
  // Indicates whether the type's '@differentiable' attribute has a 'linear'
  // argument.
  bool linear = false;

  // For an opened existential type, the known ID.
  Optional<UUID> OpenedID;
  
  // For a reference to an opaque return type, the mangled name and argument
  // index into the generic signature.
  struct OpaqueReturnTypeRef {
    StringRef mangledName;
    unsigned index;
  };
  Optional<OpaqueReturnTypeRef> OpaqueReturnTypeOf;

  TypeAttributes() {}
  
  bool isValid() const { return AtLoc.isValid(); }

  bool isLinear() const {
    assert(
        !linear ||
        (linear && has(TAK_differentiable)) &&
            "Linear shouldn't have been true if there's no `@differentiable`");
    return linear;
  }

  void clearAttribute(TypeAttrKind A) {
    AttrLocs[A] = SourceLoc();
  }
  
  bool has(TypeAttrKind A) const {
    return getLoc(A).isValid();
  }
  
  SourceLoc getLoc(TypeAttrKind A) const {
    return AttrLocs[A];
  }
  
  void setOpaqueReturnTypeOf(StringRef mangling, unsigned index) {
    OpaqueReturnTypeOf = OpaqueReturnTypeRef{mangling, index};
  }
  
  void setAttr(TypeAttrKind A, SourceLoc L) {
    assert(!L.isInvalid() && "Cannot clear attribute with this method");
    AttrLocs[A] = L;
  }

  void getAttrLocs(SmallVectorImpl<SourceLoc> &Locs) const {
    for (auto Loc : AttrLocs) {
      if (Loc.isValid())
        Locs.push_back(Loc);
    }
  }

  // This attribute list is empty if no attributes are specified.  Note that
  // the presence of the leading @ is not enough to tell, because we want
  // clients to be able to remove attributes they process until they get to
  // an empty list.
  bool empty() const {
    for (SourceLoc elt : AttrLocs)
      if (elt.isValid())
        return false;
    
    return true;
  }
  
  bool hasConvention() const { return convention.hasValue(); }
  StringRef getConvention() const { return *convention; }

  bool hasOwnership() const {
    return getOwnership() != ReferenceOwnership::Strong;
  }
  ReferenceOwnership getOwnership() const {
#define REF_STORAGE(Name, name, ...) \
    if (has(TAK_sil_##name)) return ReferenceOwnership::Name;
#include "swift/AST/ReferenceStorage.def"
    return ReferenceOwnership::Strong;
  }
  
  void clearOwnership() {
#define REF_STORAGE(Name, name, ...) \
    clearAttribute(TAK_sil_##name);
#include "swift/AST/ReferenceStorage.def"
  }

  bool hasOpenedID() const { return OpenedID.hasValue(); }
  UUID getOpenedID() const { return *OpenedID; }

  /// Given a name like "autoclosure", return the type attribute ID that
  /// corresponds to it.  This returns TAK_Count on failure.
  ///
  static TypeAttrKind getAttrKindFromString(StringRef Str);

  /// Return the name (like "autoclosure") for an attribute ID.
  static const char *getAttrName(TypeAttrKind kind);
};

class alignas(1 << AttrAlignInBits) AttributeBase {
public:
  /// The location of the '@'.
  const SourceLoc AtLoc;

  /// The source range of the attribute.
  const SourceRange Range;

  /// The location of the attribute.
  SourceLoc getLocation() const { return Range.Start; }

  /// Return the source range of the attribute.
  SourceRange getRange() const { return Range; }

  SourceRange getRangeWithAt() const {
    if (AtLoc.isValid())
      return {AtLoc, Range.End};
    return Range;
  }

  // Only allow allocation of attributes using the allocator in ASTContext
  // or by doing a placement new.
  void *operator new(size_t Bytes, ASTContext &C,
                     unsigned Alignment = alignof(AttributeBase));

  void operator delete(void *Data) throw() { }
  void *operator new(size_t Bytes, void *Mem) throw() { return Mem; }

  // Make vanilla new/delete illegal for attributes.
  void *operator new(size_t Bytes) throw() = delete;

  AttributeBase(const AttributeBase &) = delete;

protected:
  AttributeBase(SourceLoc AtLoc, SourceRange Range)
    : AtLoc(AtLoc), Range(Range) {}
};

class DeclAttributes;
enum class DeclKind : uint8_t;

  /// Represents one declaration attribute.
class DeclAttribute : public AttributeBase {
  friend class DeclAttributes;

protected:
  union {
    uint64_t OpaqueBits;

    SWIFT_INLINE_BITFIELD_BASE(DeclAttribute, bitmax(NumDeclAttrKindBits,8)+1+1,
      Kind : bitmax(NumDeclAttrKindBits,8),
      // Whether this attribute was implicitly added.
      Implicit : 1,

      Invalid : 1
    );

    SWIFT_INLINE_BITFIELD(ObjCAttr, DeclAttribute, 1+1+1,
      /// Whether this attribute has location information that trails the main
      /// record, which contains the locations of the parentheses and any names.
      HasTrailingLocationInfo : 1,

      /// Whether the name is implicit, produced as the result of caching.
      ImplicitName : 1,

      /// Whether the @objc was inferred using Swift 3's deprecated inference
      /// rules.
      Swift3Inferred : 1
    );

    SWIFT_INLINE_BITFIELD(DynamicReplacementAttr, DeclAttribute, 1,
      /// Whether this attribute has location information that trails the main
      /// record, which contains the locations of the parentheses and any names.
      HasTrailingLocationInfo : 1
    );

    SWIFT_INLINE_BITFIELD(AbstractAccessControlAttr, DeclAttribute, 3,
      AccessLevel : 3
    );

    SWIFT_INLINE_BITFIELD_FULL(AlignmentAttr, DeclAttribute, 32,
      : NumPadBits,
      // The alignment value.
      Value : 32
    );

    SWIFT_INLINE_BITFIELD(ClangImporterSynthesizedTypeAttr, DeclAttribute, 1,
      kind : 1
    );

    SWIFT_INLINE_BITFIELD(EffectsAttr, DeclAttribute, NumEffectsKindBits,
      kind : NumEffectsKindBits
    );

    SWIFT_INLINE_BITFIELD(InlineAttr, DeclAttribute, NumInlineKindBits,
      kind : NumInlineKindBits
    );

    SWIFT_INLINE_BITFIELD(OptimizeAttr, DeclAttribute, NumOptimizationModeBits,
      mode : NumOptimizationModeBits
    );

    SWIFT_INLINE_BITFIELD(ReferenceOwnershipAttr, DeclAttribute,
                          NumReferenceOwnershipBits,
      ownership : NumReferenceOwnershipBits
    );

    SWIFT_INLINE_BITFIELD(SpecializeAttr, DeclAttribute, 1+1,
      exported : 1,
      kind : 1
    );

    SWIFT_INLINE_BITFIELD(SynthesizedProtocolAttr, DeclAttribute,
                          NumKnownProtocolKindBits,
      kind : NumKnownProtocolKindBits
    );
  } Bits;

  DeclAttribute *Next = nullptr;

  DeclAttribute(DeclAttrKind DK, SourceLoc AtLoc, SourceRange Range,
                bool Implicit) : AttributeBase(AtLoc, Range) {
    Bits.OpaqueBits = 0;
    Bits.DeclAttribute.Kind = static_cast<unsigned>(DK);
    Bits.DeclAttribute.Implicit = Implicit;
    Bits.DeclAttribute.Invalid = false;
  }

private:
  // NOTE: We cannot use DeclKind due to layering. Even if we could, there is no
  // guarantee that the first DeclKind starts at zero. This is only used to
  // build "OnXYZ" flags.
  enum class DeclKindIndex : unsigned {
#define DECL(Name, _) Name,
#define LAST_DECL(Name) Last_Decl = Name
#include "swift/AST/DeclNodes.def"
  };

public:
  enum DeclAttrOptions : uint64_t {
    // There is one entry for each DeclKind, and some higher level buckets
    // below. These are used in Attr.def to control which kinds of declarations
    // an attribute can be attached to.
#define DECL(Name, _) On##Name = 1ull << unsigned(DeclKindIndex::Name),
#include "swift/AST/DeclNodes.def"

    // Abstract class aggregations for use in Attr.def.
    OnValue = 0
#define DECL(Name, _)
#define VALUE_DECL(Name, _) |On##Name
#include "swift/AST/DeclNodes.def"
    ,

    OnNominalType = 0
#define DECL(Name, _)
#define NOMINAL_TYPE_DECL(Name, _) |On##Name
#include "swift/AST/DeclNodes.def"
    ,
    OnConcreteNominalType = OnNominalType & ~OnProtocol,
    OnGenericType = OnNominalType | OnTypeAlias,

    OnAbstractFunction = 0
#define DECL(Name, _)
#define ABSTRACT_FUNCTION_DECL(Name, _) |On##Name
#include "swift/AST/DeclNodes.def"
    ,

    OnOperator = 0
#define DECL(Name, _)
#define OPERATOR_DECL(Name, _) |On##Name
#include "swift/AST/DeclNodes.def"
    ,

    OnAnyDecl = 0
#define DECL(Name, _) |On##Name
#include "swift/AST/DeclNodes.def"
    ,

    /// True if multiple instances of this attribute are allowed on a single
    /// declaration.
    AllowMultipleAttributes = 1ull << (unsigned(DeclKindIndex::Last_Decl) + 1),

    /// True if this is a decl modifier - i.e., that it should not be spelled
    /// with an @.
    DeclModifier = 1ull << (unsigned(DeclKindIndex::Last_Decl) + 2),

    /// True if this is a long attribute that should be printed on its own line.
    ///
    /// Currently has no effect on DeclModifier attributes.
    LongAttribute = 1ull << (unsigned(DeclKindIndex::Last_Decl) + 3),

    /// True if this shouldn't be serialized.
    NotSerialized = 1ull << (unsigned(DeclKindIndex::Last_Decl) + 4),
    
    /// True if this attribute is only valid when parsing a .sil file.
    SILOnly = 1ull << (unsigned(DeclKindIndex::Last_Decl) + 5),

    /// The attribute should be reported by parser as unknown.
    RejectByParser = 1ull << (unsigned(DeclKindIndex::Last_Decl) + 6),

    /// Whether client code cannot use the attribute.
    UserInaccessible = 1ull << (unsigned(DeclKindIndex::Last_Decl) + 7),

    /// Whether adding this attribute can break API
    APIBreakingToAdd = 1ull << (unsigned(DeclKindIndex::Last_Decl) + 8),

    /// Whether removing this attribute can break API
    APIBreakingToRemove = 1ull << (unsigned(DeclKindIndex::Last_Decl) + 9),

    /// Whether adding this attribute can break ABI
    ABIBreakingToAdd = 1ull << (unsigned(DeclKindIndex::Last_Decl) + 10),

    /// Whether removing this attribute can break ABI
    ABIBreakingToRemove = 1ull << (unsigned(DeclKindIndex::Last_Decl) + 11),

    /// The opposite of APIBreakingToAdd
    APIStableToAdd = 1ull << (unsigned(DeclKindIndex::Last_Decl) + 12),

    /// The opposite of APIBreakingToRemove
    APIStableToRemove = 1ull << (unsigned(DeclKindIndex::Last_Decl) + 13),

    /// The opposite of ABIBreakingToAdd
    ABIStableToAdd = 1ull << (unsigned(DeclKindIndex::Last_Decl) + 14),

    /// The opposite of ABIBreakingToRemove
    ABIStableToRemove = 1ull << (unsigned(DeclKindIndex::Last_Decl) + 15),
  };

  LLVM_READNONE
  static uint64_t getOptions(DeclAttrKind DK);

  uint64_t getOptions() const {
    return getOptions(getKind());
  }

  /// Prints this attribute (if applicable), returning `true` if anything was
  /// printed.
  bool printImpl(ASTPrinter &Printer, const PrintOptions &Options,
                 const Decl *D = nullptr) const;

public:
  DeclAttrKind getKind() const {
    return static_cast<DeclAttrKind>(Bits.DeclAttribute.Kind);
  }

  /// Whether this attribute was implicitly added.
  bool isImplicit() const { return Bits.DeclAttribute.Implicit; }

  /// Set whether this attribute was implicitly added.
  void setImplicit(bool Implicit = true) {
    Bits.DeclAttribute.Implicit = Implicit;
  }

  /// Returns true if this attribute was find to be invalid in some way by
  /// semantic analysis.  In that case, the attribute should not be considered,
  /// the attribute node should be only used to retrieve source information.
  bool isInvalid() const { return Bits.DeclAttribute.Invalid; }
  void setInvalid() { Bits.DeclAttribute.Invalid = true; }

  bool isValid() const { return !isInvalid(); }

  /// Returns the address of the next pointer field.
  /// Used for object deserialization.
  DeclAttribute **getMutableNext() {
    return &Next;
  }

  /// Print the attribute to the provided ASTPrinter.
  void print(ASTPrinter &Printer, const PrintOptions &Options,
             const Decl *D = nullptr) const;

  /// Print the attribute to the provided stream.
  void print(llvm::raw_ostream &OS, const Decl *D = nullptr) const;

  /// Returns true if this attribute can appear on the specified decl.  This is
  /// controlled by the flags in Attr.def.
  bool canAppearOnDecl(const Decl *D) const {
    return canAttributeAppearOnDecl(getKind(), D);
  }

  LLVM_READONLY
  static bool canAttributeAppearOnDecl(DeclAttrKind DK, const Decl *D);

  /// Returns true if multiple instances of an attribute kind
  /// can appear on a declaration.
  static bool allowMultipleAttributes(DeclAttrKind DK) {
    return getOptions(DK) & AllowMultipleAttributes;
  }

  bool isLongAttribute() const {
    return isLongAttribute(getKind());
  }
  static bool isLongAttribute(DeclAttrKind DK) {
    return getOptions(DK) & LongAttribute;
  }

  static bool shouldBeRejectedByParser(DeclAttrKind DK) {
    return getOptions(DK) & RejectByParser;
  }

  static bool isSilOnly(DeclAttrKind DK) {
    return getOptions(DK) & SILOnly;
  }

  static bool isUserInaccessible(DeclAttrKind DK) {
    return getOptions(DK) & UserInaccessible;
  }

  static bool isAddingBreakingABI(DeclAttrKind DK) {
    return getOptions(DK) & ABIBreakingToAdd;
  }

#define DECL_ATTR(_, CLASS, OPTIONS, ...)                                                         \
  static constexpr bool isOptionSetFor##CLASS(DeclAttrOptions Bit) {                              \
    return (OPTIONS) & Bit;                                                                       \
  }
#include "swift/AST/Attr.def"

  static bool isAddingBreakingAPI(DeclAttrKind DK) {
    return getOptions(DK) & APIBreakingToAdd;
  }

  static bool isRemovingBreakingABI(DeclAttrKind DK) {
    return getOptions(DK) & ABIBreakingToRemove;
  }
  static bool isRemovingBreakingAPI(DeclAttrKind DK) {
    return getOptions(DK) & APIBreakingToRemove;
  }

  bool isDeclModifier() const {
    return isDeclModifier(getKind());
  }
  static bool isDeclModifier(DeclAttrKind DK) {
    return getOptions(DK) & DeclModifier;
  }

  static bool isOnParam(DeclAttrKind DK) {
    return getOptions(DK) & OnParam;
  }

  static bool isOnFunc(DeclAttrKind DK) {
    return getOptions(DK) & OnFunc;
  }

  static bool isOnClass(DeclAttrKind DK) {
    return getOptions(DK) & OnClass;
  }

  static bool isNotSerialized(DeclAttrKind DK) {
    return getOptions(DK) & NotSerialized;
  }
  bool isNotSerialized() const {
    return isNotSerialized(getKind());
  }

  LLVM_READNONE
  static bool canAttributeAppearOnDeclKind(DeclAttrKind DAK, DeclKind DK);

  /// Returns the source name of the attribute, without the @ or any arguments.
  StringRef getAttrName() const;

  /// Given a name like "inline", return the decl attribute ID that corresponds
  /// to it.  Note that this is a many-to-one mapping, and that the identifier
  /// passed in may only be the first portion of the attribute (e.g. in the case
  /// of the 'unowned(unsafe)' attribute, the string passed in is 'unowned'.
  ///
  /// Also note that this recognizes both attributes like '@inline' (with no @)
  /// and decl modifiers like 'final'.  This returns DAK_Count on failure.
  ///
  static DeclAttrKind getAttrKindFromString(StringRef Str);
};

/// Describes a "simple" declaration attribute that carries no data.
template<DeclAttrKind Kind>
class SimpleDeclAttr : public DeclAttribute {
public:
  SimpleDeclAttr(bool IsImplicit)
    : DeclAttribute(Kind, SourceLoc(), SourceLoc(), IsImplicit) {}

  SimpleDeclAttr(SourceLoc AtLoc, SourceLoc NameLoc)
    : DeclAttribute(Kind, AtLoc,
                    SourceRange(AtLoc.isValid() ? AtLoc : NameLoc, NameLoc),
                    /*Implicit=*/false) { }
  SimpleDeclAttr(SourceLoc NameLoc)
    : DeclAttribute(Kind, SourceLoc(), SourceRange(NameLoc, NameLoc),
                    /*Implicit=*/false) { }

  static bool classof(const DeclAttribute *DA) {
    return DA->getKind() == Kind;
  }
};

// Declare typedefs for all of the simple declaration attributes.
#define SIMPLE_DECL_ATTR(_, CLASS, ...) \
 typedef SimpleDeclAttr<DAK_##CLASS> CLASS##Attr;
#include "swift/AST/Attr.def"

/// Defines the @_silgen_name attribute.
class SILGenNameAttr : public DeclAttribute {
public:
  SILGenNameAttr(StringRef Name, SourceLoc AtLoc, SourceRange Range, bool Implicit)
    : DeclAttribute(DAK_SILGenName, AtLoc, Range, Implicit),
      Name(Name) {}

  SILGenNameAttr(StringRef Name, bool Implicit)
    : SILGenNameAttr(Name, SourceLoc(), SourceRange(), /*Implicit=*/true) {}

  /// The symbol name.
  const StringRef Name;

  static bool classof(const DeclAttribute *DA) {
    return DA->getKind() == DAK_SILGenName;
  }
};

/// Defines the @_cdecl attribute.
class CDeclAttr : public DeclAttribute {
public:
  CDeclAttr(StringRef Name, SourceLoc AtLoc, SourceRange Range, bool Implicit)
    : DeclAttribute(DAK_CDecl, AtLoc, Range, Implicit),
      Name(Name) {}

  CDeclAttr(StringRef Name, bool Implicit)
    : CDeclAttr(Name, SourceLoc(), SourceRange(), /*Implicit=*/true) {}

  /// The symbol name.
  const StringRef Name;

  static bool classof(const DeclAttribute *DA) {
    return DA->getKind() == DAK_CDecl;
  }
};

/// Defines the @_semantics attribute.
class SemanticsAttr : public DeclAttribute {
public:
  SemanticsAttr(StringRef Value, SourceLoc AtLoc, SourceRange Range,
                bool Implicit)
  : DeclAttribute(DAK_Semantics, AtLoc, Range, Implicit),
  Value(Value) {}

  SemanticsAttr(StringRef Value, bool Implicit)
  : SemanticsAttr(Value, SourceLoc(), SourceRange(), /*Implicit=*/true) {}

  /// The semantics tag value.
  const StringRef Value;

  static bool classof(const DeclAttribute *DA) {
    return DA->getKind() == DAK_Semantics;
  }
};

/// Defines the @_alignment attribute.
class AlignmentAttr : public DeclAttribute {
public:
  AlignmentAttr(unsigned Value, SourceLoc AtLoc, SourceRange Range,
                bool Implicit)
      : DeclAttribute(DAK_Alignment, AtLoc, Range, Implicit) {
    Bits.AlignmentAttr.Value = Value;
  }

  unsigned getValue() const { return Bits.AlignmentAttr.Value; }
  
  static bool classof(const DeclAttribute *DA) {
    return DA->getKind() == DAK_Alignment;
  }
};

/// Defines the @_swift_native_objc_runtime_base attribute.
///
/// This attribute indicates a class that should be treated semantically
/// as a native Swift root class, but which inherits a specific Objective-C
/// class at runtime. For most classes this is the runtime's "SwiftObject"
/// root class. The compiler does not need to know about the class; it's the
/// build system's responsibility to link against the ObjC code that implements
/// the root class, and the ObjC implementation's responsibility to ensure
/// instances begin with a Swift-refcounting-compatible object header and
/// override all the necessary NSObject refcounting methods.
class SwiftNativeObjCRuntimeBaseAttr : public DeclAttribute {
public:
  SwiftNativeObjCRuntimeBaseAttr(Identifier BaseClassName,
                                 SourceLoc AtLoc, SourceRange Range,
                                 bool Implicit)
    : DeclAttribute(DAK_SwiftNativeObjCRuntimeBase, AtLoc, Range, Implicit),
      BaseClassName(BaseClassName) {}
  
  // The base class's name.
  const Identifier BaseClassName;
  
  static bool classof(const DeclAttribute *DA) {
    return DA->getKind() == DAK_SwiftNativeObjCRuntimeBase;
  }
};

/// Determine the result of comparing an availability attribute to a specific
/// platform or language version.
enum class AvailableVersionComparison {
  /// The entity is guaranteed to be available.
  Available,

  /// The entity is never available.
  Unavailable,

  /// The entity might be unavailable at runtime, because it was introduced
  /// after the requested minimum platform version.
  PotentiallyUnavailable,

  /// The entity has been obsoleted.
  Obsoleted,
};

/// Describes the platform-agnostic availability of a declaration.
enum class PlatformAgnosticAvailabilityKind {
  /// The associated availability attribute is not platform-agnostic.
  None,
  /// The declaration is deprecated, but can still be used.
  Deprecated,
  /// The declaration is unavailable in Swift, specifically
  UnavailableInSwift,
  /// The declaration is available in some but not all versions
  /// of Swift, as specified by the VersionTuple members.
  SwiftVersionSpecific,
  /// The declaration is available in some but not all versions
  /// of SwiftPM's PackageDescription library, as specified by
  /// the VersionTuple members.
  PackageDescriptionVersionSpecific,
  /// The declaration is unavailable for other reasons.
  Unavailable,
};

/// Defines the @available attribute.
class AvailableAttr : public DeclAttribute {
public:
#define INIT_VER_TUPLE(X)\
  X(X.empty() ? Optional<llvm::VersionTuple>() : X)

  AvailableAttr(SourceLoc AtLoc, SourceRange Range,
                   PlatformKind Platform,
                   StringRef Message, StringRef Rename,
                   const llvm::VersionTuple &Introduced,
                   SourceRange IntroducedRange,
                   const llvm::VersionTuple &Deprecated,
                   SourceRange DeprecatedRange,
                   const llvm::VersionTuple &Obsoleted,
                   SourceRange ObsoletedRange,
                   PlatformAgnosticAvailabilityKind PlatformAgnostic,
                   bool Implicit)
    : DeclAttribute(DAK_Available, AtLoc, Range, Implicit),
      Message(Message), Rename(Rename),
      INIT_VER_TUPLE(Introduced), IntroducedRange(IntroducedRange),
      INIT_VER_TUPLE(Deprecated), DeprecatedRange(DeprecatedRange),
      INIT_VER_TUPLE(Obsoleted), ObsoletedRange(ObsoletedRange),
      PlatformAgnostic(PlatformAgnostic),
      Platform(Platform)
  {}

#undef INIT_VER_TUPLE

  /// The optional message.
  const StringRef Message;

  /// An optional replacement string to emit in a fixit.  This allows simple
  /// declaration renames to be applied by Xcode.
  ///
  /// This should take the form of an operator, identifier, or full function
  /// name, optionally with a prefixed type, similar to the syntax used for
  /// the `NS_SWIFT_NAME` annotation in Objective-C.
  const StringRef Rename;

  /// Indicates when the symbol was introduced.
  const Optional<llvm::VersionTuple> Introduced;

  /// Indicates where the Introduced version was specified.
  const SourceRange IntroducedRange;

  /// Indicates when the symbol was deprecated.
  const Optional<llvm::VersionTuple> Deprecated;

  /// Indicates where the Deprecated version was specified.
  const SourceRange DeprecatedRange;

  /// Indicates when the symbol was obsoleted.
  const Optional<llvm::VersionTuple> Obsoleted;

  /// Indicates where the Obsoleted version was specified.
  const SourceRange ObsoletedRange;

  /// Indicates if the declaration has platform-agnostic availability.
  const PlatformAgnosticAvailabilityKind PlatformAgnostic;

  /// The platform of the availability.
  const PlatformKind Platform;

  /// Whether this is a language-version-specific entity.
  bool isLanguageVersionSpecific() const;

  /// Whether this is a PackageDescription version specific entity.
  bool isPackageDescriptionVersionSpecific() const;

  /// Whether this is an unconditionally unavailable entity.
  bool isUnconditionallyUnavailable() const;

  /// Whether this is an unconditionally deprecated entity.
  bool isUnconditionallyDeprecated() const;

  /// Returns the platform-agnostic availability.
  PlatformAgnosticAvailabilityKind getPlatformAgnosticAvailability() const {
    return PlatformAgnostic;
  }

  /// Determine if a given declaration should be considered unavailable given
  /// the current settings.
  ///
  /// \returns The attribute responsible for making the declaration unavailable.
  static const AvailableAttr *isUnavailable(const Decl *D);

  /// Returns true if the availability applies to a specific
  /// platform.
  bool hasPlatform() const {
    return Platform != PlatformKind::none;
  }

  /// Returns the string for the platform of the attribute.
  StringRef platformString() const {
    return swift::platformString(Platform);
  }

  /// Returns the human-readable string for the platform of the attribute.
  StringRef prettyPlatformString() const {
    return swift::prettyPlatformString(Platform);
  }

  /// Returns true if this attribute is active given the current platform.
  bool isActivePlatform(const ASTContext &ctx) const;

  /// Returns the active version from the AST context corresponding to
  /// the available kind. For example, this will return the effective language
  /// version for swift version-specific availability kind, PackageDescription
  /// version for PackageDescription version-specific availability.
  llvm::VersionTuple getActiveVersion(const ASTContext &ctx) const;

  /// Compare this attribute's version information against the platform or
  /// language version (assuming the this attribute pertains to the active
  /// platform).
  AvailableVersionComparison getVersionAvailability(const ASTContext &ctx) const;

  /// Create an AvailableAttr that indicates specific availability
  /// for all platforms.
  static AvailableAttr *
  createPlatformAgnostic(ASTContext &C, StringRef Message, StringRef Rename = "",
                      PlatformAgnosticAvailabilityKind Reason
                         = PlatformAgnosticAvailabilityKind::Unavailable,
                         llvm::VersionTuple Obsoleted
                         = llvm::VersionTuple());

  static bool classof(const DeclAttribute *DA) {
    return DA->getKind() == DAK_Available;
  }
};

/// Indicates that the given declaration is visible to Objective-C.
class ObjCAttr final : public DeclAttribute,
    private llvm::TrailingObjects<ObjCAttr, SourceLoc> {
  friend TrailingObjects;

  /// The Objective-C name associated with this entity, stored in its opaque
  /// representation so that we can use null as an indicator for "no name".
  void *NameData;

  /// Create an implicit @objc attribute with the given (optional) name.
  explicit ObjCAttr(Optional<ObjCSelector> name, bool implicitName)
    : DeclAttribute(DAK_ObjC, SourceLoc(), SourceRange(), /*Implicit=*/true),
      NameData(nullptr)
  {
    Bits.ObjCAttr.HasTrailingLocationInfo = false;
    Bits.ObjCAttr.ImplicitName = implicitName;
    Bits.ObjCAttr.Swift3Inferred = false;

    if (name) {
      NameData = name->getOpaqueValue();
    }
  }

  /// Create an @objc attribute written in the source.
  ObjCAttr(SourceLoc atLoc, SourceRange baseRange, Optional<ObjCSelector> name,
           SourceRange parenRange, ArrayRef<SourceLoc> nameLocs);

  /// Determine whether this attribute has trailing location information.
  bool hasTrailingLocationInfo() const {
    return Bits.ObjCAttr.HasTrailingLocationInfo;
  }

  /// Retrieve the trailing location information.
  MutableArrayRef<SourceLoc> getTrailingLocations() {
    assert(hasTrailingLocationInfo() && "No trailing location information");
    unsigned length = 2;
    if (auto name = getName())
      length += name->getNumSelectorPieces();
    return {getTrailingObjects<SourceLoc>(), length};
  }

  /// Retrieve the trailing location information.
  ArrayRef<SourceLoc> getTrailingLocations() const {
    assert(hasTrailingLocationInfo() && "No trailing location information");
    unsigned length = 2;
    if (auto name = getName())
      length += name->getNumSelectorPieces();
    return {getTrailingObjects<SourceLoc>(), length};
  }

public:
  /// Create implicit ObjC attribute with a given (optional) name.
  static ObjCAttr *create(ASTContext &Ctx, Optional<ObjCSelector> name,
                          bool implicitName);

  /// Create an unnamed Objective-C attribute, i.e., @objc.
  static ObjCAttr *createUnnamed(ASTContext &Ctx, SourceLoc AtLoc, 
                                 SourceLoc ObjCLoc);

  static ObjCAttr *createUnnamedImplicit(ASTContext &Ctx);

  /// Create a nullary Objective-C attribute, which has a single name
  /// with no colon following it.
  ///
  /// Note that a nullary Objective-C attribute may represent either a
  /// selector for a zero-parameter function or some other Objective-C
  /// entity, such as a class or protocol.
  static ObjCAttr *createNullary(ASTContext &Ctx, SourceLoc AtLoc, 
                                 SourceLoc ObjCLoc, SourceLoc LParenLoc, 
                                 SourceLoc NameLoc, Identifier Name,
                                 SourceLoc RParenLoc);

  /// Create an implicit nullary Objective-C attribute, which has a
  /// single name with no colon following it.
  ///
  /// Note that a nullary Objective-C attribute may represent either a
  /// selector for a zero-parameter function or some other Objective-C
  /// entity, such as a class or protocol.
  static ObjCAttr *createNullary(ASTContext &Ctx, Identifier Name, 
                                 bool isNameImplicit);

  /// Create a "selector" Objective-C attribute, which has some number
  /// of identifiers followed by colons.
  static ObjCAttr *createSelector(ASTContext &Ctx, SourceLoc AtLoc, 
                                  SourceLoc ObjCLoc, SourceLoc LParenLoc, 
                                  ArrayRef<SourceLoc> NameLocs,
                                  ArrayRef<Identifier> Names,
                                  SourceLoc RParenLoc);

  /// Create an implicit "selector" Objective-C attribute, which has
  /// some number of identifiers followed by colons.
  static ObjCAttr *createSelector(ASTContext &Ctx, ArrayRef<Identifier> Names,
                                  bool isNameImplicit);

  /// Determine whether this attribute has a name associated with it.
  bool hasName() const { return NameData != nullptr; }

  /// Retrieve the name of this entity, if specified.
  Optional<ObjCSelector> getName() const {
    if (!hasName())
      return None;

    return ObjCSelector::getFromOpaqueValue(NameData);
  }

  /// Determine whether the name associated with this attribute was
  /// implicit.
  bool isNameImplicit() const { return Bits.ObjCAttr.ImplicitName; }

  /// Set the name of this entity.
  void setName(ObjCSelector name, bool implicit) {
    // If we already have a name and we have location information, make sure
    // drop the location information rather than allowing it to corrupt our
    // state
    if (hasTrailingLocationInfo() &&
        (!hasName() ||
         getName()->getNumSelectorPieces() < name.getNumSelectorPieces())) {
      Bits.ObjCAttr.HasTrailingLocationInfo = false;
    }

    NameData = name.getOpaqueValue();
    Bits.ObjCAttr.ImplicitName = implicit;
  }

  /// Determine whether this attribute was inferred based on Swift 3's
  /// deprecated @objc inference rules.
  bool isSwift3Inferred() const {
    return Bits.ObjCAttr.Swift3Inferred;
  }

  /// Set whether this attribute was inferred based on Swift 3's deprecated
  /// @objc inference rules.
  void setSwift3Inferred(bool inferred = true) {
    Bits.ObjCAttr.Swift3Inferred = inferred;
  }

  /// Clear the name of this entity.
  void clearName() {
    NameData = nullptr;
  }

  /// Retrieve the source locations for the names in a non-implicit
  /// nullary or selector attribute.
  ArrayRef<SourceLoc> getNameLocs() const;

  /// Retrieve the location of the opening parentheses, if there is one.
  SourceLoc getLParenLoc() const;

  /// Retrieve the location of the closing parentheses, if there is one.
  SourceLoc getRParenLoc() const;

  /// Clone the given attribute, producing an implicit copy of the
  /// original without source location information.
  ObjCAttr *clone(ASTContext &context) const;

  static bool classof(const DeclAttribute *DA) {
    return DA->getKind() == DAK_ObjC;
  }
};

class PrivateImportAttr final
: public DeclAttribute {
  StringRef SourceFile;

  PrivateImportAttr(SourceLoc atLoc, SourceRange baseRange,
                    StringRef sourceFile, SourceRange parentRange);

public:
  static PrivateImportAttr *create(ASTContext &Ctxt, SourceLoc AtLoc,
                                   SourceLoc PrivateLoc, SourceLoc LParenLoc,
                                   StringRef sourceFile, SourceLoc RParenLoc);

  StringRef getSourceFile() const {
    return SourceFile;
  }
  static bool classof(const DeclAttribute *DA) {
    return DA->getKind() == DAK_PrivateImport;
  }
};

/// The @_dynamicReplacement(for:) attribute.
class DynamicReplacementAttr final
    : public DeclAttribute,
      private llvm::TrailingObjects<DynamicReplacementAttr, SourceLoc> {
  friend TrailingObjects;

  DeclName ReplacedFunctionName;
  AbstractFunctionDecl *ReplacedFunction;

  /// Create an @_dynamicReplacement(for:) attribute written in the source.
  DynamicReplacementAttr(SourceLoc atLoc, SourceRange baseRange,
                         DeclName replacedFunctionName, SourceRange parenRange);

  explicit DynamicReplacementAttr(DeclName name)
      : DeclAttribute(DAK_DynamicReplacement, SourceLoc(), SourceRange(),
                      /*Implicit=*/false),
        ReplacedFunctionName(name), ReplacedFunction(nullptr) {
    Bits.DynamicReplacementAttr.HasTrailingLocationInfo = false;
  }

  /// Retrieve the trailing location information.
  MutableArrayRef<SourceLoc> getTrailingLocations() {
    assert(Bits.DynamicReplacementAttr.HasTrailingLocationInfo);
    unsigned length = 2;
    return {getTrailingObjects<SourceLoc>(), length};
  }

  /// Retrieve the trailing location information.
  ArrayRef<SourceLoc> getTrailingLocations() const {
    assert(Bits.DynamicReplacementAttr.HasTrailingLocationInfo);
    unsigned length = 2; // lParens, rParens
    return {getTrailingObjects<SourceLoc>(), length};
  }

public:
  static DynamicReplacementAttr *
  create(ASTContext &Context, SourceLoc AtLoc, SourceLoc DynReplLoc,
         SourceLoc LParenLoc, DeclName replacedFunction, SourceLoc RParenLoc);

  static DynamicReplacementAttr *create(ASTContext &ctx,
                                        DeclName replacedFunction);

  static DynamicReplacementAttr *create(ASTContext &ctx,
                                        DeclName replacedFunction,
                                        AbstractFunctionDecl *replacedFuncDecl);

  DeclName getReplacedFunctionName() const {
    return ReplacedFunctionName;
  }

  AbstractFunctionDecl *getReplacedFunction() const {
    return ReplacedFunction;
  }

  void setReplacedFunction(AbstractFunctionDecl *f) {
    assert(ReplacedFunction == nullptr);
    ReplacedFunction = f;
  }

  /// Retrieve the location of the opening parentheses, if there is one.
  SourceLoc getLParenLoc() const;

  /// Retrieve the location of the closing parentheses, if there is one.
  SourceLoc getRParenLoc() const;

  static bool classof(const DeclAttribute *DA) {
    return DA->getKind() == DAK_DynamicReplacement;
  }
};

/// Represents any sort of access control modifier.
class AbstractAccessControlAttr : public DeclAttribute {
protected:
  AbstractAccessControlAttr(DeclAttrKind DK, SourceLoc atLoc, SourceRange range,
                            AccessLevel access, bool implicit)
      : DeclAttribute(DK, atLoc, range, implicit) {
    Bits.AbstractAccessControlAttr.AccessLevel = static_cast<unsigned>(access);
    assert(getAccess() == access && "not enough bits for access control");
  }

public:
  AccessLevel getAccess() const {
    return static_cast<AccessLevel>(Bits.AbstractAccessControlAttr.AccessLevel);
  }

  static bool classof(const DeclAttribute *DA) {
    return DA->getKind() == DAK_AccessControl ||
           DA->getKind() == DAK_SetterAccess;
  }
};

/// Represents a 'private', 'internal', or 'public' marker on a declaration.
class AccessControlAttr : public AbstractAccessControlAttr {
public:
  AccessControlAttr(SourceLoc atLoc, SourceRange range, AccessLevel access,
                    bool implicit = false)
      : AbstractAccessControlAttr(DAK_AccessControl, atLoc, range, access,
                                  implicit) {}

  static bool classof(const DeclAttribute *DA) {
    return DA->getKind() == DAK_AccessControl;
  }
};

/// Represents a 'private', 'internal', or 'public' marker for a setter on a
/// declaration.
class SetterAccessAttr : public AbstractAccessControlAttr {
public:
  SetterAccessAttr(SourceLoc atLoc, SourceRange range,
                          AccessLevel access, bool implicit = false)
      : AbstractAccessControlAttr(DAK_SetterAccess, atLoc, range, access,
                                  implicit) {}

  static bool classof(const DeclAttribute *DA) {
    return DA->getKind() == DAK_SetterAccess;
  }
};

/// Represents an inline attribute.
class InlineAttr : public DeclAttribute {
public:
  InlineAttr(SourceLoc atLoc, SourceRange range, InlineKind kind)
      : DeclAttribute(DAK_Inline, atLoc, range, /*Implicit=*/false) {
    Bits.InlineAttr.kind = unsigned(kind);
  }

  InlineAttr(InlineKind kind)
    : InlineAttr(SourceLoc(), SourceRange(), kind) {}

  InlineKind getKind() const { return InlineKind(Bits.InlineAttr.kind); }
  static bool classof(const DeclAttribute *DA) {
    return DA->getKind() == DAK_Inline;
  }
};

/// Represents the optimize attribute.
class OptimizeAttr : public DeclAttribute {
public:
  OptimizeAttr(SourceLoc atLoc, SourceRange range, OptimizationMode mode)
      : DeclAttribute(DAK_Optimize, atLoc, range, /*Implicit=*/false) {
    Bits.OptimizeAttr.mode = unsigned(mode);
  }

  OptimizeAttr(OptimizationMode mode)
    : OptimizeAttr(SourceLoc(), SourceRange(), mode) {}

  OptimizationMode getMode() const {
    return OptimizationMode(Bits.OptimizeAttr.mode);
  }
  static bool classof(const DeclAttribute *DA) {
    return DA->getKind() == DAK_Optimize;
  }
};

/// Represents the side effects attribute.
class EffectsAttr : public DeclAttribute {
public:
  EffectsAttr(SourceLoc atLoc, SourceRange range, EffectsKind kind)
      : DeclAttribute(DAK_Effects, atLoc, range, /*Implicit=*/false) {
    Bits.EffectsAttr.kind = unsigned(kind);
  }

  EffectsAttr(EffectsKind kind)
  : EffectsAttr(SourceLoc(), SourceRange(), kind) {}

  EffectsKind getKind() const { return EffectsKind(Bits.EffectsAttr.kind); }
  static bool classof(const DeclAttribute *DA) {
    return DA->getKind() == DAK_Effects;
  }
};



/// Represents weak/unowned/unowned(unsafe) decl modifiers.
class ReferenceOwnershipAttr : public DeclAttribute {
public:
  ReferenceOwnershipAttr(SourceRange range, ReferenceOwnership kind)
      : DeclAttribute(DAK_ReferenceOwnership, range.Start, range,
                      /*Implicit=*/false) {
    Bits.ReferenceOwnershipAttr.ownership = unsigned(kind);
  }

  ReferenceOwnershipAttr(ReferenceOwnership kind)
      : ReferenceOwnershipAttr(SourceRange(), kind) {}

  ReferenceOwnership get() const {
    return ReferenceOwnership(Bits.ReferenceOwnershipAttr.ownership);
  }

  /// Returns a copy of this attribute without any source information.
  ReferenceOwnershipAttr *clone(ASTContext &context) const {
    return new (context) ReferenceOwnershipAttr(get());
  }

  static bool classof(const DeclAttribute *DA) {
    return DA->getKind() == DAK_ReferenceOwnership;
  }
};

/// Defines the attribute that we use to model documentation comments.
class RawDocCommentAttr : public DeclAttribute {
  /// Source range of the attached comment.  This comment is located before
  /// the declaration.
  CharSourceRange CommentRange;

public:
  RawDocCommentAttr(CharSourceRange CommentRange)
      : DeclAttribute(DAK_RawDocComment, SourceLoc(), SourceRange(),
                      /*Implicit=*/false),
        CommentRange(CommentRange) {}

  CharSourceRange getCommentRange() const { return CommentRange; }

  static bool classof(const DeclAttribute *DA) {
    return DA->getKind() == DAK_RawDocComment;
  }
};

/// An attribute applied to a CoreFoundation class that is toll-free bridged to
/// an Objective-C class.
///
/// This attribute is introduced by the Clang importer, and is therefore always
/// implicit.
class ObjCBridgedAttr : public DeclAttribute {
  ClassDecl *ObjCClass;

public:
  ObjCBridgedAttr(ClassDecl *ObjCClass)
    : DeclAttribute(DAK_ObjCBridged, SourceLoc(), SourceRange(),
                    /*Implicit=*/true),
      ObjCClass(ObjCClass)
  {
  }

  /// Retrieve the Objective-C class to which this foreign class is toll-free
  /// bridged.
  ClassDecl *getObjCClass() const { return ObjCClass; }

  static bool classof(const DeclAttribute *DA) {
    return DA->getKind() == DAK_ObjCBridged;
  }
};

/// An attribute that specifies a synthesized conformance of a known
/// protocol for the declaration to which it appertains.
///
/// There is no spelling for this particular attribute in source code;
/// rather, it is introduced by the Clang importer to indicate
/// synthesized conformances.
class SynthesizedProtocolAttr : public DeclAttribute {
  LazyConformanceLoader *Loader;

public:
  SynthesizedProtocolAttr(KnownProtocolKind protocolKind,
                          LazyConformanceLoader *Loader)
    : DeclAttribute(DAK_SynthesizedProtocol, SourceLoc(), SourceRange(),
                    /*Implicit=*/true), Loader(Loader)
  {
    Bits.SynthesizedProtocolAttr.kind = unsigned(protocolKind);
  }

  /// Retrieve the known protocol kind naming the protocol to be
  /// synthesized.
  KnownProtocolKind getProtocolKind() const {
    return KnownProtocolKind(Bits.SynthesizedProtocolAttr.kind);
  }

  /// Retrieve the lazy loader that will be used to populate the
  /// synthesized conformance.
  LazyConformanceLoader *getLazyLoader() const { return Loader; }

  static bool classof(const DeclAttribute *DA) {
    return DA->getKind() == DAK_SynthesizedProtocol;
  }
};

/// The @_specialize attribute, which forces specialization on the specified
/// type list.
class SpecializeAttr : public DeclAttribute {
public:
  // NOTE: When adding new kinds, you must update the inline bitfield macro.
  enum class SpecializationKind {
    Full,
    Partial
  };

private:
  TrailingWhereClause *trailingWhereClause;
  GenericSignature specializedSignature;

  SpecializeAttr(SourceLoc atLoc, SourceRange Range,
                 TrailingWhereClause *clause, bool exported,
                 SpecializationKind kind,
                 GenericSignature specializedSignature);

public:
  static SpecializeAttr *create(ASTContext &Ctx, SourceLoc atLoc,
                                SourceRange Range, TrailingWhereClause *clause,
                                bool exported, SpecializationKind kind,
                                GenericSignature specializedSignature
                                    = nullptr);

  TrailingWhereClause *getTrailingWhereClause() const;

  GenericSignature getSpecializedSgnature() const {
    return specializedSignature;
  }

  void setSpecializedSignature(GenericSignature newSig) {
    specializedSignature = newSig;
  }

  bool isExported() const {
    return Bits.SpecializeAttr.exported;
  }

  SpecializationKind getSpecializationKind() const {
    return SpecializationKind(Bits.SpecializeAttr.kind);
  }

  bool isFullSpecialization() const {
    return getSpecializationKind() == SpecializationKind::Full;
  }

  bool isPartialSpecialization() const {
    return getSpecializationKind() == SpecializationKind::Partial;
  }

  static bool classof(const DeclAttribute *DA) {
    return DA->getKind() == DAK_Specialize;
  }
};

/// The @_implements attribute, which treats a decl as the implementation for
/// some named protocol requirement (but otherwise not-visible by that name).
class ImplementsAttr : public DeclAttribute {

  TypeLoc ProtocolType;
  DeclName MemberName;
  DeclNameLoc MemberNameLoc;

public:
  ImplementsAttr(SourceLoc atLoc, SourceRange Range,
                 TypeLoc ProtocolType,
                 DeclName MemberName,
                 DeclNameLoc MemberNameLoc);

  static ImplementsAttr *create(ASTContext &Ctx, SourceLoc atLoc,
                                SourceRange Range,
                                TypeLoc ProtocolType,
                                DeclName MemberName,
                                DeclNameLoc MemberNameLoc);

  TypeLoc getProtocolType() const;
  TypeLoc &getProtocolType();
  DeclName getMemberName() const { return MemberName; }
  DeclNameLoc getMemberNameLoc() const { return MemberNameLoc; }

  static bool classof(const DeclAttribute *DA) {
    return DA->getKind() == DAK_Implements;
  }
};

/// A limited variant of \c \@objc that's used for classes with generic ancestry.
class ObjCRuntimeNameAttr : public DeclAttribute {
  static StringRef getSimpleName(const ObjCAttr &Original) {
    assert(Original.hasName());
    return Original.getName()->getSimpleName().str();
  }
public:
  ObjCRuntimeNameAttr(StringRef Name, SourceLoc AtLoc, SourceRange Range,
                      bool Implicit)
    : DeclAttribute(DAK_ObjCRuntimeName, AtLoc, Range, Implicit),
      Name(Name) {}

  explicit ObjCRuntimeNameAttr(const ObjCAttr &Original)
    : ObjCRuntimeNameAttr(getSimpleName(Original), Original.AtLoc,
                          Original.Range, Original.isImplicit()) {}

  const StringRef Name;

  static bool classof(const DeclAttribute *DA) {
    return DA->getKind() == DAK_ObjCRuntimeName;
  }
};

/// Attribute that specifies a protocol conformance that has been restated
/// (i.e., is redundant) but should still be emitted in Objective-C metadata.
class RestatedObjCConformanceAttr : public DeclAttribute {
public:
  explicit RestatedObjCConformanceAttr(ProtocolDecl *proto)
    : DeclAttribute(DAK_RestatedObjCConformance, SourceLoc(), SourceRange(),
                    /*Implicit=*/true),
      Proto(proto) {}

  /// The protocol to which this type conforms.
  ProtocolDecl * const Proto;

  static bool classof(const DeclAttribute *DA) {
    return DA->getKind() == DAK_RestatedObjCConformance;
  }
};

/// Attached to type declarations synthesized by the Clang importer.
///
/// Used to control manglings.
class ClangImporterSynthesizedTypeAttr : public DeclAttribute {
public:
  // NOTE: When adding new kinds, you must update the inline bitfield macro.
  enum class Kind : char {
    /// A struct synthesized by the importer to represent an NSError with a
    /// particular domain, as specified by an enum with the \c ns_error_domain
    /// Clang attribute.
    ///
    /// This one is for enums with names.
    NSErrorWrapper,

    /// A struct synthesized by the importer to represent an NSError with a
    /// particular domain, as specified by an enum with the \c ns_error_domain
    /// Clang attribute.
    ///
    /// This one is for anonymous enums that are immediately typedef'd, giving
    /// them a unique name for linkage purposes according to the C++ standard.
    NSErrorWrapperAnon,
  };

  /// The (Clang) name of the declaration that caused this type declaration to
  /// be synthesized.
  ///
  /// Must be a valid Swift identifier as well, for mangling purposes.
  const StringRef originalTypeName;

  explicit ClangImporterSynthesizedTypeAttr(StringRef originalTypeName,
                                            Kind kind)
    : DeclAttribute(DAK_ClangImporterSynthesizedType, SourceLoc(),
                    SourceRange(), /*Implicit=*/true),
      originalTypeName(originalTypeName) {
    assert(!originalTypeName.empty());
    Bits.ClangImporterSynthesizedTypeAttr.kind = unsigned(kind);
  }

  Kind getKind() const {
    return Kind(Bits.ClangImporterSynthesizedTypeAttr.kind);
  }

  StringRef getManglingName() const {
    return manglingNameForKind(getKind());
  }

  static StringRef manglingNameForKind(Kind kind) {
    switch (kind) {
    case Kind::NSErrorWrapper:
      return "e";
    case Kind::NSErrorWrapperAnon:
      return "E";
    }
    llvm_unreachable("unhandled kind");
  }

  static bool classof(const DeclAttribute *DA) {
    return DA->getKind() == DAK_ClangImporterSynthesizedType;
  }
};

/// Defines a custom attribute.
class CustomAttr final : public DeclAttribute,
                         public TrailingCallArguments<CustomAttr> {
  TypeLoc type;
  Expr *arg;
  PatternBindingInitializer *initContext;
  Expr *semanticInit = nullptr;

  unsigned hasArgLabelLocs : 1;
  unsigned numArgLabels : 16;

  CustomAttr(SourceLoc atLoc, SourceRange range, TypeLoc type,
             PatternBindingInitializer *initContext, Expr *arg,
             ArrayRef<Identifier> argLabels, ArrayRef<SourceLoc> argLabelLocs,
             bool implicit);

public:
  static CustomAttr *create(ASTContext &ctx, SourceLoc atLoc, TypeLoc type,
                            bool implicit = false) {
    return create(ctx, atLoc, type, false, nullptr, SourceLoc(), { }, { }, { },
                  SourceLoc(), implicit);
  }

  static CustomAttr *create(ASTContext &ctx, SourceLoc atLoc, TypeLoc type,
                            bool hasInitializer,
                            PatternBindingInitializer *initContext,
                            SourceLoc lParenLoc,
                            ArrayRef<Expr *> args,
                            ArrayRef<Identifier> argLabels,
                            ArrayRef<SourceLoc> argLabelLocs,
                            SourceLoc rParenLoc,
                            bool implicit = false);

  unsigned getNumArguments() const { return numArgLabels; }
  bool hasArgumentLabelLocs() const { return hasArgLabelLocs; }

  TypeLoc &getTypeLoc() { return type; }
  const TypeLoc &getTypeLoc() const { return type; }

  Expr *getArg() const { return arg; }
  void setArg(Expr *newArg) { arg = newArg; }

  Expr *getSemanticInit() const { return semanticInit; }
  void setSemanticInit(Expr *expr) { semanticInit = expr; }

  PatternBindingInitializer *getInitContext() const { return initContext; }

  static bool classof(const DeclAttribute *DA) {
    return DA->getKind() == DAK_Custom;
  }
};

/// Relates a property to its projection value property, as described by a property wrapper. For
/// example, given
/// \code
/// @A var foo: Int
/// \endcode
///
/// Where \c A is a property wrapper that has a \c projectedValue property, the compiler
/// synthesizes a declaration $foo an attaches the attribute
/// \c _projectedValuePropertyAttr($foo) to \c foo to record the link.
class ProjectedValuePropertyAttr : public DeclAttribute {
public:
  ProjectedValuePropertyAttr(Identifier PropertyName,
                              SourceLoc AtLoc, SourceRange Range,
                              bool Implicit)
    : DeclAttribute(DAK_ProjectedValueProperty, AtLoc, Range, Implicit),
      ProjectionPropertyName(PropertyName) {}

  // The projection property name.
  const Identifier ProjectionPropertyName;

  static bool classof(const DeclAttribute *DA) {
    return DA->getKind() == DAK_ProjectedValueProperty;
  }
};

<<<<<<< HEAD
/// Attribute that asks the compiler to generate a function that returns a
/// quoted representation of the attributed declaration.
///
///     @quoted
///     func identity(_ x: Int) -> Int {
///         return x;
///     }
///
/// The generated function, called "quote decl", looks along the following lines
/// (the exact representation may change over time since quasiquotes are an
/// experimental feature, e.g. the name may end up being mangled as per #13):
///
///     func _quotedIdentity() -> Tree {
///         return #quote{
///             func identity(_ x: Int) -> Int {
///                 return x;
///             }
///         }
///     }
///
/// Quote decls are not supposed to be called manually. Instead,  it is expected
/// that #quote(...) will be used to obtain representations of @quoted
/// declarations, by synthesizing calls to quote decls. This way users don't
/// have to know the details of name mangling in the presence of overloads etc:
///
///     #quote(identity)
///
///     Unquote(
///       Name(
///         "foo",
///         "s:4main3fooyS2fF",
///         FunctionType(
///           [],
///           [TypeName("Int", "s:Si")],
///           TypeName("Int", "s:Si"))),
///       { () -> Tree in quotedIdentity() },
///       FunctionType(
///         [],
///         [TypeName("Int", "s:Si")],
///         TypeName("Int", "s:Si")))
class QuotedAttr final : public DeclAttribute {
  FuncDecl *QuoteDecl;

  explicit QuotedAttr(FuncDecl *quoteDecl, SourceLoc atLoc, SourceRange range,
                      bool implicit);

public:
  FuncDecl *getQuoteDecl() const { return QuoteDecl; }
  void setQuoteDecl(FuncDecl *quoteDecl) { QuoteDecl = quoteDecl; }

  static bool classof(const DeclAttribute *DA) {
    return DA->getKind() == DAK_Quoted;
  }

  static QuotedAttr *create(ASTContext &context, SourceLoc atLoc,
                            SourceRange range, bool implicit);

  static QuotedAttr *create(ASTContext &context, FuncDecl *quoteDecl,
                            SourceLoc atLoc, SourceRange range, bool implicit);
=======
/// Describe a symbol was originally defined in another module. For example, given
/// \code
/// @_originallyDefinedIn(module: "Original", OSX 10.15) var foo: Int
/// \endcode
///
/// Where variable Foo has originally defined in another module called Original prior to OSX 10.15
class OriginallyDefinedInAttr: public DeclAttribute {
public:
  OriginallyDefinedInAttr(SourceLoc AtLoc, SourceRange Range,
                          StringRef OriginalModuleName,
                          PlatformKind Platform,
                          const llvm::VersionTuple MovedVersion,
                          bool Implicit)
    : DeclAttribute(DAK_OriginallyDefinedIn, AtLoc, Range, Implicit),
      OriginalModuleName(OriginalModuleName),
      Platform(Platform),
      MovedVersion(MovedVersion) {}

  // The original module name.
  const StringRef OriginalModuleName;

  /// The platform of the symbol.
  const PlatformKind Platform;

  /// Indicates when the symbol was moved here.
  const llvm::VersionTuple MovedVersion;

  static bool classof(const DeclAttribute *DA) {
    return DA->getKind() == DAK_OriginallyDefinedIn;
  }
>>>>>>> 45df041c
};

/// Attributes that may be applied to declarations.
class DeclAttributes {
  /// Linked list of declaration attributes.
  DeclAttribute *DeclAttrs;

public:
  DeclAttributes() : DeclAttrs(nullptr) {}

  bool isEmpty() const {
    return DeclAttrs == nullptr;
  }

  void getAttrRanges(SmallVectorImpl<SourceRange> &Ranges) const {
    for (auto Attr : *this) {
      auto R = Attr->getRangeWithAt();
      if (R.isValid())
        Ranges.push_back(R);
    }
  }

  /// If this attribute set has a prefix/postfix attribute on it, return this.
  UnaryOperatorKind getUnaryOperatorKind() const {
    if (hasAttribute<PrefixAttr>())
      return UnaryOperatorKind::Prefix;
    if (hasAttribute<PostfixAttr>())
      return UnaryOperatorKind::Postfix;
    return UnaryOperatorKind::None;
  }

  bool isUnavailable(const ASTContext &ctx) const {
    return getUnavailable(ctx) != nullptr;
  }

  /// Determine whether there is a swiftVersionSpecific attribute that's
  /// unavailable relative to the provided language version.
  bool
  isUnavailableInSwiftVersion(const version::Version &effectiveVersion) const;

  /// Returns the first @available attribute that indicates
  /// a declaration is unavailable, or the first one that indicates it's
  /// potentially unavailable, or null otherwise.
  const AvailableAttr *getPotentiallyUnavailable(const ASTContext &ctx) const;

  /// Returns the first @available attribute that indicates
  /// a declaration is unavailable, or null otherwise.
  const AvailableAttr *getUnavailable(const ASTContext &ctx) const;

  /// Returns the first @available attribute that indicates
  /// a declaration is deprecated on all deployment targets, or null otherwise.
  const AvailableAttr *getDeprecated(const ASTContext &ctx) const;

  SWIFT_DEBUG_DUMPER(dump(const Decl *D = nullptr));
  void print(ASTPrinter &Printer, const PrintOptions &Options,
             const Decl *D = nullptr) const;
  static void print(ASTPrinter &Printer, const PrintOptions &Options,
                    ArrayRef<const DeclAttribute *> FlattenedAttrs,
                    const Decl *D = nullptr);

  template <typename T, typename DERIVED>
  class iterator_base : public std::iterator<std::forward_iterator_tag, T *> {
    T *Impl;
  public:
    explicit iterator_base(T *Impl) : Impl(Impl) {}
    DERIVED &operator++() { Impl = Impl->Next; return (DERIVED&)*this; }
    bool operator==(const iterator_base &X) const { return X.Impl == Impl; }
    bool operator!=(const iterator_base &X) const { return X.Impl != Impl; }
    T *operator*() const { return Impl; }
    T &operator->() const { return *Impl; }
  };

  /// Add a constructed DeclAttribute to this list.
  void add(DeclAttribute *Attr) {
    Attr->Next = DeclAttrs;
    DeclAttrs = Attr;
  }

  // Iterator interface over DeclAttribute objects.
  class iterator : public iterator_base<DeclAttribute, iterator> {
  public:
    explicit iterator(DeclAttribute *Impl) : iterator_base(Impl) {}
  };

  class const_iterator : public iterator_base<const DeclAttribute,
                                              const_iterator> {
  public:
    explicit const_iterator(const DeclAttribute *Impl)
        : iterator_base(Impl) {}
  };

  iterator begin() { return iterator(DeclAttrs); }
  iterator end() { return iterator(nullptr); }
  const_iterator begin() const { return const_iterator(DeclAttrs); }
  const_iterator end() const { return const_iterator(nullptr); }

  /// Retrieve the first attribute of the given attribute class.
  template <typename ATTR>
  const ATTR *getAttribute(bool AllowInvalid = false) const {
    return const_cast<DeclAttributes *>(this)->getAttribute<ATTR>(AllowInvalid);
  }

  template <typename ATTR>
  ATTR *getAttribute(bool AllowInvalid = false) {
    for (auto Attr : *this)
      if (auto *SpecificAttr = dyn_cast<ATTR>(Attr))
        if (SpecificAttr->isValid() || AllowInvalid)
          return SpecificAttr;
    return nullptr;
  }

  /// Determine whether there is an attribute with the given attribute class.
  template <typename ATTR>
  bool hasAttribute(bool AllowInvalid = false) const {
    return getAttribute<ATTR>(AllowInvalid) != nullptr;
  }

  /// Retrieve the first attribute with the given kind.
  const DeclAttribute *getAttribute(DeclAttrKind DK,
                                    bool AllowInvalid = false) const {
    for (auto Attr : *this)
      if (Attr->getKind() == DK && (Attr->isValid() || AllowInvalid))
        return Attr;
    return nullptr;
  }

private:
  /// Predicate used to filter MatchingAttributeRange.
  template <typename ATTR, bool AllowInvalid> struct ToAttributeKind {
    ToAttributeKind() {}

    Optional<const ATTR *>
    operator()(const DeclAttribute *Attr) const {
      if (isa<ATTR>(Attr) && (Attr->isValid() || AllowInvalid))
        return cast<ATTR>(Attr);
      return None;
    }
  };

public:
  template <typename ATTR, bool AllowInvalid>
  using AttributeKindRange =
      OptionalTransformRange<iterator_range<const_iterator>,
                             ToAttributeKind<ATTR, AllowInvalid>,
                             const_iterator>;

  /// Return a range with all attributes in DeclAttributes with AttrKind
  /// ATTR.
  template <typename ATTR, bool AllowInvalid = false>
  AttributeKindRange<ATTR, AllowInvalid> getAttributes() const {
    return AttributeKindRange<ATTR, AllowInvalid>(
        make_range(begin(), end()), ToAttributeKind<ATTR, AllowInvalid>());
  }

  // Remove the given attribute from the list of attributes. Used when
  // the attribute was semantically invalid.
  void removeAttribute(const DeclAttribute *attr) {
    // If it's the first attribute, remove it.
    if (DeclAttrs == attr) {
      DeclAttrs = attr->Next;
      return;
    }

    // Otherwise, find it in the list. This is inefficient, but rare.
    for (auto **prev = &DeclAttrs; *prev; prev = &(*prev)->Next) {
      if ((*prev)->Next == attr) {
        (*prev)->Next = attr->Next;
        return;
      }
    }
    llvm_unreachable("Attribute not found for removal");
  }

  /// Set the raw chain of attributes.  Used for deserialization.
  void setRawAttributeChain(DeclAttribute *Chain) {
    DeclAttrs = Chain;
  }

  SourceLoc getStartLoc(bool forModifiers = false) const;
};

struct DeclNameWithLoc {
  DeclName Name;
  DeclNameLoc Loc;
};

/// Attribute that marks a function as differentiable and optionally specifies
/// custom associated derivative functions: 'jvp' and 'vjp'.
///
/// Examples:
///   @differentiable(jvp: jvpFoo where T : FloatingPoint)
///   @differentiable(wrt: (self, x, y), jvp: jvpFoo)
class DifferentiableAttr final
    : public DeclAttribute,
      private llvm::TrailingObjects<DifferentiableAttr,
                                    ParsedAutoDiffParameter> {
  friend TrailingObjects;
  friend class DifferentiableAttributeParameterIndicesRequest;

  /// The declaration on which the `@differentiable` attribute is declared.
  Decl *OriginalDeclaration = nullptr;
  /// Whether this function is linear.
  bool Linear;
  /// The number of parsed parameters specified in 'wrt:'.
  unsigned NumParsedParameters = 0;
  /// The JVP function.
  Optional<DeclNameWithLoc> JVP;
  /// The VJP function.
  Optional<DeclNameWithLoc> VJP;
  /// The JVP function (optional), resolved by the type checker if JVP name is
  /// specified.
  FuncDecl *JVPFunction = nullptr;
  /// The VJP function (optional), resolved by the type checker if VJP name is
  /// specified.
  FuncDecl *VJPFunction = nullptr;
  /// The differentiation parameters' indices, resolved by the type checker.
  /// The bit stores whether the parameter indices have been computed.
  llvm::PointerIntPair<IndexSubset *, 1, bool> ParameterIndicesAndBit;
  /// The trailing where clause (optional).
  TrailingWhereClause *WhereClause = nullptr;
  /// The generic signature for autodiff derivative functions. Resolved by the
  /// type checker based on the original function's generic signature and the
  /// attribute's where clause requirements. This is set only if the attribute
  /// has a where clause.
  GenericSignature DerivativeGenericSignature = GenericSignature();

  explicit DifferentiableAttr(bool implicit, SourceLoc atLoc,
                              SourceRange baseRange, bool linear,
                              ArrayRef<ParsedAutoDiffParameter> parameters,
                              Optional<DeclNameWithLoc> jvp,
                              Optional<DeclNameWithLoc> vjp,
                              TrailingWhereClause *clause);

  explicit DifferentiableAttr(Decl *original, bool implicit, SourceLoc atLoc,
                              SourceRange baseRange, bool linear,
                              IndexSubset *indices,
                              Optional<DeclNameWithLoc> jvp,
                              Optional<DeclNameWithLoc> vjp,
                              GenericSignature derivativeGenericSignature);

public:
  static DifferentiableAttr *create(ASTContext &context, bool implicit,
                                    SourceLoc atLoc, SourceRange baseRange,
                                    bool linear,
                                    ArrayRef<ParsedAutoDiffParameter> params,
                                    Optional<DeclNameWithLoc> jvp,
                                    Optional<DeclNameWithLoc> vjp,
                                    TrailingWhereClause *clause);

  static DifferentiableAttr *create(Decl *original, bool implicit,
                                    SourceLoc atLoc, SourceRange baseRange,
                                    bool linear, IndexSubset *indices,
                                    Optional<DeclNameWithLoc> jvp,
                                    Optional<DeclNameWithLoc> vjp,
                                    GenericSignature derivativeGenSig);

  Decl *getOriginalDeclaration() const { return OriginalDeclaration; }
  void setOriginalDeclaration(Decl *decl);

  /// Get the optional 'jvp:' function name and location.
  /// Use this instead of `getJVPFunction` to check whether the attribute has a
  /// registered JVP.
  Optional<DeclNameWithLoc> getJVP() const { return JVP; }

  /// Get the optional 'vjp:' function name and location.
  /// Use this instead of `getVJPFunction` to check whether the attribute has a
  /// registered VJP.
  Optional<DeclNameWithLoc> getVJP() const { return VJP; }

  bool hasComputedParameterIndices() const;
  IndexSubset *getParameterIndices() const;
  void setParameterIndices(IndexSubset *paramIndices);

  /// The parsed differentiation parameters, i.e. the list of parameters
  /// specified in 'wrt:'.
  ArrayRef<ParsedAutoDiffParameter> getParsedParameters() const {
    return {getTrailingObjects<ParsedAutoDiffParameter>(), NumParsedParameters};
  }
  MutableArrayRef<ParsedAutoDiffParameter> getParsedParameters() {
    return {getTrailingObjects<ParsedAutoDiffParameter>(), NumParsedParameters};
  }
  size_t numTrailingObjects(OverloadToken<ParsedAutoDiffParameter>) const {
    return NumParsedParameters;
  }
                                      
  bool isLinear() const { return Linear; }

  TrailingWhereClause *getWhereClause() const { return WhereClause; }

  GenericSignature getDerivativeGenericSignature() const {
    return DerivativeGenericSignature;
  }
  void setDerivativeGenericSignature(GenericSignature derivativeGenSig) {
    DerivativeGenericSignature = derivativeGenSig;
  }

  FuncDecl *getJVPFunction() const { return JVPFunction; }
  void setJVPFunction(FuncDecl *decl);
  FuncDecl *getVJPFunction() const { return VJPFunction; }
  void setVJPFunction(FuncDecl *decl);

  bool parametersMatch(const DifferentiableAttr &other) const {
    return getParameterIndices() == other.getParameterIndices();
  }

  /// Get the derivative generic environment for the given `@differentiable`
  /// attribute and original function.
  GenericEnvironment *
  getDerivativeGenericEnvironment(AbstractFunctionDecl *original) const;

  // Print the attribute to the given stream.
  // If `omitWrtClause` is true, omit printing the `wrt:` clause.
  // If `omitDerivativeFunctions` is true, omit printing derivative functions.
  void print(llvm::raw_ostream &OS, const Decl *D,
             bool omitWrtClause = false,
             bool omitDerivativeFunctions = false) const;

  static bool classof(const DeclAttribute *DA) {
    return DA->getKind() == DAK_Differentiable;
  }
};

// SWIFT_ENABLE_TENSORFLOW
/// Attribute that registers a function as a derivative of another function.
///
/// Examples:
///   @derivative(of: sin(_:))
///   @derivative(of: +, wrt: (lhs, rhs))
class DerivativeAttr final
    : public DeclAttribute,
      private llvm::TrailingObjects<DerivativeAttr, ParsedAutoDiffParameter> {
  friend TrailingObjects;

  /// The original function name.
  DeclNameWithLoc OriginalFunctionName;
  /// The original function declaration, resolved by the type checker.
  AbstractFunctionDecl *OriginalFunction = nullptr;
  /// The number of parsed parameters specified in 'wrt:'.
  unsigned NumParsedParameters = 0;
  /// The differentiation parameters' indices, resolved by the type checker.
  IndexSubset *ParameterIndices = nullptr;

  explicit DerivativeAttr(bool implicit, SourceLoc atLoc, SourceRange baseRange,
                          DeclNameWithLoc original,
                          ArrayRef<ParsedAutoDiffParameter> params);

  explicit DerivativeAttr(bool implicit, SourceLoc atLoc, SourceRange baseRange,
                          DeclNameWithLoc original, IndexSubset *indices);

public:
  static DerivativeAttr *create(ASTContext &context, bool implicit,
                                SourceLoc atLoc, SourceRange baseRange,
                                DeclNameWithLoc original,
                                ArrayRef<ParsedAutoDiffParameter> params);

  static DerivativeAttr *create(ASTContext &context, bool implicit,
                                SourceLoc atLoc, SourceRange baseRange,
                                DeclNameWithLoc original, IndexSubset *indices);

  DeclNameWithLoc getOriginalFunctionName() const {
    return OriginalFunctionName;
  }
  AbstractFunctionDecl *getOriginalFunction() const {
    return OriginalFunction;
  }
  void setOriginalFunction(AbstractFunctionDecl *decl) {
    OriginalFunction = decl;
  }

  /// The parsed differentiation parameters, i.e. the list of parameters
  /// specified in 'wrt:'.
  ArrayRef<ParsedAutoDiffParameter> getParsedParameters() const {
    return {getTrailingObjects<ParsedAutoDiffParameter>(), NumParsedParameters};
  }
  MutableArrayRef<ParsedAutoDiffParameter> getParsedParameters() {
    return {getTrailingObjects<ParsedAutoDiffParameter>(), NumParsedParameters};
  }
  size_t numTrailingObjects(OverloadToken<ParsedAutoDiffParameter>) const {
    return NumParsedParameters;
  }

  IndexSubset *getParameterIndices() const {
    return ParameterIndices;
  }
  void setParameterIndices(IndexSubset *pi) {
    ParameterIndices = pi;
  }

  static bool classof(const DeclAttribute *DA) {
    return DA->getKind() == DAK_Derivative;
  }
};

// TODO(TF-999): Remove deprecated `@differentiating` attribute.
using DifferentiatingAttr = DerivativeAttr;

/// Attribute that registers a function as a transpose of another function.
///
/// Examples:
///   @transpose(of: foo)
///   @transpose(of: +, wrt: (lhs, rhs))
class TransposeAttr final
    : public DeclAttribute,
      private llvm::TrailingObjects<TransposeAttr, ParsedAutoDiffParameter> {
  friend TrailingObjects;

  /// The base type of the original function.
  /// This is non-null only when the original function is not top-level (i.e. it
  /// is an instance/static method).
  TypeRepr *BaseType;
  /// The original function name.
  DeclNameWithLoc OriginalFunctionName;
  /// The original function declaration, resolved by the type checker.
  AbstractFunctionDecl *OriginalFunction = nullptr;
  /// The number of parsed parameters specified in 'wrt:'.
  unsigned NumParsedParameters = 0;
  /// The transposed parameters' indices, resolved by the type checker.
  IndexSubset *ParameterIndices = nullptr;

  explicit TransposeAttr(bool implicit, SourceLoc atLoc, SourceRange baseRange,
                         TypeRepr *baseType, DeclNameWithLoc original,
                         ArrayRef<ParsedAutoDiffParameter> params);

  explicit TransposeAttr(bool implicit, SourceLoc atLoc, SourceRange baseRange,
                         TypeRepr *baseType, DeclNameWithLoc original,
                         IndexSubset *indices);

public:
  static TransposeAttr *create(ASTContext &context, bool implicit,
                               SourceLoc atLoc, SourceRange baseRange,
                               TypeRepr *baseType, DeclNameWithLoc original,
                               ArrayRef<ParsedAutoDiffParameter> params);

  static TransposeAttr *create(ASTContext &context, bool implicit,
                               SourceLoc atLoc, SourceRange baseRange,
                               TypeRepr *baseType, DeclNameWithLoc original,
                               IndexSubset *indices);

  TypeRepr *getBaseType() const { return BaseType; }
  DeclNameWithLoc getOriginalFunctionName() const {
    return OriginalFunctionName;
  }
  AbstractFunctionDecl *getOriginalFunction() const {
    return OriginalFunction;
  }
  void setOriginalFunction(AbstractFunctionDecl *decl) {
    OriginalFunction = decl;
  }

  /// The parsed transposed parameters, i.e. the list of parameters specified in
  /// 'wrt:'.
  ArrayRef<ParsedAutoDiffParameter> getParsedParameters() const {
    return {getTrailingObjects<ParsedAutoDiffParameter>(), NumParsedParameters};
  }
  MutableArrayRef<ParsedAutoDiffParameter> getParsedParameters() {
    return {getTrailingObjects<ParsedAutoDiffParameter>(), NumParsedParameters};
  }
  size_t numTrailingObjects(OverloadToken<ParsedAutoDiffParameter>) const {
    return NumParsedParameters;
  }

  IndexSubset *getParameterIndices() const {
    return ParameterIndices;
  }
  void setParameterIndices(IndexSubset *pi) {
    ParameterIndices = pi;
  }

  static bool classof(const DeclAttribute *DA) {
    return DA->getKind() == DAK_Transpose;
  }
};

void simple_display(llvm::raw_ostream &out, const DeclAttribute *attr);

inline SourceLoc extractNearestSourceLoc(const DeclAttribute *attr) {
  return attr->getLocation();
}

} // end namespace swift

#endif<|MERGE_RESOLUTION|>--- conflicted
+++ resolved
@@ -67,7 +67,7 @@
   SourceLoc AtLoc;
   Optional<StringRef> convention = None;
   Optional<StringRef> conventionWitnessMethodProtocol = None;
-  
+
   // Indicates whether the type's '@differentiable' attribute has a 'linear'
   // argument.
   bool linear = false;
@@ -1547,7 +1547,38 @@
   }
 };
 
-<<<<<<< HEAD
+/// Describe a symbol was originally defined in another module. For example, given
+/// \code
+/// @_originallyDefinedIn(module: "Original", OSX 10.15) var foo: Int
+/// \endcode
+///
+/// Where variable Foo has originally defined in another module called Original prior to OSX 10.15
+class OriginallyDefinedInAttr: public DeclAttribute {
+public:
+  OriginallyDefinedInAttr(SourceLoc AtLoc, SourceRange Range,
+                          StringRef OriginalModuleName,
+                          PlatformKind Platform,
+                          const llvm::VersionTuple MovedVersion,
+                          bool Implicit)
+    : DeclAttribute(DAK_OriginallyDefinedIn, AtLoc, Range, Implicit),
+      OriginalModuleName(OriginalModuleName),
+      Platform(Platform),
+      MovedVersion(MovedVersion) {}
+
+  // The original module name.
+  const StringRef OriginalModuleName;
+
+  /// The platform of the symbol.
+  const PlatformKind Platform;
+
+  /// Indicates when the symbol was moved here.
+  const llvm::VersionTuple MovedVersion;
+
+  static bool classof(const DeclAttribute *DA) {
+    return DA->getKind() == DAK_OriginallyDefinedIn;
+  }
+};
+
 /// Attribute that asks the compiler to generate a function that returns a
 /// quoted representation of the attributed declaration.
 ///
@@ -1607,38 +1638,6 @@
 
   static QuotedAttr *create(ASTContext &context, FuncDecl *quoteDecl,
                             SourceLoc atLoc, SourceRange range, bool implicit);
-=======
-/// Describe a symbol was originally defined in another module. For example, given
-/// \code
-/// @_originallyDefinedIn(module: "Original", OSX 10.15) var foo: Int
-/// \endcode
-///
-/// Where variable Foo has originally defined in another module called Original prior to OSX 10.15
-class OriginallyDefinedInAttr: public DeclAttribute {
-public:
-  OriginallyDefinedInAttr(SourceLoc AtLoc, SourceRange Range,
-                          StringRef OriginalModuleName,
-                          PlatformKind Platform,
-                          const llvm::VersionTuple MovedVersion,
-                          bool Implicit)
-    : DeclAttribute(DAK_OriginallyDefinedIn, AtLoc, Range, Implicit),
-      OriginalModuleName(OriginalModuleName),
-      Platform(Platform),
-      MovedVersion(MovedVersion) {}
-
-  // The original module name.
-  const StringRef OriginalModuleName;
-
-  /// The platform of the symbol.
-  const PlatformKind Platform;
-
-  /// Indicates when the symbol was moved here.
-  const llvm::VersionTuple MovedVersion;
-
-  static bool classof(const DeclAttribute *DA) {
-    return DA->getKind() == DAK_OriginallyDefinedIn;
-  }
->>>>>>> 45df041c
 };
 
 /// Attributes that may be applied to declarations.
@@ -1923,8 +1922,8 @@
   size_t numTrailingObjects(OverloadToken<ParsedAutoDiffParameter>) const {
     return NumParsedParameters;
   }
-                                      
-  bool isLinear() const { return Linear; }
+
+  bool isLinear() const { return linear; }
 
   TrailingWhereClause *getWhereClause() const { return WhereClause; }
 
