//===--- TypeCheckRequests.h - Type Checking Requests -----------*- C++ -*-===//
//
// This source file is part of the Swift.org open source project
//
// Copyright (c) 2014 - 2017 Apple Inc. and the Swift project authors
// Licensed under Apache License v2.0 with Runtime Library Exception
//
// See https://swift.org/LICENSE.txt for license information
// See https://swift.org/CONTRIBUTORS.txt for the list of Swift project authors
//
//===----------------------------------------------------------------------===//
//
//  This file defines type checking requests.
//
//===----------------------------------------------------------------------===//
#ifndef SWIFT_TYPE_CHECK_REQUESTS_H
#define SWIFT_TYPE_CHECK_REQUESTS_H

#include "swift/AST/ActorIsolation.h"
#include "swift/AST/AnyFunctionRef.h"
#include "swift/AST/ASTNode.h"
#include "swift/AST/ASTTypeIDs.h"
#include "swift/AST/Effects.h"
#include "swift/AST/GenericParamList.h"
#include "swift/AST/GenericSignature.h"
#include "swift/AST/Type.h"
#include "swift/AST/Evaluator.h"
#include "swift/AST/Pattern.h"
#include "swift/AST/ProtocolConformance.h"
#include "swift/AST/SimpleRequest.h"
#include "swift/AST/SourceFile.h"
#include "swift/AST/TypeResolutionStage.h"
#include "swift/Basic/Statistic.h"
#include "llvm/ADT/Hashing.h"
#include "llvm/ADT/STLExtras.h"
#include "llvm/ADT/TinyPtrVector.h"

namespace swift {

class AbstractStorageDecl;
class AccessorDecl;
enum class AccessorKind;
class ContextualPattern;
class DefaultArgumentExpr;
class DefaultArgumentType;
class ClosureExpr;
class GenericParamList;
class Macro;
class PrecedenceGroupDecl;
class PropertyWrapperInitializerInfo;
struct PropertyWrapperLValueness;
struct PropertyWrapperMutability;
class RequirementRepr;
class SpecializeAttr;
class TrailingWhereClause;
class TypeAliasDecl;
class TypeLoc;
class Witness;
class TypeResolution;
struct TypeWitnessAndDecl;
class ValueDecl;
enum class OpaqueReadOwnership: uint8_t;
class StorageImplInfo;

/// Display a nominal type or extension thereof.
void simple_display(
    llvm::raw_ostream &out,
    const llvm::PointerUnion<const TypeDecl *, const ExtensionDecl *> &value);

/// Request the type from the ith entry in the inheritance clause for the
/// given declaration.
class InheritedTypeRequest
    : public SimpleRequest<
          InheritedTypeRequest,
          Type(llvm::PointerUnion<const TypeDecl *, const ExtensionDecl *>,
               unsigned, TypeResolutionStage),
          RequestFlags::SeparatelyCached> {
public:
  using SimpleRequest::SimpleRequest;

private:
  friend SimpleRequest;

  // Evaluation.
  Type
  evaluate(Evaluator &evaluator,
           llvm::PointerUnion<const TypeDecl *, const ExtensionDecl *> decl,
           unsigned index, TypeResolutionStage stage) const;

public:
  // Source location
  SourceLoc getNearestLoc() const;

  // Caching
  bool isCached() const;
  Optional<Type> getCachedResult() const;
  void cacheResult(Type value) const;
};

/// Request the superclass type for the given class.
class SuperclassTypeRequest
    : public SimpleRequest<
          SuperclassTypeRequest, Type(NominalTypeDecl *, TypeResolutionStage),
          RequestFlags::SeparatelyCached | RequestFlags::DependencySink> {
public:
  using SimpleRequest::SimpleRequest;

private:
  friend SimpleRequest;

  // Evaluation.
  Type
  evaluate(Evaluator &evaluator, NominalTypeDecl *classDecl,
           TypeResolutionStage stage) const;

public:
  // Cycle handling
  void diagnoseCycle(DiagnosticEngine &diags) const;

public:
  // Separate caching.
  bool isCached() const;
  Optional<Type> getCachedResult() const;
  void cacheResult(Type value) const;

public:
  // Incremental dependencies
  void writeDependencySink(evaluator::DependencyCollector &tracker,
                           Type t) const;
};

/// Request the raw type of the given enum.
class EnumRawTypeRequest
    : public SimpleRequest<EnumRawTypeRequest, Type(EnumDecl *),
                           RequestFlags::Cached> {
public:
  using SimpleRequest::SimpleRequest;

private:
  friend SimpleRequest;

  // Evaluation.
  Type evaluate(Evaluator &evaluator, EnumDecl *enumDecl) const;

public:
  // Cycle handling
  void diagnoseCycle(DiagnosticEngine &diags) const;
  void noteCycleStep(DiagnosticEngine &diags) const;

  bool isCached() const { return true; }
};

/// Request to determine the set of declarations that were are overridden
/// by the given declaration.
class OverriddenDeclsRequest :
  public SimpleRequest<OverriddenDeclsRequest,
                       llvm::TinyPtrVector<ValueDecl *>(ValueDecl *),
                       RequestFlags::SeparatelyCached> {
public:
  using SimpleRequest::SimpleRequest;

private:
  friend SimpleRequest;

  // Evaluation.
  llvm::TinyPtrVector<ValueDecl *>
  evaluate(Evaluator &evaluator, ValueDecl *decl) const;

public:
  // Separate caching.
  bool isCached() const { return true; }
  Optional<llvm::TinyPtrVector<ValueDecl *>> getCachedResult() const;
  void cacheResult(llvm::TinyPtrVector<ValueDecl *> value) const;
};

/// Determine whether the given declaration is exposed to Objective-C.
class IsObjCRequest :
    public SimpleRequest<IsObjCRequest,
                         bool(ValueDecl *),
                         RequestFlags::SeparatelyCached> {
public:
  using SimpleRequest::SimpleRequest;

private:
  friend SimpleRequest;

  // Evaluation.
  bool evaluate(Evaluator &evaluator, ValueDecl *decl) const;

public:
  // Separate caching.
  bool isCached() const { return true; }
  Optional<bool> getCachedResult() const;
  void cacheResult(bool value) const;
};

void simple_display(llvm::raw_ostream &out, CtorInitializerKind initKind);

/// Computes the kind of initializer for a given \c ConstructorDecl
class InitKindRequest :
    public SimpleRequest<InitKindRequest,
                         CtorInitializerKind(ConstructorDecl *),
                         RequestFlags::Cached> {
public:
  using SimpleRequest::SimpleRequest;

private:
  friend SimpleRequest;

  // Evaluation.
  CtorInitializerKind
  evaluate(Evaluator &evaluator, ConstructorDecl *decl) const;

public:
// Caching.
  bool isCached() const { return true; }
};

void simple_display(llvm::raw_ostream &out, BodyInitKind initKind);
void simple_display(llvm::raw_ostream &out, BodyInitKindAndExpr initKindAndExpr);

/// Computes the kind of initializer call (self.init or super.init) performed
/// in the body of a \c ConstructorDecl
class BodyInitKindRequest :
    public SimpleRequest<BodyInitKindRequest,
                         BodyInitKindAndExpr(ConstructorDecl *),
                         RequestFlags::Cached> {
public:
  using SimpleRequest::SimpleRequest;

private:
  friend SimpleRequest;

  // Evaluation.
  BodyInitKindAndExpr evaluate(Evaluator &evaluator, ConstructorDecl *decl) const;

public:
  // Caching.
  bool isCached() const { return true; }
};

/// Determine whether the given protocol declaration is class-bounded.
class ProtocolRequiresClassRequest :
    public SimpleRequest<ProtocolRequiresClassRequest,
                         bool(ProtocolDecl *),
                         RequestFlags::SeparatelyCached> {
public:
  using SimpleRequest::SimpleRequest;

private:
  friend SimpleRequest;

  // Evaluation.
  bool evaluate(Evaluator &evaluator, ProtocolDecl *decl) const;

public:
  // Cycle handling.
  void diagnoseCycle(DiagnosticEngine &diags) const;
  void noteCycleStep(DiagnosticEngine &diags) const;

  // Separate caching.
  bool isCached() const { return true; }
  Optional<bool> getCachedResult() const;
  void cacheResult(bool value) const;
};

/// Determine whether an existential conforming to a protocol can be matched
/// with a generic type parameter constrained to that protocol.
class ExistentialConformsToSelfRequest :
    public SimpleRequest<ExistentialConformsToSelfRequest,
                         bool(ProtocolDecl *),
                         RequestFlags::SeparatelyCached> {
public:
  using SimpleRequest::SimpleRequest;

private:
  friend SimpleRequest;

  // Evaluation.
  bool evaluate(Evaluator &evaluator, ProtocolDecl *decl) const;

public:
  // Cycle handling.
  void diagnoseCycle(DiagnosticEngine &diags) const;
  void noteCycleStep(DiagnosticEngine &diags) const;

  // Separate caching.
  bool isCached() const { return true; }
  Optional<bool> getCachedResult() const;
  void cacheResult(bool value) const;
};

/// Determine whether an existential type conforming to this protocol
/// requires the \c any syntax.
class ExistentialRequiresAnyRequest :
    public SimpleRequest<ExistentialRequiresAnyRequest,
                         bool(ProtocolDecl *),
                         RequestFlags::SeparatelyCached> {
public:
  using SimpleRequest::SimpleRequest;

private:
  friend SimpleRequest;

  // Evaluation.
  bool evaluate(Evaluator &evaluator, ProtocolDecl *decl) const;

public:
  // Cycle handling.
  void diagnoseCycle(DiagnosticEngine &diags) const;
  void noteCycleStep(DiagnosticEngine &diags) const;

  // Separate caching.
  bool isCached() const { return true; }
  Optional<bool> getCachedResult() const;
  void cacheResult(bool value) const;
};

/// Find the list of primary associated types of the given protocol.
class PrimaryAssociatedTypesRequest :
    public SimpleRequest<PrimaryAssociatedTypesRequest,
                         ArrayRef<AssociatedTypeDecl *>(ProtocolDecl *),
                         RequestFlags::Cached> {
public:
  using SimpleRequest::SimpleRequest;

private:
  friend SimpleRequest;

  // Evaluation.
  ArrayRef<AssociatedTypeDecl *>
  evaluate(Evaluator &evaluator, ProtocolDecl *decl) const;

public:
  // Caching.
  bool isCached() const { return true; }
};

class PolymorphicEffectRequirementsRequest :
    public SimpleRequest<PolymorphicEffectRequirementsRequest,
                         PolymorphicEffectRequirementList(EffectKind, ProtocolDecl *),
                         RequestFlags::Cached> {
public:
  using SimpleRequest::SimpleRequest;

private:
  friend SimpleRequest;

  // Evaluation.
  PolymorphicEffectRequirementList
  evaluate(Evaluator &evaluator, EffectKind kind, ProtocolDecl *decl) const;

public:
  // Caching.
  bool isCached() const { return true; }
};

class ConformanceHasEffectRequest :
    public SimpleRequest<ConformanceHasEffectRequest,
                         bool(EffectKind, ProtocolConformance *),
                         RequestFlags::Cached> {
public:
  using SimpleRequest::SimpleRequest;

private:
  friend SimpleRequest;

  // Evaluation.
  bool 
  evaluate(Evaluator &evaluator, EffectKind kind,
           ProtocolConformance *conformance) const;

public:
  // Caching.
  bool isCached() const { return true; }
};

/// Determine whether the given declaration is 'final'.
class IsFinalRequest :
    public SimpleRequest<IsFinalRequest,
                         bool(ValueDecl *),
                         RequestFlags::SeparatelyCached> {
public:
  using SimpleRequest::SimpleRequest;

private:
  friend SimpleRequest;

  // Evaluation.
  bool evaluate(Evaluator &evaluator, ValueDecl *decl) const;

public:
  // Separate caching.
  bool isCached() const { return true; }
  Optional<bool> getCachedResult() const;
  void cacheResult(bool value) const;
};

/// Determine whether the given declaration is 'moveOnly'.
class IsMoveOnlyRequest
    : public SimpleRequest<IsMoveOnlyRequest, bool(ValueDecl *),
                           RequestFlags::SeparatelyCached> {
public:
  using SimpleRequest::SimpleRequest;

private:
  friend SimpleRequest;

  // Evaluation.
  bool evaluate(Evaluator &evaluator, ValueDecl *decl) const;

public:
  // Separate caching.
  bool isCached() const { return true; }
  Optional<bool> getCachedResult() const;
  void cacheResult(bool value) const;
};

/// Determine whether the given declaration is 'dynamic''.
class IsDynamicRequest :
    public SimpleRequest<IsDynamicRequest,
                         bool(ValueDecl *),
                         RequestFlags::SeparatelyCached> {
public:
  using SimpleRequest::SimpleRequest;

private:
  friend SimpleRequest;

  // Evaluation.
  bool evaluate(Evaluator &evaluator, ValueDecl *decl) const;

public:
  // Separate caching.
  bool isCached() const { return true; }
  Optional<bool> getCachedResult() const;
  void cacheResult(bool value) const;
};

class StructuralRequirementsRequest :
    public SimpleRequest<StructuralRequirementsRequest,
                         ArrayRef<StructuralRequirement>(ProtocolDecl *),
                         RequestFlags::Cached> {
public:
  using SimpleRequest::SimpleRequest;

private:
  friend SimpleRequest;

  // Evaluation.
  ArrayRef<StructuralRequirement>
  evaluate(Evaluator &evaluator, ProtocolDecl *proto) const;

public:
  // Caching.
  bool isCached() const { return true; }
};

class TypeAliasRequirementsRequest :
    public SimpleRequest<TypeAliasRequirementsRequest,
                         ArrayRef<Requirement>(ProtocolDecl *),
                         RequestFlags::Cached> {
public:
  using SimpleRequest::SimpleRequest;

private:
  friend SimpleRequest;

  // Evaluation.
  ArrayRef<Requirement>
  evaluate(Evaluator &evaluator, ProtocolDecl *proto) const;

public:
  // Caching.
  bool isCached() const { return true; }
};

class ProtocolDependenciesRequest :
    public SimpleRequest<ProtocolDependenciesRequest,
                         ArrayRef<ProtocolDecl *>(ProtocolDecl *),
                         RequestFlags::Cached> {
public:
  using SimpleRequest::SimpleRequest;

private:
  friend SimpleRequest;

  // Evaluation.
  ArrayRef<ProtocolDecl *>
  evaluate(Evaluator &evaluator, ProtocolDecl *proto) const;

public:
  // Caching.
  bool isCached() const { return true; }
};

/// Compute the requirements that describe a protocol.
class RequirementSignatureRequest :
    public SimpleRequest<RequirementSignatureRequest,
                         RequirementSignature(ProtocolDecl *),
                         RequestFlags::SeparatelyCached> {
public:
  using SimpleRequest::SimpleRequest;

private:
  friend SimpleRequest;

  // Evaluation.
  RequirementSignature
  evaluate(Evaluator &evaluator, ProtocolDecl *proto) const;

public:
  // Separate caching.
  bool isCached() const { return true; }
  Optional<RequirementSignature> getCachedResult() const;
  void cacheResult(RequirementSignature value) const;
};

/// Compute the default definition type of an associated type.
class DefaultDefinitionTypeRequest :
    public SimpleRequest<DefaultDefinitionTypeRequest,
                         Type(AssociatedTypeDecl *),
                         RequestFlags::Cached> {
public:
  using SimpleRequest::SimpleRequest;

private:
  friend SimpleRequest;

  // Evaluation.
  Type evaluate(Evaluator &evaluator, AssociatedTypeDecl *decl) const;

public:
  // Caching.
  bool isCached() const { return true; }
};

/// Describes the owner of a where clause, from which we can extract
/// requirements.
struct WhereClauseOwner {
  /// The declaration context in which the where clause will be evaluated.
  DeclContext *dc;

  /// The source of the where clause, which can be a generic parameter list
  /// or a declaration that can have a where clause.
  llvm::PointerUnion<GenericParamList *, TrailingWhereClause *,
                     SpecializeAttr *, DifferentiableAttr *>
      source;

  WhereClauseOwner() : dc(nullptr) {}

  WhereClauseOwner(GenericContext *genCtx);
  WhereClauseOwner(AssociatedTypeDecl *atd);

  WhereClauseOwner(DeclContext *dc, GenericParamList *genericParams)
      : dc(dc), source(genericParams) {}

  WhereClauseOwner(DeclContext *dc, TrailingWhereClause *where)
      : dc(dc), source(where) {}

  WhereClauseOwner(DeclContext *dc, SpecializeAttr *attr)
      : dc(dc), source(attr) {}

  WhereClauseOwner(DeclContext *dc, DifferentiableAttr *attr)
      : dc(dc), source(attr) {}

  SourceLoc getLoc() const;

  friend hash_code hash_value(const WhereClauseOwner &owner) {
    return llvm::hash_value(owner.source.getOpaqueValue());
  }

  operator bool() const {
    return dc != nullptr;
  }

  friend bool operator==(const WhereClauseOwner &lhs,
                         const WhereClauseOwner &rhs) {
    return lhs.source.getOpaqueValue() == rhs.source.getOpaqueValue();
  }

  friend bool operator!=(const WhereClauseOwner &lhs,
                         const WhereClauseOwner &rhs) {
    return !(lhs == rhs);
  }

  /// Retrieve the array of requirements.
  MutableArrayRef<RequirementRepr> getRequirements() const;

  /// Visit each of the requirements,
  ///
  /// \returns true after short-circuiting if the callback returned \c true
  /// for any of the requirements.
  bool
  visitRequirements(TypeResolutionStage stage,
                    llvm::function_ref<bool(Requirement, RequirementRepr *)>
                        callback) const &&;
};

void simple_display(llvm::raw_ostream &out, const WhereClauseOwner &owner);

/// Retrieve a requirement from the where clause of the given declaration.
class RequirementRequest :
    public SimpleRequest<RequirementRequest,
                         Requirement(WhereClauseOwner, unsigned,
                                     TypeResolutionStage),
                         RequestFlags::Cached> {
public:
  using SimpleRequest::SimpleRequest;

private:
  friend SimpleRequest;

  /// Retrieve the requirement this request operates on.
  RequirementRepr &getRequirement() const;

  // Evaluation.
  Requirement evaluate(Evaluator &evaluator,
                       WhereClauseOwner,
                       unsigned index,
                       TypeResolutionStage stage) const;

public:
  // Source location
  SourceLoc getNearestLoc() const;

  // Cycle handling.
  void noteCycleStep(DiagnosticEngine &diags) const;
                           
  // Caching.
  bool isCached() const;
};

/// Generate the USR for the given declaration.
class USRGenerationRequest :
    public SimpleRequest<USRGenerationRequest,
                         std::string(const ValueDecl*),
                         RequestFlags::Cached>
{
public:
  using SimpleRequest::SimpleRequest;

private:
  friend SimpleRequest;

  // Evaluation.
  std::string evaluate(Evaluator &eval, const ValueDecl *d) const;

public:
  // Caching
  bool isCached() const { return true; }
};

/// Generate the mangling for the given local type declaration.
class MangleLocalTypeDeclRequest :
    public SimpleRequest<MangleLocalTypeDeclRequest,
                         std::string(const TypeDecl*),
                         RequestFlags::Cached>
{
public:
  using SimpleRequest::SimpleRequest;

private:
  friend SimpleRequest;

  // Evaluation.
  std::string evaluate(Evaluator &eval, const TypeDecl *d) const;

public:
  // Caching
  bool isCached() const { return true; }
};

void simple_display(llvm::raw_ostream &out, const KnownProtocolKind);

// Find the type in the cache or look it up
class DefaultTypeRequest
    : public SimpleRequest<DefaultTypeRequest,
                           Type(KnownProtocolKind, const DeclContext *),
                           RequestFlags::SeparatelyCached> {
public:
  using SimpleRequest::SimpleRequest;

private:
  friend SimpleRequest;

  // Evaluation.
  Type evaluate(Evaluator &eval, KnownProtocolKind, const DeclContext *) const;

public:
  // Caching
  bool isCached() const { return true; }
  Optional<Type> getCachedResult() const;
  void cacheResult(Type value) const;
};

/// Retrieve information about a property wrapper type.
class PropertyWrapperTypeInfoRequest
  : public SimpleRequest<PropertyWrapperTypeInfoRequest,
                         PropertyWrapperTypeInfo(NominalTypeDecl *),
                         RequestFlags::Cached> {
public:
  using SimpleRequest::SimpleRequest;

private:
  friend SimpleRequest;

  // Evaluation.
  PropertyWrapperTypeInfo
  evaluate(Evaluator &eval, NominalTypeDecl *nominal) const;

public:
  // Caching
  bool isCached() const { return true; }
};

/// Request the nominal type declaration to which the given custom attribute
/// refers.
class AttachedPropertyWrappersRequest :
    public SimpleRequest<AttachedPropertyWrappersRequest,
                         llvm::TinyPtrVector<CustomAttr *>(VarDecl *),
                         RequestFlags::Cached> {
public:
  using SimpleRequest::SimpleRequest;

private:
  friend SimpleRequest;

  // Evaluation.
  llvm::TinyPtrVector<CustomAttr *>
  evaluate(Evaluator &evaluator, VarDecl *) const;

public:
  // Caching
  bool isCached() const { return true; }
};

/// Request the raw (possibly unbound generic) type of the property wrapper
/// that is attached to the given variable.
class AttachedPropertyWrapperTypeRequest :
    public SimpleRequest<AttachedPropertyWrapperTypeRequest,
                         Type(VarDecl *, unsigned),
                         RequestFlags::Cached> {
public:
  using SimpleRequest::SimpleRequest;

private:
  friend SimpleRequest;

  // Evaluation.
  Type
  evaluate(Evaluator &evaluator, VarDecl *var, unsigned i) const;

public:
  // Caching
  bool isCached() const { return true; }
};

/// Request the nominal type declaration to which the given custom attribute
/// refers.
class PropertyWrapperBackingPropertyTypeRequest :
    public SimpleRequest<PropertyWrapperBackingPropertyTypeRequest,
                         Type(VarDecl *),
                         RequestFlags::Cached> {
public:
  using SimpleRequest::SimpleRequest;

private:
  friend SimpleRequest;

  // Evaluation.
  Type
  evaluate(Evaluator &evaluator, VarDecl *var) const;

public:
  // Caching
  bool isCached() const { return true; }
};

/// Request information about the mutability of composed property wrappers.
class PropertyWrapperMutabilityRequest :
    public SimpleRequest<PropertyWrapperMutabilityRequest,
                         Optional<PropertyWrapperMutability> (VarDecl *),
                         RequestFlags::Cached> {
public:
  using SimpleRequest::SimpleRequest;

private:
  friend SimpleRequest;

  // Evaluation.
  Optional<PropertyWrapperMutability>
  evaluate(Evaluator &evaluator, VarDecl *var) const;

public:
  // Caching
  bool isCached() const { return true; }
};

/// Request information about the l-valueness of composed property wrappers.
class PropertyWrapperLValuenessRequest :
    public SimpleRequest<PropertyWrapperLValuenessRequest,
                         Optional<PropertyWrapperLValueness> (VarDecl *),
                         RequestFlags::Cached> {
public:
  using SimpleRequest::SimpleRequest;

private:
  friend SimpleRequest;

  // Evaluation.
  Optional<PropertyWrapperLValueness>
  evaluate(Evaluator &evaluator, VarDecl *var) const;

public:
  // Caching
  bool isCached() const { return true; }
};

/// Request the synthesized auxiliary declarations for a wrapped property.
class PropertyWrapperAuxiliaryVariablesRequest :
    public SimpleRequest<PropertyWrapperAuxiliaryVariablesRequest,
                         PropertyWrapperAuxiliaryVariables(VarDecl *),
                         RequestFlags::Cached> {
public:
  using SimpleRequest::SimpleRequest;

private:
  friend SimpleRequest;

  // Evaluation.
  PropertyWrapperAuxiliaryVariables
  evaluate(Evaluator &evaluator, VarDecl *var) const;

public:
  // Caching
  bool isCached() const { return true; }
};

/// Request information about initialization of the backing property
/// for properties that have attached property wrappers.
class PropertyWrapperInitializerInfoRequest :
    public SimpleRequest<PropertyWrapperInitializerInfoRequest,
                         PropertyWrapperInitializerInfo(VarDecl *),
                         RequestFlags::Cached> {
public:
  using SimpleRequest::SimpleRequest;

private:
  friend SimpleRequest;

  // Evaluation.
  PropertyWrapperInitializerInfo
  evaluate(Evaluator &evaluator, VarDecl *var) const;

public:
  // Caching
  bool isCached() const { return true; }
};

/// Retrieve the structural type of an alias type.
class StructuralTypeRequest :
    public SimpleRequest<StructuralTypeRequest,
                         Type(TypeAliasDecl*),
                         RequestFlags::Cached> {
public:
  using SimpleRequest::SimpleRequest;

private:
  friend SimpleRequest;

  // Evaluation.
  Type evaluate(Evaluator &eval, TypeAliasDecl *d) const;

public:
  // Caching.
  bool isCached() const { return true; }
  void diagnoseCycle(DiagnosticEngine &diags) const;
};

/// Request the fragile function kind for the context.
class FragileFunctionKindRequest :
    public SimpleRequest<FragileFunctionKindRequest,
                         FragileFunctionKind(DeclContext*),
                         RequestFlags::Cached> {
public:
  using SimpleRequest::SimpleRequest;

private:
  friend SimpleRequest;

  // Evaluation.
  FragileFunctionKind evaluate(Evaluator &eval, DeclContext *context) const;

public:
  // Caching.
  bool isCached() const { return true; }
};

void simple_display(llvm::raw_ostream &out, FragileFunctionKind value);

void simple_display(llvm::raw_ostream &out, ResilienceExpansion value);

class PolymorphicEffectKindRequest :
    public SimpleRequest<PolymorphicEffectKindRequest,
                         PolymorphicEffectKind(EffectKind, AbstractFunctionDecl*),
                         RequestFlags::Cached> {
public:
  using SimpleRequest::SimpleRequest;

private:
  friend SimpleRequest;

  // Evaluation.
  PolymorphicEffectKind evaluate(Evaluator &evaluator,
                                 EffectKind kind,
                                 AbstractFunctionDecl *decl) const;

public:
  // Caching.
  bool isCached() const { return true; }
};

/// Request the custom attribute which attaches a result builder to the
/// given declaration.
class AttachedResultBuilderRequest :
    public SimpleRequest<AttachedResultBuilderRequest,
                         CustomAttr *(ValueDecl *),
                         RequestFlags::Cached> {
public:
  using SimpleRequest::SimpleRequest;

private:
  friend SimpleRequest;

  // Evaluation.
  CustomAttr *
  evaluate(Evaluator &evaluator, ValueDecl *decl) const;

public:
  // Caching
  bool isCached() const { return true; }
};

/// Request the result builder type attached to the given declaration,
/// if any.
class ResultBuilderTypeRequest :
    public SimpleRequest<ResultBuilderTypeRequest,
                         Type(ValueDecl *),
                         RequestFlags::Cached> {
public:
  using SimpleRequest::SimpleRequest;

private:
  friend SimpleRequest;

  Type
  evaluate(Evaluator &evaluator, ValueDecl *decl) const;

public:
  // Caching
  bool isCached() const { return true; }
};

/// Request a function's self access kind.
class SelfAccessKindRequest :
    public SimpleRequest<SelfAccessKindRequest,
                         SelfAccessKind(FuncDecl *),
                         RequestFlags::SeparatelyCached> {
public:
  using SimpleRequest::SimpleRequest;

private:
  friend SimpleRequest;

  // Evaluation.
  SelfAccessKind
  evaluate(Evaluator &evaluator, FuncDecl *func) const;

public:
  // Separate caching.
  bool isCached() const { return true; }
  Optional<SelfAccessKind> getCachedResult() const;
  void cacheResult(SelfAccessKind value) const;
};

/// Determine whether the given nominal type is an actor.
class IsActorRequest :
    public SimpleRequest<IsActorRequest,
                         bool(NominalTypeDecl *),
                         RequestFlags::Cached> {
public:
  using SimpleRequest::SimpleRequest;

private:
  friend SimpleRequest;

  bool evaluate(Evaluator &evaluator, NominalTypeDecl *nominal) const;

public:
  // Caching
  bool isCached() const { return true; }
};

/// Determine whether the given class is a default actor.
class IsDefaultActorRequest :
    public SimpleRequest<IsDefaultActorRequest,
                         bool(ClassDecl *, ModuleDecl *, ResilienceExpansion),
                         RequestFlags::Cached> {
public:
  using SimpleRequest::SimpleRequest;

private:
  friend SimpleRequest;

  bool evaluate(Evaluator &evaluator, ClassDecl *classDecl,
                ModuleDecl *M, ResilienceExpansion expansion) const;

public:
  // Caching
  bool isCached() const { return true; }
};

/// Determine whether the given class is a distributed actor.
class IsDistributedActorRequest :
    public SimpleRequest<IsDistributedActorRequest,
        bool(NominalTypeDecl *),
        RequestFlags::Cached> {
public:
    using SimpleRequest::SimpleRequest;

private:
    friend SimpleRequest;

    bool evaluate(Evaluator &evaluator, NominalTypeDecl *nominal) const;

public:
    // Caching
    bool isCached() const { return true; }
};

/// Retrieve the implicit conformance for the given distributed actor type to
/// the Codable protocol protocol.
///
/// Similar to 'GetImplicitSendableRequest'.
class GetDistributedActorImplicitCodableRequest :
    public SimpleRequest<GetDistributedActorImplicitCodableRequest,
                         NormalProtocolConformance *(NominalTypeDecl *, KnownProtocolKind),
                         RequestFlags::Cached> {
public:
  using SimpleRequest::SimpleRequest;

private:
  friend SimpleRequest;

  NormalProtocolConformance *evaluate(
      Evaluator &evaluator,
      NominalTypeDecl *nominal,
      KnownProtocolKind protoKind) const;

public:
  // Caching
  bool isCached() const { return true; }
};

/// Check a distributed function declaration and cache if it was valid or not.
///
/// This is used because we not only type-check to emit errors, but also use
/// the information to potentially avoid emitting the distributed thunk for
/// methods which are invalid (e.g. their parameters dont conform to
/// SerializationRequirement), as otherwise we'd be causing errors in synthesized
/// code which looks very confusing to end-users.
///
class CheckDistributedFunctionRequest :
    public SimpleRequest<CheckDistributedFunctionRequest,
                         bool(AbstractFunctionDecl *),
                         RequestFlags::Cached> {
public:
  using SimpleRequest::SimpleRequest;

private:
  friend SimpleRequest;

  /// \returns \c true if there was a problem with the function declaration,
  /// \c false otherwise.
  bool evaluate(Evaluator &evaluator, AbstractFunctionDecl *) const;

public:
  // Caching
  bool isCached() const { return true; }
};

/// Obtain the 'remoteCall' function of a 'DistributedActorSystem'.
class GetDistributedActorSystemRemoteCallFunctionRequest :
    public SimpleRequest<GetDistributedActorSystemRemoteCallFunctionRequest,
                         AbstractFunctionDecl *(NominalTypeDecl *, bool voidReturn),
                         RequestFlags::Cached> {
public:
  using SimpleRequest::SimpleRequest;

private:
  friend SimpleRequest;

  AbstractFunctionDecl *evaluate(Evaluator &evaluator, NominalTypeDecl *actorSystem, bool voidReturn) const;

public:
    // Caching
    bool isCached() const { return true; }
};

/// Obtain the 'recordArgument' function of a 'DistributedTargetInvocationEncoder'.
class GetDistributedTargetInvocationEncoderRecordArgumentFunctionRequest :
    public SimpleRequest<GetDistributedTargetInvocationEncoderRecordArgumentFunctionRequest,
                         AbstractFunctionDecl *(NominalTypeDecl *),
                         RequestFlags::Cached> {
public:
  using SimpleRequest::SimpleRequest;

private:
  friend SimpleRequest;

  AbstractFunctionDecl *evaluate(Evaluator &evaluator, NominalTypeDecl *encoder) const;

public:
    // Caching
    bool isCached() const { return true; }
};

/// Obtain the 'recordReturnType' function of a 'DistributedTargetInvocationEncoder'.
class GetDistributedTargetInvocationEncoderRecordReturnTypeFunctionRequest :
    public SimpleRequest<GetDistributedTargetInvocationEncoderRecordReturnTypeFunctionRequest,
                         AbstractFunctionDecl *(NominalTypeDecl *),
                         RequestFlags::Cached> {
public:
  using SimpleRequest::SimpleRequest;

private:
  friend SimpleRequest;

  AbstractFunctionDecl *evaluate(Evaluator &evaluator, NominalTypeDecl *encoder) const;

public:
    // Caching
    bool isCached() const { return true; }
};

/// Obtain the 'recordErrorType' function of a 'DistributedTargetInvocationEncoder'.
class GetDistributedTargetInvocationEncoderRecordErrorTypeFunctionRequest :
    public SimpleRequest<GetDistributedTargetInvocationEncoderRecordErrorTypeFunctionRequest,
                         AbstractFunctionDecl *(NominalTypeDecl *),
                         RequestFlags::Cached> {
public:
  using SimpleRequest::SimpleRequest;

private:
  friend SimpleRequest;

  AbstractFunctionDecl *evaluate(Evaluator &evaluator, NominalTypeDecl *encoder) const;

public:
    // Caching
    bool isCached() const { return true; }
};

/// Obtain the 'decodeNextArgument' function of a 'DistributedTargetInvocationDecoder'.
class GetDistributedTargetInvocationDecoderDecodeNextArgumentFunctionRequest :
    public SimpleRequest<GetDistributedTargetInvocationDecoderDecodeNextArgumentFunctionRequest,
                         AbstractFunctionDecl *(NominalTypeDecl *),
                         RequestFlags::Cached> {
public:
  using SimpleRequest::SimpleRequest;

private:
  friend SimpleRequest;

  AbstractFunctionDecl *evaluate(Evaluator &evaluator, NominalTypeDecl *encoder) const;

public:
    // Caching
    bool isCached() const { return true; }
};

/// Obtain the 'onReturn' function of a 'DistributedTargetInvocationResultHandler'.
class GetDistributedTargetInvocationResultHandlerOnReturnFunctionRequest :
    public SimpleRequest<GetDistributedTargetInvocationResultHandlerOnReturnFunctionRequest,
                         AbstractFunctionDecl *(NominalTypeDecl *),
                         RequestFlags::Cached> {
public:
  using SimpleRequest::SimpleRequest;

private:
  friend SimpleRequest;

  AbstractFunctionDecl *evaluate(Evaluator &evaluator, NominalTypeDecl *encoder) const;

public:
    // Caching
    bool isCached() const { return true; }
};

/// Obtain the 'actorSystem' property of a 'distributed actor'.
class GetDistributedActorSystemPropertyRequest :
    public SimpleRequest<GetDistributedActorSystemPropertyRequest,
                         VarDecl *(NominalTypeDecl *),
                         RequestFlags::Cached> {
public:
  using SimpleRequest::SimpleRequest;

private:
  friend SimpleRequest;

  VarDecl *evaluate(Evaluator &evaluator, NominalTypeDecl *actor) const;

public:
    // Caching
    bool isCached() const { return true; }
};

/// Obtain the constructor of the 'RemoteCallTarget' type.
class GetDistributedRemoteCallTargetInitFunctionRequest :
    public SimpleRequest<GetDistributedRemoteCallTargetInitFunctionRequest,
                         ConstructorDecl *(NominalTypeDecl *),
                         RequestFlags::Cached> {
public:
  using SimpleRequest::SimpleRequest;

private:
  friend SimpleRequest;

  ConstructorDecl *evaluate(Evaluator &evaluator,
                            NominalTypeDecl *nominal) const;

public:
    // Caching
    bool isCached() const { return true; }
};

/// Obtain the constructor of the 'RemoteCallArgument' type.
class GetDistributedRemoteCallArgumentInitFunctionRequest :
    public SimpleRequest<GetDistributedRemoteCallArgumentInitFunctionRequest,
                         ConstructorDecl *(NominalTypeDecl *),
                         RequestFlags::Cached> {
public:
  using SimpleRequest::SimpleRequest;

private:
  friend SimpleRequest;

  ConstructorDecl *evaluate(Evaluator &evaluator,
                            NominalTypeDecl *nominal) const;

public:
    // Caching
    bool isCached() const { return true; }
};

/// Obtain the 'distributed thunk' for the passed-in function.
///
/// The thunk is responsible for invoking 'remoteCall' when invoked on a remote
/// 'distributed actor'.
class GetDistributedThunkRequest
    : public SimpleRequest<GetDistributedThunkRequest,
                           FuncDecl *(
                               llvm::PointerUnion<AbstractStorageDecl *,
                                                  AbstractFunctionDecl *>),
                           RequestFlags::Cached> {
  using Originator =
      llvm::PointerUnion<AbstractStorageDecl *, AbstractFunctionDecl *>;

public:
  using SimpleRequest::SimpleRequest;

private:
  friend SimpleRequest;

  FuncDecl *evaluate(Evaluator &evaluator, Originator originator) const;

public:
  // Caching
  bool isCached() const { return true; }
};

/// Obtain the 'id' property of a 'distributed actor'.
class GetDistributedActorIDPropertyRequest :
    public SimpleRequest<GetDistributedActorIDPropertyRequest,
                         VarDecl *(NominalTypeDecl *),
                         RequestFlags::Cached> {
public:
  using SimpleRequest::SimpleRequest;

private:
  friend SimpleRequest;

  VarDecl *evaluate(Evaluator &evaluator, NominalTypeDecl *actor) const;

public:
    // Caching
    bool isCached() const { return true; }
};

/// Obtain the invocation decoder associated with the given distributed actor.
class GetDistributedActorInvocationDecoderRequest :
  public SimpleRequest<GetDistributedActorInvocationDecoderRequest,
                       NominalTypeDecl *(NominalTypeDecl *),
                       RequestFlags::Cached> {
public:
  using SimpleRequest::SimpleRequest;

private:
  friend SimpleRequest;

  NominalTypeDecl *evaluate(Evaluator &evaluator, NominalTypeDecl *actor) const;

public:
  // Caching
  bool isCached() const { return true; }
};

/// Obtain the method that could be used to decode argument values passed
/// to a particular actor invocation type.
class GetDistributedActorArgumentDecodingMethodRequest :
  public SimpleRequest<GetDistributedActorArgumentDecodingMethodRequest,
                       FuncDecl *(NominalTypeDecl *),
                       RequestFlags::Cached> {
public:
  using SimpleRequest::SimpleRequest;

private:
  friend SimpleRequest;

  FuncDecl *evaluate(Evaluator &evaluator, NominalTypeDecl *actor) const;

public:
  // Caching
  bool isCached() const { return true; }
};

/// Retrieve the static "shared" property within a global actor that provides
/// the actor instance representing the global actor.
///
/// Global actors can be applied to a declaration to indicate that the
/// declaration operations on state that is protected by the global actor.
class GlobalActorInstanceRequest :
    public SimpleRequest<GlobalActorInstanceRequest,
                         VarDecl *(NominalTypeDecl *),
                         RequestFlags::Cached> {
public:
  using SimpleRequest::SimpleRequest;

private:
  friend SimpleRequest;

  VarDecl *evaluate(Evaluator &evaluator, NominalTypeDecl *nominal) const;

public:
  // Caching
  bool isCached() const { return true; }
};

using CustomAttrNominalPair = std::pair<CustomAttr *, NominalTypeDecl *>;

/// Request the custom attribute which denotes the global actor for the given
/// declaration.
///
/// This is the "raw" global actor attribute as written directly on the
/// declaration, with any inference rules applied.
class GlobalActorAttributeRequest :
    public SimpleRequest<
        GlobalActorAttributeRequest,
        Optional<CustomAttrNominalPair>(
            llvm::PointerUnion<Decl *, ClosureExpr *>),
        RequestFlags::Cached> {
public:
  using SimpleRequest::SimpleRequest;

private:
  friend SimpleRequest;

  // Evaluation.
  Optional<std::pair<CustomAttr *, NominalTypeDecl *>>
  evaluate(
      Evaluator &evaluator, llvm::PointerUnion<Decl *, ClosureExpr *>) const;

public:
  // Caching
  bool isCached() const { return true; }
};

/// Determine the actor isolation for the given declaration.
class ActorIsolationRequest :
    public SimpleRequest<ActorIsolationRequest,
                         ActorIsolation(ValueDecl *),
                         RequestFlags::Cached> {
public:
  using SimpleRequest::SimpleRequest;

private:
  friend SimpleRequest;

  ActorIsolation evaluate(Evaluator &evaluator, ValueDecl *value) const;

public:
  // Caching
  bool isCached() const { return true; }
};

/// Determine whether the given function should have an isolated 'self'.
class HasIsolatedSelfRequest :
    public SimpleRequest<HasIsolatedSelfRequest,
                         bool(ValueDecl *),
                         RequestFlags::Uncached> {
public:
  using SimpleRequest::SimpleRequest;

private:
  friend SimpleRequest;

  bool evaluate(Evaluator &evaluator, ValueDecl *func) const;
};

/// Request whether the storage has a mutating getter.
class IsGetterMutatingRequest :
    public SimpleRequest<IsGetterMutatingRequest,
                         bool(AbstractStorageDecl *),
                         RequestFlags::SeparatelyCached> {
public:
  using SimpleRequest::SimpleRequest;

private:
  friend SimpleRequest;

  // Evaluation.
  bool
  evaluate(Evaluator &evaluator, AbstractStorageDecl *func) const;

public:
  // Separate caching.
  bool isCached() const { return true; }
  Optional<bool> getCachedResult() const;
  void cacheResult(bool value) const;
};

/// Request whether the storage has a mutating getter.
class IsSetterMutatingRequest :
    public SimpleRequest<IsSetterMutatingRequest,
                         bool(AbstractStorageDecl *),
                         RequestFlags::SeparatelyCached> {
public:
  using SimpleRequest::SimpleRequest;

private:
  friend SimpleRequest;

  // Evaluation.
  bool
  evaluate(Evaluator &evaluator, AbstractStorageDecl *func) const;

public:
  // Separate caching.
  bool isCached() const { return true; }
  Optional<bool> getCachedResult() const;
  void cacheResult(bool value) const;
};

/// Request whether reading the storage yields a borrowed value.
class OpaqueReadOwnershipRequest :
    public SimpleRequest<OpaqueReadOwnershipRequest,
                         OpaqueReadOwnership(AbstractStorageDecl *),
                         RequestFlags::SeparatelyCached> {
public:
  using SimpleRequest::SimpleRequest;

private:
  friend SimpleRequest;

  // Evaluation.
  OpaqueReadOwnership
  evaluate(Evaluator &evaluator, AbstractStorageDecl *storage) const;

public:
  // Separate caching.
  bool isCached() const { return true; }
  Optional<OpaqueReadOwnership> getCachedResult() const;
  void cacheResult(OpaqueReadOwnership value) const;
};

/// Request to build the underlying storage for a lazy property.
class LazyStoragePropertyRequest :
    public SimpleRequest<LazyStoragePropertyRequest,
                         VarDecl *(VarDecl *),
                         RequestFlags::Cached> {
public:
  using SimpleRequest::SimpleRequest;

private:
  friend SimpleRequest;

  // Evaluation.
  VarDecl *
  evaluate(Evaluator &evaluator, VarDecl *lazyVar) const;

public:
  bool isCached() const { return true; }
};

/// Request to retrieve the type-checked body of the given function.
class TypeCheckFunctionBodyRequest
    : public SimpleRequest<
          TypeCheckFunctionBodyRequest, BraceStmt *(AbstractFunctionDecl *),
          RequestFlags::SeparatelyCached | RequestFlags::DependencySource> {
public:
  using SimpleRequest::SimpleRequest;

private:
  friend SimpleRequest;

  // Evaluation.
  BraceStmt *evaluate(Evaluator &evaluator, AbstractFunctionDecl *func) const;

public:
  // Separate caching.
  bool isCached() const { return true; }
  Optional<BraceStmt *> getCachedResult() const;
  void cacheResult(BraceStmt *body) const;

public:
  // Incremental dependencies.
  evaluator::DependencySource
  readDependencySource(const evaluator::DependencyRecorder &) const;
};

/// Describes the context in which the AST node to type check in a
/// \c TypeCheckASTNodeAtLocRequest should be searched. This can be either of
/// two cases:
///  1. A \c DeclContext that contains the node representing the location to
///     type check
///  2. If the node that should be type checked that might not be part of the
///     AST (e.g. because it is a dangling property attribute), an \c ASTNode
///     that contains the location to type check in together with a DeclContext
///     in which we should pretend that node occurs.
class TypeCheckASTNodeAtLocContext {
  DeclContext *DC;
  ASTNode Node;

  /// Memberwise initializer
  TypeCheckASTNodeAtLocContext(DeclContext *DC, ASTNode Node)
      : DC(DC), Node(Node) {
    assert(DC != nullptr);
  }

public:
  static TypeCheckASTNodeAtLocContext declContext(DeclContext *DC) {
    return TypeCheckASTNodeAtLocContext(DC, /*Node=*/nullptr);
  }

  static TypeCheckASTNodeAtLocContext node(DeclContext *DC, ASTNode Node) {
    assert(!Node.isNull());
    return TypeCheckASTNodeAtLocContext(DC, Node);
  }

  DeclContext *getDeclContext() const { return DC; }

  bool isForUnattachedNode() const { return !Node.isNull(); }

  ASTNode getUnattachedNode() const {
    assert(isForUnattachedNode());
    return Node;
  }

  ASTNode &getUnattachedNode() {
    assert(isForUnattachedNode());
    return Node;
  }

  friend llvm::hash_code hash_value(const TypeCheckASTNodeAtLocContext &ctx) {
    return llvm::hash_combine(ctx.DC, ctx.Node);
  }

  friend bool operator==(const TypeCheckASTNodeAtLocContext &lhs,
                         const TypeCheckASTNodeAtLocContext &rhs) {
    return lhs.DC == rhs.DC && lhs.Node == rhs.Node;
  }

  friend bool operator!=(const TypeCheckASTNodeAtLocContext &lhs,
                         const TypeCheckASTNodeAtLocContext &rhs) {
    return !(lhs == rhs);
  }

  friend SourceLoc
  extractNearestSourceLoc(const TypeCheckASTNodeAtLocContext &ctx) {
    if (!ctx.Node.isNull()) {
      return ctx.Node.getStartLoc();
    } else {
      return extractNearestSourceLoc(ctx.DC);
    }
  }
};

void simple_display(llvm::raw_ostream &out,
                    const TypeCheckASTNodeAtLocContext &ctx);

/// Request to typecheck a function body element at the given source location.
///
/// Produces true if an error occurred, false otherwise.
class TypeCheckASTNodeAtLocRequest
    : public SimpleRequest<TypeCheckASTNodeAtLocRequest,
                           bool(TypeCheckASTNodeAtLocContext, SourceLoc),
                           RequestFlags::Uncached> {
public:
  using SimpleRequest::SimpleRequest;

private:
  friend SimpleRequest;

  // Evaluation.
  bool evaluate(Evaluator &evaluator, TypeCheckASTNodeAtLocContext,
                SourceLoc Loc) const;
};

/// Request to obtain a list of stored properties in a nominal type.
///
/// This will include backing storage for lazy properties and
/// property wrappers, synthesizing them if necessary.
class StoredPropertiesRequest :
    public SimpleRequest<StoredPropertiesRequest,
                         ArrayRef<VarDecl *>(NominalTypeDecl *),
                         RequestFlags::Cached> {
public:
  using SimpleRequest::SimpleRequest;

private:
  friend SimpleRequest;

  // Evaluation.
  ArrayRef<VarDecl *>
  evaluate(Evaluator &evaluator, NominalTypeDecl *decl) const;

public:
  bool isCached() const { return true; }
};

/// Request to obtain a list of stored properties in a nominal type,
/// together with any missing members corresponding to stored
/// properties that could not be deserialized.
///
/// This will include backing storage for lazy properties and
/// property wrappers, synthesizing them if necessary.
class StoredPropertiesAndMissingMembersRequest :
    public SimpleRequest<StoredPropertiesAndMissingMembersRequest,
                         ArrayRef<Decl *>(NominalTypeDecl *),
                         RequestFlags::Cached> {
public:
  using SimpleRequest::SimpleRequest;

private:
  friend SimpleRequest;

  // Evaluation.
  ArrayRef<Decl *>
  evaluate(Evaluator &evaluator, NominalTypeDecl *decl) const;

public:
  bool isCached() const { return true; }
};

class StorageImplInfoRequest :
    public SimpleRequest<StorageImplInfoRequest,
                         StorageImplInfo(AbstractStorageDecl *),
                         RequestFlags::SeparatelyCached> {
public:
  using SimpleRequest::SimpleRequest;

private:
  friend SimpleRequest;

  // Evaluation.
  StorageImplInfo
  evaluate(Evaluator &evaluator, AbstractStorageDecl *decl) const;

public:
  // Separate caching.
  bool isCached() const { return true; }
  Optional<StorageImplInfo> getCachedResult() const;
  void cacheResult(StorageImplInfo value) const;
};

class RequiresOpaqueAccessorsRequest :
    public SimpleRequest<RequiresOpaqueAccessorsRequest,
                         bool(VarDecl *),
                         RequestFlags::SeparatelyCached> {
public:
  using SimpleRequest::SimpleRequest;

private:
  friend SimpleRequest;

  // Evaluation.
  bool
  evaluate(Evaluator &evaluator, VarDecl *decl) const;

public:
  // Separate caching.
  bool isCached() const { return true; }
  Optional<bool> getCachedResult() const;
  void cacheResult(bool value) const;
};

class RequiresOpaqueModifyCoroutineRequest :
    public SimpleRequest<RequiresOpaqueModifyCoroutineRequest,
                         bool(AbstractStorageDecl *),
                         RequestFlags::SeparatelyCached> {
public:
  using SimpleRequest::SimpleRequest;

private:
  friend SimpleRequest;

  // Evaluation.
  bool
  evaluate(Evaluator &evaluator, AbstractStorageDecl *decl) const;

public:
  // Separate caching.
  bool isCached() const { return true; }
  Optional<bool> getCachedResult() const;
  void cacheResult(bool value) const;
};

class IsAccessorTransparentRequest :
    public SimpleRequest<IsAccessorTransparentRequest,
                         bool(AccessorDecl *),
                         RequestFlags::SeparatelyCached> {
public:
  using SimpleRequest::SimpleRequest;

private:
  friend SimpleRequest;

  // Evaluation.
  bool
  evaluate(Evaluator &evaluator, AccessorDecl *decl) const;

public:
  // Separate caching.
  bool isCached() const { return true; }
  Optional<bool> getCachedResult() const;
  void cacheResult(bool value) const;
};

class SynthesizeAccessorRequest :
    public SimpleRequest<SynthesizeAccessorRequest,
                         AccessorDecl *(AbstractStorageDecl *,
                                        AccessorKind),
                         RequestFlags::SeparatelyCached> {
public:
  using SimpleRequest::SimpleRequest;

private:
  friend SimpleRequest;

  // Evaluation.
  AccessorDecl *
  evaluate(Evaluator &evaluator, AbstractStorageDecl *decl,
           AccessorKind kind) const;

public:
  // Separate caching.
  bool isCached() const { return true; }
  Optional<AccessorDecl *> getCachedResult() const;
  void cacheResult(AccessorDecl *value) const;
};

class ABIMembersRequest :
    public SimpleRequest<ABIMembersRequest,
                         ArrayRef<Decl *>(IterableDeclContext *),
                         RequestFlags::Cached> {
public:
  using SimpleRequest::SimpleRequest;

private:
  friend SimpleRequest;

  // Evaluation.
  ArrayRef<Decl *>
  evaluate(Evaluator &evaluator, IterableDeclContext *idc) const;

public:
  bool isCached() const { return true; }
};

class AllMembersRequest :
    public SimpleRequest<AllMembersRequest,
                         ArrayRef<Decl *>(IterableDeclContext *),
                         RequestFlags::Cached> {
public:
  using SimpleRequest::SimpleRequest;

private:
  friend SimpleRequest;

  // Evaluation.
  ArrayRef<Decl *>
  evaluate(Evaluator &evaluator, IterableDeclContext *idc) const;

public:
  bool isCached() const { return true; }
};

class IsImplicitlyUnwrappedOptionalRequest :
    public SimpleRequest<IsImplicitlyUnwrappedOptionalRequest,
                         bool(ValueDecl *),
                         RequestFlags::SeparatelyCached> {
public:
  using SimpleRequest::SimpleRequest;

private:
  friend SimpleRequest;

  // Evaluation.
  bool
  evaluate(Evaluator &evaluator, ValueDecl *value) const;

public:
  // Separate caching.
  bool isCached() const { return true; }
  Optional<bool> getCachedResult() const;
  void cacheResult(bool value) const;
};

class ClassAncestryFlagsRequest :
    public SimpleRequest<ClassAncestryFlagsRequest,
                         AncestryFlags (ClassDecl *),
                         RequestFlags::Cached> {
public:
  using SimpleRequest::SimpleRequest;

private:
  friend SimpleRequest;

  // Evaluation.
  AncestryFlags
  evaluate(Evaluator &evaluator, ClassDecl *value) const;

public:
  // Caching.
  bool isCached() const { return true; }
};

void simple_display(llvm::raw_ostream &out, AncestryFlags value);

class AbstractGenericSignatureRequest :
    public SimpleRequest<AbstractGenericSignatureRequest,
                         GenericSignatureWithError (const GenericSignatureImpl *,
                                                    SmallVector<GenericTypeParamType *, 2>,
                                                    SmallVector<Requirement, 2>),
                         RequestFlags::Cached> {
public:
  using SimpleRequest::SimpleRequest;

private:
  friend SimpleRequest;

  // Evaluation.
  GenericSignatureWithError
  evaluate(Evaluator &evaluator,
           const GenericSignatureImpl *baseSignature,
           SmallVector<GenericTypeParamType *, 2> addedParameters,
           SmallVector<Requirement, 2> addedRequirements) const;

public:
  // Separate caching.
  bool isCached() const { return true; }

  /// Abstract generic signature requests never have source-location info.
  SourceLoc getNearestLoc() const {
    return SourceLoc();
  }
};

class InferredGenericSignatureRequest :
    public SimpleRequest<InferredGenericSignatureRequest,
                         GenericSignatureWithError (const GenericSignatureImpl *,
                                                    GenericParamList *,
                                                    WhereClauseOwner,
                                                    SmallVector<Requirement, 2>,
                                                    SmallVector<TypeLoc, 2>,
                                                    bool),
                         RequestFlags::Cached> {
public:
  using SimpleRequest::SimpleRequest;

private:
  friend SimpleRequest;

  // Evaluation.
  GenericSignatureWithError
  evaluate(Evaluator &evaluator,
           const GenericSignatureImpl *baseSignature,
           GenericParamList *genericParams,
           WhereClauseOwner whereClause,
           SmallVector<Requirement, 2> addedRequirements,
           SmallVector<TypeLoc, 2> inferenceSources,
           bool allowConcreteGenericParams) const;

public:
  // Separate caching.
  bool isCached() const { return true; }

  /// Inferred generic signature requests don't have source-location info.
  SourceLoc getNearestLoc() const {
    return SourceLoc();
  }

  // Cycle handling.
  void noteCycleStep(DiagnosticEngine &diags) const;
};

void simple_display(llvm::raw_ostream &out, const TypeLoc source);

class ExtendedTypeRequest
    : public SimpleRequest<ExtendedTypeRequest,
                           Type(ExtensionDecl *),
                           RequestFlags::Cached> {
public:
  using SimpleRequest::SimpleRequest;

private:
  friend SimpleRequest;

  // Evaluation.
  Type evaluate(Evaluator &eval, ExtensionDecl *) const;
public:
  // Caching.
  bool isCached() const { return true; }
};

class FunctionOperatorRequest :
    public SimpleRequest<FunctionOperatorRequest,
                         OperatorDecl *(FuncDecl *),
                         RequestFlags::Cached> {
public:
  using SimpleRequest::SimpleRequest;
  
private:
  friend SimpleRequest;
  
  // Evaluation.
  OperatorDecl *
  evaluate(Evaluator &evaluator, FuncDecl *value) const;
  
public:
  // Caching.
  bool isCached() const { return true; }
};

class GenericSignatureRequest :
    public SimpleRequest<GenericSignatureRequest,
                         GenericSignature (GenericContext *),
                         RequestFlags::SeparatelyCached> {
public:
  using SimpleRequest::SimpleRequest;
  
private:
  friend SimpleRequest;
  
  // Evaluation.
  GenericSignature
  evaluate(Evaluator &evaluator, GenericContext *value) const;
  
public:
  // Separate caching.
  bool isCached() const { return true; }
  Optional<GenericSignature> getCachedResult() const;
  void cacheResult(GenericSignature value) const;

  void diagnoseCycle(DiagnosticEngine &diags) const;
};

/// Compute the underlying interface type of a typealias.
class UnderlyingTypeRequest :
    public SimpleRequest<UnderlyingTypeRequest,
                         Type(TypeAliasDecl *),
                         RequestFlags::SeparatelyCached> {
public:
  using SimpleRequest::SimpleRequest;

private:
  friend SimpleRequest;

  // Evaluation.
  Type evaluate(Evaluator &evaluator, TypeAliasDecl *decl) const;

public:
  // Caching.
  bool isCached() const { return true; }
  Optional<Type> getCachedResult() const;
  void cacheResult(Type value) const;
  void diagnoseCycle(DiagnosticEngine &diags) const;
};

/// Looks up the precedence group of an operator declaration.
class OperatorPrecedenceGroupRequest
    : public SimpleRequest<OperatorPrecedenceGroupRequest,
                           PrecedenceGroupDecl *(InfixOperatorDecl *),
                           RequestFlags::Cached> {
public:
  using SimpleRequest::SimpleRequest;

private:
  friend SimpleRequest;

  // Evaluation.
  PrecedenceGroupDecl *
  evaluate(Evaluator &evaluator, InfixOperatorDecl *PGD) const;

public:
  // Separate caching.
  bool isCached() const { return true; }
};

/// Computes the raw values for an enum type.
class EnumRawValuesRequest :
    public SimpleRequest<EnumRawValuesRequest,
                         evaluator::SideEffect (EnumDecl *, TypeResolutionStage),
                         RequestFlags::SeparatelyCached> {
public:
  using SimpleRequest::SimpleRequest;
  
private:
  friend SimpleRequest;
  
  // Evaluation.
  evaluator::SideEffect
  evaluate(Evaluator &evaluator, EnumDecl *ED, TypeResolutionStage stage) const;
  
public:
  // Cycle handling.
  void diagnoseCycle(DiagnosticEngine &diags) const;
  void noteCycleStep(DiagnosticEngine &diags) const;
                           
  // Separate caching.
  bool isCached() const;
  Optional<evaluator::SideEffect> getCachedResult() const;
  void cacheResult(evaluator::SideEffect value) const;
};

/// Determines if an override is ABI compatible with its base method.
class IsABICompatibleOverrideRequest
    : public SimpleRequest<IsABICompatibleOverrideRequest, bool(ValueDecl *),
                           RequestFlags::Cached> {
public:
  using SimpleRequest::SimpleRequest;

private:
  friend SimpleRequest;

  // Evaluation.
  bool evaluate(Evaluator &evaluator, ValueDecl *decl) const;

public:
  // Caching.
  bool isCached() const { return true; }
};

/// Builds an opaque result type for a declaration.
class OpaqueResultTypeRequest
    : public SimpleRequest<OpaqueResultTypeRequest,
                           OpaqueTypeDecl *(ValueDecl *),
                           RequestFlags::Cached> {
public:
  using SimpleRequest::SimpleRequest;

private:
  friend SimpleRequest;

  OpaqueTypeDecl *
  evaluate(Evaluator &evaluator, ValueDecl *VD) const;

public:
  // Caching.
  bool isCached() const { return true; }
};

/// Determines if a function declaration is 'static'.
class IsStaticRequest :
    public SimpleRequest<IsStaticRequest,
                         bool(FuncDecl *),
                         RequestFlags::SeparatelyCached> {
public:
  using SimpleRequest::SimpleRequest;

private:
  friend SimpleRequest;

  // Evaluation.
  bool
  evaluate(Evaluator &evaluator, FuncDecl *value) const;

public:
  // Separate caching.
  bool isCached() const { return true; }
  Optional<bool> getCachedResult() const;
  void cacheResult(bool value) const;
};

/// Determines if a method override should introduce a new vtable entry,
/// because the override is not ABI compatible, or the base method is
/// less visible than the override.
class NeedsNewVTableEntryRequest
    : public SimpleRequest<NeedsNewVTableEntryRequest,
                           bool(AbstractFunctionDecl *),
                           RequestFlags::SeparatelyCached> {
public:
  using SimpleRequest::SimpleRequest;

private:
  friend SimpleRequest;

  // Evaluation.
  bool evaluate(Evaluator &evaluator, AbstractFunctionDecl *decl) const;

public:
  // Separate caching.
  bool isCached() const { return true; }
  Optional<bool> getCachedResult() const;
  void cacheResult(bool value) const;
};

/// Determines the specifier for a parameter (inout, __owned, etc).
class ParamSpecifierRequest
    : public SimpleRequest<ParamSpecifierRequest,
                           ParamSpecifier(ParamDecl *),
                           RequestFlags::SeparatelyCached> {
public:
  using SimpleRequest::SimpleRequest;

private:
  friend SimpleRequest;

  // Evaluation.
  ParamSpecifier
  evaluate(Evaluator &evaluator, ParamDecl *decl) const;

public:
  // Separate caching.
  bool isCached() const { return true; }
  Optional<ParamSpecifier> getCachedResult() const;
  void cacheResult(ParamSpecifier value) const;
};

/// Determines the result type of a function or element type of a subscript.
class ResultTypeRequest
    : public SimpleRequest<ResultTypeRequest,
                           Type(ValueDecl *),
                           RequestFlags::SeparatelyCached> {
public:
  using SimpleRequest::SimpleRequest;

private:
  friend SimpleRequest;

  // Evaluation.
  Type evaluate(Evaluator &evaluator, ValueDecl *decl) const;

public:
  // Separate caching.
  bool isCached() const { return true; }
  Optional<Type> getCachedResult() const;
  void cacheResult(Type value) const;
};

class PatternBindingEntryRequest
    : public SimpleRequest<PatternBindingEntryRequest,
                           const PatternBindingEntry *(PatternBindingDecl *,
                                                       unsigned, bool),
                           RequestFlags::SeparatelyCached> {
public:
  using SimpleRequest::SimpleRequest;

private:
  friend SimpleRequest;

  // Evaluation.
  const PatternBindingEntry *evaluate(Evaluator &evaluator,
                                      PatternBindingDecl *PBD, unsigned i,
                                      bool LeaveClosureBodiesUnchecked) const;

public:
  // Separate caching.
  bool isCached() const { return true; }
  Optional<const PatternBindingEntry *> getCachedResult() const;
  void cacheResult(const PatternBindingEntry *value) const;
};

class NamingPatternRequest
    : public SimpleRequest<NamingPatternRequest, NamedPattern *(VarDecl *),
                           RequestFlags::SeparatelyCached> {
public:
  using SimpleRequest::SimpleRequest;

private:
  friend SimpleRequest;

  // Evaluation.
  NamedPattern * evaluate(Evaluator &evaluator, VarDecl *VD) const;

public:
  // Separate caching.
  bool isCached() const { return true; }
  Optional<NamedPattern *> getCachedResult() const;
  void cacheResult(NamedPattern *P) const;
};

class InterfaceTypeRequest :
    public SimpleRequest<InterfaceTypeRequest,
                         Type (ValueDecl *),
                         RequestFlags::SeparatelyCached> {
public:
  using SimpleRequest::SimpleRequest;

private:
  friend SimpleRequest;

  // Evaluation.
  Type
  evaluate(Evaluator &evaluator, ValueDecl *decl) const;

public:
  // Separate caching.
  bool isCached() const { return true; }
  Optional<Type> getCachedResult() const;
  void cacheResult(Type value) const;
};

struct PrecedenceGroupDescriptor {
  enum PathDirection : bool {
    LowerThan = false,
    HigherThan = true,
  };
  DeclContext *dc;
  Identifier ident;
  SourceLoc nameLoc;
  // Exists for diagnostics. Does not contribute to the descriptor otherwise.
  Optional<PathDirection> pathDirection;

  SourceLoc getLoc() const;

  friend llvm::hash_code hash_value(const PrecedenceGroupDescriptor &owner) {
    return llvm::hash_combine(owner.dc,
                              owner.ident.getAsOpaquePointer(),
                              owner.nameLoc.getOpaquePointerValue());
  }

  friend bool operator==(const PrecedenceGroupDescriptor &lhs,
                         const PrecedenceGroupDescriptor &rhs) {
    return lhs.dc == rhs.dc &&
           lhs.ident == rhs.ident &&
           lhs.nameLoc == rhs.nameLoc;
  }

  friend bool operator!=(const PrecedenceGroupDescriptor &lhs,
                         const PrecedenceGroupDescriptor &rhs) {
    return !(lhs == rhs);
  }
};

void simple_display(llvm::raw_ostream &out, const PrecedenceGroupDescriptor &d);

class ValidatePrecedenceGroupRequest
    : public SimpleRequest<ValidatePrecedenceGroupRequest,
                           TinyPtrVector<PrecedenceGroupDecl *>(
                               PrecedenceGroupDescriptor),
                           RequestFlags::Cached> {
public:
  using SimpleRequest::SimpleRequest;

private:
  friend SimpleRequest;

  // Evaluation.
  TinyPtrVector<PrecedenceGroupDecl *>
  evaluate(Evaluator &evaluator, PrecedenceGroupDescriptor descriptor) const;

public:
  // Cycle handling.
  void diagnoseCycle(DiagnosticEngine &diags) const;
  void noteCycleStep(DiagnosticEngine &diags) const;

  // Source location
  SourceLoc getNearestLoc() const;

  // Separate caching.
  bool isCached() const { return true; }
};

/// Computes whether all of the stored properties in a nominal type have initial
/// values.
class AreAllStoredPropertiesDefaultInitableRequest
    : public SimpleRequest<AreAllStoredPropertiesDefaultInitableRequest,
                           bool(NominalTypeDecl *), RequestFlags::Cached> {
public:
  using SimpleRequest::SimpleRequest;

private:
  friend SimpleRequest;

  // Evaluation.
  bool evaluate(Evaluator &evaluator, NominalTypeDecl *decl) const;

public:
  // Caching.
  bool isCached() const { return true; }
};

/// Computes whether this type has a user-defined designated initializer. This
/// does not include a synthesized designated initializer used to satisfy a
/// conformance.
class HasUserDefinedDesignatedInitRequest
    : public SimpleRequest<HasUserDefinedDesignatedInitRequest,
                           bool(NominalTypeDecl *), RequestFlags::Cached> {
public:
  using SimpleRequest::SimpleRequest;

private:
  friend SimpleRequest;

  // Evaluation.
  bool evaluate(Evaluator &evaluator, NominalTypeDecl *decl) const;

public:
  // Caching.
  bool isCached() const { return true; }
};

/// Checks whether this type has a synthesized memberwise initializer.
class HasMemberwiseInitRequest
    : public SimpleRequest<HasMemberwiseInitRequest, bool(StructDecl *),
                           RequestFlags::Cached> {
public:
  using SimpleRequest::SimpleRequest;

private:
  friend SimpleRequest;

  // Evaluation.
  bool evaluate(Evaluator &evaluator, StructDecl *decl) const;

public:
  // Caching.
  bool isCached() const { return true; }
};

/// Synthesizes a memberwise initializer for a given type.
class SynthesizeMemberwiseInitRequest
    : public SimpleRequest<SynthesizeMemberwiseInitRequest,
                           ConstructorDecl *(NominalTypeDecl *),
                           RequestFlags::Cached> {
public:
  using SimpleRequest::SimpleRequest;

private:
  friend SimpleRequest;

  // Evaluation.
  ConstructorDecl *evaluate(Evaluator &evaluator, NominalTypeDecl *decl) const;

public:
  // Caching.
  bool isCached() const { return true; }
};

/// Resolves the effective memberwise initializer for a given type.
///
/// An effective memberwise initializer is either a synthesized memberwise
/// initializer or a user-defined initializer with the same type.
///
/// See `NominalTypeDecl::getEffectiveMemberwiseInitializer` for details.
class ResolveEffectiveMemberwiseInitRequest
    : public SimpleRequest<ResolveEffectiveMemberwiseInitRequest,
                           ConstructorDecl *(NominalTypeDecl *),
                           RequestFlags::Cached> {
public:
  using SimpleRequest::SimpleRequest;

private:
  friend SimpleRequest;

  // Evaluation.
  ConstructorDecl *evaluate(Evaluator &evaluator, NominalTypeDecl *decl) const;

public:
  // Caching.
  bool isCached() const { return true; }
};

/// Checks whether this type has a synthesized zero parameter default
/// initializer.
class HasDefaultInitRequest
    : public SimpleRequest<HasDefaultInitRequest, bool(NominalTypeDecl *),
                           RequestFlags::Cached> {
public:
  using SimpleRequest::SimpleRequest;

private:
  friend SimpleRequest;

  // Evaluation.
  bool evaluate(Evaluator &evaluator,
                                NominalTypeDecl *decl) const;

public:
  // Caching.
  bool isCached() const { return true; }
};

/// Synthesizes a default initializer for a given type.
class SynthesizeDefaultInitRequest
    : public SimpleRequest<SynthesizeDefaultInitRequest,
                           ConstructorDecl *(NominalTypeDecl *),
                           RequestFlags::Cached> {
public:
  using SimpleRequest::SimpleRequest;

private:
  friend SimpleRequest;

  // Evaluation.
  ConstructorDecl * evaluate(Evaluator &evaluator,
                             NominalTypeDecl *decl) const;

public:
  // Caching.
  bool isCached() const { return true; }
};

class CompareDeclSpecializationRequest
    : public SimpleRequest<CompareDeclSpecializationRequest,
                           bool(DeclContext *, ValueDecl *, ValueDecl *, bool),
                           RequestFlags::Cached> {
public:
  using SimpleRequest::SimpleRequest;

private:
  friend SimpleRequest;

  // Evaluation.
  bool evaluate(Evaluator &evaluator, DeclContext *DC,
                ValueDecl *VD1, ValueDecl *VD2,
                bool dynamic) const;

public:
  // Caching.
  bool isCached() const { return true; }
};

/// Checks whether the first function decl is a refinement of the second,
/// meaning the two functions have the same structure, and the requirements
/// of the first are refining the requirements of the second.
class IsDeclRefinementOfRequest
    : public SimpleRequest<IsDeclRefinementOfRequest,
                           bool(ValueDecl *, ValueDecl *),
                           RequestFlags::Cached> {
public:
  using SimpleRequest::SimpleRequest;

private:
  friend SimpleRequest;

  // Evaluation.
  bool evaluate(Evaluator &evaluator, ValueDecl *declA, ValueDecl *declB) const;

public:
  // Caching.
  bool isCached() const { return true; }
};

/// Checks whether this declaration inherits its superclass' designated and
/// convenience initializers.
class InheritsSuperclassInitializersRequest
    : public SimpleRequest<InheritsSuperclassInitializersRequest,
                           bool(ClassDecl *), RequestFlags::SeparatelyCached> {
public:
  using SimpleRequest::SimpleRequest;

private:
  friend SimpleRequest;

  // Evaluation.
  bool evaluate(Evaluator &evaluator, ClassDecl *decl) const;

public:
  // Separate caching.
  bool isCached() const { return true; }
  Optional<bool> getCachedResult() const;
  void cacheResult(bool value) const;
};

// The actions this request takes are all huge layering violations.
//
// Please do not add any more.
enum class ImplicitMemberAction : uint8_t {
  ResolveImplicitInit,
  ResolveCodingKeys,
  ResolveEncodable,
  ResolveDecodable,
  ResolveDistributedActor,
  ResolveDistributedActorID,
  ResolveDistributedActorSystem,
};

class ResolveImplicitMemberRequest
    : public SimpleRequest<ResolveImplicitMemberRequest,
                           evaluator::SideEffect(NominalTypeDecl *,
                                                 ImplicitMemberAction),
                           RequestFlags::Uncached> {
public:
  using SimpleRequest::SimpleRequest;

private:
  friend SimpleRequest;

  // Evaluation.
  evaluator::SideEffect
  evaluate(Evaluator &evaluator, NominalTypeDecl *NTD,
           ImplicitMemberAction action) const;

public:
  // Separate caching.
  bool isCached() const { return true; }
};

class TypeWitnessRequest
    : public SimpleRequest<TypeWitnessRequest,
                           TypeWitnessAndDecl(NormalProtocolConformance *,
                                              AssociatedTypeDecl *),
                           RequestFlags::SeparatelyCached> {
public:
  using SimpleRequest::SimpleRequest;

private:
  friend SimpleRequest;

  // Evaluation.
  TypeWitnessAndDecl
  evaluate(Evaluator &evaluator, NormalProtocolConformance *conformance,
           AssociatedTypeDecl *ATD) const;

public:
  // Separate caching.
  bool isCached() const { return true; }
  Optional<TypeWitnessAndDecl> getCachedResult() const;
  void cacheResult(TypeWitnessAndDecl value) const;
};

class ValueWitnessRequest
    : public SimpleRequest<ValueWitnessRequest,
                           Witness(NormalProtocolConformance *, ValueDecl *),
                           RequestFlags::SeparatelyCached> {
public:
  using SimpleRequest::SimpleRequest;

private:
  friend SimpleRequest;

  // Evaluation.
  Witness evaluate(Evaluator &evaluator,
                   NormalProtocolConformance *conformance,
                   ValueDecl *VD) const;

public:
  // Separate caching.
  bool isCached() const { return true; }
  Optional<Witness> getCachedResult() const;
  void cacheResult(Witness value) const;
};

struct PreCheckResultBuilderDescriptor {
  AnyFunctionRef Fn;
  bool SuppressDiagnostics;

private:
  // NOTE: Since source tooling (e.g. code completion) might replace the body,
  // we need to take the body into account to calculate 'hash_value' and '=='.
  // Also, we cannot 'getBody()' inside 'hash_value' and '==' because it invokes
  // another request (even if it's cached).
  BraceStmt *Body;

public:
  PreCheckResultBuilderDescriptor(AnyFunctionRef Fn, bool suppressDiagnostics)
      : Fn(Fn), SuppressDiagnostics(suppressDiagnostics), Body(Fn.getBody()) {}

  friend llvm::hash_code
  hash_value(const PreCheckResultBuilderDescriptor &owner) {
    return llvm::hash_combine(owner.Fn, owner.Body);
  }

  friend bool operator==(const PreCheckResultBuilderDescriptor &lhs,
                         const PreCheckResultBuilderDescriptor &rhs) {
    return lhs.Fn == rhs.Fn && lhs.Body == rhs.Body;
  }

  friend bool operator!=(const PreCheckResultBuilderDescriptor &lhs,
                         const PreCheckResultBuilderDescriptor &rhs) {
    return !(lhs == rhs);
  }

  friend SourceLoc extractNearestSourceLoc(PreCheckResultBuilderDescriptor d) {
    return extractNearestSourceLoc(d.Fn);
  }

  friend void simple_display(llvm::raw_ostream &out,
                             const PreCheckResultBuilderDescriptor &d) {
    simple_display(out, d.Fn);
  }
};

enum class ResultBuilderBodyPreCheck : uint8_t {
  /// There were no problems pre-checking the closure.
  Okay,

  /// There was an error pre-checking the closure.
  Error,

  /// The closure has a return statement.
  HasReturnStmt,
};

class PreCheckResultBuilderRequest
    : public SimpleRequest<PreCheckResultBuilderRequest,
                           ResultBuilderBodyPreCheck(
                               PreCheckResultBuilderDescriptor),
                           RequestFlags::Cached> {
public:
  using SimpleRequest::SimpleRequest;

private:
  friend SimpleRequest;

  // Evaluation.
  ResultBuilderBodyPreCheck
  evaluate(Evaluator &evaluator, PreCheckResultBuilderDescriptor owner) const;

public:
  // Separate caching.
  bool isCached() const { return true; }
};

/// Computes whether a protocol has a circular reference in its list of
/// inherited protocols.
class HasCircularInheritedProtocolsRequest
    : public SimpleRequest<HasCircularInheritedProtocolsRequest,
                           bool(ProtocolDecl *), RequestFlags::Cached> {
public:
  using SimpleRequest::SimpleRequest;

private:
  friend SimpleRequest;

  // Evaluation.
  bool evaluate(Evaluator &evaluator, ProtocolDecl *decl) const;

public:
  // Cycle handling.
  void diagnoseCycle(DiagnosticEngine &diags) const;
  void noteCycleStep(DiagnosticEngine &diags) const;

  // Cached.
  bool isCached() const { return true; }
};

/// Computes whether an enum's raw value has a circular reference.
class HasCircularRawValueRequest
    : public SimpleRequest<HasCircularRawValueRequest, bool(EnumDecl *),
                           RequestFlags::Cached> {
public:
  using SimpleRequest::SimpleRequest;

private:
  friend SimpleRequest;

  // Evaluation.
  bool evaluate(Evaluator &evaluator, EnumDecl *decl) const;

public:
  // Cycle handling.
  void diagnoseCycle(DiagnosticEngine &diags) const;
  void noteCycleStep(DiagnosticEngine &diags) const;

  // Cached.
  bool isCached() const { return true; }
};

/// Checks if the Distributed module is available.
class DistributedModuleIsAvailableRequest
    : public SimpleRequest<DistributedModuleIsAvailableRequest, bool(Decl *),
                           RequestFlags::Cached> {
public:
  using SimpleRequest::SimpleRequest;

private:
  friend SimpleRequest;

  // Evaluation.
  bool evaluate(Evaluator &evaluator, Decl *decl) const;

public:
  // Cached.
  bool isCached() const { return true; }
};

/// Computes an initializer context for a parameter with a default argument.
class DefaultArgumentInitContextRequest
    : public SimpleRequest<DefaultArgumentInitContextRequest,
                           Initializer *(ParamDecl *),
                           RequestFlags::SeparatelyCached> {
public:
  using SimpleRequest::SimpleRequest;

private:
  friend SimpleRequest;

  // Evaluation.
  Initializer * evaluate(Evaluator &evaluator,
                                         ParamDecl *param) const;

public:
  // Separate caching.
  bool isCached() const { return true; }
  Optional<Initializer *> getCachedResult() const;
  void cacheResult(Initializer *init) const;
};

/// Computes the fully type-checked default argument expression for a given
/// parameter.
class DefaultArgumentExprRequest
    : public SimpleRequest<DefaultArgumentExprRequest, Expr *(ParamDecl *),
                           RequestFlags::SeparatelyCached> {
public:
  using SimpleRequest::SimpleRequest;

private:
  friend SimpleRequest;

  // Evaluation.
  Expr *evaluate(Evaluator &evaluator, ParamDecl *param) const;

public:
  // Separate caching.
  bool isCached() const { return true; }
  Optional<Expr *> getCachedResult() const;
  void cacheResult(Expr *expr) const;
};

/// Computes the type of the default expression for a given parameter.
class DefaultArgumentTypeRequest
    : public SimpleRequest<DefaultArgumentTypeRequest, Type(ParamDecl *),
                           RequestFlags::SeparatelyCached> {
public:
  using SimpleRequest::SimpleRequest;

private:
  friend SimpleRequest;

  // Evaluation.
  Type evaluate(Evaluator &evaluator, ParamDecl *param) const;

public:
  // Separate caching.
  bool isCached() const { return true; }
  Optional<Type> getCachedResult() const;
  void cacheResult(Type type) const;
};

/// Computes the fully type-checked caller-side default argument within the
/// context of the call site that it will be inserted into.
class CallerSideDefaultArgExprRequest
    : public SimpleRequest<CallerSideDefaultArgExprRequest,
                           Expr *(DefaultArgumentExpr *),
                           RequestFlags::SeparatelyCached> {
public:
  using SimpleRequest::SimpleRequest;

private:
  friend SimpleRequest;

  // Evaluation.
  Expr * evaluate(Evaluator &evaluator, DefaultArgumentExpr *defaultExpr) const;

public:
  // Separate caching.
  bool isCached() const { return true; }
  Optional<Expr *> getCachedResult() const;
  void cacheResult(Expr *expr) const;
};

class DynamicallyReplacedDeclRequest
    : public SimpleRequest<DynamicallyReplacedDeclRequest,
                           ValueDecl *(ValueDecl *), RequestFlags::Cached> {
public:
  using SimpleRequest::SimpleRequest;

private:
  friend SimpleRequest;

  // Evaluation.
  ValueDecl * evaluate(Evaluator &evaluator, ValueDecl *VD) const;

public:
  // Caching.
  bool isCached() const { return true; }
};

class SpecializeAttrTargetDeclRequest
    : public SimpleRequest<SpecializeAttrTargetDeclRequest,
                           ValueDecl *(const ValueDecl *, SpecializeAttr *),
                           RequestFlags::Cached> {
public:
  using SimpleRequest::SimpleRequest;

private:
  friend SimpleRequest;

  // Evaluation.
  ValueDecl *evaluate(Evaluator &evaluator, const ValueDecl *vd,
                      SpecializeAttr *attr) const;

public:
  // Caching.
  bool isCached() const { return true; }
};

/// Looks up and applies the access note for a given declaration.
class ApplyAccessNoteRequest
    : public SimpleRequest<ApplyAccessNoteRequest,
                           evaluator::SideEffect(ValueDecl *),
                           RequestFlags::Cached> {
public:
  using SimpleRequest::SimpleRequest;

private:
  friend SimpleRequest;

  evaluator::SideEffect evaluate(Evaluator &evaluator, ValueDecl *VD) const;

public:
  // Cached.
  bool isCached() const { return true; }
};


class TypeCheckSourceFileRequest
    : public SimpleRequest<
          TypeCheckSourceFileRequest, evaluator::SideEffect(SourceFile *),
          RequestFlags::SeparatelyCached | RequestFlags::DependencySource> {
public:
  using SimpleRequest::SimpleRequest;

private:
  friend SimpleRequest;

  // Evaluation.
  evaluator::SideEffect
  evaluate(Evaluator &evaluator, SourceFile *SF) const;

public:
  // Separate caching.
  bool isCached() const { return true; }
  Optional<evaluator::SideEffect> getCachedResult() const;
  void cacheResult(evaluator::SideEffect) const;

public:
  // Incremental dependencies.
  evaluator::DependencySource
  readDependencySource(const evaluator::DependencyRecorder &) const;
};

/// Determines the type of a given pattern.
///
/// Note that this returns the "raw" pattern type, which can involve
/// unresolved types and unbound generic types where type inference is
/// allowed.
class PatternTypeRequest
    : public SimpleRequest<PatternTypeRequest, Type(ContextualPattern),
                           RequestFlags::Cached> {
public:
  using SimpleRequest::SimpleRequest;

private:
  friend SimpleRequest;

  // Evaluation.
  Type evaluate(Evaluator &evaluator, ContextualPattern pattern) const;

public:
  bool isCached() const { return true; }

  SourceLoc getNearestLoc() const {
    return std::get<0>(getStorage()).getPattern()->getLoc();
  }
};

/// List SPI group ids declared on a decl.
class SPIGroupsRequest :
    public SimpleRequest<SPIGroupsRequest,
                         llvm::ArrayRef<Identifier>(const Decl *),
                         RequestFlags::Cached> {
public:
  using SimpleRequest::SimpleRequest;

private:
  friend SimpleRequest;

  // Evaluation.
  llvm::ArrayRef<Identifier>
  evaluate(Evaluator &evaluator, const Decl *decl) const;

public:
  bool isCached() const { return true; }
};


/// Type-checks a `@differentiable` attribute and returns the resolved parameter
/// indices on success. On failure, emits diagnostics and returns `nullptr`.
///
/// Currently, this request resolves other `@differentiable` attribute
/// components but mutates them in place:
/// - `JVPFunction`
/// - `VJPFunction`
/// - `DerivativeGenericSignature`
class DifferentiableAttributeTypeCheckRequest
    : public SimpleRequest<DifferentiableAttributeTypeCheckRequest,
                           IndexSubset *(DifferentiableAttr *),
                           RequestFlags::SeparatelyCached> {
public:
  using SimpleRequest::SimpleRequest;

private:
  friend SimpleRequest;

  // Evaluation.
  IndexSubset * evaluate(Evaluator &evaluator,
                         DifferentiableAttr *attr) const;

public:
  // Separate caching.
  bool isCached() const { return true; }
  Optional<IndexSubset *> getCachedResult() const;
  void cacheResult(IndexSubset *value) const;
};

/// Resolves the referenced original declaration for a `@derivative` attribute.
class DerivativeAttrOriginalDeclRequest
    : public SimpleRequest<DerivativeAttrOriginalDeclRequest,
                           AbstractFunctionDecl *(DerivativeAttr *),
                           RequestFlags::Cached> {
public:
  using SimpleRequest::SimpleRequest;

private:
  friend SimpleRequest;

  // Evaluation.
  AbstractFunctionDecl *evaluate(Evaluator &evaluator,
                                 DerivativeAttr *attr) const;

public:
  // Caching.
  bool isCached() const { return true; }
};

/// Resolves the "tangent stored property" corresponding to an original stored
/// property in a `Differentiable`-conforming type.
class TangentStoredPropertyRequest
    : public SimpleRequest<TangentStoredPropertyRequest,
                           TangentPropertyInfo(VarDecl *, CanType),
                           RequestFlags::Cached> {
public:
  using SimpleRequest::SimpleRequest;

private:
  friend SimpleRequest;

  // Evaluation.
  TangentPropertyInfo evaluate(Evaluator &evaluator, VarDecl *originalField,
                               CanType parentType) const;

public:
  // Caching.
  bool isCached() const { return true; }
};

/// Checks whether a type eraser has a viable initializer.
class TypeEraserHasViableInitRequest
    : public SimpleRequest<TypeEraserHasViableInitRequest,
                           bool(TypeEraserAttr *, ProtocolDecl *),
                           RequestFlags::Cached> {
public:
  using SimpleRequest::SimpleRequest;

private:
  friend SimpleRequest;

  // Evaluation
  bool evaluate(Evaluator &evaluator, TypeEraserAttr *attr,
                ProtocolDecl *protocol) const;

public:
  bool isCached() const { return true; }
};

/// Looks up the decls that a scoped import references, ensuring the import is
/// valid.
///
/// A "scoped import" is an import which only covers one particular
/// declaration, such as:
///
///     import class Foundation.NSString
///
class ScopedImportLookupRequest
    : public SimpleRequest<ScopedImportLookupRequest,
                           ArrayRef<ValueDecl *>(ImportDecl *),
                           RequestFlags::Cached> {
public:
  using SimpleRequest::SimpleRequest;

private:
  friend SimpleRequest;

  ArrayRef<ValueDecl *>
  evaluate(Evaluator &evaluator, ImportDecl *import) const;

public:
  // Cached.
  bool isCached() const { return true; }
};

/// Determine whether closure body has any explicit `return`
/// statements which could produce a non-void result.
class ClosureHasExplicitResultRequest
    : public SimpleRequest<ClosureHasExplicitResultRequest, bool(ClosureExpr *),
                           RequestFlags::Cached> {
public:
  using SimpleRequest::SimpleRequest;

private:
  friend SimpleRequest;

  bool evaluate(Evaluator &evaluator, ClosureExpr *closure) const;

public:
  bool isCached() const { return true; }
};

using ProtocolConformanceLookupResult = std::vector<ProtocolConformance *>;
void simple_display(llvm::raw_ostream &out, ConformanceLookupKind kind);

/// Lookup and expand all conformances in the given context.
///
/// This request specifically accommodates algorithms for retrieving all
/// conformances in the primary, even those that are unstated in source but
/// are implied by other conformances, inherited from other types, or synthesized
/// by the compiler. A simple case of this is the following:
///
/// \code
/// protocol P {}
/// protocol Q : P {}
/// extension T : Q {}
/// \endcode
///
/// Here, a conformance to \c Q has been stated, but a conformance to \c P
/// must also be reported so it can be checked as well.
class LookupAllConformancesInContextRequest
    : public SimpleRequest<LookupAllConformancesInContextRequest,
                           ProtocolConformanceLookupResult(
                               const IterableDeclContext *),
                           RequestFlags::Cached |
                               RequestFlags::DependencySink> {
public:
  using SimpleRequest::SimpleRequest;

private:
  friend SimpleRequest;

  // Evaluation.
  ProtocolConformanceLookupResult
  evaluate(Evaluator &evaluator, const IterableDeclContext *IDC) const;

public:
  bool isCached() const { return true; }

  // Incremental dependencies
  void writeDependencySink(evaluator::DependencyCollector &tracker,
                           const ProtocolConformanceLookupResult &r) const;
};

class CheckRedeclarationRequest
    : public SimpleRequest<
          CheckRedeclarationRequest, evaluator::SideEffect(ValueDecl *),
          RequestFlags::SeparatelyCached | RequestFlags::DependencySource |
              RequestFlags::DependencySink> {
public:
  using SimpleRequest::SimpleRequest;

 private:
  friend SimpleRequest;

   // Evaluation.
  evaluator::SideEffect
  evaluate(Evaluator &evaluator, ValueDecl *VD) const;

 public:
  // Separate caching.
  bool isCached() const { return true; }
  Optional<evaluator::SideEffect> getCachedResult() const;
  void cacheResult(evaluator::SideEffect) const;

public:
  evaluator::DependencySource
  readDependencySource(const evaluator::DependencyRecorder &eval) const;
  void writeDependencySink(evaluator::DependencyCollector &tracker,
                           evaluator::SideEffect) const;
};

class ResolveTypeEraserTypeRequest
    : public SimpleRequest<ResolveTypeEraserTypeRequest,
                           Type (ProtocolDecl *, TypeEraserAttr *),
                           RequestFlags::SeparatelyCached> {
public:
  using SimpleRequest::SimpleRequest;

private:
  friend SimpleRequest;

  // Evaluation.
  Type evaluate(Evaluator &evaluator, ProtocolDecl *PD,
                TypeEraserAttr *attr) const;

public:
  // Separate caching.
  bool isCached() const { return true; }
  Optional<Type> getCachedResult() const;
  void cacheResult(Type value) const;
};

/// Determines whether this is a "simple" didSet i.e one that either does not
/// use the implicit oldValue parameter in the body or does not take an explicit
/// parameter (ex: 'didSet(oldValue)').
class SimpleDidSetRequest
    : public SimpleRequest<SimpleDidSetRequest, bool(AccessorDecl *),
                           RequestFlags::Cached> {
public:
  using SimpleRequest::SimpleRequest;

private:
  friend SimpleRequest;

  // Evaluation.
  bool evaluate(Evaluator &evaluator, AccessorDecl *decl) const;

public:
  bool isCached() const {
    return std::get<0>(getStorage())->getAccessorKind() == AccessorKind::DidSet;
  }
};

/// Computes the loaded modules that should be implicitly imported by each file
/// of a given module.
class ModuleImplicitImportsRequest
    : public SimpleRequest<ModuleImplicitImportsRequest,
                           ImplicitImportList(ModuleDecl *),
                           RequestFlags::Cached> {
public:
  using SimpleRequest::SimpleRequest;

private:
  friend SimpleRequest;

  ImplicitImportList evaluate(Evaluator &evaluator, ModuleDecl *module) const;

public:
  // Cached.
  bool isCached() const { return true; }
};

/// Checks whether a file contains any import declarations with the given flag.
class HasImportsMatchingFlagRequest
    : public SimpleRequest<HasImportsMatchingFlagRequest,
                           bool(SourceFile *, ImportFlags),
                           RequestFlags::SeparatelyCached> {
public:
  using SimpleRequest::SimpleRequest;

private:
  friend SimpleRequest;

  bool evaluate(Evaluator &evaluator, SourceFile *SF, ImportFlags flag) const;

public:
  // Cached.
  bool isCached() const { return true; }
  Optional<bool> getCachedResult() const;
  void cacheResult(bool value) const;
};

/// Get the library level of a module.
class ModuleLibraryLevelRequest
    : public SimpleRequest<ModuleLibraryLevelRequest,
                           LibraryLevel(const ModuleDecl *),
                           RequestFlags::Cached> {
public:
  using SimpleRequest::SimpleRequest;

private:
  friend SimpleRequest;

  LibraryLevel evaluate(Evaluator &evaluator, const ModuleDecl *module) const;

public:
  // Cached.
  bool isCached() const { return true; }
};

class ResolveTypeRequest
    : public SimpleRequest<ResolveTypeRequest,
                           Type(const TypeResolution *, TypeRepr *,
                                GenericParamList *),
                           RequestFlags::Uncached> {
public:
  using SimpleRequest::SimpleRequest;

public:
  // Cycle handling.
  void noteCycleStep(DiagnosticEngine &diags) const;

private:
  friend SimpleRequest;

  // Evaluation.
  Type evaluate(Evaluator &evaluator, const TypeResolution *resolution,
                TypeRepr *repr, GenericParamList *silParams) const;
};

void simple_display(llvm::raw_ostream &out, const TypeResolution *resolution);
SourceLoc extractNearestSourceLoc(const TypeRepr *repr);

/// Checks to see if any of the imports in a module use \c @_implementationOnly
/// in one file and not in another.
///
/// Like redeclaration checking, but for imports.
///
/// This is a request purely to ensure that we don't need to perform the same
/// checking for each file we resolve imports for.
/// FIXME: Once import resolution operates at module-level, this checking can
/// be integrated into it.
class CheckInconsistentImplementationOnlyImportsRequest
    : public SimpleRequest<CheckInconsistentImplementationOnlyImportsRequest,
                           evaluator::SideEffect(ModuleDecl *),
                           RequestFlags::Cached> {
public:
  using SimpleRequest::SimpleRequest;

private:
  friend SimpleRequest;

  evaluator::SideEffect evaluate(Evaluator &evaluator, ModuleDecl *mod) const;

public:
  // Cached.
  bool isCached() const { return true; }
};

/// Check that if one import in a file uses \c @_spiOnly, all imports from the
/// same file are consistently using \c @_spiOnly.
class CheckInconsistentSPIOnlyImportsRequest
    : public SimpleRequest<CheckInconsistentSPIOnlyImportsRequest,
                           evaluator::SideEffect(SourceFile *),
                           RequestFlags::Cached> {
public:
  using SimpleRequest::SimpleRequest;

private:
  friend SimpleRequest;

  evaluator::SideEffect evaluate(Evaluator &evaluator, SourceFile *mod) const;

public:
  // Cached.
  bool isCached() const { return true; }
};

/// Checks to see if any of the imports in a module use \c @_weakLinked
/// in one file and not in another.
///
/// Like redeclaration checking, but for imports.
///
/// This is a request purely to ensure that we don't need to perform the same
/// checking for each file we resolve imports for.
/// FIXME: Once import resolution operates at module-level, this checking can
/// be integrated into it.
class CheckInconsistentWeakLinkedImportsRequest
    : public SimpleRequest<CheckInconsistentWeakLinkedImportsRequest,
                           evaluator::SideEffect(ModuleDecl *),
                           RequestFlags::Cached> {
public:
  using SimpleRequest::SimpleRequest;

private:
  friend SimpleRequest;

  evaluator::SideEffect evaluate(Evaluator &evaluator, ModuleDecl *mod) const;

public:
  // Cached.
  bool isCached() const { return true; }
};

/// Retrieves the primary source files in the main module.
// FIXME: This isn't really a type-checking request, if we ever split off a
// zone for more basic AST requests, this should be moved there.
class PrimarySourceFilesRequest
    : public SimpleRequest<PrimarySourceFilesRequest,
                           ArrayRef<SourceFile *>(ModuleDecl *),
                           RequestFlags::Cached> {
public:
  using SimpleRequest::SimpleRequest;

private:
  friend SimpleRequest;

  ArrayRef<SourceFile *> evaluate(Evaluator &evaluator, ModuleDecl *mod) const;

public:
  // Cached.
  bool isCached() const { return true; }
};

/// Retrieve the file being used for code completion in the main module.
// FIXME: This isn't really a type-checking request, if we ever split off a
// zone for more basic AST requests, this should be moved there.
class CodeCompletionFileRequest
    : public SimpleRequest<CodeCompletionFileRequest,
                           SourceFile *(ModuleDecl *), RequestFlags::Cached> {
public:
  using SimpleRequest::SimpleRequest;

private:
  friend SimpleRequest;

  SourceFile *evaluate(Evaluator &evaluator, ModuleDecl *mod) const;

public:
  // Cached.
  bool isCached() const { return true; }
};

/// Kinds of types for CustomAttr.
enum class CustomAttrTypeKind {
  /// The type is required to not be expressed in terms of
  /// any contextual type parameters.
  NonGeneric,

  /// Property wrappers have some funky rules, like allowing
  /// unbound generic types.
  PropertyWrapper,

  /// Just like property wrappers, type wrappers are represented
  /// as custom type attributes and allow unbound generic types.
  TypeWrapper,

  /// Global actors are represented as custom type attributes. They don't
  /// have any particularly interesting semantics.
  GlobalActor,
};

void simple_display(llvm::raw_ostream &out, CustomAttrTypeKind value);

class CustomAttrTypeRequest
    : public SimpleRequest<CustomAttrTypeRequest,
                           Type(CustomAttr *, DeclContext *,
                                CustomAttrTypeKind),
                           RequestFlags::SeparatelyCached> {
public:
  using SimpleRequest::SimpleRequest;

private:
  friend SimpleRequest;

  // Evaluation.
  Type evaluate(Evaluator &evaluator, CustomAttr *, DeclContext *,
                CustomAttrTypeKind) const;

public:
  // Separate caching.
  bool isCached() const { return true; }
  Optional<Type> getCachedResult() const;
  void cacheResult(Type value) const;
};

class SynthesizeMainFunctionRequest
    : public SimpleRequest<SynthesizeMainFunctionRequest,
                           FuncDecl *(Decl *),
                           RequestFlags::Cached> {
public:
  using SimpleRequest::SimpleRequest;

private:
  friend SimpleRequest;

  // Evaluation.
  FuncDecl *evaluate(Evaluator &evaluator, Decl *) const;

public:
  bool isCached() const { return true; }
};

/// Retrieve the implicit conformance for the given nominal type to
/// the Sendable protocol.
class GetImplicitSendableRequest :
    public SimpleRequest<GetImplicitSendableRequest,
                         ProtocolConformance *(NominalTypeDecl *),
                         RequestFlags::Cached> {
public:
  using SimpleRequest::SimpleRequest;

private:
  friend SimpleRequest;

  ProtocolConformance *evaluate(
      Evaluator &evaluator, NominalTypeDecl *nominal) const;

public:
  // Caching
  bool isCached() const { return true; }
};

class ConditionalRequirementsRequest
    : public SimpleRequest<ConditionalRequirementsRequest,
                           llvm::ArrayRef<Requirement>(
                               NormalProtocolConformance *),
                           RequestFlags::Cached> {
public:
  using SimpleRequest::SimpleRequest;

private:
  friend SimpleRequest;

  // Evaluation.
  llvm::ArrayRef<Requirement> evaluate(Evaluator &evaluator,
                                       NormalProtocolConformance *decl) const;

public:
  bool isCached() const { return true; }
};

class RenamedDeclRequest
    : public SimpleRequest<RenamedDeclRequest,
                           ValueDecl *(const ValueDecl *, const AvailableAttr *),
                           RequestFlags::Cached> {
public:
  using SimpleRequest::SimpleRequest;

private:
  friend SimpleRequest;

  ValueDecl *evaluate(Evaluator &evaluator, const ValueDecl *attached,
                      const AvailableAttr *attr) const;

public:
  bool isCached() const { return true; }
};

class IsSemanticallyUnavailableRequest
    : public SimpleRequest<IsSemanticallyUnavailableRequest,
                           bool(const Decl *),
                           RequestFlags::Cached> {
public:
  using SimpleRequest::SimpleRequest;

private:
  friend SimpleRequest;

  bool evaluate(Evaluator &evaluator, const Decl *decl) const;

public:
  bool isCached() const { return true; }
};

class ClosureEffectsRequest
    : public SimpleRequest<ClosureEffectsRequest,
                           FunctionType::ExtInfo(ClosureExpr *),
                           RequestFlags::Cached> {
public:
  using SimpleRequest::SimpleRequest;

private:
  friend SimpleRequest;

  FunctionType::ExtInfo evaluate(
      Evaluator &evaluator, ClosureExpr *closure) const;

public:
  bool isCached() const { return true; }
};

class GetSourceFileAsyncNode
    : public SimpleRequest<GetSourceFileAsyncNode, ASTNode(const SourceFile *),
                           RequestFlags::Cached> {
public:
  using SimpleRequest::SimpleRequest;

private:
  friend SimpleRequest;

  ASTNode evaluate(Evaluator &evaluator, const SourceFile *) const;

public:
  bool isCached() const { return true; }
};

/// Return a type wrapper (if any) associated with the given declaration.
class GetTypeWrapper
    : public SimpleRequest<GetTypeWrapper, NominalTypeDecl *(NominalTypeDecl *),
                           RequestFlags::Cached> {
public:
  using SimpleRequest::SimpleRequest;

private:
  friend SimpleRequest;

  NominalTypeDecl *evaluate(Evaluator &evaluator, NominalTypeDecl *) const;

public:
  bool isCached() const { return true; }
};

/// Return a type of the type wrapper (if any) associated with the given
/// declaration.
class GetTypeWrapperType
    : public SimpleRequest<GetTypeWrapperType, Type(NominalTypeDecl *),
                           RequestFlags::Cached> {
public:
  using SimpleRequest::SimpleRequest;

private:
  friend SimpleRequest;

  Type evaluate(Evaluator &evaluator, NominalTypeDecl *) const;

public:
  bool isCached() const { return true; }
};

/// Inject or get `$Storage` type which has all of the stored properties
/// of the given type with a type wrapper.
class GetTypeWrapperStorage
    : public SimpleRequest<GetTypeWrapperStorage, TypeDecl *(NominalTypeDecl *),
                           RequestFlags::Cached> {
public:
  using SimpleRequest::SimpleRequest;

private:
  friend SimpleRequest;

  TypeDecl *evaluate(Evaluator &evaluator, NominalTypeDecl *) const;

public:
  bool isCached() const { return true; }
};

/// Inject or get `$storage` property which is used to route accesses through
/// to all stored properties of a type that has a type wrapper.
class GetTypeWrapperProperty
    : public SimpleRequest<GetTypeWrapperProperty, VarDecl *(NominalTypeDecl *),
                           RequestFlags::Cached> {
public:
  using SimpleRequest::SimpleRequest;

private:
  friend SimpleRequest;

  VarDecl *evaluate(Evaluator &evaluator, NominalTypeDecl *) const;

public:
  bool isCached() const { return true; }
};

/// Given a stored property associated with a type wrapped type,
/// produce a property that mirrors it in the type wrapper context.
class GetTypeWrapperStorageForProperty
    : public SimpleRequest<GetTypeWrapperStorageForProperty,
                           VarDecl *(VarDecl *), RequestFlags::Cached> {
public:
  using SimpleRequest::SimpleRequest;

private:
  friend SimpleRequest;

  VarDecl *evaluate(Evaluator &evaluator, VarDecl *) const;

public:
  bool isCached() const { return true; }
};

/// Synthesize the body of a getter for a stored property that belongs to
/// a type wrapped type.
class SynthesizeTypeWrappedPropertyGetterBody
    : public SimpleRequest<SynthesizeTypeWrappedPropertyGetterBody,
                           BraceStmt *(AccessorDecl *), RequestFlags::Cached> {
public:
  using SimpleRequest::SimpleRequest;

private:
  friend SimpleRequest;

  BraceStmt *evaluate(Evaluator &evaluator, AccessorDecl *) const;

public:
  bool isCached() const { return true; }
};

/// Synthesize the body of a setter for a stored property that belongs to
/// a type wrapped type.
class SynthesizeTypeWrappedPropertySetterBody
    : public SimpleRequest<SynthesizeTypeWrappedPropertySetterBody,
                           BraceStmt *(AccessorDecl *), RequestFlags::Cached> {
public:
  using SimpleRequest::SimpleRequest;

private:
  friend SimpleRequest;

  BraceStmt *evaluate(Evaluator &evaluator, AccessorDecl *) const;

public:
  bool isCached() const { return true; }
};

/// Inject or get `$Storage` type which has all of the stored properties
/// of the given type with a type wrapper.
class IsPropertyAccessedViaTypeWrapper
    : public SimpleRequest<IsPropertyAccessedViaTypeWrapper, bool(VarDecl *),
                           RequestFlags::Cached> {
public:
  using SimpleRequest::SimpleRequest;

private:
  friend SimpleRequest;

  bool evaluate(Evaluator &evaluator, VarDecl *) const;

public:
  bool isCached() const { return true; }
};

class SynthesizeTypeWrappedTypeMemberwiseInitializer
    : public SimpleRequest<SynthesizeTypeWrappedTypeMemberwiseInitializer,
                           ConstructorDecl *(NominalTypeDecl *),
                           RequestFlags::Cached> {
public:
  using SimpleRequest::SimpleRequest;

private:
  friend SimpleRequest;

  ConstructorDecl *evaluate(Evaluator &evaluator, NominalTypeDecl *) const;

public:
  bool isCached() const { return true; }
};

class SynthesizeTypeWrappedTypeStorageWrapperInitializer
    : public SimpleRequest<SynthesizeTypeWrappedTypeStorageWrapperInitializer,
                           ConstructorDecl *(NominalTypeDecl *),
                           RequestFlags::Cached> {
public:
  using SimpleRequest::SimpleRequest;

private:
  friend SimpleRequest;

  ConstructorDecl *evaluate(Evaluator &evaluator, NominalTypeDecl *) const;

public:
  bool isCached() const { return true; }
};

class SynthesizeLocalVariableForTypeWrapperStorage
    : public SimpleRequest<SynthesizeLocalVariableForTypeWrapperStorage,
                           VarDecl *(ConstructorDecl *), RequestFlags::Cached> {
public:
  using SimpleRequest::SimpleRequest;

private:
  friend SimpleRequest;

  VarDecl *evaluate(Evaluator &evaluator, ConstructorDecl *) const;

public:
  bool isCached() const { return true; }
};

class GetTypeWrapperInitializer
    : public SimpleRequest<GetTypeWrapperInitializer,
                           ConstructorDecl *(NominalTypeDecl *),
                           RequestFlags::Cached> {
public:
  using SimpleRequest::SimpleRequest;

private:
  friend SimpleRequest;

  ConstructorDecl *evaluate(Evaluator &evaluator, NominalTypeDecl *) const;

public:
  bool isCached() const { return true; }
};

<<<<<<< HEAD
/// Synthesizes and returns a `#_hasSymbol` query function for the given
/// `ValueDecl`. The function has an interface type of `() -> Builtin.Int1`.
class SynthesizeHasSymbolQueryRequest
    : public SimpleRequest<SynthesizeHasSymbolQueryRequest,
                           FuncDecl *(const ValueDecl *),
                           RequestFlags::Cached> {
public:
  using SimpleRequest::SimpleRequest;

private:
  friend SimpleRequest;

  FuncDecl *evaluate(Evaluator &evaluator, const ValueDecl *decl) const;

public:
  bool isCached() const { return true; }
};

/// Determine if the given declaration conforms to 'Reflectable'.
class IsReflectableRequest :
    public SimpleRequest<IsReflectableRequest,
                         bool(NominalTypeDecl *),
                         RequestFlags::Cached> {
public:
  using SimpleRequest::SimpleRequest;

private:
  friend SimpleRequest;

  bool evaluate(Evaluator &evaluator, NominalTypeDecl *decl) const;

public:
  bool isCached() const { return true; }
};

/// Retrieve the implicit conformance for the given nominal type to
/// the Reflectable protocol.
class GetImplicitReflectableRequest :
    public SimpleRequest<GetImplicitReflectableRequest,
                         ProtocolConformance *(NominalTypeDecl *),
                         RequestFlags::Cached> {
public:
  using SimpleRequest::SimpleRequest;

private:
  friend SimpleRequest;

  ProtocolConformance *evaluate(Evaluator &evaluator, NominalTypeDecl *nominal) const;

public:
  bool isCached() const { return true; }
};

=======
>>>>>>> 1f3e159c
/// Lookup all macros with the given name that are visible from the given
/// module.
class MacroLookupRequest
    : public SimpleRequest<MacroLookupRequest,
                           ArrayRef<MacroDecl *>(Identifier, ModuleDecl *),
                           RequestFlags::Cached> {
public:
  using SimpleRequest::SimpleRequest;

private:
  friend SimpleRequest;

  ArrayRef<MacroDecl *> evaluate(Evaluator &evaluator,
                                 Identifier macroName, ModuleDecl *mod) const;

public:
  bool isCached() const { return true; }
};

void simple_display(llvm::raw_ostream &out, ASTNode node);
void simple_display(llvm::raw_ostream &out, Type value);
void simple_display(llvm::raw_ostream &out, const TypeRepr *TyR);
void simple_display(llvm::raw_ostream &out, ImplicitMemberAction action);
void simple_display(llvm::raw_ostream &out, ResultBuilderBodyPreCheck pck);

#define SWIFT_TYPEID_ZONE TypeChecker
#define SWIFT_TYPEID_HEADER "swift/AST/TypeCheckerTypeIDZone.def"
#include "swift/Basic/DefineTypeIDZone.h"
#undef SWIFT_TYPEID_ZONE
#undef SWIFT_TYPEID_HEADER

// Set up reporting of evaluated requests.
#define SWIFT_REQUEST(Zone, RequestType, Sig, Caching, LocOptions)             \
  template<>                                                                   \
  inline void reportEvaluatedRequest(UnifiedStatsReporter &stats,              \
                              const RequestType &request) {                    \
    ++stats.getFrontendCounters().RequestType;                                 \
  }
#include "swift/AST/TypeCheckerTypeIDZone.def"
#undef SWIFT_REQUEST

} // end namespace swift

#endif // SWIFT_TYPE_CHECK_REQUESTS_H<|MERGE_RESOLUTION|>--- conflicted
+++ resolved
@@ -3715,25 +3715,6 @@
   bool isCached() const { return true; }
 };
 
-<<<<<<< HEAD
-/// Synthesizes and returns a `#_hasSymbol` query function for the given
-/// `ValueDecl`. The function has an interface type of `() -> Builtin.Int1`.
-class SynthesizeHasSymbolQueryRequest
-    : public SimpleRequest<SynthesizeHasSymbolQueryRequest,
-                           FuncDecl *(const ValueDecl *),
-                           RequestFlags::Cached> {
-public:
-  using SimpleRequest::SimpleRequest;
-
-private:
-  friend SimpleRequest;
-
-  FuncDecl *evaluate(Evaluator &evaluator, const ValueDecl *decl) const;
-
-public:
-  bool isCached() const { return true; }
-};
-
 /// Determine if the given declaration conforms to 'Reflectable'.
 class IsReflectableRequest :
     public SimpleRequest<IsReflectableRequest,
@@ -3769,8 +3750,6 @@
   bool isCached() const { return true; }
 };
 
-=======
->>>>>>> 1f3e159c
 /// Lookup all macros with the given name that are visible from the given
 /// module.
 class MacroLookupRequest
