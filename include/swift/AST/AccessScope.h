--- conflicted
+++ resolved
@@ -70,10 +70,6 @@
       return RHS.isPublic();
     if (isPackage())
       return RHS.isPackage();
-<<<<<<< HEAD
-
-=======
->>>>>>> e032b319
     return getDeclContext() == RHS.getDeclContext();
   }
 
@@ -102,10 +98,6 @@
     }
     if (isPackage())
       return AS.isPublic();
-<<<<<<< HEAD
-=======
-
->>>>>>> e032b319
     // If this is public, it can't be less than access level of AS
     // so return false
     return false;
