//===--- NameLookup.h - Swift Name Lookup Routines --------------*- C++ -*-===//
//
// This source file is part of the Swift.org open source project
//
// Copyright (c) 2014 - 2017 Apple Inc. and the Swift project authors
// Licensed under Apache License v2.0 with Runtime Library Exception
//
// See https://swift.org/LICENSE.txt for license information
// See https://swift.org/CONTRIBUTORS.txt for the list of Swift project authors
//
//===----------------------------------------------------------------------===//
//
// This file defines interfaces for performing name lookup.
//
//===----------------------------------------------------------------------===//

#ifndef SWIFT_AST_NAME_LOOKUP_H
#define SWIFT_AST_NAME_LOOKUP_H

#include "llvm/ADT/SmallPtrSet.h"
#include "llvm/ADT/SmallVector.h"
#include "swift/AST/ASTVisitor.h"
#include "swift/AST/Identifier.h"
#include "swift/AST/Module.h"
#include "swift/Basic/Compiler.h"
#include "swift/Basic/NullablePtr.h"
#include "swift/Basic/SourceLoc.h"

namespace swift {
<<<<<<< HEAD
  class ASTContext;
  class DeclContext;
  class DeclName;
  class Expr;
  class GenericSignatureBuilder;
  class LazyResolver;
  class TupleType;
  class Type;
  class TypeDecl;
  class ValueDecl;
  struct SelfBounds;
  class NominalTypeDecl;

  namespace ast_scope {
  class ASTSourceFileScope;
  class ASTScopeImpl;
  } // namespace ast_scope

  /// LookupResultEntry - One result of unqualified lookup.
  struct LookupResultEntry {
  private:
    /// The declaration context through which we found \c Value. For instance,
    /// \code
    /// class BaseClass {
    ///   func foo() {}
    /// }
    ///
    /// class DerivedClass : BaseClass {
    ///   func bar() {}
    /// }
    /// \endcode
    ///
    /// When finding \c foo() from the body of \c DerivedClass, \c BaseDC is \c
    /// DerivedClass.
    ///
    /// Another example:
    /// \code
    /// class BaseClass {
    ///   func bar() {}
    ///   func foo() {}
    /// }
    /// \endcode
    ///
    /// When finding \c bar() from the function body of \c foo(), \c BaseDC is
    /// the method \c foo().
    ///
    /// \c BaseDC will be the type if \c self is not needed for the lookup. If
    /// \c self is needed, \c baseDC will be either the method or a closure
    /// which explicitly captured \c self.
    /// In other words: If \c baseDC is a method or a closure, it means you
    /// found an instance member and you should add an implicit 'self.' (Each
    /// method has its own implicit self decl.) There's one other kind of
    /// non-method, non-closure context that has a 'self.' -- a lazy property
    /// initializer, which unlike a non-lazy property can reference \c self)
    /// Hence: \code
    ///  class Outer {
    ///    static func s()
    ///    func i()
    ///    class Inner {
    ///      static func ss()
    ///      func ii() {
    ///        func F() {
    ///          ii() // OK! implicitly self.ii; BaseDC is the method
    ///          s()  // OK! s() is defined in an outer type; BaseDC is the type
    ///          ss() // error: must write /Inner.ss() here since its static
    ///          i()  // error: there's no outer 'self.'
    ///        }
    ///      }
    /// \endcode
    ///
    /// To sum up:  The distinction is whether you need to know the run-time
    /// value of \c self. It might be clearer if \code baseDC was always a type,
    /// and there was an additional \c ParamDecl field in \c LookupResult which
    /// would store the implicit self, if any. \c BaseDC is always one of your
    /// outer DCs. if you're inside a type it should never be an extension of
    /// that type. And if you're inside an extension it will always be an
    /// extension (if it found something at that level).
=======
class ASTContext;
class DeclName;
class GenericSignatureBuilder;
class Type;
class TypeDecl;
class ValueDecl;
struct SelfBounds;
class NominalTypeDecl;

namespace ast_scope {
class ASTSourceFileScope;
class ASTScopeImpl;
} // namespace ast_scope

/// LookupResultEntry - One result of unqualified lookup.
struct LookupResultEntry {
private:
  /// The declaration context through which we found \c Value. For instance,
  /// \code
  /// class BaseClass {
  ///   func foo() {}
  /// }
  ///
  /// class DerivedClass : BaseClass {
  ///   func bar() {}
  /// }
  /// \endcode
  ///
  /// When finding \c foo() from the body of \c DerivedClass, \c BaseDC is \c
  /// DerivedClass.
  ///
  /// Another example:
  /// \code
  /// class BaseClass {
  ///   func bar() {}
  ///   func foo() {}
  /// }
  /// \endcode
  ///
  /// When finding \c bar() from the function body of \c foo(), \c BaseDC is
  /// the method \c foo().
  ///
  /// \c BaseDC will be the method if \c self is needed for the lookup,
  /// and will be the type if not.
  /// In other words: If \c baseDC is a method, it means you found an instance
  /// member and you should add an implicit 'self.' (Each method has its own
  /// implicit self decl.) There's one other kind of non-method context that
  /// has a 'self.' -- a lazy property initializer, which unlike a non-lazy
  /// property can reference \c self) Hence: \code
  ///  class Outer {
  ///    static func s()
  ///    func i()
  ///    class Inner {
  ///      static func ss()
  ///      func ii() {
  ///        func F() {
  ///          ii() // OK! implicitly self.ii; BaseDC is the method
  ///          s()  // OK! s() is defined in an outer type; BaseDC is the type
  ///          ss() // error: must write /Inner.ss() here since its static
  ///          i()  // error: there's no outer 'self.'
  ///        }
  ///      }
  /// \endcode
  ///
  /// To sum up:  The distinction is whether you need to know the run-time
  /// value of \c self. It might be clearer if \code baseDC was always a type,
  /// and there was an additional \c ParamDecl field in \c LookupResult which
  /// would store the implicit self, if any. \c BaseDC is always one of your
  /// outer DCs. if you're inside a type it should never be an extension of
  /// that type. And if you're inside an extension it will always be an
  /// extension (if it found something at that level).
>>>>>>> 33770fa6
  DeclContext *BaseDC;

  /// The declaration corresponds to the given name; i.e. the decl we are
  /// looking up.
  ValueDecl *Value;

public:
  LookupResultEntry(ValueDecl *value) : BaseDC(nullptr), Value(value) {}

  LookupResultEntry(DeclContext *baseDC, ValueDecl *value)
    : BaseDC(baseDC), Value(value) {}

  ValueDecl *getValueDecl() const { return Value; }

  DeclContext *getDeclContext() const { return BaseDC; }

  ValueDecl *getBaseDecl() const;

  void print(llvm::raw_ostream &) const;
};

/// This class implements and represents the result of performing
/// unqualified lookup (i.e. lookup for a plain identifier).
class UnqualifiedLookup {
public:
  enum class Flags {
    /// This lookup is known to not affect downstream files.
    KnownPrivate = 0x01,
    /// This lookup should only return types.
    TypeLookup = 0x02,
    /// This lookup should consider declarations within protocols to which the
    /// context type conforms.
    AllowProtocolMembers = 0x04,
    /// Don't check access when doing lookup into a type.
    IgnoreAccessControl = 0x08,
    /// This lookup should include results from outside the innermost scope with
    /// results.
    IncludeOuterResults = 0x10,
  };
  using Options = OptionSet<Flags>;

  /// Lookup an unqualified identifier \p Name in the context.
  ///
  /// If the current DeclContext is nested in a function body, the SourceLoc
  /// is used to determine which declarations in that body are visible.
  UnqualifiedLookup(DeclName Name, DeclContext *DC,
                    SourceLoc Loc = SourceLoc(), Options options = Options());
  
  using ResultsVector = SmallVector<LookupResultEntry, 4>;
  ResultsVector Results;
  
  /// The index of the first result that isn't from the innermost scope
  /// with results.
  ///
  /// That is, \c makeArrayRef(Results).take_front(IndexOfFirstOuterResults)
  /// will be \c Results from the innermost scope that had results, and the
  /// remaining elements of Results will be from parent scopes of this one.
  ///
  /// Allows unqualified name lookup to return results from outer scopes.
  /// This is necessary for disambiguating calls to functions like `min` and
  /// `max`.
  size_t IndexOfFirstOuterResult;

  /// Return true if anything was found by the name lookup.
  bool isSuccess() const { return !Results.empty(); }

  /// Get the result as a single type, or a null type if that fails.
  TypeDecl *getSingleTypeResult() const;
};

inline UnqualifiedLookup::Options operator|(UnqualifiedLookup::Flags flag1,
                                            UnqualifiedLookup::Flags flag2) {
  return UnqualifiedLookup::Options(flag1) | flag2;
}

/// Describes the reason why a certain declaration is visible.
enum class DeclVisibilityKind {
  /// Declaration is a local variable or type.
  LocalVariable,

  /// Declaration is a function parameter.
  FunctionParameter,

  /// Declaration is a generic parameter.
  GenericParameter,

  /// Declaration is a member of the immediately enclosing nominal decl.
  ///
  /// For example, 'Foo' is visible at (1) because of this.
  /// \code
  ///   struct A {
  ///     typealias Foo = Int
  ///     func f() {
  ///       // (1)
  ///     }
  ///   }
  /// \endcode
  MemberOfCurrentNominal,

  /// Declaration that is a requirement of a protocol implemented by the
  /// immediately enclosing nominal decl, in case the nominal decl does not
  /// supply a witness for this requirement.
  ///
  /// For example, 'foo' is visible at (1) because of this.
  /// \code
  /// protocol P {
  ///   func foo()
  /// }
  /// struct A : P {
  ///   func bar() {
  ///     // (1)
  ///   }
  /// }
  /// \endcode
  MemberOfProtocolImplementedByCurrentNominal,

  /// Declaration is a member of the superclass of the immediately enclosing
  /// nominal decl.
  MemberOfSuper,

  /// Declaration is a member of the non-immediately enclosing nominal decl.
  ///
  /// For example, 'Foo' is visible at (1) because of this.
  /// \code
  ///   struct A {
  ///     typealias Foo = Int
  ///     struct B {
  ///       func foo() {
  ///         // (1)
  ///       }
  ///     }
  ///   }
  /// \endcode
  MemberOfOutsideNominal,

  /// Declaration is visible at the top level because it is declared in this
  /// module or in an imported module.
  VisibleAtTopLevel,

  /// Declaration was found via \c AnyObject or \c AnyObject.Type.
  DynamicLookup,
};

/// For Decls found with DeclVisibilityKind::DynamicLookup, contains details of
/// how they were looked up. For example, the SubscriptDecl used to find a
/// KeyPath dynamic member.
class DynamicLookupInfo {
public:
  enum Kind {
    None,
    AnyObject,
    KeyPathDynamicMember,
  };

  struct KeyPathDynamicMemberInfo {
    /// The subscript(dynamicMember:) by which we found the declaration.
    SubscriptDecl *subscript = nullptr;

    /// The type context of `subscript`, which may be different than the
    /// original base type of the lookup if this declaration was found by nested
    /// dynamic lookups.
    Type baseType = Type();

    /// Visibility of the declaration itself without dynamic lookup.
    ///
    /// For example, dynamic lookup for KeyPath<Derived, U>, might find
    /// Base::foo with originalVisibility == MemberOfSuper.
    DeclVisibilityKind originalVisibility = DeclVisibilityKind::DynamicLookup;
  };

  Kind getKind() const { return kind; }

  const KeyPathDynamicMemberInfo &getKeyPathDynamicMember() const;

  DynamicLookupInfo() : kind(None) {}
  DynamicLookupInfo(Kind kind) : kind(kind) {
    assert(kind != KeyPathDynamicMember && "use KeyPathDynamicMemberInfo ctor");
  }

  /// Construct for a KeyPath dynamic member lookup.
  DynamicLookupInfo(SubscriptDecl *subscript, Type baseType,
                    DeclVisibilityKind originalVisibility);

private:
  Kind kind;
  KeyPathDynamicMemberInfo keypath = {};
};

/// An abstract base class for a visitor that consumes declarations found within
/// a given context.
class VisibleDeclConsumer {
  virtual void anchor();
public:
  virtual ~VisibleDeclConsumer() = default;

  /// This method is called by findVisibleDecls() every time it finds a decl.
  virtual void foundDecl(ValueDecl *VD, DeclVisibilityKind Reason,
                         DynamicLookupInfo dynamicLookupInfo = {}) = 0;
};

/// An implementation of VisibleDeclConsumer that's built from a lambda.
template <class Fn>
class LambdaDeclConsumer : public VisibleDeclConsumer {
  Fn Callback;
public:
  LambdaDeclConsumer(Fn &&callback) : Callback(std::move(callback)) {}

  void foundDecl(ValueDecl *VD, DeclVisibilityKind reason, DynamicLookupInfo) {
    Callback(VD, reason);
  }
};
template <class Fn>
LambdaDeclConsumer<Fn> makeDeclConsumer(Fn &&callback) {
  return LambdaDeclConsumer<Fn>(std::move(callback));
}

/// A consumer that inserts found decls into an externally-owned SmallVector.
class VectorDeclConsumer : public VisibleDeclConsumer {
  virtual void anchor() override;
public:
  SmallVectorImpl<ValueDecl *> &results;
  explicit VectorDeclConsumer(SmallVectorImpl<ValueDecl *> &decls)
    : results(decls) {}

  virtual void foundDecl(ValueDecl *VD, DeclVisibilityKind Reason,
                         DynamicLookupInfo) override {
    results.push_back(VD);
  }
};

/// A consumer that inserts found decls with a matching name into an
/// externally-owned SmallVector.
class NamedDeclConsumer : public VisibleDeclConsumer {
  virtual void anchor() override;
public:
  DeclName name;
  SmallVectorImpl<LookupResultEntry> &results;
  bool isTypeLookup;

  NamedDeclConsumer(DeclName name,
                    SmallVectorImpl<LookupResultEntry> &results,
                    bool isTypeLookup)
    : name(name), results(results), isTypeLookup(isTypeLookup) {}

  virtual void foundDecl(ValueDecl *VD, DeclVisibilityKind Reason,
                         DynamicLookupInfo dynamicLookupInfo = {}) override {
    // Give clients an opportunity to filter out non-type declarations early,
    // to avoid circular validation.
    if (isTypeLookup && !isa<TypeDecl>(VD))
      return;
    if (VD->getFullName().matchesRef(name))
      results.push_back(LookupResultEntry(VD));
  }
};

/// A consumer that filters out decls that are not accessible from a given
/// DeclContext.
class AccessFilteringDeclConsumer final : public VisibleDeclConsumer {
  const DeclContext *DC;
  VisibleDeclConsumer &ChainedConsumer;

public:
  AccessFilteringDeclConsumer(const DeclContext *DC,
                              VisibleDeclConsumer &consumer)
    : DC(DC), ChainedConsumer(consumer) {}

  void foundDecl(ValueDecl *D, DeclVisibilityKind reason,
                 DynamicLookupInfo dynamicLookupInfo = {}) override;
};

/// Remove any declarations in the given set that were overridden by
/// other declarations in that set.
///
/// \returns true if any declarations were removed, false otherwise.
bool removeOverriddenDecls(SmallVectorImpl<ValueDecl*> &decls);

/// Remove any declarations in the given set that are shadowed by
/// other declarations in that set.
///
/// \param decls The set of declarations being considered.
/// \param dc The DeclContext from which the lookup was performed.
///
/// \returns true if any shadowed declarations were removed.
bool removeShadowedDecls(SmallVectorImpl<ValueDecl*> &decls,
                         const DeclContext *dc);

/// Finds decls visible in the given context and feeds them to the given
/// VisibleDeclConsumer.  If the current DeclContext is nested in a function,
/// the SourceLoc is used to determine which declarations in that function
/// are visible.
void lookupVisibleDecls(VisibleDeclConsumer &Consumer,
                        const DeclContext *DC,
                        bool IncludeTopLevel,
                        SourceLoc Loc = SourceLoc());

/// Finds decls visible as members of the given type and feeds them to the given
/// VisibleDeclConsumer.
///
/// \param CurrDC the DeclContext from which the lookup is done.
void lookupVisibleMemberDecls(VisibleDeclConsumer &Consumer,
                              Type BaseTy,
                              const DeclContext *CurrDC,
                              bool includeInstanceMembers,
                              GenericSignatureBuilder *GSB = nullptr);

namespace namelookup {

/// Once name lookup has gathered a set of results, perform any necessary
/// steps to prune the result set before returning it to the caller.
void pruneLookupResultSet(const DeclContext *dc, NLOptions options,
                          SmallVectorImpl<ValueDecl *> &decls);

/// Do nothing if debugClient is null.
template <typename Result>
void filterForDiscriminator(SmallVectorImpl<Result> &results,
                            DebuggerClient *debugClient);

void recordLookupOfTopLevelName(DeclContext *topLevelContext, DeclName name,
                                bool isCascading);

} // end namespace namelookup

/// Retrieve the set of nominal type declarations that are directly
/// "inherited" by the given declaration at a particular position in the
/// list of "inherited" types.
///
/// Add anything we find to the \c result vector. If we come across the
/// AnyObject type, set \c anyObject true.
void getDirectlyInheritedNominalTypeDecls(
    llvm::PointerUnion<TypeDecl *, ExtensionDecl *> decl,
    unsigned i,
    llvm::SmallVectorImpl<std::pair<SourceLoc, NominalTypeDecl *>> &result,
    bool &anyObject);

/// Retrieve the set of nominal type declarations that are directly
/// "inherited" by the given declaration, looking through typealiases
/// and splitting out the components of compositions.
///
/// If we come across the AnyObject type, set \c anyObject true.
SmallVector<std::pair<SourceLoc, NominalTypeDecl *>, 4>
getDirectlyInheritedNominalTypeDecls(
                      llvm::PointerUnion<TypeDecl *, ExtensionDecl *> decl,
                      bool &anyObject);

/// Retrieve the set of nominal type declarations that appear as the
/// constraint type of any "Self" constraints in the where clause of the
/// given protocol or protocol extension.
SelfBounds getSelfBoundsFromWhereClause(
    llvm::PointerUnion<TypeDecl *, ExtensionDecl *> decl);

/// Retrieve the TypeLoc at the given \c index from among the set of
/// type declarations that are directly "inherited" by the given declaration.
inline TypeLoc &
getInheritedTypeLocAtIndex(llvm::PointerUnion<TypeDecl *, ExtensionDecl *> decl,
                           unsigned index) {
  if (auto typeDecl = decl.dyn_cast<TypeDecl *>())
    return typeDecl->getInherited()[index];

  return decl.get<ExtensionDecl *>()->getInherited()[index];
}

namespace namelookup {

/// Searches through statements and patterns for local variable declarations.
class FindLocalVal : public StmtVisitor<FindLocalVal> {
  friend class ASTVisitor<FindLocalVal>;

  const SourceManager &SM;
  SourceLoc Loc;
  VisibleDeclConsumer &Consumer;

public:
  FindLocalVal(const SourceManager &SM, SourceLoc Loc,
               VisibleDeclConsumer &Consumer)
      : SM(SM), Loc(Loc), Consumer(Consumer) {}

  void checkValueDecl(ValueDecl *D, DeclVisibilityKind Reason) {
    Consumer.foundDecl(D, Reason);
  }

  void checkPattern(const Pattern *Pat, DeclVisibilityKind Reason);
  
  void checkParameterList(const ParameterList *params);

  void checkGenericParams(GenericParamList *Params);

  void checkSourceFile(const SourceFile &SF);

private:
  bool isReferencePointInRange(SourceRange R) {
    return SM.rangeContainsTokenLoc(R, Loc);
  }

  void visitBreakStmt(BreakStmt *) {}
  void visitContinueStmt(ContinueStmt *) {}
  void visitFallthroughStmt(FallthroughStmt *) {}
  void visitFailStmt(FailStmt *) {}
  void visitReturnStmt(ReturnStmt *) {}
  void visitYieldStmt(YieldStmt *) {}
  void visitThrowStmt(ThrowStmt *) {}
  void visitPoundAssertStmt(PoundAssertStmt *) {}
  void visitDeferStmt(DeferStmt *DS) {
    // Nothing in the defer is visible.
  }

  void checkStmtCondition(const StmtCondition &Cond);

  void visitIfStmt(IfStmt *S);
  void visitGuardStmt(GuardStmt *S);

  void visitWhileStmt(WhileStmt *S);
  void visitRepeatWhileStmt(RepeatWhileStmt *S);
  void visitDoStmt(DoStmt *S);

  void visitForEachStmt(ForEachStmt *S);

  void visitBraceStmt(BraceStmt *S, bool isTopLevelCode = false);
  
  void visitSwitchStmt(SwitchStmt *S);

  void visitCaseStmt(CaseStmt *S);

  void visitDoCatchStmt(DoCatchStmt *S);
  void visitCatchClauses(ArrayRef<CatchStmt*> clauses);
  void visitCatchStmt(CatchStmt *S);
  
};
  
  
/// The bridge between the legacy UnqualifedLookupFactory and the new ASTScope
/// lookup system
class AbstractASTScopeDeclConsumer {
public:
  AbstractASTScopeDeclConsumer() {}

  virtual ~AbstractASTScopeDeclConsumer() = default;

  /// Called for every ValueDecl visible from the lookup.
  /// Returns true if the lookup can be stopped at this point.
  /// BaseDC is per legacy
  /// Takes an array in order to batch the consumption before setting
  /// IndexOfFirstOuterResult when necessary.
  virtual bool consume(ArrayRef<ValueDecl *> values, DeclVisibilityKind vis,
                       NullablePtr<DeclContext> baseDC = nullptr) = 0;

  /// Eventually this functionality should move into ASTScopeLookup
  virtual bool
  lookInMembers(NullablePtr<DeclContext> selfDC, DeclContext *const scopeDC,
                NominalTypeDecl *const nominal,
                function_ref<bool(Optional<bool>)> calculateIsCascadingUse) = 0;

#ifndef NDEBUG
  virtual void startingNextLookupStep() = 0;
  virtual void finishingLookup(std::string) const = 0;
  virtual bool isTargetLookup() const = 0;
#endif
};
  
/// Just used to print
/// Used to gather lookup results
class ASTScopeDeclGatherer : public AbstractASTScopeDeclConsumer {
  SmallVector<ValueDecl *, 32> values;

public:
  virtual ~ASTScopeDeclGatherer() = default;

  bool consume(ArrayRef<ValueDecl *> values, DeclVisibilityKind vis,
               NullablePtr<DeclContext> baseDC = nullptr) override;

  /// Eventually this functionality should move into ASTScopeLookup
  bool lookInMembers(NullablePtr<DeclContext>, DeclContext *const,
                     NominalTypeDecl *const,
                     function_ref<bool(Optional<bool>)>) override {
    return false;
  }

#ifndef NDEBUG
  void startingNextLookupStep() override {}
  void finishingLookup(std::string) const override {}
  bool isTargetLookup() const override { return false; }
#endif

  ArrayRef<ValueDecl *> getDecls() { return values; }
};
} // end namespace namelookup

/// The interface into the ASTScope subsystem
class ASTScope {
  friend class ast_scope::ASTScopeImpl;
  ast_scope::ASTSourceFileScope *const impl;

public:
  ASTScope(SourceFile *);

  void
  buildEnoughOfTreeForTopLevelExpressionsButDontRequestGenericsOrExtendedNominals();

  /// Flesh out the tree for dumping
  void buildFullyExpandedTree();

  /// \return the scopes traversed
  static llvm::SmallVector<const ast_scope::ASTScopeImpl *, 0>
  unqualifiedLookup(SourceFile *, DeclName, SourceLoc,
                    const DeclContext *startingContext,
                    namelookup::AbstractASTScopeDeclConsumer &);

  static Optional<bool>
  computeIsCascadingUse(ArrayRef<const ast_scope::ASTScopeImpl *> history,
                        Optional<bool> initialIsCascadingUse);

  LLVM_ATTRIBUTE_DEPRECATED(void dump() const LLVM_ATTRIBUTE_USED,
                            "only for use within the debugger");
  void print(llvm::raw_ostream &) const;
  void dumpOneScopeMapLocation(std::pair<unsigned, unsigned>);

  // Make vanilla new illegal for ASTScopes.
  void *operator new(size_t bytes) = delete;
  // Need this because have virtual destructors
  void operator delete(void *data) {}

  // Only allow allocation of scopes using the allocator of a particular source
  // file.
  void *operator new(size_t bytes, const ASTContext &ctx,
                     unsigned alignment = alignof(ASTScope));
  void *operator new(size_t Bytes, void *Mem) {
    assert(Mem);
    return Mem;
  }

private:
  static ast_scope::ASTSourceFileScope *createScopeTree(SourceFile *);
};

} // end namespace swift

#endif<|MERGE_RESOLUTION|>--- conflicted
+++ resolved
@@ -27,85 +27,6 @@
 #include "swift/Basic/SourceLoc.h"
 
 namespace swift {
-<<<<<<< HEAD
-  class ASTContext;
-  class DeclContext;
-  class DeclName;
-  class Expr;
-  class GenericSignatureBuilder;
-  class LazyResolver;
-  class TupleType;
-  class Type;
-  class TypeDecl;
-  class ValueDecl;
-  struct SelfBounds;
-  class NominalTypeDecl;
-
-  namespace ast_scope {
-  class ASTSourceFileScope;
-  class ASTScopeImpl;
-  } // namespace ast_scope
-
-  /// LookupResultEntry - One result of unqualified lookup.
-  struct LookupResultEntry {
-  private:
-    /// The declaration context through which we found \c Value. For instance,
-    /// \code
-    /// class BaseClass {
-    ///   func foo() {}
-    /// }
-    ///
-    /// class DerivedClass : BaseClass {
-    ///   func bar() {}
-    /// }
-    /// \endcode
-    ///
-    /// When finding \c foo() from the body of \c DerivedClass, \c BaseDC is \c
-    /// DerivedClass.
-    ///
-    /// Another example:
-    /// \code
-    /// class BaseClass {
-    ///   func bar() {}
-    ///   func foo() {}
-    /// }
-    /// \endcode
-    ///
-    /// When finding \c bar() from the function body of \c foo(), \c BaseDC is
-    /// the method \c foo().
-    ///
-    /// \c BaseDC will be the type if \c self is not needed for the lookup. If
-    /// \c self is needed, \c baseDC will be either the method or a closure
-    /// which explicitly captured \c self.
-    /// In other words: If \c baseDC is a method or a closure, it means you
-    /// found an instance member and you should add an implicit 'self.' (Each
-    /// method has its own implicit self decl.) There's one other kind of
-    /// non-method, non-closure context that has a 'self.' -- a lazy property
-    /// initializer, which unlike a non-lazy property can reference \c self)
-    /// Hence: \code
-    ///  class Outer {
-    ///    static func s()
-    ///    func i()
-    ///    class Inner {
-    ///      static func ss()
-    ///      func ii() {
-    ///        func F() {
-    ///          ii() // OK! implicitly self.ii; BaseDC is the method
-    ///          s()  // OK! s() is defined in an outer type; BaseDC is the type
-    ///          ss() // error: must write /Inner.ss() here since its static
-    ///          i()  // error: there's no outer 'self.'
-    ///        }
-    ///      }
-    /// \endcode
-    ///
-    /// To sum up:  The distinction is whether you need to know the run-time
-    /// value of \c self. It might be clearer if \code baseDC was always a type,
-    /// and there was an additional \c ParamDecl field in \c LookupResult which
-    /// would store the implicit self, if any. \c BaseDC is always one of your
-    /// outer DCs. if you're inside a type it should never be an extension of
-    /// that type. And if you're inside an extension it will always be an
-    /// extension (if it found something at that level).
-=======
 class ASTContext;
 class DeclName;
 class GenericSignatureBuilder;
@@ -148,13 +69,14 @@
   /// When finding \c bar() from the function body of \c foo(), \c BaseDC is
   /// the method \c foo().
   ///
-  /// \c BaseDC will be the method if \c self is needed for the lookup,
-  /// and will be the type if not.
-  /// In other words: If \c baseDC is a method, it means you found an instance
-  /// member and you should add an implicit 'self.' (Each method has its own
-  /// implicit self decl.) There's one other kind of non-method context that
-  /// has a 'self.' -- a lazy property initializer, which unlike a non-lazy
-  /// property can reference \c self) Hence: \code
+  /// \c BaseDC will be the type if \c self is not needed for the lookup. If
+  /// \c self is needed, \c baseDC will be either the method or a closure
+  /// which explicitly captured \c self.
+  /// In other words: If \c baseDC is a method or a closure, it means you
+  /// found an instance member and you should add an implicit 'self.' (Each
+  /// method has its own implicit self decl.) There's one other kind of
+  /// non-method, non-closure context that has a 'self.' -- a lazy property
+  /// initializer, which unlike a non-lazy property can reference \c self.
   ///  class Outer {
   ///    static func s()
   ///    func i()
@@ -177,7 +99,6 @@
   /// outer DCs. if you're inside a type it should never be an extension of
   /// that type. And if you're inside an extension it will always be an
   /// extension (if it found something at that level).
->>>>>>> 33770fa6
   DeclContext *BaseDC;
 
   /// The declaration corresponds to the given name; i.e. the decl we are
