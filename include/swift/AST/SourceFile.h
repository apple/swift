//===--- SourceFile.h - The contents of a source file -----------*- C++ -*-===//
//
// This source file is part of the Swift.org open source project
//
// Copyright (c) 2014 - 2019 Apple Inc. and the Swift project authors
// Licensed under Apache License v2.0 with Runtime Library Exception
//
// See https://swift.org/LICENSE.txt for license information
// See https://swift.org/CONTRIBUTORS.txt for the list of Swift project authors
//
//===----------------------------------------------------------------------===//

#ifndef SWIFT_AST_SOURCEFILE_H
#define SWIFT_AST_SOURCEFILE_H

#include "swift/AST/FileUnit.h"
#include "swift/AST/SynthesizedFileUnit.h"
#include "swift/Basic/Debug.h"

namespace swift {

class PersistentParserState;

/// A file containing Swift source code.
///
/// This is a .swift or .sil file (or a virtual file, such as the contents of
/// the REPL). Since it contains raw source, it must be type checked for IR
/// generation.
class SourceFile final : public FileUnit {
  friend class ParseSourceFileRequest;

public:
  class Impl;
  struct SourceFileSyntaxInfo;

  /// Possible attributes for imports in source files.
  enum class ImportFlags {
    /// The imported module is exposed to anyone who imports the parent module.
    Exported = 0x1,

    /// This source file has access to testable declarations in the imported
    /// module.
    Testable = 0x2,

    /// This source file has access to private declarations in the imported
    /// module.
    PrivateImport = 0x4,

    /// The imported module is an implementation detail of this file and should
    /// not be required to be present if the main module is ever imported
    /// elsewhere.
    ///
    /// Mutually exclusive with Exported.
    ImplementationOnly = 0x8,

    // The module is imported to have access to named SPIs which is an
    // implementation detail of this file.
    SPIAccessControl = 0x10,

    /// Used for DenseMap.
    Reserved = 0x80
  };

  /// \see ImportFlags
  using ImportOptions = OptionSet<ImportFlags>;

  struct ImportedModuleDesc {
    ModuleDecl::ImportedModule module;
    ImportOptions importOptions;

    // Filename for a @_private import.
    StringRef filename;

    // Names of explicitly imported SPIs.
    ArrayRef<Identifier> spiGroups;

    ImportedModuleDesc(ModuleDecl::ImportedModule module, ImportOptions options,
                       StringRef filename = {},
                       ArrayRef<Identifier> spiGroups = {})
        : module(module), importOptions(options), filename(filename),
          spiGroups(spiGroups) {
      assert(!(importOptions.contains(ImportFlags::Exported) &&
               importOptions.contains(ImportFlags::ImplementationOnly)) ||
             importOptions.contains(ImportFlags::Reserved));
    }
  };

  /// Flags that direct how the source file is parsed.
  enum class ParsingFlags : uint8_t {
    /// Whether to disable delayed parsing for nominal type, extension, and
    /// function bodies.
    ///
    /// If set, type and function bodies will be parsed eagerly. Otherwise they
    /// will be lazily parsed when their contents is queried. This lets us avoid
    /// building AST nodes when they're not needed.
    ///
    /// This is set for primary files, since we want to type check all
    /// declarations and function bodies anyway, so there's no benefit in lazy
    /// parsing.
    DisableDelayedBodies = 1 << 0,

    /// Whether to disable evaluating the conditions of #if decls.
    ///
    /// If set, #if decls are parsed as-is. Otherwise, the bodies of any active
    /// clauses are hoisted such that they become sibling nodes with the #if
    /// decl.
    ///
    /// FIXME: When condition evaluation moves to a later phase, remove this
    /// and adjust the client call 'performParseOnly'.
    DisablePoundIfEvaluation = 1 << 1,

    /// Whether to suppress warnings when parsing. This is set for secondary
    /// files, as they get parsed multiple times.
    SuppressWarnings = 1 << 2
  };
  using ParsingOptions = OptionSet<ParsingFlags>;

private:
  std::unique_ptr<SourceLookupCache> Cache;
  SourceLookupCache &getCache() const;

  /// This is the list of modules that are imported by this module.
  ///
  /// This is \c None until it is filled in by the import resolution phase.
  Optional<ArrayRef<ImportedModuleDesc>> Imports;

  /// A unique identifier representing this file; used to mark private decls
  /// within the file to keep them from conflicting with other files in the
  /// same module.
  mutable Identifier PrivateDiscriminator;

  /// A synthesized file corresponding to this file, created on-demand.
  SynthesizedFileUnit *SynthesizedFile = nullptr;

  /// The root TypeRefinementContext for this SourceFile.
  ///
  /// This is set during type checking.
  TypeRefinementContext *TRC = nullptr;

  /// If non-null, used to track name lookups that happen within this file.
  Optional<ReferencedNameTracker> RequestReferencedNames;

  /// Either the class marked \@NS/UIApplicationMain or the synthesized FuncDecl
  /// that calls main on the type marked @main.
  Decl *MainDecl = nullptr;

  /// The source location of the main type.
  SourceLoc MainDeclDiagLoc;

  /// A hash of all interface-contributing tokens that have been lexed for
  /// this source file so far.
  /// We only collect interface hash for primary input files.
  llvm::Optional<llvm::MD5> InterfaceHash;

  /// The ID for the memory buffer containing this file's source.
  ///
  /// May be -1, to indicate no association with a buffer.
  int BufferID;

  /// The parsing options for the file.
  ParsingOptions ParsingOpts;

  /// The scope map that describes this source file.
  std::unique_ptr<ASTScope> Scope;

  /// The set of validated opaque return type decls in the source file.
  llvm::SmallVector<OpaqueTypeDecl *, 4> OpaqueReturnTypes;
  llvm::StringMap<OpaqueTypeDecl *> ValidatedOpaqueReturnTypes;
  /// The set of parsed decls with opaque return types that have not yet
  /// been validated.
  llvm::SetVector<ValueDecl *> UnvalidatedDeclsWithOpaqueReturnTypes;

<<<<<<< HEAD
=======
  /// The list of top-level declarations in the source file. This is \c None if
  /// they have not yet been parsed.
  /// FIXME: Once addTopLevelDecl/prependTopLevelDecl
  /// have been removed, this can become an optional ArrayRef.
  Optional<std::vector<Decl *>> Decls;

>>>>>>> 590f83c8
  using SeparatelyImportedOverlayMap =
    llvm::SmallDenseMap<ModuleDecl *, llvm::SmallPtrSet<ModuleDecl *, 1>>;

  /// Keys are modules which are shadowed by one or more separately-imported
  /// overlays; values are the list of overlays shadowing them.
  ///
  /// This is used by cross-import overlays to make their members appear to
  /// be part of the underlying module. (ClangImporter overlays use a different
  /// mechanism which is not SourceFile-dependent.)
  SeparatelyImportedOverlayMap separatelyImportedOverlays;

  /// A pointer to PersistentParserState with a function reference to its
  /// deleter to handle the fact that it's forward declared.
  using ParserStatePtr =
      std::unique_ptr<PersistentParserState, void (*)(PersistentParserState *)>;

  /// Stores delayed parser state that code completion needs to be able to
  /// resume parsing at the code completion token in the file.
  ParserStatePtr DelayedParserState =
      ParserStatePtr(/*ptr*/ nullptr, /*deleter*/ nullptr);

  friend ASTContext;
  friend Impl;

public:

  // SWIFT_ENABLE_TENSORLFLOW
  /// For TensorFlow, keep this public because the SwiftCodeCompletion needs it
  /// The list of top-level declarations in the source file.
  // SWIFT_ENABLE_TENSORLFLOW END
  /// The list of top-level declarations in the source file. This is \c None if
  /// they have not yet been parsed.
  /// FIXME: Once addTopLevelDecl/prependTopLevelDecl/truncateTopLevelDecls
  /// have been removed, this can become an optional ArrayRef.
  Optional<std::vector<Decl *>> Decls;

  /// Appends the given declaration to the end of the top-level decls list. Do
  /// not add any additional uses of this function.
  void addTopLevelDecl(Decl *d) {
    // Force decl parsing if we haven't already.
    (void)getTopLevelDecls();
    Decls->push_back(d);
  }

  /// Prepends a declaration to the top-level decls list.
  ///
  /// FIXME: This entrypoint exists to support LLDB. Calls to this function are
  /// always a mistake, and additional uses should not be added.
  ///
  /// See rdar://58355191
  void prependTopLevelDecl(Decl *d) {
    // Force decl parsing if we haven't already.
    (void)getTopLevelDecls();
    Decls->insert(Decls->begin(), d);
  }

  /// Retrieves an immutable view of the list of top-level decls in this file.
  ArrayRef<Decl *> getTopLevelDecls() const;

  /// Retrieves an immutable view of the top-level decls if they have already
  /// been parsed, or \c None if they haven't. Should only be used for dumping.
  Optional<ArrayRef<Decl *>> getCachedTopLevelDecls() const {
    if (!Decls)
      return None;
    return llvm::makeArrayRef(*Decls);
  }

  /// Retrieve the parsing options for the file.
  ParsingOptions getParsingOptions() const { return ParsingOpts; }

  /// A cache of syntax nodes that can be reused when creating the syntax tree
  /// for this file.
  swift::SyntaxParsingCache *SyntaxParsingCache = nullptr;

  /// The list of local type declarations in the source file.
  llvm::SetVector<TypeDecl *> LocalTypeDecls;

  /// A set of synthesized declarations that need to be type checked.
  llvm::SmallVector<Decl *, 8> SynthesizedDecls;

  /// The list of functions defined in this file whose bodies have yet to be
  /// typechecked. They must be held in this list instead of eagerly validated
  /// because their bodies may force us to perform semantic checks of arbitrary
  /// complexity, and we currently cannot handle those checks in isolation. E.g.
  /// we cannot, in general, perform witness matching on singular requirements
  /// unless the entire conformance has been evaluated.
  std::vector<AbstractFunctionDecl *> DelayedFunctions;

  /// We might perform type checking on the same source file more than once,
  /// if its the main file or a REPL instance, so keep track of the last
  /// checked synthesized declaration to avoid duplicating work.
  unsigned LastCheckedSynthesizedDecl = 0;

  /// A mapping from Objective-C selectors to the methods that have
  /// those selectors.
  llvm::DenseMap<ObjCSelector, llvm::TinyPtrVector<AbstractFunctionDecl *>>
    ObjCMethods;

  /// List of Objective-C methods, which is used for checking unintended
  /// Objective-C overrides.
  std::vector<AbstractFunctionDecl *> ObjCMethodList;

  /// An unsatisfied, optional @objc requirement in a protocol conformance.
  using ObjCUnsatisfiedOptReq = std::pair<DeclContext *, AbstractFunctionDecl *>;

  /// List of optional @objc protocol requirements that have gone
  /// unsatisfied, which might conflict with other Objective-C methods.
  std::vector<ObjCUnsatisfiedOptReq> ObjCUnsatisfiedOptReqs;

  using ObjCMethodConflict = std::tuple<ClassDecl *, ObjCSelector, bool>;

  /// List of Objective-C member conflicts we have found during type checking.
  std::vector<ObjCMethodConflict> ObjCMethodConflicts;

  /// Describes what kind of file this is, which can affect some type checking
  /// and other behavior.
  const SourceFileKind Kind;

  enum ASTStage_t {
    /// The source file has not had its imports resolved or been type checked.
    Unprocessed,
    /// Import resolution has completed.
    ImportsResolved,
    /// Type checking has completed.
    TypeChecked
  };

  /// Defines what phases of parsing and semantic analysis are complete for a
  /// source file.
  ///
  /// Only files that have been fully processed (i.e. type-checked) will be
  /// forwarded on to IRGen.
  ASTStage_t ASTStage = Unprocessed;

  /// Virtual file paths declared by \c #sourceLocation(file:) declarations in
  /// this source file.
  llvm::SmallVector<Located<StringRef>, 0> VirtualFilePaths;

  /// Returns information about the file paths used for diagnostics and magic
  /// identifiers in this source file, including virtual filenames introduced by
  /// \c #sourceLocation(file:) declarations.
  llvm::StringMap<SourceFilePathInfo> getInfoForUsedFilePaths() const;

  SourceFile(ModuleDecl &M, SourceFileKind K, Optional<unsigned> bufferID,
             bool KeepParsedTokens = false, bool KeepSyntaxTree = false,
             ParsingOptions parsingOpts = {});

  ~SourceFile();

  /// Retrieve an immutable view of the source file's imports.
  ArrayRef<ImportedModuleDesc> getImports() const { return *Imports; }

  /// Set the imports for this source file. This gets called by import
  /// resolution.
  void setImports(ArrayRef<ImportedModuleDesc> imports);

  enum ImportQueryKind {
    /// Return the results for testable or private imports.
    TestableAndPrivate,
    /// Return the results only for testable imports.
    TestableOnly,
    /// Return the results only for private imports.
    PrivateOnly
  };

  bool
  hasTestableOrPrivateImport(AccessLevel accessLevel, const ValueDecl *ofDecl,
                             ImportQueryKind kind = TestableAndPrivate) const;

  /// Does this source file have any implementation-only imports?
  /// If not, we can fast-path module checks.
  bool hasImplementationOnlyImports() const;

  bool isImportedImplementationOnly(const ModuleDecl *module) const;

  /// Find all SPI names imported from \p importedModule by this file,
  /// collecting the identifiers in \p spiGroups.
  virtual void
  lookupImportedSPIGroups(const ModuleDecl *importedModule,
                         SmallVectorImpl<Identifier> &spiGroups) const override;

  // Is \p targetDecl accessible as an explictly imported SPI from this file?
  bool isImportedAsSPI(const ValueDecl *targetDecl) const;

  bool shouldCrossImport() const;

  /// Register a separately-imported overlay as shadowing the module that
  /// declares it.
  ///
  /// \returns true if the overlay was added; false if it already existed.
  bool addSeparatelyImportedOverlay(ModuleDecl *overlay,
                                    ModuleDecl *declaring) {
    return std::get<1>(separatelyImportedOverlays[declaring].insert(overlay));
  }

  /// Retrieves a list of separately imported overlays which are shadowing
  /// \p declaring. If any \p overlays are returned, qualified lookups into
  /// \p declaring should be performed into \p overlays instead; since they
  /// are overlays, they will re-export \p declaring, but will also augment it
  /// with additional symbols.
  void getSeparatelyImportedOverlays(
      ModuleDecl *declaring, SmallVectorImpl<ModuleDecl *> &overlays) {
    auto i = separatelyImportedOverlays.find(declaring);
    if (i == separatelyImportedOverlays.end()) return;

    auto &value = std::get<1>(*i);
    overlays.append(value.begin(), value.end());
  }

  SWIFT_DEBUG_DUMPER(dumpSeparatelyImportedOverlays());

  void cacheVisibleDecls(SmallVectorImpl<ValueDecl *> &&globals) const;
  const SmallVectorImpl<ValueDecl *> &getCachedVisibleDecls() const;

  virtual void lookupValue(DeclName name, NLKind lookupKind,
                           SmallVectorImpl<ValueDecl*> &result) const override;

  virtual void lookupVisibleDecls(ModuleDecl::AccessPathTy accessPath,
                                  VisibleDeclConsumer &consumer,
                                  NLKind lookupKind) const override;

  virtual void lookupClassMembers(ModuleDecl::AccessPathTy accessPath,
                                  VisibleDeclConsumer &consumer) const override;
  virtual void
  lookupClassMember(ModuleDecl::AccessPathTy accessPath, DeclName name,
                    SmallVectorImpl<ValueDecl*> &results) const override;

  void lookupObjCMethods(
         ObjCSelector selector,
         SmallVectorImpl<AbstractFunctionDecl *> &results) const override;

protected:
  virtual void
  lookupOperatorDirect(Identifier name, OperatorFixity fixity,
                       TinyPtrVector<OperatorDecl *> &results) const override;

  virtual void lookupPrecedenceGroupDirect(
      Identifier name,
      TinyPtrVector<PrecedenceGroupDecl *> &results) const override;

public:
  virtual void getTopLevelDecls(SmallVectorImpl<Decl*> &results) const override;

  virtual void
  getOperatorDecls(SmallVectorImpl<OperatorDecl *> &results) const override;

  virtual void
  getPrecedenceGroups(SmallVectorImpl<PrecedenceGroupDecl*> &results) const override;

  virtual TypeDecl *lookupLocalType(llvm::StringRef MangledName) const override;

  virtual void
  getLocalTypeDecls(SmallVectorImpl<TypeDecl*> &results) const override;
  virtual void
  getOpaqueReturnTypeDecls(SmallVectorImpl<OpaqueTypeDecl*> &results) const override;

  virtual void
  getImportedModules(SmallVectorImpl<ModuleDecl::ImportedModule> &imports,
                     ModuleDecl::ImportFilter filter) const override;

  virtual void
  collectLinkLibraries(ModuleDecl::LinkLibraryCallback callback) const override;

  Identifier getDiscriminatorForPrivateValue(const ValueDecl *D) const override;
  Identifier getPrivateDiscriminator() const { return PrivateDiscriminator; }
  Optional<BasicDeclLocs> getBasicLocsForDecl(const Decl *D) const override;

  /// Returns the synthesized file for this source file, if it exists.
  SynthesizedFileUnit *getSynthesizedFile() const { return SynthesizedFile; };

  SynthesizedFileUnit &getOrCreateSynthesizedFile();

  virtual bool walk(ASTWalker &walker) override;

  ReferencedNameTracker *getRequestBasedReferencedNameTracker() {
    return RequestReferencedNames ? RequestReferencedNames.getPointer() : nullptr;
  }
  const ReferencedNameTracker *getRequestBasedReferencedNameTracker() const {
    return RequestReferencedNames ? RequestReferencedNames.getPointer() : nullptr;
  }

  /// Creates and installs the referenced name trackers in this source file.
  ///
  /// This entrypoint must be called before incremental compilation can proceed,
  /// else reference dependencies will not be registered.
  void createReferencedNameTracker();

  /// Retrieves the appropriate referenced name tracker instance.
  ///
  /// If incremental dependencies tracking is not enabled or \c createReferencedNameTracker()
  /// has not been invoked on this source file, the result is \c nullptr.
  const ReferencedNameTracker *getConfiguredReferencedNameTracker() const;

  /// The buffer ID for the file that was imported, or None if there
  /// is no associated buffer.
  Optional<unsigned> getBufferID() const {
    if (BufferID == -1)
      return None;
    return BufferID;
  }

  /// If this buffer corresponds to a file on disk, returns the path.
  /// Otherwise, return an empty string.
  StringRef getFilename() const;

  /// Retrieve the scope that describes this source file.
  ASTScope &getScope();

  /// Retrieves the previously set delayed parser state, asserting that it
  /// exists.
  PersistentParserState *getDelayedParserState() {
    // Force parsing of the top-level decls, which will set DelayedParserState
    // if necessary.
    // FIXME: Ideally the parser state should be an output of
    // ParseSourceFileRequest, but the evaluator doesn't currently support
    // move-only outputs for cached requests.
    (void)getTopLevelDecls();

    auto *state = DelayedParserState.get();
    assert(state && "Didn't set any delayed parser state!");
    return state;
  }

  /// Record delayed parser state for the source file. This is needed for code
  /// completion's second pass.
  void setDelayedParserState(ParserStatePtr &&state) {
    DelayedParserState = std::move(state);
  }

  SWIFT_DEBUG_DUMP;
  void dump(raw_ostream &os) const;

  /// Pretty-print the contents of this source file.
  ///
  /// \param Printer The AST printer used for printing the contents.
  /// \param PO Options controlling the printing process.
  void print(ASTPrinter &Printer, const PrintOptions &PO);
  void print(raw_ostream &OS, const PrintOptions &PO);

  static bool classof(const FileUnit *file) {
    return file->getKind() == FileUnitKind::Source;
  }
  static bool classof(const DeclContext *DC) {
    return isa<FileUnit>(DC) && classof(cast<FileUnit>(DC));
  }

  /// True if this is a "script mode" source file that admits top-level code.
  bool isScriptMode() const {
    switch (Kind) {
    case SourceFileKind::Main:
      return true;

    case SourceFileKind::Library:
    case SourceFileKind::Interface:
    case SourceFileKind::SIL:
      return false;
    }
    llvm_unreachable("bad SourceFileKind");
  }

  Decl *getMainDecl() const override { return MainDecl; }
  SourceLoc getMainDeclDiagLoc() const {
    assert(hasMainDecl());
    return MainDeclDiagLoc;
  }
  SourceLoc getMainClassDiagLoc() const {
    assert(hasMainClass());
    return getMainDeclDiagLoc();
  }

  /// Register a "main" class for the module, complaining if there is more than
  /// one.
  ///
  /// Should only be called during type-checking.
  bool registerMainDecl(Decl *mainDecl, SourceLoc diagLoc);

  /// True if this source file has an application entry point.
  ///
  /// This is true if the source file either is in script mode or contains
  /// a designated main class.
  bool hasEntryPoint() const override {
    return isScriptMode() || hasMainDecl();
  }

  /// Get the root refinement context for the file. The root context may be
  /// null if the context hierarchy has not been built yet. Use
  /// TypeChecker::getOrBuildTypeRefinementContext() to get a built
  /// root of the hierarchy.
  TypeRefinementContext *getTypeRefinementContext();

  /// Set the root refinement context for the file.
  void setTypeRefinementContext(TypeRefinementContext *TRC);

  void enableInterfaceHash() {
    assert(!hasInterfaceHash());
    InterfaceHash.emplace();
  }

  bool hasInterfaceHash() const {
    return InterfaceHash.hasValue();
  }

  NullablePtr<llvm::MD5> getInterfaceHashPtr() {
    return InterfaceHash ? InterfaceHash.getPointer() : nullptr;
  }

  void getInterfaceHash(llvm::SmallString<32> &str) const {
    // Copy to preserve idempotence.
    llvm::MD5 md5 = *InterfaceHash;
    llvm::MD5::MD5Result result;
    md5.final(result);
    llvm::MD5::stringifyResult(result, str);
  }

  void dumpInterfaceHash(llvm::raw_ostream &out) {
    llvm::SmallString<32> str;
    getInterfaceHash(str);
    out << str << '\n';
  }

  std::vector<Token> &getTokenVector();

  ArrayRef<Token> getAllTokens() const;

  bool shouldCollectToken() const;

  bool shouldBuildSyntaxTree() const;

  bool canBeParsedInFull() const;

  bool isSuitableForASTScopes() const { return canBeParsedInFull(); }

  /// Whether the bodies of types and functions within this file can be lazily
  /// parsed.
  bool hasDelayedBodyParsing() const;

  syntax::SourceFileSyntax getSyntaxRoot() const;
  void setSyntaxRoot(syntax::SourceFileSyntax &&Root);
  bool hasSyntaxRoot() const;

  OpaqueTypeDecl *lookupOpaqueResultType(StringRef MangledName) override;

  /// Do not call when inside an inactive clause (\c
  /// InInactiveClauseEnvironment)) because it will later on result in a lookup
  /// to something that won't be in the ASTScope tree.
  void addUnvalidatedDeclWithOpaqueResultType(ValueDecl *vd) {
    UnvalidatedDeclsWithOpaqueReturnTypes.insert(vd);
  }

  ArrayRef<OpaqueTypeDecl *> getOpaqueReturnTypeDecls();

private:

  /// If not None, the underlying vector should contain tokens of this source file.
  Optional<std::vector<Token>> AllCorrectedTokens;

  std::unique_ptr<SourceFileSyntaxInfo> SyntaxInfo;
};

inline SourceFile::ParsingOptions operator|(SourceFile::ParsingFlags lhs,
                                            SourceFile::ParsingFlags rhs) {
  return SourceFile::ParsingOptions(lhs) | rhs;
}

inline SourceFile &
ModuleDecl::getMainSourceFile(SourceFileKind expectedKind) const {
  assert(!Files.empty() && "No files added yet");
  assert(cast<SourceFile>(Files.front())->Kind == expectedKind);
  return *cast<SourceFile>(Files.front());
}

inline FileUnit *ModuleDecl::EntryPointInfoTy::getEntryPointFile() const {
  return storage.getPointer();
}
inline void ModuleDecl::EntryPointInfoTy::setEntryPointFile(FileUnit *file) {
  assert(!storage.getPointer());
  storage.setPointer(file);
}

inline bool ModuleDecl::EntryPointInfoTy::hasEntryPoint() const {
  return storage.getPointer();
}

inline bool ModuleDecl::EntryPointInfoTy::markDiagnosedMultipleMainClasses() {
  bool res = storage.getInt().contains(Flags::DiagnosedMultipleMainClasses);
  storage.setInt(storage.getInt() | Flags::DiagnosedMultipleMainClasses);
  return !res;
}

inline bool ModuleDecl::EntryPointInfoTy::markDiagnosedMainClassWithScript() {
  bool res = storage.getInt().contains(Flags::DiagnosedMainClassWithScript);
  storage.setInt(storage.getInt() | Flags::DiagnosedMainClassWithScript);
  return !res;
}

inline void simple_display(llvm::raw_ostream &out, const SourceFile *SF) {
  assert(SF && "Cannot display null source file!");

  out << "source_file " << '\"' << SF->getFilename() << '\"';
}
} // end namespace swift

namespace llvm {

template<>
struct DenseMapInfo<swift::SourceFile::ImportOptions> {
  using ImportOptions = swift::SourceFile::ImportOptions;

  using UnsignedDMI = DenseMapInfo<uint8_t>;

  static inline ImportOptions getEmptyKey() {
    return ImportOptions(UnsignedDMI::getEmptyKey());
  }
  static inline ImportOptions getTombstoneKey() {
    return ImportOptions(UnsignedDMI::getTombstoneKey());
  }
  static inline unsigned getHashValue(ImportOptions options) {
    return UnsignedDMI::getHashValue(options.toRaw());
  }
  static bool isEqual(ImportOptions a, ImportOptions b) {
    return UnsignedDMI::isEqual(a.toRaw(), b.toRaw());
  }
};

template<>
struct DenseMapInfo<swift::SourceFile::ImportedModuleDesc> {
  using ImportedModuleDesc = swift::SourceFile::ImportedModuleDesc;

  using ImportedModuleDMI = DenseMapInfo<swift::ModuleDecl::ImportedModule>;
  using ImportOptionsDMI = DenseMapInfo<swift::SourceFile::ImportOptions>;
  using StringRefDMI = DenseMapInfo<StringRef>;

  static inline ImportedModuleDesc getEmptyKey() {
    return ImportedModuleDesc(ImportedModuleDMI::getEmptyKey(),
                              ImportOptionsDMI::getEmptyKey(),
                              StringRefDMI::getEmptyKey());
  }
  static inline ImportedModuleDesc getTombstoneKey() {
    return ImportedModuleDesc(ImportedModuleDMI::getTombstoneKey(),
                              ImportOptionsDMI::getTombstoneKey(),
                              StringRefDMI::getTombstoneKey());
  }
  static inline unsigned getHashValue(const ImportedModuleDesc &import) {
    return combineHashValue(ImportedModuleDMI::getHashValue(import.module),
           combineHashValue(ImportOptionsDMI::getHashValue(import.importOptions),
                            StringRefDMI::getHashValue(import.filename)));
  }
  static bool isEqual(const ImportedModuleDesc &a,
                      const ImportedModuleDesc &b) {
    return ImportedModuleDMI::isEqual(a.module, b.module) &&
           ImportOptionsDMI::isEqual(a.importOptions, b.importOptions) &&
           StringRefDMI::isEqual(a.filename, b.filename);
  }
};
}

#endif<|MERGE_RESOLUTION|>--- conflicted
+++ resolved
@@ -170,15 +170,19 @@
   /// been validated.
   llvm::SetVector<ValueDecl *> UnvalidatedDeclsWithOpaqueReturnTypes;
 
-<<<<<<< HEAD
-=======
+// SWIFT_ENABLE_TENSORFLOW
+// For TensorFlow, keep `Decls` public because SwiftCodeCompletion needs it.
+public:
+// SWIFT_ENABLE_TENSORFLOW END
   /// The list of top-level declarations in the source file. This is \c None if
   /// they have not yet been parsed.
   /// FIXME: Once addTopLevelDecl/prependTopLevelDecl
   /// have been removed, this can become an optional ArrayRef.
   Optional<std::vector<Decl *>> Decls;
-
->>>>>>> 590f83c8
+// SWIFT_ENABLE_TENSORFLOW
+private:
+// SWIFT_ENABLE_TENSORFLOW END
+
   using SeparatelyImportedOverlayMap =
     llvm::SmallDenseMap<ModuleDecl *, llvm::SmallPtrSet<ModuleDecl *, 1>>;
 
@@ -204,17 +208,6 @@
   friend Impl;
 
 public:
-
-  // SWIFT_ENABLE_TENSORLFLOW
-  /// For TensorFlow, keep this public because the SwiftCodeCompletion needs it
-  /// The list of top-level declarations in the source file.
-  // SWIFT_ENABLE_TENSORLFLOW END
-  /// The list of top-level declarations in the source file. This is \c None if
-  /// they have not yet been parsed.
-  /// FIXME: Once addTopLevelDecl/prependTopLevelDecl/truncateTopLevelDecls
-  /// have been removed, this can become an optional ArrayRef.
-  Optional<std::vector<Decl *>> Decls;
-
   /// Appends the given declaration to the end of the top-level decls list. Do
   /// not add any additional uses of this function.
   void addTopLevelDecl(Decl *d) {
