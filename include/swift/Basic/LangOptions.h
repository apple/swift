--- conflicted
+++ resolved
@@ -273,15 +273,9 @@
     /// Enable inference of Sendable conformances for public types.
     bool EnableInferPublicSendable = false;
 
-<<<<<<< HEAD
-    /// Enable experimental derivation of `Codable` for enums.
-    bool EnableExperimentalEnumCodableDerivation = false;
-
     /// Enable experimental 'distributed' actors and functions.
     bool EnableExperimentalDistributed = false;
 
-=======
->>>>>>> a5a79f23
     /// Disable the implicit import of the _Concurrency module.
     bool DisableImplicitConcurrencyModuleImport = false;
 
