//===--- LangOptions.h - Language & configuration options -------*- C++ -*-===//
//
// This source file is part of the Swift.org open source project
//
// Copyright (c) 2014 - 2018 Apple Inc. and the Swift project authors
// Licensed under Apache License v2.0 with Runtime Library Exception
//
// See https://swift.org/LICENSE.txt for license information
// See https://swift.org/CONTRIBUTORS.txt for the list of Swift project authors
//
//===----------------------------------------------------------------------===//
//
//  This file defines the LangOptions class, which provides various
//  language and configuration flags.
//
//===----------------------------------------------------------------------===//

#ifndef SWIFT_BASIC_LANGOPTIONS_H
#define SWIFT_BASIC_LANGOPTIONS_H

#include "swift/Config.h"
#include "swift/Basic/LLVM.h"
#include "swift/Basic/Version.h"
#include "llvm/ADT/ArrayRef.h"
#include "llvm/ADT/Hashing.h"
#include "llvm/ADT/SmallVector.h"
#include "llvm/ADT/StringRef.h"
#include "llvm/ADT/SmallString.h"
#include "llvm/ADT/Triple.h"
#include "llvm/Support/Regex.h"
#include "llvm/Support/raw_ostream.h"
#include "llvm/Support/VersionTuple.h"
#include <string>
#include <vector>

namespace swift {

  /// Kind of implicit platform conditions.
  enum class PlatformConditionKind {
#define PLATFORM_CONDITION(LABEL, IDENTIFIER) LABEL,
#include "swift/AST/PlatformConditionKinds.def"
  };

  /// Describes which Swift 3 Objective-C inference warnings should be
  /// emitted.
  enum class Swift3ObjCInferenceWarnings {
    /// No warnings; this is the default.
    None,
    /// "Minimal" warnings driven by uses of declarations that make use of
    /// the Objective-C entry point directly.
    Minimal,
    /// "Complete" warnings that add "@objc" for every entry point that
    /// Swift 3 would have inferred as "@objc" but Swift 4 will not.
    Complete,
  };

  /// A collection of options that affect the language dialect and
  /// provide compiler debugging facilities.
  class LangOptions final {
  public:

    /// The target we are building for.
    ///
    /// This represents the minimum deployment target.
    llvm::Triple Target;

    ///
    /// Language features
    ///

    /// User-overridable language version to compile for.
    version::Version EffectiveLanguageVersion = version::Version::getCurrentLanguageVersion();

    /// PackageDescription version to compile for.
    version::Version PackageDescriptionVersion;

    /// Disable API availability checking.
    bool DisableAvailabilityChecking = false;

    /// Maximum number of typo corrections we are allowed to perform.
    /// This is disabled by default until we can get typo-correction working within acceptable performance bounds.
    unsigned TypoCorrectionLimit = 0;
    
    /// Should access control be respected?
    bool EnableAccessControl = true;

    /// Enable 'availability' restrictions for App Extensions.
    bool EnableAppExtensionRestrictions = false;

    /// Require public declarations to declare an introduction OS version.
    bool RequireExplicitAvailability = false;

    /// Introduction platform and version to suggest as fix-it
    /// when using RequireExplicitAvailability.
    std::string RequireExplicitAvailabilityTarget;

    ///
    /// Support for alternate usage modes
    ///

    /// Enable features useful for running in the debugger.
    bool DebuggerSupport = false;

    /// Enable the MemoryBufferSerializedModuleImporter.
    /// Only used by lldb-moduleimport-test.
    bool EnableMemoryBufferImporter = false;

    /// Allows using identifiers with a leading dollar.
    bool EnableDollarIdentifiers = false;

    /// Allow throwing call expressions without annotation with 'try'.
    bool EnableThrowWithoutTry = false;

    /// Enable features useful for running playgrounds.
    // FIXME: This should probably be limited to the particular SourceFile.
    bool Playground = false;

    /// Keep comments during lexing and attach them to declarations.
    bool AttachCommentsToDecls = false;

    /// Whether to include initializers when code-completing a postfix
    /// expression.
    bool CodeCompleteInitsInPostfixExpr = false;

    /// Whether to use heuristics to decide whether to show call-pattern
    /// completions.
    bool CodeCompleteCallPatternHeuristics = false;

    ///
    /// Flags for use by tests
    ///

    /// Enable Objective-C Runtime interop code generation and build
    /// configuration options.
    bool EnableObjCInterop = true;

    /// Enable C++ interop code generation and build configuration
    /// options. Disabled by default because there is no way to control the
    /// language mode of clang on a per-header or even per-module basis. Also
    /// disabled because it is not complete.
    bool EnableCXXInterop = false;

    /// On Darwin platforms, use the pre-stable ABI's mark bit for Swift
    /// classes instead of the stable ABI's bit. This is needed when
    /// targeting OSes prior to macOS 10.14.4 and iOS 12.2, where
    /// libobjc does not support the stable ABI's marker bit.
    bool UseDarwinPreStableABIBit = false;

    /// Enables checking that uses of @objc require importing
    /// the Foundation module.
    /// This is enabled by default because SILGen can crash in such a case, but
    /// it gets disabled when compiling the Swift core stdlib.
    bool EnableObjCAttrRequiresFoundation = true;

    /// If true, <code>@testable import Foo</code> produces an error if \c Foo
    /// was not compiled with -enable-testing.
    bool EnableTestableAttrRequiresTestableModule = true;

    ///
    /// Flags for developers
    ///

    /// Enable named lazy member loading.
    bool NamedLazyMemberLoading = true;
    
    /// The path to which we should emit GraphViz output for the complete
    /// request-evaluator graph.
    std::string RequestEvaluatorGraphVizPath;
    
    /// Whether to dump debug info for request evaluator cycles.
    bool DebugDumpCycles = false;
    
    /// Enable SIL type lowering
    bool EnableSubstSILFunctionTypesForFunctionValues = false;

    /// Whether to diagnose an ephemeral to non-ephemeral conversion as an
    /// error.
    bool DiagnoseInvalidEphemeralnessAsError = false;

    /// The maximum depth to which to test decl circularity.
    unsigned MaxCircularityDepth = 500;

    /// Perform all dynamic allocations using malloc/free instead of
    /// optimized custom allocator, so that memory debugging tools can be used.
    bool UseMalloc = false;

    /// Enable experimental #assert feature.
    bool EnableExperimentalStaticAssert = false;

    /// Should we check the target OSs of serialized modules to see that they're
    /// new enough?
    bool EnableTargetOSChecking = true;

    /// Whether to attempt to recover from missing cross-references and other
    /// errors when deserializing from a Swift module.
    ///
    /// This is a staging flag; eventually it will be removed.
    bool EnableDeserializationRecovery = true;

    /// Should we use \c ASTScope-based resolution for unqualified name lookup?
    /// Default is in \c ParseLangArgs
    ///
    /// This is a staging flag; eventually it will be removed.
    bool EnableASTScopeLookup = true;

    /// Someday, ASTScopeLookup will supplant lookup in the parser
    bool DisableParserLookup = false;

    /// Should  we compare to ASTScope-based resolution for debugging?
    bool CrosscheckUnqualifiedLookup = false;

    /// Should  we stress ASTScope-based resolution for debugging?
    bool StressASTScopeLookup = false;

    /// Since some tests fail if the warning is output, use a flag to decide
    /// whether it is. The warning is useful for testing.
    bool WarnIfASTScopeLookup = false;

    /// Build the ASTScope tree lazily
    bool LazyASTScopes = true;

    /// Whether to use the import as member inference system
    ///
    /// When importing a global, try to infer whether we can import it as a
    /// member of some type instead. This includes inits, computed properties,
    /// and methods.
    bool InferImportAsMember = false;

    /// If set to true, compile with the SIL Opaque Values enabled.
    /// This is for bootstrapping. It can't be in SILOptions because the
    /// TypeChecker uses it to set resolve the ParameterConvention.
    bool EnableSILOpaqueValues = false;

    /// If set to true, the diagnosis engine can assume the emitted diagnostics
    /// will be used in editor. This usually leads to more aggressive fixit.
    bool DiagnosticsEditorMode = false;

    /// Whether to enable Swift 3 @objc inference, e.g., for members of
    /// Objective-C-derived classes and 'dynamic' members.
    bool EnableSwift3ObjCInference = false;

    /// Warn about cases where Swift 3 would infer @objc but later versions
    /// of Swift do not.
    Swift3ObjCInferenceWarnings WarnSwift3ObjCInference =
      Swift3ObjCInferenceWarnings::None;

    /// Diagnose implicit 'override'.
    bool WarnImplicitOverrides = false;

    /// Diagnose uses of NSCoding with classes that have unstable mangled names.
    bool EnableNSKeyedArchiverDiagnostics = true;

    /// Diagnose switches over non-frozen enums that do not have catch-all
    /// cases.
    bool EnableNonFrozenEnumExhaustivityDiagnostics = false;

    /// Regex for the passes that should report passed and missed optimizations.
    ///
    /// These are shared_ptrs so that this class remains copyable.
    std::shared_ptr<llvm::Regex> OptimizationRemarkPassedPattern;
    std::shared_ptr<llvm::Regex> OptimizationRemarkMissedPattern;

    /// Whether collect tokens during parsing for syntax coloring.
    bool CollectParsedToken = false;

    /// Whether to parse syntax tree. If the syntax tree is built, the generated
    /// AST may not be correct when syntax nodes are reused as part of
    /// incrementals parsing.
    bool BuildSyntaxTree = false;

    /// Whether to verify the parsed syntax tree and emit related diagnostics.
    bool VerifySyntaxTree = false;

    /// Scaffolding to permit experimentation with finer-grained dependencies
    /// and faster rebuilds.
    bool EnableExperimentalDependencies = false;
    
    /// To mimic existing system, set to false.
    /// To experiment with including file-private and private dependency info,
    /// set to true.
    bool ExperimentalDependenciesIncludeIntrafileOnes = false;

    /// Whether to enable experimental differentiable programming features:
    /// `@differentiable` declaration attribute, etc.
    bool EnableExperimentalDifferentiableProgramming = false;

    /// Sets the target we are building for and updates platform conditions
    /// to match.
    ///
    /// \returns A pair - the first element is true if the OS was invalid.
    /// The second element is true if the Arch was invalid.
    std::pair<bool, bool> setTarget(llvm::Triple triple);

    /// Returns the minimum platform version to which code will be deployed.
    ///
    /// This is only implemented on certain OSs. If no target has been
    /// configured, returns v0.0.0.
    llvm::VersionTuple getMinPlatformVersion() const {
      unsigned major = 0, minor = 0, revision = 0;
      if (Target.isMacOSX()) {
        Target.getMacOSXVersion(major, minor, revision);
      } else if (Target.isiOS()) {
        Target.getiOSVersion(major, minor, revision);
      } else if (Target.isWatchOS()) {
        Target.getOSVersion(major, minor, revision);
<<<<<<< HEAD
      } else if (Target.isOSLinux() || Target.isOSFreeBSD() ||
                 Target.isAndroid() || Target.isOSWindows() ||
                 Target.isPS4() || Target.isOSHaiku() ||
                 Target.isOSWASI() ||
                 Target.getTriple().empty()) {
        major = minor = revision = 0;
      } else {
        llvm_unreachable("Unsupported target OS");
=======
>>>>>>> b7537cf4
      }
      return llvm::VersionTuple(major, minor, revision);
    }

    /// Sets an implicit platform condition.
    void addPlatformConditionValue(PlatformConditionKind Kind, StringRef Value) {
      assert(!Value.empty());
      PlatformConditionValues.emplace_back(Kind, Value);
    }

    /// Removes all values added with addPlatformConditionValue.
    void clearAllPlatformConditionValues() {
      PlatformConditionValues.clear();
    }
    
    /// Returns the value for the given platform condition or an empty string.
    StringRef getPlatformConditionValue(PlatformConditionKind Kind) const;

    /// Check whether the given platform condition matches the given value.
    bool checkPlatformCondition(PlatformConditionKind Kind, StringRef Value) const;

    /// Explicit conditional compilation flags, initialized via the '-D'
    /// compiler flag.
    void addCustomConditionalCompilationFlag(StringRef Name) {
      assert(!Name.empty());
      CustomConditionalCompilationFlags.push_back(Name);
    }

    /// Determines if a given conditional compilation flag has been set.
    bool isCustomConditionalCompilationFlagSet(StringRef Name) const;

    ArrayRef<std::pair<PlatformConditionKind, std::string>>
    getPlatformConditionValues() const {
      return PlatformConditionValues;
    }

    ArrayRef<std::string> getCustomConditionalCompilationFlags() const {
      return CustomConditionalCompilationFlags;
    }

    /// Whether our effective Swift version is at least 'major'.
    ///
    /// This is usually the check you want; for example, when introducing
    /// a new language feature which is only visible in Swift 5, you would
    /// check for isSwiftVersionAtLeast(5).
    bool isSwiftVersionAtLeast(unsigned major, unsigned minor = 0) const {
      return EffectiveLanguageVersion.isVersionAtLeast(major, minor);
    }

    // The following deployment targets ship an Objective-C runtime supporting
    // the class metadata update callback mechanism:
    //
    // - macOS 10.14.4
    // - iOS 12.2
    // - tvOS 12.2
    // - watchOS 5.2
    bool doesTargetSupportObjCMetadataUpdateCallback() const;

    // The following deployment targets ship an Objective-C runtime supporting
    // the objc_getClass() hook:
    //
    // - macOS 10.14.4
    // - iOS 12.2
    // - tvOS 12.2
    // - watchOS 5.2
    bool doesTargetSupportObjCGetClassHook() const;

    // The following deployment targets ship an Objective-C runtime supporting
    // the objc_loadClassref() entry point:
    //
    // - macOS 10.15
    // - iOS 13
    // - tvOS 13
    // - watchOS 6
    bool doesTargetSupportObjCClassStubs() const;

    /// Returns true if the given platform condition argument represents
    /// a supported target operating system.
    ///
    /// \param suggestedKind Populated with suggested replacement platform condition
    /// \param suggestedValues Populated with suggested replacement values
    /// if a match is not found.
    static bool checkPlatformConditionSupported(
      PlatformConditionKind Kind, StringRef Value,
      PlatformConditionKind &suggestedKind,
      std::vector<StringRef> &suggestedValues);

    /// Return a hash code of any components from these options that should
    /// contribute to a Swift Bridging PCH hash.
    llvm::hash_code getPCHHashComponents() const {
      SmallString<16> Scratch;
      llvm::raw_svector_ostream OS(Scratch);
      OS << EffectiveLanguageVersion;
      return llvm::hash_combine(Target.str(), OS.str());
    }

  private:
    llvm::SmallVector<std::pair<PlatformConditionKind, std::string>, 5>
        PlatformConditionValues;
    llvm::SmallVector<std::string, 2> CustomConditionalCompilationFlags;
  };

  class TypeCheckerOptions final {
  public:
    /// If non-zero, warn when a function body takes longer than this many
    /// milliseconds to type-check.
    ///
    /// Intended for debugging purposes only.
    unsigned WarnLongFunctionBodies = 0;

    /// If non-zero, warn when type-checking an expression takes longer
    /// than this many milliseconds.
    ///
    /// Intended for debugging purposes only.
    unsigned WarnLongExpressionTypeChecking = 0;

    /// If non-zero, abort the expression type checker if it takes more
    /// than this many seconds.
    unsigned ExpressionTimeoutThreshold = 600;

    /// If non-zero, abort the switch statement exhaustiveness checker if
    /// the Space::minus function is called more than this many times.
    ///
    /// Why this number? Times out in about a second on a 2017 iMac, Retina 5K,
    /// 4.2 GHz Intel Core i7.
    /// (It's arbitrary, but will keep the compiler from taking too much time.)
    unsigned SwitchCheckingInvocationThreshold = 200000;

    /// Whether to delay checking that benefits from having the entire
    /// module parsed, e.g., Objective-C method override checking.
    bool DelayWholeModuleChecking = false;

    /// If true, the time it takes to type-check each function will be dumped
    /// to llvm::errs().
    bool DebugTimeFunctionBodies = false;

    /// If true, the time it takes to type-check each expression will be
    /// dumped to llvm::errs().
    bool DebugTimeExpressions = false;

    /// Indicate that the type checker is checking code that will be
    /// immediately executed. This will suppress certain warnings
    /// when executing scripts.
    bool InImmediateMode = false;

    /// Indicate that the type checker should skip type-checking non-inlinable
    /// function bodies.
    bool SkipNonInlinableFunctionBodies = false;
    
    ///
    /// Flags for developers
    ///

    /// Whether we are debugging the constraint solver.
    ///
    /// This option enables verbose debugging output from the constraint
    /// solver.
    bool DebugConstraintSolver = false;

    /// Specific solution attempt for which the constraint
    /// solver should be debugged.
    unsigned DebugConstraintSolverAttempt = 0;

    /// Line numbers to activate the constraint solver debugger.
    /// Should be stored sorted.
    llvm::SmallVector<unsigned, 4> DebugConstraintSolverOnLines;

    /// Debug the generic signatures computed by the generic signature builder.
    bool DebugGenericSignatures = false;

    /// Triggers llvm fatal_error if typechecker tries to typecheck a decl or an
    /// identifier reference with the provided prefix name.
    /// This is for testing purposes.
    std::string DebugForbidTypecheckPrefix;

    /// The upper bound, in bytes, of temporary data that can be
    /// allocated by the constraint solver.
    unsigned SolverMemoryThreshold = 512 * 1024 * 1024;

    unsigned SolverBindingThreshold = 1024 * 1024;

    /// The upper bound to number of sub-expressions unsolved
    /// before termination of the shrink phrase of the constraint solver.
    unsigned SolverShrinkUnsolvedThreshold = 10;

    /// Disable the shrink phase of the expression type checker.
    bool SolverDisableShrink = false;

    /// Enable experimental operator designated types feature.
    bool EnableOperatorDesignatedTypes = false;
    
    /// Disable constraint system performance hacks.
    bool DisableConstraintSolverPerformanceHacks = false;

    /// Enable constraint solver support for experimental
    ///        operator protocol designator feature.
    bool SolverEnableOperatorDesignatedTypes = false;
  };
} // end namespace swift

#endif // SWIFT_BASIC_LANGOPTIONS_H<|MERGE_RESOLUTION|>--- conflicted
+++ resolved
@@ -303,17 +303,6 @@
         Target.getiOSVersion(major, minor, revision);
       } else if (Target.isWatchOS()) {
         Target.getOSVersion(major, minor, revision);
-<<<<<<< HEAD
-      } else if (Target.isOSLinux() || Target.isOSFreeBSD() ||
-                 Target.isAndroid() || Target.isOSWindows() ||
-                 Target.isPS4() || Target.isOSHaiku() ||
-                 Target.isOSWASI() ||
-                 Target.getTriple().empty()) {
-        major = minor = revision = 0;
-      } else {
-        llvm_unreachable("Unsupported target OS");
-=======
->>>>>>> b7537cf4
       }
       return llvm::VersionTuple(major, minor, revision);
     }
