//===--- MemAccessUtils.h - Utilities for SIL memory access. ----*- C++ -*-===//
//
// This source file is part of the Swift.org open source project
//
// Copyright (c) 2014 - 2021 Apple Inc. and the Swift project authors
// Licensed under Apache License v2.0 with Runtime Library Exception
//
// See https://swift.org/LICENSE.txt for license information
// See https://swift.org/CONTRIBUTORS.txt for the list of Swift project authors
//
//===----------------------------------------------------------------------===//
///
/// These utilities model the storage locations of memory access. See
<<<<<<< HEAD
/// SILProgrammersManual.md for high-level design.
=======
/// SILMemoryAccess.md for high-level design.
///
/// Terminology: In the examples below, 'address' is the address of the memory
/// operation, 'access' is the address of the formal access scope, 'base' is the
/// address of the formally accessed memory, and 'root' is the reference root of
/// the object that the formally accessed memory is a member of.
///
///  struct S {
///    var field: Int64
///   }
///   class C {
///     var prop: S
///   }
///
///   %root    = alloc_ref $C
///   %base    = ref_element_addr %root : $C, #C.prop
///   %access  = begin_access [read] [static] %base : $*S
///   %address = struct_element_addr %access : $*S, #.field
///   %value   = load [trivial] %address : $*Int64
///   end_access %access : $*S
/// 
/// OR
/// 
///   %root    = alloc_box $S
///   %base    = project_box %root : ${ var S }
///   %access  = begin_access [read] [static] %base : $*S
///   %address = struct_element_addr %access : $*S, #.field
///   %value   = load [trivial] %address : $*Int64
///   end_access %access : $*S
>>>>>>> 149e2d45
///
/// All memory operations that are part of a formal access, as defined by
/// exclusivity rules, are marked by begin_access and end_access instructions.
///
///     Currently, access markers are stripped early in the pipeline. An active
///     goal is to require access markers in OSSA form, and to enable access
///     marker verification.
///
/// To verify access markers, SIL checks that all memory operations either have
/// an address that originates in begin_access, or originates from a pattern
/// that is recognized as a non-formal-access. This implies that every SIL
/// memory operation has a recognizable address source. Given the address of a
/// memory operation, there are three levels of APIs that inspect the origin of
/// that address:
///
/// 1. getTypedAccessAddress(): Find the originating address as close as
/// possible to the address of the formal access *without* looking past any
/// storage casts. This is useful when the type of the returned access address
/// must be consistent with the memory operation's type (the same type or a
/// parent type). For a formal access, this typically returns the begin_access,
/// but it is not guaranteed to because some accesses contain storage casts
/// (TODO: make storage casts within access scopes illegal). For non-formal
/// access, it returns a best-effort address corresponding to the base of an
/// access.
///
/// 2. getAccessScope(): If the memory operation is part of a formal access,
/// then this is guaranteed to return the begin_access marker. Otherwise, it
/// returns the best-effort address or pointer corresponding to the base of an
/// access. Useful to find the scope of a formal access.
///
/// 3. getAccessBase(): Find the ultimate base of any address corresponding to
/// the accessed object, regardless of whether the address is nested within
/// access scopes, and regardless of any storage casts. This returns either an
/// address or pointer type, but never a reference or box type.
/// Each object's property or its tail storage is separately accessed.
///
/// In addition to the free-standing functions, the AccessBase and
/// AccessStorage classes encapsulate the identity of an access. They can be
/// used to:
/// - directly compare and hash access identities
/// - exhaustively switch over the kinds of accesses
/// - cache access lookups for repeated queries
///
/// AccessBase::compute() follows the same logic as getAccessBase(), but if the
/// base is not recognized as a valid access, it returns invalid
/// AccessBase. AccessStorage::compute() extends this API by using
/// findReferenceRoot() to more precisely identify the storage object.
///
/// AccessBase::compute() and AccessStorage::compute() can be called on the
/// address of any memory operation, the address of a begin_access, or any other
/// address value. If the address is the operand of any enforced begin_access or
/// any memory operation that corresponds to formal access, then compute()
/// must return a valid AccessBase or AccessStorage value. If the memory
/// operation is *not* part of a formal access, then it still identifies the
/// accessed storage as a best effort, but the result may be invalid storage.
///
///    An active goal is to require compute() to always return a
///    valid AccessStorage value even for operations that aren't part of a
///    formal access.
///
/// The AccessEnforcementWMO pass is an example of an optimistic optimization
/// that relies on this requirement for correctness. If
/// AccessStorage::compute() simply bailed out on an unrecognized memory
/// address by returning an invalid AccessStorage, then the optimization could
/// make incorrect assumptions about the absence of access to globals or class
/// properties.
///
/// computeInScope() returns an AccessBase or AccessStorage value for the
/// immediately enclosing access scope. Within a formal access, it always
/// returns a Nested storage kind, which provides the begin_access marker.
///
/// identifyFormalAccess() works like AccessStorage::computeInScope(), but it
/// should only be passed finds an address that is the operand of a begin_access
/// marker, rather than any arbitrary address. This must return a valid
/// AccessStorage value unless the access has "Unsafe" enforcement. The given
/// begin_access marker may be nested within another, outer access scope. For
/// the purpose of exclusivity, nested accesses are considered distinct formal
/// accesses so they return distinct AccessStorage values even though they may
/// access the same memory. This way, nested accesses do not appear to conflict.
///
/// AccessPath identifies both the accessed storage and the path to a specific
<<<<<<< HEAD
/// storage location within that storage object. See SILProgrammersManual.md
/// and the class comments below for details. AccessPath::compute() and
/// AccessPath::computeInScope() mirror the AccessedStorage API.
=======
/// storage location within that storage object. See SILMemoryAccess.md and the
/// class comments below for details. AccessPath::compute() and
/// AccessPath::computeInScope() mirror the AccessStorage API.
>>>>>>> 149e2d45
/// AccessPath::contains() and AccessPath::mayOverlap() provide efficient
/// comparison of access paths.
///
/// AccessPath::collectUses() gathers all reachable uses of the accessed
/// storage, allowing the selection of Exact, Inner, or Overlapping uses.
/// visitAccessStorageUses() and visitAccessPathUses() generalize
/// handling of all reachable uses for a given storage location.
///
//===----------------------------------------------------------------------===//

#ifndef SWIFT_SIL_MEMACCESSUTILS_H
#define SWIFT_SIL_MEMACCESSUTILS_H

#include "swift/Basic/IndexTrie.h"
#include "swift/SIL/ApplySite.h"
#include "swift/SIL/InstructionUtils.h"
#include "swift/SIL/Projection.h"
#include "swift/SIL/SILArgument.h"
#include "swift/SIL/SILBasicBlock.h"
#include "swift/SIL/SILGlobalVariable.h"
#include "swift/SIL/SILInstruction.h"
#include "llvm/ADT/DenseMap.h"

//===----------------------------------------------------------------------===//
//                            MARK: Standalone API
//===----------------------------------------------------------------------===//

namespace swift {

/// Get the source address of a formal access by stripping access markers.
///
/// Postcondition: If \p v is an address, then the returned value is also an
/// address (pointer-to-address is not stripped).
inline SILValue stripAccessMarkers(SILValue v) {
  while (auto *bai = dyn_cast<BeginAccessInst>(v)) {
    v = bai->getOperand();
  }
  return v;
}

/// Return the source address after stripping as many access projections as
/// possible without losing the address type.
///
/// For formal accesses, this typically returns the begin_access, but may fail
/// for accesses that call into an addressor, which performs pointer
/// conversion.
///
/// If there is no access marker, then this returns the "best-effort" address
/// corresponding to the accessed variable. This never looks through
/// pointer_to_address or other conversions that may change the address type
/// other than via type-safe (TBAA-compatible) projection.
SILValue getTypedAccessAddress(SILValue address);

/// Return the source address or pointer after stripping all access projections
/// and storage casts.
///
/// If this is a formal access, then it is guaranteed to return the immediately
/// enclosing begin_access and may "see through" storage casts to do so.
///
/// If there is no access marker, then it returns a "best effort" address
/// corresponding to the accessed variable. In this case, the returned value
/// could be a non-address pointer type.
SILValue getAccessScope(SILValue address);

/// Return the source address or pointer after stripping access projections,
/// access markers, and storage casts.
///
/// The returned base address is guaranteed to match the unique AccessStorage
/// value for the same \p address. That is, if two calls to getAccessBase()
/// return the same base address, then they must also have the same storage.
SILValue getAccessBase(SILValue address);

/// Find the root of a reference, which may be a non-trivial type, box type, or
/// BridgeObject. This is guaranteed to be consistent with
/// AccessStorage::getRoot() and AccessPath::getRoot().
SILValue findReferenceRoot(SILValue ref);

/// Find the first owned root of the reference.
SILValue findOwnershipReferenceRoot(SILValue ref);

/// Look through all ownership forwarding instructions to find the values which
/// were originally borrowed.
void findGuaranteedReferenceRoots(SILValue value,
                                  SmallVectorImpl<SILValue> &roots);

/// Find the aggregate containing the first owned root of the
/// reference. Identical to findOwnershipReferenceRoot, but looks through
/// struct_extract, tuple_extract, etc.
SILValue findOwnershipReferenceAggregate(SILValue ref);

/// Return true if \p address points to a let-variable.
///
/// let-variables are only written during let-variable initialization, which is
/// assumed to store directly to the same, unaliased access base.
///
/// The address of a let-variable must be the base of a formal access, not an
/// access projection. A 'let' member of a struct is *not* a let-variable,
/// because it's memory may be written when formally modifying the outer
/// struct. A let-variable is either an entire local variable, global variable,
/// or class property (these are all formal access base addresses).
bool isLetAddress(SILValue address);

/// Return true if two accesses to the same storage may conflict given the kind
/// of each access.
inline bool accessKindMayConflict(SILAccessKind a, SILAccessKind b) {
  return !(a == SILAccessKind::Read && b == SILAccessKind::Read);
}

/// Return true if \p instruction is a deinitialization barrier.
///
/// Deinitialization barriers constrain variable lifetimes. Lexical end_borrow,
/// destroy_value, and destroy_addr cannot be hoisted above them.
bool isDeinitBarrier(SILInstruction *instruction);

} // end namespace swift

//===----------------------------------------------------------------------===//
//                            MARK: AccessStorage
//===----------------------------------------------------------------------===//

namespace swift {

/// Control def-use traversals, allowing them to remain with an access scope or
/// consider operations across scope boundaries.
enum class NestedAccessType { StopAtAccessBegin, IgnoreAccessBegin };

/// Exact uses only include uses whose AccessPath is identical to this one.
/// Inner uses have an AccessPath the same as or contained by this one.
/// Overlapping uses may contain, be contained by, or have an unknown
/// relationship with this one. An unknown relationship typically results from
/// a dynamic index_addr offset.
///
/// The enum values are ordered. Each successive use type is a superset of the
/// previous.
enum class AccessUseType { Exact, Inner, Overlapping };

/// When walking from a value to its storage, casts may be encountered.  The
/// cases describe variety of encountered casts, categorized by the kind of
/// transformation that the casts perform.
///
/// The enum values are ordered.  Each successive cast kind is more
/// transformative than the last.
///
/// TODO: Distinguish between LayoutEquivalent and LayoutCompatible.
enum class AccessStorageCast { Identity, Type };

/// The physical representation used to identify access information and common
/// API used by both AccessBase and AccessStorage.
///
/// May be one of several kinds of "identified" storage objects. Storage is
/// "identified" when the base of the formal access is recognized and the kind
/// of storage precisely identified.
///
/// Unidentified access may have a valid AccessRepresentation. This is the case
/// for a SILValue that produces the address but that value has not been
/// determined to be the *base* of a formal access. It may be from a
/// ref_tail_addr, undef, or some recognized memory initialization pattern. A
/// valid Unidentified address cannot represent any arbitrary address--it must
/// at least be proven not to correspond to any class or global variable
/// access. The Unidentified address can be nested within another access to the
/// same object such that the Unidentified value is derived from the identified
/// Class/Global access. But the Unidentified access can never be the *only*
/// formal access to Class/Global memory. This would break assumptions that all
/// Class/Global accesses are discoverable.
///
/// An *invalid* AccessStorage object is Unidentified and associated with an
/// invalid SILValue. This signals that analysis has failed to recognize an
/// expected address producer pattern.
///
///     An active goal is to enforce that every memory operation's
///     AccessStorage is either valid or explicitly guarded by an "unsafe"
///     begin_access.
///
/// Some identified storage is also known to be "uniquely identified". Memory
/// operations on "uniquely identified" storage cannot overlap with any other
/// memory operation on distinct "uniquely identified" storage.
class AccessRepresentation {
public:
  /// Enumerate over all valid begin_access bases. Clients can use a covered
  /// switch to warn if AccessStorage ever adds a case.
  enum Kind : uint8_t {
    Box,
    Stack,
    Global,
    Class,
    Tail,
    Argument, // Address or RawPointer argument
    Yield,
    Nested,
    Unidentified,
    NumKindBits = countBitsUsed(static_cast<unsigned>(Unidentified))
  };

  static const char *getKindName(Kind k);

  // Checking the storage kind is far more common than other fields. Make sure
  // it can be byte load with no shift.
  static const int ReservedKindBits = 7;
  static_assert(ReservedKindBits >= NumKindBits, "Too many storage kinds.");

  static const unsigned InvalidElementIndex =
      (1 << (32 - (ReservedKindBits + 1))) - 1;
  // Give object tail storage a fake large property index for convenience.

  static constexpr unsigned TailIndex = std::numeric_limits<int>::max();

protected:
  // Form a bitfield that is effectively a union over any pass-specific data
  // with the fields used within this class as a common prefix.
  //
  // This allows passes to embed analysis flags, and reserves enough space to
  // embed a unique index.
  //
  // AccessStorageAnalysis defines an StorageAccessInfo object that maps each
  // storage object within a function to its unique storage index and summary
  // information of that storage object.
  //
  // AccessEnforcementOpts defines an AccessEnforcementOptsInfo object that maps
  // each begin_access to its storage object, unique access index, and summary
  // info for that access.
  union {
    uint64_t opaqueBits;
    // elementIndex can overflow while gracefully degrading analysis. For now,
    // reserve an absurd number of bits at a nice alignment boundary, but this
    // can be reduced.
    SWIFT_INLINE_BITFIELD_BASE(AccessRepresentation, 32,
                               kind : ReservedKindBits,
                               isLet : 1,
                               elementIndex : 32 - (ReservedKindBits + 1));

    // Define bits for use in AccessStorageAnalysis. Each identified storage
    // object is mapped to one instance of this subclass.
    SWIFT_INLINE_BITFIELD_FULL(StorageAccessInfo, AccessRepresentation,
                               64 - NumAccessRepresentationBits,
                               accessKind : NumSILAccessKindBits,
                               noNestedConflict : 1,
                               storageIndex : 64 - (NumAccessRepresentationBits
                                                    + NumSILAccessKindBits
                                                    + 1));

    // Define bits for use in the AccessEnforcementOpts pass. Each begin_access
    // in the function is mapped to one instance of this subclass.  Reserve a
    // bit for a seenNestedConflict flag, which is the per-begin-access result
    // of pass-specific analysis. The remaining bits are sufficient to index all
    // begin_[unpaired_]access instructions.
    //
    // `AccessRepresentation` refers to the AccessRepresentationBitfield defined
    // above, setting aside enough bits for common data.
    SWIFT_INLINE_BITFIELD_FULL(AccessEnforcementOptsInfo,
                               AccessRepresentation,
                               64 - NumAccessRepresentationBits,
                               seenNestedConflict : 1,
                               seenIdenticalStorage : 1,
                               beginAccessIndex :
                                 62 - NumAccessRepresentationBits);

    // Define data flow bits for use in the AccessEnforcementDom pass. Each
    // begin_access in the function is mapped to one instance of this subclass.
    SWIFT_INLINE_BITFIELD(DomAccessStorage, AccessRepresentation, 1 + 1,
                          isInner : 1, containsRead : 1);
  } Bits;

  // 'value' or 'global' and 'isLet' are initialized in the subclass.
  union {
    // For AccessBase, 'value' always contains the base address.
    //
    // For AccessStorage:
    // - For Global, 'global' refers to the global variable
    // - For Class and Tail, 'value' contains the object root
    // - For other access kinds, 'value' contains the base address
    SILValue value;
    SILGlobalVariable *global;
  };

  void setLetAccess(bool isLet) {
    Bits.AccessRepresentation.isLet = isLet;
  }

public:
  AccessRepresentation() : value() {
    Bits.opaqueBits = 0;
    initKind(Unidentified, InvalidElementIndex);
  }

  AccessRepresentation(SILValue base, Kind kind);

  Kind getKind() const {
    return static_cast<Kind>(Bits.AccessRepresentation.kind);
  }

  void initKind(Kind k, unsigned elementIndex) {
    Bits.opaqueBits = 0;
    Bits.AccessRepresentation.kind = k;
    Bits.AccessRepresentation.elementIndex = elementIndex;
  }

  unsigned getElementIndex() const {
    return Bits.AccessRepresentation.elementIndex;
  }

  void setElementIndex(unsigned elementIndex) {
    Bits.AccessRepresentation.elementIndex = elementIndex;
  }

  // Return true if this is a valid access representation.
  operator bool() const { return getKind() != Unidentified || value; }

  // Clear any bits reserved for subclass data. Useful for up-casting back to
  // the base class.
  void resetSubclassData() {
    initKind(getKind(), Bits.AccessRepresentation.elementIndex);
  }

  SILValue getValue() const {
    assert(getKind() != Global && getKind() != Class && getKind() != Tail);
    assert(value && "Invalid storage has an invalid value");
    return value;
  }

  unsigned getParamIndex() const {
    assert(getKind() == Argument);
    return getElementIndex();
  }

  SILFunctionArgument *getArgument() const {
    assert(getKind() == Argument);
    return cast<SILFunctionArgument>(value);
  }

  /// Return true if this access is based on a reference-counted object.
  bool isReference() const {
    return getKind() == Box || getKind() == Class || getKind() == Tail;
  }

  /// Return true if the given access is guaranteed to be within an object of
  /// class type.
  bool isObjectAccess() const {
    return getKind() == Class || getKind() == Tail;
  }

  unsigned getPropertyIndex() const {
    assert(getKind() == Class);
    return getElementIndex();
  }

  /// Return true if the given storage objects have identical access information
  ///
  /// This compares only the AccessStorage base class bits, ignoring the
  /// subclass bits. It is used for hash lookup equality, so it should not
  /// perform any additional lookups or dereference memory outside itself.
  bool hasIdenticalAccessInfo(const AccessRepresentation &other) const {
    if (getKind() != other.getKind())
      return false;

    switch (getKind()) {
    case Box:
    case Stack:
    case Tail:
    case Argument:
    case Yield:
    case Nested:
    case Unidentified:
      return value == other.value;
    case Global:
      return global == other.global;
    case Class:
      return value == other.value
             && getElementIndex() == other.getElementIndex();
    }
    llvm_unreachable("covered switch");
  }
  /// Return true if the storage is guaranteed local.
  bool isLocal() const {
    switch (getKind()) {
    case Box:
      return isa<AllocBoxInst>(value);
    case Stack:
      return true;
    case Global:
    case Class:
    case Tail:
    case Argument:
    case Yield:
    case Nested:
    case Unidentified:
      return false;
    }
    llvm_unreachable("unhandled kind");
  }

  /// If this is a uniquely identified formal access, then it cannot
  /// alias with any other uniquely identified access to different storage.
  bool isUniquelyIdentified() const {
    switch (getKind()) {
    case Box:
      return isa<AllocBoxInst>(value);
    case Stack:
    case Global:
      return true;
    case Argument:
      return
        getArgument()->getArgumentConvention().isExclusiveIndirectParameter();
    case Class:
    case Tail:
    case Yield:
    case Nested:
    case Unidentified:
      return false;
    }
    llvm_unreachable("unhandled kind");
  }

  /// Return true if this storage is guaranteed not to overlap with \p other's
  /// storage.
  bool isDistinctFrom(const AccessRepresentation &other) const;

  /// Return true if this identifies the base of a formal access location.
  ///
  /// Most formal access bases are uniquely identified, but class access
  /// may alias other references to the same object.
  bool isFormalAccessBase() const {
    if (isUniquelyIdentified())
      return true;

    return getKind() == Class;
  }

  /// Return true if the given access is on a 'let' lvalue.
  bool isLetAccess() const { return Bits.AccessRepresentation.isLet; }

  void print(raw_ostream &os) const;

private:
  // Disable direct comparison because we allow subclassing with bitfields.
  // Currently, we use DenseMapInfo to unique storage, which defines key
  // equality only in terms of the base AccessStorage class bits.
  bool operator==(const AccessRepresentation &) const = delete;
  bool operator!=(const AccessRepresentation &) const = delete;
};

/// The base of a formal access.
///
/// Note that the SILValue that represents a storage object is not
/// necessarily an address type. It may instead be a SILBoxType. So, even
/// though address phis are not allowed, finding the base of an access may
/// require traversing phis.
class AccessBase : public AccessRepresentation {
public:
  /// Return an AccessBase for the formally accessed variable pointed to by \p
  /// sourceAddress.
  ///
  /// \p sourceAddress may be an address type or Builtin.RawPointer.
  ///
  /// If \p sourceAddress is within a formal access scope, which does not have
  /// "Unsafe" enforcement, then this always returns the valid base.
  ///
  /// If \p sourceAddress is not within a formal access scope, or within an
  /// "Unsafe" scope, then this finds the formal base if possible,
  /// otherwise returning an invalid base.
  static AccessBase compute(SILValue sourceAddress);

  // Do not add any members to this class. AccessBase can be copied as
  // AccessRepresentation.

public:
  AccessBase() = default;

  AccessBase(SILValue base, Kind kind);

  /// Return the base address of this access.
  ///
  /// Precondition: this is a valid AccessedBase.
  ///
  /// Postcondition: the returned value has address or RawPointer type.
  SILValue getBaseAddress() const {
    assert(value && "An invalid base value implies invalid storage");
    assert(value->getType().isAddress()
           || isa<BuiltinRawPointerType>(value->getType().getASTType()));
    return value;
  }

  /// Return the immediate reference for the box or class object being accessed.
  ///
  /// Use findReferenceRoot() or findOwnershipRoot() on this result to precisely
  /// identify the storage object.
  ///
  /// Precondition: isReference() is true.
  SILValue getReference() const;

  /// Return the OSSA root of the reference being accessed.
  ///
  /// Precondition: isReference() is true.
  SILValue getOwnershipReferenceRoot() const {
    return findOwnershipReferenceRoot(getReference());
  }

  /// Return the storage root of the reference being accessed.
  ///
  /// Precondition: isReference() is true.
  SILValue getStorageReferenceRoot() const {
    return findReferenceRoot(getReference());
  }

  /// Return the global variable being accessed. Always valid.
  ///
  /// Precondition: getKind() == Global
  SILGlobalVariable *getGlobal() const;

  /// Returns the ValueDecl for the formal access, if it can be
  /// determined. Otherwise returns null.
  const ValueDecl *getDecl() const;

  /// Return true if this base address may be derived from a reference that is
  /// only valid within a locally scoped OSSA lifetime. This is not true for
  /// scoped storage such as alloc_stack and @in argument. It can be
  /// independently assumed that addresses are only used within the scope of the
  /// storage object.
  ///
  /// Useful to determine whether addresses with the same AccessStorage are in
  /// fact substitutable without fixing OSSA lifetime.
  bool hasLocalOwnershipLifetime() const;

  void print(raw_ostream &os) const;
  void dump() const;
};

/// Represents the identity of a storage object being accessed.
///
/// Combines AccessBase with the reference root for Class and Tail access to
/// more precisely identify storage. For efficiency of the physical
/// representation, this does not preserve the base address. For convenient
/// access to both the address base and storage use AccessStorageWithBase.
///
/// Requirements:
///
///     A bitwise comparable encoding and hash key to identify each location
///     being formally accessed. Any two accesses of "uniquely identified"
///     storage must have the same key if they access the same storage and
///     distinct keys if they access distinct storage. For more efficient
///     analysis, accesses to non-uniquely identified storage should have the
///     same key if they may point to the same storage.
///
///     Complete identification of all class or global accesses. Failing to
///     identify a class or global access will introduce undefined program
///     behavior which can't be tested.
///
/// Support for integer IDs and bitsets. An AccessStorage value has enough
/// extra bits to store a unique index for each identified access in a
/// function. An AccessStorage (without an ID) can be cheaply formed
/// on-the-fly for any memory operation then used as a hash key to lookup its
/// unique integer index which is stored directly in the hashed value but not
/// used as part of the hash key.
class AccessStorage : public AccessRepresentation {
public:
  /// Return an AccessStorage value that best identifies a formally accessed
  /// variable pointed to by \p sourceAddress, looking through any nested
  /// formal accesses to find the underlying storage.
  ///
  /// \p sourceAddress may be an address type or Builtin.RawPointer.
  ///
  /// If \p sourceAddress is within a formal access scope, which does not have
  /// "Unsafe" enforcement, then this always returns valid storage.
  ///
  /// If \p sourceAddress is not within a formal access scope, or within an
  /// "Unsafe" scope, then this finds the formal storage if possible, otherwise
  /// returning invalid storage.
  static AccessStorage compute(SILValue sourceAddress);

  /// Return an AccessStorage object that identifies formal access scope that
  /// immediately encloses \p sourceAddress.
  ///
  /// \p sourceAddress may be an address type or Builtin.RawPointer.
  ///
  /// If \p sourceAddress is within a formal access scope, this always returns a
  /// valid "Nested" storage value.
  ///
  /// If \p sourceAddress is not within a formal access scope, then this finds
  /// the formal storage if possible, otherwise returning invalid storage.
  static AccessStorage computeInScope(SILValue sourceAddress);

  /// Create storage for the tail elements of \p object.
  static AccessStorage forBase(AccessBase base) {
    return AccessStorage(base.getBaseAddress(), base.getKind());
  }

  /// Create storage for the tail elements of \p object.
  static AccessStorage forObjectTail(SILValue object);

  // Do not add any members to this class. AccessBase can be copied as
  // AccessRepresentation.

public:
  AccessStorage() = default;

  AccessStorage(SILValue base, Kind kind);

  /// Return a new AccessStorage for Class/Tail/Box access based on
  /// existing storage and a new object.
  AccessStorage transformReference(SILValue object) const {
    AccessStorage storage;
    storage.initKind(getKind(), getElementIndex());
    storage.value = findReferenceRoot(object);
    return storage;
  }

  SILGlobalVariable *getGlobal() const {
    assert(getKind() == Global);
    return global;
  }

  SILValue getObject() const {
    assert(isReference());
    return value;
  }

  /// Return the address or reference root that the storage was based
  /// on. Returns an invalid SILValue for globals or invalid storage.
  SILValue getRoot() const {
    switch (getKind()) {
    case AccessStorage::Box:
    case AccessStorage::Stack:
    case AccessStorage::Nested:
    case AccessStorage::Argument:
    case AccessStorage::Yield:
    case AccessStorage::Unidentified:
      return getValue();
    case AccessStorage::Global:
      return SILValue();
    case AccessStorage::Class:
    case AccessStorage::Tail:
      return getObject();
    }
    llvm_unreachable("covered switch");
  }

  /// Visit all access roots. If any roots are visited then the original memory
  /// operation access must be reachable from one of those roots. Unidentified
  /// storage might not have any root. Identified storage always has at least
  /// one root. Identified non-global storage always has a single root. For
  /// Global storage, this visits all global_addr instructions in the function
  /// that reference the same SILGlobalVariable.
  ///
  /// \p function must be non-null for Global storage (global_addr cannot
  /// occur in a static initializer).
  void
  visitRoots(SILFunction *function,
             llvm::function_ref<bool(SILValue)> visitor) const;

  /// Return true if the given storage objects have identical storage locations.
  ///
  /// This compares only the AccessStorage base class bits, ignoring the
  /// subclass bits. It is used for hash lookup equality, so it should not
  /// perform any additional lookups or dereference memory outside itself.
  bool hasIdenticalStorage(const AccessStorage &other) const {
    return hasIdenticalAccessInfo(other);
  }

  /// Returns the ValueDecl for the underlying storage, if it can be
  /// determined. Otherwise returns null.
  const ValueDecl *getDecl() const;

  /// Get all leaf uses of all address, pointer, or box values that have a this
  /// AccessStorage in common. Return true if all uses were found before
  /// reaching the limit.
  ///
  /// The caller of 'collectUses' can determine the use type (exact, inner, or
  /// overlapping) from the resulting \p uses list by checking 'accessPath ==
  /// usePath', accessPath.contains(usePath)', and
  /// 'accessPath.mayOverlap(usePath)'. Alternatively, the client may call
  /// 'visitAccessStorageUses' with its own AccessUseVisitor subclass to
  /// sort the use types.
  bool
  collectUses(SmallVectorImpl<Operand *> &uses, AccessUseType useTy,
              SILFunction *function,
              unsigned useLimit = std::numeric_limits<unsigned>::max()) const;

  void print(raw_ostream &os) const;
  void dump() const;
};

} // end namespace swift

namespace llvm {

/// Enable using AccessStorage as a key in DenseMap.
/// Do *not* include any extra pass data in key equality.
///
/// AccessStorage hashing and comparison is used to determine when two
/// 'begin_access' instructions access the same or disjoint underlying objects.
///
/// `DenseMapInfo::isEqual()` guarantees that two AccessStorage values refer to
/// the same memory if both values are valid.
///
/// `!DenseMapInfo::isEqual()` does not guarantee that two identified
/// AccessStorage values are distinct. Inequality does, however, guarantee that
/// two *uniquely* identified AccessStorage values are distinct.
template <> struct DenseMapInfo<swift::AccessStorage> {
  static swift::AccessStorage getEmptyKey() {
    return swift::AccessStorage(swift::SILValue::getFromOpaqueValue(
                               llvm::DenseMapInfo<void *>::getEmptyKey()),
                           swift::AccessStorage::Unidentified);
  }

  static swift::AccessStorage getTombstoneKey() {
    return swift::AccessStorage(swift::SILValue::getFromOpaqueValue(
                               llvm::DenseMapInfo<void *>::getTombstoneKey()),
                           swift::AccessStorage::Unidentified);
  }

  static unsigned getHashValue(swift::AccessStorage storage) {
    switch (storage.getKind()) {
    case swift::AccessStorage::Unidentified:
      if (!storage)
        return DenseMapInfo<swift::SILValue>::getHashValue(swift::SILValue());
      LLVM_FALLTHROUGH;
    case swift::AccessStorage::Box:
    case swift::AccessStorage::Stack:
    case swift::AccessStorage::Nested:
    case swift::AccessStorage::Yield:
      return DenseMapInfo<swift::SILValue>::getHashValue(storage.getValue());
    case swift::AccessStorage::Argument:
      return storage.getParamIndex();
    case swift::AccessStorage::Global:
      return DenseMapInfo<void *>::getHashValue(storage.getGlobal());
    case swift::AccessStorage::Class:
      return llvm::hash_combine(storage.getObject(),
                                storage.getPropertyIndex());
    case swift::AccessStorage::Tail:
      return DenseMapInfo<swift::SILValue>::getHashValue(storage.getObject());
    }
    llvm_unreachable("Unhandled AccessStorageKind");
  }

  static bool isEqual(swift::AccessStorage LHS, swift::AccessStorage RHS) {
    return LHS.hasIdenticalStorage(RHS);
  }
};

} // namespace llvm

namespace swift {

/// For convenience, encapsulate and AccessStorage value along with its
/// accessed base address.
struct AccessStorageWithBase {
  /// Identical to AccessStorage::compute but preserves the access base.
  static AccessStorageWithBase compute(SILValue sourceAddress);

  /// Identical to AccessStorage::computeInScope but preserves the base.
  static AccessStorageWithBase computeInScope(SILValue sourceAddress);

  AccessStorage storage;
  // The base of the formal access. For class storage, it is the
  // ref_element_addr. For global storage it is the global_addr or initializer
  // apply. For other storage, it is the same as accessPath.getRoot().
  //
  // Base may be invalid for global_addr -> address_to_pointer -> phi patterns.
  // FIXME: add a structural requirement to SIL so base is always valid in OSSA.
  SILValue base;

  AccessStorageWithBase(AccessStorage storage, SILValue base)
      : storage(storage), base(base) {}

  AccessBase getAccessBase() const {
    return AccessBase(base, storage.getKind());
  }

  /// Returns the ValueDecl for the underlying storage, if it can be
  /// determined. Otherwise returns null. This is more complete than either
  /// AccessBase::getDecl() or AccessStorage::getDecl().
  const ValueDecl *getDecl() const;

  bool operator==(const AccessStorageWithBase &other) const {
    return storage.hasIdenticalStorage(other.storage) && base == other.base;
  }

  bool operator!=(const AccessStorageWithBase &other) const {
    return !(*this == other);
  }

  void print(raw_ostream &os) const;
  void dump() const;
};

/// Extends AccessStorageWithBase by adding information that was obtained while
/// visiting from a particular address, to which an instance of this is
/// relative.
struct RelativeAccessStorageWithBase {

  /// Identical to AccessStorageWithBase::compute but preserves information
  /// specific to the walk from address;
  static RelativeAccessStorageWithBase compute(SILValue address);

  /// Identical to AccessStorageWithBase::computeInScope but preserves
  /// information specific to the walk from address;
  static RelativeAccessStorageWithBase computeInScope(SILValue address);

  /// The address to which this RelativeAccessStorageWithBase is relative.
  SILValue address;
  /// The underlying access storage and base.
  AccessStorageWithBase storageWithBase;
  /// The most transformative cast that was seen between when walking from
  /// address to storage.base;
  Optional<AccessStorageCast> cast;

  AccessStorage getStorage() const { return storageWithBase.storage; }
};

/// Return an AccessStorage value that identifies formally accessed storage
/// for \p beginAccess, considering any outer access scope as having distinct
/// storage from this access scope. This is useful for exclusivity checking
/// to distinguish between nested access vs. conflicting access on the same
/// storage.
///
/// May return an invalid storage for either:
/// - A \p beginAccess with Unsafe enforcement
/// - Non-OSSA form in which address-type block args are allowed
inline AccessStorage identifyFormalAccess(BeginAccessInst *beginAccess) {
  return AccessStorage::computeInScope(beginAccess->getSource());
}

inline AccessStorage
identifyFormalAccess(BeginUnpairedAccessInst *beginAccess) {
  return AccessStorage::computeInScope(beginAccess->getSource());
}

} // end namespace swift

//===----------------------------------------------------------------------===//
//                              MARK: AccessPath
//===----------------------------------------------------------------------===//

namespace swift {

/// Identify an addressable location based the AccessStorage and projection
/// path.
///
/// Each unique path from a base address implies a unique memory location within
/// that object. A path prefix identifies memory that contains all paths with
/// the same prefix. The AccessPath returned by AccessPath::compute(address)
/// identifies the object seen by any memory operation that *directly* operates
/// on 'address'. The computed path is a prefix of the paths of any contained
/// subobjects.
///
/// Path indices, encoded by AccessPath::Index, may be either subobject
/// projections or offset indices. We print subobject indices as '#n' and offset
/// indices as '@n'.
///
/// Example Def->Use: (Path indices)
///   struct_element_addr #1: (#1)
///   ref_tail_addr -> struct_element_addr #2: (#2)
///   ref_tail_addr -> index_addr #1 -> struct_element_addr #2: (@1, #2)
///   pointer_to_address -> struct_element_addr #2: (#2)
///   pointer_to_address -> index_addr #1 -> struct_element_addr #2: (@1, #2)
///
/// The index of ref_element_addr is part of the storage identity and does
/// not contribute to the access path indices.
///
/// A well-formed path has at most one offset component at the beginning of the
/// path (chained index_addrs are merged into one offset). In other words,
/// taking an offset from a subobject projection is not well-formed access
/// path. However, it is possible (however undesirable) for programmers to
/// convert a subobject address into a pointer (for example, via implicit
/// conversion), then advance that pointer. Since we can't absolutely prevent
/// this, we instead consider it an invalid AccessPath. This is the only case in
/// which AccessPath::storage can differ from AccessStorage::compute().
///
/// Storing an AccessPath amortizes to constant space. To cache identification
/// of address locations, AccessPath should be used rather than the
/// ProjectionPath which requires quadratic space in the number of address
/// values and quadratic time when comparing addresses.
///
/// Type-cast operations such as address_to_pointer may appear on the access
/// path. It is illegal to use these operations to cast to a non-layout
/// compatible type. TODO: add enforcement for this rule.
class AccessPath {
public:
  /// Compute the access path at \p address. This ignores begin_access markers,
  /// returning the outermost AccessStorage.
  ///
  /// The computed access path corresponds to the subobject for a memory
  /// operation that directly operates on \p address; so, for an indexable
  /// address, this implies an operation at index zero.
  static AccessPath compute(SILValue address);

  /// Compute the access path at \p address. If \p address is within a formal
  /// access, then AccessStorage will have a nested type and base will be a
  /// begin_access marker.
  ///
  /// This is primarily useful for recovering the access scope. The original
  /// storage kind will only be discovered when \p address is part of a formal
  /// access, thus not within an access scope.
  static AccessPath computeInScope(SILValue address);

  /// Creates an AccessPass, which identifies the first tail-element of the
  /// object \p rootReference.
  static AccessPath forTailStorage(SILValue rootReference);

  // Encode a dynamic index_addr as an UnknownOffset.
  static constexpr int UnknownOffset = std::numeric_limits<int>::min() >> 1;

  struct PathNode;

  // An access path index.
  //
  // Note:
  // - IndexTrieNode::RootIndex   = INT_MIN      = 0x80000000
  // - AccessStorage::TailIndex = INT_MAX      = 0x7FFFFFFF
  // - AccessPath::UnknownOffset  = (INT_MIN>>1) = 0xC0000000
  // - An offset index is never zero
  class Index {
  public:
    friend struct PathNode;

    // Use the sign bit to identify offset indices. Subobject projections are
    // always positive.
    constexpr static unsigned IndexFlag = unsigned(1) << 31;
    static int encodeOffset(int indexValue) {
      assert(indexValue != 0 && "an offset index cannot be zero");
      // Must be able to sign-extended the 31-bit value.
      assert(((indexValue << 1) >> 1) == indexValue);
      return indexValue | IndexFlag;
    }

    // Encode a positive field index, property index, or TailIndex.
    static Index forSubObjectProjection(unsigned projIdx) {
      assert(Index(projIdx).isSubObjectProjection());
      return Index(projIdx);
    }

    static Index forOffset(unsigned projIdx) {
      return Index(encodeOffset(projIdx));
    }

  private:
    int indexEncoding;
    Index(int indexEncoding) : indexEncoding(indexEncoding) {}

  public:
    bool isSubObjectProjection() const { return indexEncoding >= 0; }

    int getSubObjectIndex() const {
      assert(isSubObjectProjection());
      return indexEncoding;
    }

    // Sign-extend the 31-bit value.
    int getOffset() const {
      assert(!isSubObjectProjection());
      return ((indexEncoding << 1) >> 1);
    }

    bool isUnknownOffset() const {
      return indexEncoding == AccessPath::UnknownOffset;
    }

    int getEncoding() const { return indexEncoding; }
    
    void print(raw_ostream &os) const;
    
    void dump() const;
  };

  // A component of the AccessPath.
  //
  // Transient wrapper around the underlying IndexTrieNode that encodes either a
  // subobject projection or an offset index.
  struct PathNode {
    IndexTrieNode *node = nullptr;

    constexpr PathNode() = default;

    PathNode(IndexTrieNode *node) : node(node) {}

    bool isValid() const { return node != nullptr; }

    bool isRoot() const { return node->isRoot(); }

    bool isLeaf() const { return node->isLeaf(); }

    Index getIndex() const { return Index(node->getIndex()); }

    PathNode getParent() const { return node->getParent(); }

    // Return the PathNode from \p subNode's path one level deeper than \p
    // prefixNode.
    //
    // Precondition: this != subNode
    PathNode findPrefix(PathNode subNode) const;

    bool operator==(PathNode other) const { return node == other.node; }
    bool operator!=(PathNode other) const { return node != other.node; }
  };

private:
  AccessStorage storage;
  PathNode pathNode;
  // store the single offset index independent from the PathNode to simplify
  // checking for path overlap.
  int offset = 0;

public:
  // AccessPaths are built by AccessPath::compute(address).
  //
  // AccessStorage is only used to identify the storage location; AccessPath
  // ignores its subclass bits.
  AccessPath(AccessStorage storage, PathNode pathNode, int offset)
      : storage(storage), pathNode(pathNode), offset(offset) {
    assert(pathNode.isValid() || !storage && "Access path requires a pathNode");
  }

  AccessPath() = default;

  bool operator==(AccessPath other) const {
    return
      storage.hasIdenticalStorage(other.storage)
      && pathNode == other.pathNode
      && offset == other.offset;
  }
  bool operator!=(AccessPath other) const { return !(*this == other); }

  bool isValid() const { return pathNode.isValid(); }

  AccessStorage getStorage() const { return storage; }

  PathNode getPathNode() const { return pathNode; }

  int getOffset() const { return offset; }

  bool hasUnknownOffset() const { return offset == UnknownOffset; }

  /// Return true if this path contains \p subPath.
  ///
  /// Identical AccessPath's contain each other.
  ///
  /// Returns false if either path is invalid.
  bool contains(AccessPath subPath) const;

  /// Return true if this path may overlap with \p otherPath.
  ///
  /// Returns true if either path is invalid.
  bool mayOverlap(AccessPath otherPath) const;

  /// Return the address root that the access path was based on. Returns
  /// an invalid SILValue for globals or invalid storage.
  SILValue getRoot() const { return storage.getRoot(); }

  /// Get all leaf uses of all address, pointer, or box values that have a this
  /// AccessStorage in common. Return true if all uses were found before
  /// reaching the limit.
  ///
  /// The caller of 'collectUses' can determine the use type (exact, inner, or
  /// overlapping) from the resulting \p uses list by checking 'accessPath ==
  /// usePath', accessPath.contains(usePath)', and
  /// 'accessPath.mayOverlap(usePath)'. Alternatively, the client may call
  /// 'visitAccessPathUses' with its own AccessUseVisitor subclass to
  /// sort the use types.
  bool
  collectUses(SmallVectorImpl<Operand *> &uses, AccessUseType useTy,
              SILFunction *function,
              unsigned useLimit = std::numeric_limits<unsigned>::max()) const;

  /// Returns a new AccessPass, identical to this AccessPath, except that the
  /// offset is replaced with \p newOffset.
  AccessPath withOffset(int newOffset) const {
    return AccessPath(storage, pathNode, newOffset);
  }

  void printPath(raw_ostream &os) const;
  void print(raw_ostream &os) const;
  void dump() const;
};

// Encapsulate the result of computing an AccessPath. AccessPath does not store
// the base address of the formal access because it does not always uniquely
// identify the access, but AccessPath users may use the base address to to
// recover the def-use chain for a specific global_addr or ref_element_addr.
struct AccessPathWithBase {
  AccessPath accessPath;
  // The address-type value that is the base of the formal access. For class
  // storage, it is the ref_element_addr; for box storage, the project_box; for
  // global storage the global_addr or initializer apply. For other
  // storage, it is the same as accessPath.getRoot().
  //
  // Note: base may be invalid for phi patterns, even though the accessPath is
  // valid because we don't currently keep track of multiple bases. Multiple
  // bases for the same storage can happen with global_addr, ref_element_addr,
  // ref_tail_addr, and project_box.
  //
  // FIXME: add a structural requirement to SIL/OSSA so valid storage has
  // a single base. For most cases, it is as simple by sinking the
  // projection. For index_addr, it may require hoisting ref_tail_addr.
  SILValue base;

  /// Compute the access path at \p address, and record the access base. This
  /// ignores begin_access markers, returning the outermost AccessStorage.
  static AccessPathWithBase compute(SILValue address);

  /// Compute the access path at \p address, and record the access base. If \p
  /// address is within a formal access, then AccessStorage will have a nested
  /// type and base will be a begin_access marker.
  static AccessPathWithBase computeInScope(SILValue address);

  AccessPathWithBase(AccessPath accessPath, SILValue base)
      : accessPath(accessPath), base(base) {}

  AccessBase getAccessBase() const {
    return AccessBase(base, accessPath.getStorage().getKind());
  }

  bool operator==(AccessPathWithBase other) const {
    return accessPath == other.accessPath && base == other.base;
  }
  bool operator!=(AccessPathWithBase other) const { return !(*this == other); }

  void print(raw_ostream &os) const;
  void dump() const;
};

// Visits all the "product leaves" of the type tree of the specified value and
// invokes provided visitor, identifying the leaf by its path node and
// providing its type.
//
// The "product leaves" are the leaves obtained by only looking through type
// products (structs and tuples) and NOT type sums (enums).
void visitProductLeafAccessPathNodes(
    SILValue address, TypeExpansionContext tec, SILModule &module,
    std::function<void(AccessPath::PathNode, SILType)> visitor);

inline AccessPath AccessPath::compute(SILValue address) {
  return AccessPathWithBase::compute(address).accessPath;
}

inline AccessPath AccessPath::computeInScope(SILValue address) {
  return AccessPathWithBase::compute(address).accessPath;
}

} // end namespace swift

namespace llvm {

/// Allow AccessPath to be used in DenseMap.
template <> struct DenseMapInfo<swift::AccessPath> {
  static inline swift::AccessPath getEmptyKey() {
    return swift::AccessPath(
        DenseMapInfo<swift::AccessStorage>::getEmptyKey(),
        swift::AccessPath::PathNode(
          DenseMapInfo<swift::IndexTrieNode *>::getEmptyKey()), 0);
  }
  static inline swift::AccessPath getTombstoneKey() {
    return swift::AccessPath(
        DenseMapInfo<swift::AccessStorage>::getTombstoneKey(),
        swift::AccessPath::PathNode(
          DenseMapInfo<swift::IndexTrieNode *>::getTombstoneKey()), 0);
  }
  static inline unsigned getHashValue(const swift::AccessPath &val) {
    return llvm::hash_combine(
        DenseMapInfo<swift::AccessStorage>::getHashValue(val.getStorage()),
        val.getPathNode().node);
  }
  static bool isEqual(const swift::AccessPath &lhs,
                      const swift::AccessPath &rhs) {
    return lhs == rhs;
  }
};
template <> struct DenseMapInfo<swift::AccessPathWithBase> {
  static inline swift::AccessPathWithBase getEmptyKey() {
    return swift::AccessPathWithBase(
        DenseMapInfo<swift::AccessPath>::getEmptyKey(),
        DenseMapInfo<swift::SILValue>::getEmptyKey());
  }
  static inline swift::AccessPathWithBase getTombstoneKey() {
    return swift::AccessPathWithBase(
        DenseMapInfo<swift::AccessPath>::getTombstoneKey(),
        DenseMapInfo<swift::SILValue>::getTombstoneKey());
  }
  static inline unsigned getHashValue(const swift::AccessPathWithBase &val) {
    return llvm::hash_combine(
        DenseMapInfo<swift::AccessPath>::getHashValue(val.accessPath),
        DenseMapInfo<swift::SILValue>::getHashValue(val.base));
  }
  static bool isEqual(const swift::AccessPathWithBase &lhs,
                      const swift::AccessPathWithBase &rhs) {
    return lhs == rhs;
  }
};

// Allow AccessPath::PathNode to be used as a pointer-like template argument.
template<>
struct PointerLikeTypeTraits<swift::AccessPath::PathNode> {
  static inline void *getAsVoidPointer(swift::AccessPath::PathNode node) {
    return (void *)node.node;
  }
  static inline swift::AccessPath::PathNode getFromVoidPointer(void *pointer) {
    return swift::AccessPath::PathNode((swift::IndexTrieNode *)pointer);
  }
  enum { NumLowBitsAvailable =
         PointerLikeTypeTraits<swift::IndexTrieNode *>::NumLowBitsAvailable };
};
} // end namespace llvm

//===----------------------------------------------------------------------===//
//                        MARK: Use visitors
//===----------------------------------------------------------------------===//

namespace swift {

/// Interface to the customizable use visitor.
struct AccessUseVisitor {
  AccessUseType useTy;
  NestedAccessType nestedAccessTy;

  AccessUseVisitor(AccessUseType useTy, NestedAccessType nestedTy)
    : useTy(useTy), nestedAccessTy(nestedTy) {}

  virtual ~AccessUseVisitor() {}

  bool findInnerUses() const { return useTy >= AccessUseType::Inner; }
  bool findOverlappingUses() const {
    return useTy == AccessUseType::Overlapping;
  }

  bool visitExactUse(Operand *use) {
    return visitUse(use, AccessUseType::Exact);
  }
  bool visitInnerUse(Operand *use) {
    return findInnerUses() ? visitUse(use, AccessUseType::Inner) : true;
  }
  bool visitOverlappingUse(Operand *use) {
    return
      findOverlappingUses() ? visitUse(use, AccessUseType::Overlapping) : true;
  }

  virtual bool visitUse(Operand *use, AccessUseType useTy) = 0;
};

/// Visit all uses of \p storage.
///
/// Return true if all uses were collected. This is always true as long the \p
/// visitor's visitUse method returns true.
bool visitAccessStorageUses(AccessUseVisitor &visitor, AccessStorage storage,
                            SILFunction *function);

/// Visit the uses of \p accessPath.
///
/// If the storage kind is Global, then function must be non-null (global_addr
/// only occurs inside SILFunction).
///
/// Return true if all uses were collected. This is always true as long the \p
/// visitor's visitUse method returns true.
bool visitAccessPathUses(AccessUseVisitor &visitor, AccessPath accessPath,
                         SILFunction *function);

} // end namespace swift

//===----------------------------------------------------------------------===//
//                      MARK: UniqueAddressUses
//===----------------------------------------------------------------------===//

namespace swift {

/// Analyze and classify the leaf uses of unique storage.
///
/// Storage that has a unique set of roots within this function includes
/// alloc_stack, alloc_box, exclusive argument, and global variables. All access
/// to the storage within this function is derived from these roots.
///
/// Gather the kinds of uses that are typically relevant to algorithms:
/// - accesses    (specifically, begin_access insts)
/// - loads       (including copies out of, not including inout args)
/// - stores      (including copies into and inout args)
/// - destroys    (of the entire aggregate)
/// - debugUses   (only populated when preserveDebugInfo == false)
/// - unknownUses (e.g. address_to_pointer, box escape)
struct UniqueStorageUseVisitor {
  static bool findUses(UniqueStorageUseVisitor &visitor);

  SILFunction *function;
  AccessStorage storage;

  UniqueStorageUseVisitor(AccessStorage storage, SILFunction *function)
      : function(function), storage(storage) {}

  virtual ~UniqueStorageUseVisitor() = default;

  virtual bool visitBeginAccess(Operand *use) = 0;
  virtual bool visitLoad(Operand *use) = 0;
  virtual bool visitStore(Operand *use) = 0;
  virtual bool visitDestroy(Operand *use) = 0;
  virtual bool visitDealloc(Operand *use) = 0;
  virtual bool visitDebugUse(Operand *use) = 0;
  virtual bool visitUnknownUse(Operand *use) = 0;
};

} // namespace swift

//===----------------------------------------------------------------------===//
//             MARK: Helper API for specific formal access patterns
//===----------------------------------------------------------------------===//

namespace swift {

/// Return true if the given address operand is used by a memory operation that
/// initializes the memory at that address, implying that the previous value is
/// uninitialized.
bool memInstMustInitialize(Operand *memOper);

/// Is this an alloc_stack instruction that we can prove is:
///
/// 1. Only initialized once in its own def block.
/// 2. Never written to again except by destroy_addr.
///
/// Then we return the single initializing use and if \p destroyingUsers was
/// non-null, On return, if non-null, \p destroyingUsers contains the list of
/// users that destroy the alloc_stack. If the alloc_stack is destroyed in
/// pieces, we do not guarantee that the list of destroying users is a minimal
/// jointly post-dominating set.
Operand *getSingleInitAllocStackUse(
    AllocStackInst *asi, SmallVectorImpl<Operand *> *destroyingUses = nullptr);

/// Same as getSingleInitAllocStack except we throw away the single use and just
/// provide a bool.
inline bool isSingleInitAllocStack(AllocStackInst *asi,
                                   SmallVectorImpl<Operand *> &destroyingUses) {
  return getSingleInitAllocStackUse(asi, &destroyingUses);
}

/// Return true if the given address value is produced by a special address
/// producer that is only used for local initialization, not formal access.
bool isAddressForLocalInitOnly(SILValue sourceAddr);

/// Return true if the given apply invokes a global addressor defined in another
/// module.
bool isExternalGlobalAddressor(ApplyInst *AI);

/// Return true if the given StructExtractInst extracts the RawPointer from
/// Unsafe[Mutable]Pointer.
bool isUnsafePointerExtraction(StructExtractInst *SEI);

/// Given a block argument address base, check if it is actually a box projected
/// from a switch_enum. This is a valid pattern at any SIL stage resulting in a
/// block-type phi. In later SIL stages, the optimizer may form address-type
/// phis, causing this assert if called on those cases.
void checkSwitchEnumBlockArg(SILPhiArgument *arg);

/// Return true if the given address producer may be the source of a formal
/// access (a read or write of a potentially aliased, user visible variable).
///
/// `storage` must be a valid, non-nested AccessStorage object.
///
/// If this returns false, then the address can be safely accessed without
/// a begin_access marker. To determine whether to emit begin_access:
///   storage = identifyFormalAccess(address)
///   needsAccessMarker = storage && isPossibleFormalAccessBase(storage)
///
/// Warning: This is only valid for SIL with well-formed accesses. For example,
/// it will not handle address-type phis. Optimization passes after
/// DiagnoseStaticExclusivity may violate these assumptions.
///
/// This is not a member of AccessStorage because it only makes sense to use
/// in SILGen before access markers are emitted, or when verifying access
/// markers.
bool isPossibleFormalAccessStorage(const AccessStorage &storage,
                                   SILFunction *F);

/// Perform a RAUW operation on begin_access with it's own source operand.
/// Then erase the begin_access and all associated end_access instructions.
/// Return an iterator to the following instruction.
///
/// The caller should use this iterator rather than assuming that the
/// instruction following this begin_access was not also erased.
SILBasicBlock::iterator removeBeginAccess(BeginAccessInst *beginAccess);

} // end namespace swift

//===----------------------------------------------------------------------===//
//                        MARK: AccessUseDefChainVisitor
//===----------------------------------------------------------------------===//

namespace swift {

/// Return true if \p svi is a cast that preserves the identity equivalence of
/// the reference at operand zero.
bool isIdentityPreservingRefCast(SingleValueInstruction *svi);

/// Return true if \p svi is a cast that preserves the identity equivalence and
/// reference-counting equivalence of the reference at operand zero.
bool isIdentityAndOwnershipPreservingRefCast(SingleValueInstruction *svi);

/// If \p svi is an access projection, return an address-type operand for the
/// incoming address.
///
/// An access projection is on the inside of a formal access. It includes
/// struct_element_addr and tuple_element_addr, but not ref_element_addr.
///
/// The returned address may point to any compatible type, which may alias with
/// the projected address. Arbitrary address casts are not allowed.
inline Operand *getAccessProjectionOperand(SingleValueInstruction *svi) {
  switch (svi->getKind()) {
  default:
    return nullptr;

  case SILInstructionKind::StructElementAddrInst:
  case SILInstructionKind::TupleElementAddrInst:
  case SILInstructionKind::IndexAddrInst:
  case SILInstructionKind::TailAddrInst:
  case SILInstructionKind::InitEnumDataAddrInst:
  // open_existential_addr and unchecked_take_enum_data_addr are problematic
  // because they both modify memory and are access projections. Ideally, they
  // would not be casts, but will likely be eliminated with opaque values.
  case SILInstructionKind::OpenExistentialAddrInst:
  case SILInstructionKind::UncheckedTakeEnumDataAddrInst:
    return &svi->getAllOperands()[0];

  // Special-case this indirect enum pattern:
  //   unchecked_take_enum_data_addr -> load -> project_box
  // (the individual load and project_box are not access projections)
  //
  // FIXME: Make sure this case goes away with OSSA and opaque values.  If not,
  // then create a special instruction for this pattern. That way we have an
  // invariant that all access projections are single-value address-to-address
  // conversions. Then reuse this helper for both use-def an def-use traversals.
  //
  // Check getAccessProjectionOperand() before isAccessStorageCast() because
  // it will consider any project_box to be a storage cast.
  case SILInstructionKind::ProjectBoxInst:
    if (auto *load = dyn_cast<LoadInst>(svi->getOperand(0)))
      return &load->getOperandRef();

    return nullptr;
  };
}

/// A cast for the purposes of AccessStorage which may change the
/// underlying type but doesn't affect the AccessPath.  See isAccessStorageCast.
inline bool isAccessStorageTypeCast(SingleValueInstruction *svi) {
  switch (svi->getKind()) {
  default:
    return false;
  // Simply pass-thru the incoming address.  But change its type!
  case SILInstructionKind::UncheckedAddrCastInst:
  // Casting to RawPointer does not affect the AccessPath. When converting
  // between address types, they must be layout compatible (with truncation).
  case SILInstructionKind::AddressToPointerInst:
  // Access to a Builtin.RawPointer. It may be important to continue looking
  // through this because some RawPointers originate from identified
  // locations. See the special case for global addressors, which return
  // RawPointer, above.
  //
  // If the inductive search does not find a valid addressor, it will
  // eventually reach the default case that returns in invalid location. This
  // is correct for RawPointer because, although accessing a RawPointer is
  // legal SIL, there is no way to guarantee that it doesn't access class or
  // global storage, so returning a valid unidentified storage object would be
  // incorrect. It is the caller's responsibility to know that formal access
  // to such a location can be safely ignored.
  //
  // For example:
  //
  // - KeyPath Builtins access RawPointer. However, the caller can check
  // that the access `isFromBuilin` and ignore the storage.
  //
  // - lldb generates RawPointer access for debugger variables, but SILGen
  // marks debug VarDecl access as 'Unsafe' and SIL passes don't need the
  // AccessStorage for 'Unsafe' access.
  case SILInstructionKind::PointerToAddressInst:
    return true;
  }
}

/// A cast for the purposes of AccessStorage which doesn't change the
/// underlying type and doesn't affect the AccessPath.  See isAccessStorageCast.
inline bool isAccessStorageIdentityCast(SingleValueInstruction *svi) {
  switch (svi->getKind()) {
  default:
    return false;

  // Simply pass-thru the incoming address.
  case SILInstructionKind::MarkUninitializedInst:
  case SILInstructionKind::MarkDependenceInst:
  case SILInstructionKind::CopyValueInst:
    return true;
  }
}

/// An address, pointer, or box cast that occurs outside of the formal
/// access. These convert the base of accessed storage without affecting the
/// AccessPath. Useful for both use-def and def-use traversal. The source
/// address must be at operand(0).
///
/// Some of these casts, such as address_to_pointer, may also occur inside of a
/// formal access.
///
/// TODO: Add stricter structural guarantee such that these never
/// occur within an access. It's important to be able to get the accessed
/// address without looking though type casts or pointer_to_address [strict],
/// which we can't do if those operations are behind access projections.
inline bool isAccessStorageCast(SingleValueInstruction *svi) {
  return isAccessStorageTypeCast(svi) || isAccessStorageIdentityCast(svi);
}

/// Abstract CRTP class for a visiting instructions that are part of the use-def
/// chain from an accessed address up to the storage base.
///
/// Given the address of a memory operation begin visiting at
/// getAccessedAddress(address).
template <typename Impl, typename Result = void>
class AccessUseDefChainVisitor {
protected:
  Impl &asImpl() { return static_cast<Impl &>(*this); }

public:
  Result visitClassAccess(RefElementAddrInst *field) {
    return asImpl().visitBase(field, AccessStorage::Class);
  }
  Result visitTailAccess(RefTailAddrInst *tail) {
    return asImpl().visitBase(tail, AccessStorage::Tail);
  }
  Result visitArgumentAccess(SILFunctionArgument *arg) {
    return asImpl().visitBase(arg, AccessStorage::Argument);
  }
  Result visitBoxAccess(ProjectBoxInst *box) {
    return asImpl().visitBase(box, AccessStorage::Box);
  }
  /// \p global may be either a GlobalAddrInst or the ApplyInst for a global
  /// accessor function.
  Result visitGlobalAccess(SILValue global) {
    return asImpl().visitBase(global, AccessStorage::Global);
  }
  Result visitYieldAccess(MultipleValueInstructionResult *yield) {
    return asImpl().visitBase(yield, AccessStorage::Yield);
  }
  Result visitStackAccess(AllocStackInst *stack) {
    return asImpl().visitBase(stack, AccessStorage::Stack);
  }
  Result visitNestedAccess(BeginAccessInst *access) {
    return asImpl().visitBase(access, AccessStorage::Nested);
  }
  Result visitUnidentified(SILValue base) {
    return asImpl().visitBase(base, AccessStorage::Unidentified);
  }

  // Subclasses must provide implementations for:
  //
  // Result visitBase(SILValue base, AccessStorage::Kind kind);
  // Result visitNonAccess(SILValue base);
  // Result visitPhi(SILPhiArgument *phi);
  // Result visitStorageCast(SingleValueInstruction *cast, Operand *sourceOper,
  // AccessStorageCast cast); Result
  // visitAccessProjection(SingleValueInstruction *projectedAddr,
  //                              Operand *sourceOper);

  Result visit(SILValue sourceAddr);
};

template<typename Impl, typename Result>
Result AccessUseDefChainVisitor<Impl, Result>::visit(SILValue sourceAddr) {
  if (auto *svi = dyn_cast<SingleValueInstruction>(sourceAddr)) {
    if (auto *projOper = getAccessProjectionOperand(svi))
      return asImpl().visitAccessProjection(svi, projOper);

    if (isAccessStorageTypeCast(svi))
      return asImpl().visitStorageCast(svi, &svi->getAllOperands()[0],
                                       AccessStorageCast::Type);
    if (isAccessStorageIdentityCast(svi))
      return asImpl().visitStorageCast(svi, &svi->getAllOperands()[0],
                                       AccessStorageCast::Identity);
  }
  switch (sourceAddr->getKind()) {
  default:
    break;

  // MARK: Handle immediately-identifiable instructions.

  case ValueKind::ProjectBoxInst:
    return asImpl().visitBoxAccess(cast<ProjectBoxInst>(sourceAddr));

  // An AllocStack is a fully identified memory location, which may occur
  // after inlining code already subjected to stack promotion.
  case ValueKind::AllocStackInst:
    return asImpl().visitStackAccess(cast<AllocStackInst>(sourceAddr));

  case ValueKind::GlobalAddrInst:
    return asImpl().visitGlobalAccess(sourceAddr);

  case ValueKind::ApplyInst: {
    FullApplySite apply(cast<ApplyInst>(sourceAddr));
    if (auto *funcRef = apply.getReferencedFunctionOrNull()) {
      if (getVariableOfGlobalInit(funcRef)) {
        return asImpl().visitGlobalAccess(sourceAddr);
      }
    }
    if (isExternalGlobalAddressor(cast<ApplyInst>(sourceAddr)))
      return asImpl().visitUnidentified(sourceAddr);

    // Don't currently allow any other calls to return an accessed address.
    return asImpl().visitNonAccess(sourceAddr);
  }
  case ValueKind::RefElementAddrInst:
    return asImpl().visitClassAccess(cast<RefElementAddrInst>(sourceAddr));

  // ref_tail_addr project an address from a reference.
  // This is a valid address producer for nested @inout argument
  // access, but it is never used for formal access of identified objects.
  case ValueKind::RefTailAddrInst:
    return asImpl().visitTailAccess(cast<RefTailAddrInst>(sourceAddr));

  // A yield is effectively a nested access, enforced independently in
  // the caller and callee.
  case ValueKind::MultipleValueInstructionResult:
    if (auto *baResult = isaResultOf<BeginApplyInst>(sourceAddr))
      return asImpl().visitYieldAccess(baResult);
    break;

  // A function argument is effectively a nested access, enforced
  // independently in the caller and callee.
  case ValueKind::SILFunctionArgument:
    return asImpl().visitArgumentAccess(
      cast<SILFunctionArgument>(sourceAddr));

  // View the outer begin_access as a separate location because nested
  // accesses do not conflict with each other.
  case ValueKind::BeginAccessInst:
    return asImpl().visitNestedAccess(cast<BeginAccessInst>(sourceAddr));

  // Static index_addr is handled by getAccessProjectionOperand. Dynamic
  // index_addr is currently unidentified because we can't form an AccessPath
  // including them.
  case ValueKind::SILUndef:
    return asImpl().visitUnidentified(sourceAddr);

  // MARK: The sourceAddr producer cannot immediately be classified,
  // follow the use-def chain.

  case ValueKind::StructExtractInst:
    // Handle nested access to a KeyPath projection. The projection itself
    // uses a Builtin. However, the returned UnsafeMutablePointer may be
    // converted to an address and accessed via an inout argument.
    if (isUnsafePointerExtraction(cast<StructExtractInst>(sourceAddr)))
      return asImpl().visitUnidentified(sourceAddr);
    return asImpl().visitNonAccess(sourceAddr);

  case ValueKind::SILPhiArgument: {
    auto *phiArg = cast<SILPhiArgument>(sourceAddr);
    if (phiArg->isPhi()) {
      return asImpl().visitPhi(phiArg);
    }

    // A non-phi block argument may be a box value projected out of
    // switch_enum. Address-type block arguments are not allowed.
    if (sourceAddr->getType().isAddress())
      return asImpl().visitNonAccess(sourceAddr);

    checkSwitchEnumBlockArg(cast<SILPhiArgument>(sourceAddr));
    return asImpl().visitUnidentified(sourceAddr);
  }
  } // end switch
  if (isAddressForLocalInitOnly(sourceAddr))
    return asImpl().visitUnidentified(sourceAddr);

  return asImpl().visitNonAccess(sourceAddr);
}

} // end namespace swift

//===----------------------------------------------------------------------===//
//                          AccessUseDefChainCloner
//===----------------------------------------------------------------------===//

namespace swift {

/// Clone all projections and casts on the access use-def chain until the
/// checkBase predicate returns a valid base.
///
/// See comments on the cloneUseDefChain() API.
template <typename CheckBase>
class AccessUseDefChainCloner
    : public AccessUseDefChainVisitor<AccessUseDefChainCloner<CheckBase>,
                                      SILValue> {
  CheckBase checkBase;
  SILInstruction *insertionPoint;
  SILValue placeHolder = SILValue();

public:
  AccessUseDefChainCloner(CheckBase checkBase, SILInstruction *insertionPoint)
      : checkBase(checkBase), insertionPoint(insertionPoint) {}

  // Main entry point
  SILValue cloneUseDefChain(SILValue addr) {
    placeHolder = SILValue();
    return cloneRecursive(addr);
  }

  // Secondary entry point to check that cloning will succeed.
  bool canCloneUseDefChain(SILValue addr) {
    // Use any valid address as a placeholder. It is inaccessible.
    placeHolder = addr;
    return cloneRecursive(addr);
  }

  SILValue cloneRecursive(SILValue addr) {
    if (SILValue base = checkBase(addr))
      return base;

    return this->visit(addr);
  }

  // Recursively clone an address on the use-def chain.
  //
  // Helper for cloneUseDefChain.
  SILValue cloneProjection(SingleValueInstruction *projectedAddr,
                           Operand *sourceOper) {
    SILValue projectedSource = cloneRecursive(sourceOper->get());
    if (!projectedSource)
      return nullptr;

    if (placeHolder)
      return placeHolder;

    SILInstruction *clone = projectedAddr->clone(insertionPoint);
    clone->setOperand(sourceOper->getOperandNumber(), projectedSource);
    return cast<SingleValueInstruction>(clone);
  }

  // MARK: Visitor implementation

  SILValue visitBase(SILValue base, AccessStorage::Kind kind) {
    assert(false && "access base cannot be cloned");
    return SILValue();
  }

  SILValue visitNonAccess(SILValue base) {
    assert(false && "unknown address root cannot be cloned");
    return SILValue();
  }

  SILValue visitPhi(SILPhiArgument *phi) {
    assert(false && "unexpected phi on access path");
    return SILValue();
  }

  SILValue visitStorageCast(SingleValueInstruction *cast, Operand *sourceOper,
                            AccessStorageCast) {
    // The cloner does not currently know how to create compensating
    // end_borrows or fix mark_dependence operands.
    if (isa<BeginBorrowInst>(cast) || isa<MarkDependenceInst>(cast))
      return SILValue();

    return cloneProjection(cast, sourceOper);
  }

  SILValue visitNestedAccess(BeginAccessInst *access) {
    // The cloner does not currently know how to handle begin_access
    return SILValue();
  }

  SILValue visitAccessProjection(SingleValueInstruction *projectedAddr,
                                 Operand *sourceOper) {
    return cloneProjection(projectedAddr, sourceOper);
  }
};

/// Clone all projections and casts on the access use-def chain until the
/// checkBase predicate returns a valid base.
///
/// This will not clone ref_element_addr or ref_tail_addr because those aren't
/// part of the access chain.
///
/// CheckBase is a unary predicate that takes the next source address and either
/// returns a valid SILValue to use as the base of the cloned access path, or an
/// invalid SILValue to continue cloning.
///
/// CheckBase must return a valid SILValue either before attempting to clone the
/// access base. The most basic valid predicate is:
///
///    auto checkBase = [&](SILValue srcAddr) {
///      return (srcAddr == accessBase) ? srcAddr : SILValue();
///    }
template <typename CheckBase>
SILValue cloneUseDefChain(SILValue addr, SILInstruction *insertionPoint,
                          CheckBase checkBase) {
  return AccessUseDefChainCloner<CheckBase>(checkBase, insertionPoint)
      .cloneUseDefChain(addr);
}

/// Analog to cloneUseDefChain to check validity. begin_borrow and
/// mark_dependence currently cannot be cloned.
template <typename CheckBase>
bool canCloneUseDefChain(SILValue addr, CheckBase checkBase) {
  return AccessUseDefChainCloner<CheckBase>(checkBase, nullptr)
      .canCloneUseDefChain(addr);
}

} // end namespace swift

//===----------------------------------------------------------------------===//
//                              MARK: Verification
//===----------------------------------------------------------------------===//

namespace swift {

/// Visit each address accessed by the given memory operation.
///
/// This only visits instructions that modify memory in some user-visible way,
/// which could be considered part of a formal access.
void visitAccessedAddress(SILInstruction *I,
                          llvm::function_ref<void(Operand *)> visitor);

} // end namespace swift

#endif<|MERGE_RESOLUTION|>--- conflicted
+++ resolved
@@ -11,9 +11,6 @@
 //===----------------------------------------------------------------------===//
 ///
 /// These utilities model the storage locations of memory access. See
-<<<<<<< HEAD
-/// SILProgrammersManual.md for high-level design.
-=======
 /// SILMemoryAccess.md for high-level design.
 ///
 /// Terminology: In the examples below, 'address' is the address of the memory
@@ -43,7 +40,6 @@
 ///   %address = struct_element_addr %access : $*S, #.field
 ///   %value   = load [trivial] %address : $*Int64
 ///   end_access %access : $*S
->>>>>>> 149e2d45
 ///
 /// All memory operations that are part of a formal access, as defined by
 /// exclusivity rules, are marked by begin_access and end_access instructions.
@@ -125,15 +121,9 @@
 /// access the same memory. This way, nested accesses do not appear to conflict.
 ///
 /// AccessPath identifies both the accessed storage and the path to a specific
-<<<<<<< HEAD
-/// storage location within that storage object. See SILProgrammersManual.md
-/// and the class comments below for details. AccessPath::compute() and
-/// AccessPath::computeInScope() mirror the AccessedStorage API.
-=======
 /// storage location within that storage object. See SILMemoryAccess.md and the
 /// class comments below for details. AccessPath::compute() and
 /// AccessPath::computeInScope() mirror the AccessStorage API.
->>>>>>> 149e2d45
 /// AccessPath::contains() and AccessPath::mayOverlap() provide efficient
 /// comparison of access paths.
 ///
