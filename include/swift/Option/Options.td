--- conflicted
+++ resolved
@@ -2009,18 +2009,16 @@
            "of module names where the macro types are declared">,
   MetaVarName<"<path>#<module-names>">;
 
-<<<<<<< HEAD
+def in_process_plugin_server_path : Separate<["-"], "in-process-plugin-server-path">,
+  Flags<[FrontendOption, ArgumentIsPath]>,
+  HelpText<"Path to dynamic library plugin server">;
+
 def load_plugin:
   Separate<["-"], "load-plugin">, Group<plugin_search_Group>,
   Flags<[FrontendOption, DoesNotAffectIncrementalBuild]>,
   HelpText<"Path to a plugin library, a server to load it in, and a comma-separated "
            "list of module names where the macro types are declared">,
   MetaVarName<"<library-path>:<server-path>#<module-names>">;
-=======
-def in_process_plugin_server_path : Separate<["-"], "in-process-plugin-server-path">,
-  Flags<[FrontendOption, ArgumentIsPath]>,
-  HelpText<"Path to dynamic library plugin server">;
->>>>>>> b7c241df
 
 def disable_sandbox:
   Flag<["-"], "disable-sandbox">,
