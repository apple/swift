--- conflicted
+++ resolved
@@ -499,27 +499,20 @@
 
 // Experimental feature options
 
-<<<<<<< HEAD
 // SWIFT_ENABLE_TENSORFLOW
 // TODO(TF-1097): Remove this flag and always enable cross-file derivative registration.
 def enable_experimental_cross_file_derivative_registration :
   Flag<["-"], "enable-experimental-cross-file-derivative-registration">,
   Flags<[FrontendOption, ModuleInterfaceOption]>,
   HelpText<"Enable experimental cross-file derivative registration">;
-
-// NOTE: This flag will be removed when JVP/differential generation is robust.
-=======
+// SWIFT_ENABLE_TENSORFLOW END
+
 // Note: this flag will be removed when JVP/differential generation in the
 // differentiation transform is robust.
->>>>>>> e2014e33
 def enable_experimental_forward_mode_differentiation :
   Flag<["-"], "enable-experimental-forward-mode-differentiation">,
   Flags<[FrontendOption]>,
   HelpText<"Enable experimental forward mode differentiation">;
-<<<<<<< HEAD
-// SWIFT_ENABLE_TENSORFLOW END
-=======
->>>>>>> e2014e33
 
 def enable_experimental_additive_arithmetic_derivation :
   Flag<["-"], "enable-experimental-additive-arithmetic-derivation">,
