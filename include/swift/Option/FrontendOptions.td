--- conflicted
+++ resolved
@@ -188,18 +188,16 @@
 def import_prescan : Flag<["-"], "import-prescan">,
    HelpText<"When performing a dependency scan, only dentify all imports of the main Swift module sources">;
 
-<<<<<<< HEAD
 def enable_copy_propagation : Flag<["-"], "enable-copy-propagation">,
   HelpText<"Run SIL copy propagation to shorten object lifetime.">;
 def disable_copy_propagation : Flag<["-"], "disable-copy-propagation">,
   HelpText<"Don't run SIL copy propagation to preserve object lifetime.">;
-=======
+
 def enable_infer_public_concurrent_value : Flag<["-"], "enable-infer-public-concurrent-value">,
     HelpText<"Enable inference of ConcurrentValue conformances for public structs and enums">;
 
 def disable_infer_public_concurrent_value : Flag<["-"], "disable-infer-public-concurrent-value">,
     HelpText<"Disable inference of ConcurrentValue conformances for public structs and enums">;
->>>>>>> f81aba74
 
 } // end let Flags = [FrontendOption, NoDriverOption]
 
