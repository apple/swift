//===--- ModuleFormat.h - The internals of serialized modules ---*- C++ -*-===//
//
// This source file is part of the Swift.org open source project
//
// Copyright (c) 2014 - 2017 Apple Inc. and the Swift project authors
// Licensed under Apache License v2.0 with Runtime Library Exception
//
// See https://swift.org/LICENSE.txt for license information
// See https://swift.org/CONTRIBUTORS.txt for the list of Swift project authors
//
//===----------------------------------------------------------------------===//
///
/// \file
/// \brief Contains various constants and helper types to deal with serialized
/// modules.
///
//===----------------------------------------------------------------------===//

#ifndef SWIFT_SERIALIZATION_MODULEFORMAT_H
#define SWIFT_SERIALIZATION_MODULEFORMAT_H

#include "swift/AST/Decl.h"
#include "swift/AST/Types.h"
#include "llvm/Bitcode/RecordLayout.h"
#include "llvm/Bitcode/BitCodes.h"
#include "llvm/ADT/PointerEmbeddedInt.h"

namespace swift {
namespace serialization {

using llvm::PointerEmbeddedInt;
using llvm::BCArray;
using llvm::BCBlob;
using llvm::BCFixed;
using llvm::BCGenericRecordLayout;
using llvm::BCRecordLayout;
using llvm::BCVBR;

/// Magic number for serialized module files.
const unsigned char MODULE_SIGNATURE[] = { 0xE2, 0x9C, 0xA8, 0x0E };

/// Magic number for serialized documentation files.
const unsigned char MODULE_DOC_SIGNATURE[] = { 0xE2, 0x9C, 0xA8, 0x07 };

/// Serialized module format major version number.
///
/// Always 0 for Swift 1.x - 4.x.
const uint16_t VERSION_MAJOR = 0;

/// Serialized module format minor version number.
///
/// When the format changes IN ANY WAY, this number should be incremented.
/// To ensure that two separate changes don't silently get merged into one
/// in source control, you should also update the comment to briefly
/// describe what change you made. The content of this comment isn't important;
/// it just ensures a conflict if two people change the module format.
/// Don't worry about adhering to the 80-column limit for this line.
<<<<<<< HEAD
const uint16_t VERSION_MINOR = 427; // SWIFT_ENABLE_TENSORFLOW: serialize @differentiable.
=======
const uint16_t VERSION_MINOR = 428; // Removing multiple parameter lists
>>>>>>> 72e0ee96

using DeclIDField = BCFixed<31>;

// TypeID must be the same as DeclID because it is stored in the same way.
using TypeID = DeclID;
using TypeIDField = DeclIDField;

using TypeIDWithBitField = BCFixed<32>;

// IdentifierID must be the same as DeclID because it is stored in the same way.
using IdentifierID = DeclID;
using IdentifierIDField = DeclIDField;

// DeclContextID must be the same as DeclID because it is stored in the same way.
using DeclContextID = DeclID;
using DeclContextIDField = DeclIDField;

// NormalConformanceID must be the same as DeclID because it is stored
// in the same way.
using NormalConformanceID = DeclID;
using NormalConformanceIDField = DeclIDField;

// GenericSignatureID must be the same as DeclID because it is stored in the
// same way.
using GenericSignatureID = DeclID;
using GenericSignatureIDField = DeclIDField;

// GenericEnvironmentID must be the same as DeclID because it is stored in the
// same way.
using GenericEnvironmentID = DeclID;
using GenericEnvironmentIDField = DeclIDField;

// SubstitutionMapID must be the same as DeclID because it is stored in the
// same way.
using SubstitutionMapID = DeclID;
using SubstitutionMapIDField = DeclIDField;

// ModuleID must be the same as IdentifierID because it is stored the same way.
using ModuleID = IdentifierID;
using ModuleIDField = IdentifierIDField;

// SILLayoutID must be the same as DeclID because it is stored in the same way.
using SILLayoutID = DeclID;
using SILLayoutIDField = DeclIDField;

using BitOffset = PointerEmbeddedInt<unsigned, 31>;
using BitOffsetField = BCFixed<31>;

// CharOffset must be the same as BitOffset because it is stored in the
// same way.
using CharOffset = BitOffset;
using CharOffsetField = BitOffsetField;

using FileSizeField = BCVBR<16>;
using FileModTimeField = BCVBR<16>;

// These IDs must \em not be renumbered or reordered without incrementing
// VERSION_MAJOR.
enum class ReadImplKind : uint8_t {
  Stored = 0,
  Get,
  Inherited,
  Address
};
using ReadImplKindField = BCFixed<3>;

// These IDs must \em not be renumbered or reordered without incrementing
// VERSION_MAJOR.
enum class WriteImplKind : uint8_t {
  Immutable = 0,
  Stored,
  StoredWithObservers,
  InheritedWithObservers,
  Set,
  MutableAddress,
};
using WriteImplKindField = BCFixed<3>;

// These IDs must \em not be renumbered or reordered without incrementing
// VERSION_MAJOR.
enum class ReadWriteImplKind : uint8_t {
  Immutable = 0,
  Stored,
  MaterializeForSet,
  MutableAddress,
  MaterializeToTemporary,
};
using ReadWriteImplKindField = BCFixed<3>;

// These IDs must \em not be renumbered or reordered without incrementing
// VERSION_MAJOR.
enum class StaticSpellingKind : uint8_t {
  None = 0,
  KeywordStatic,
  KeywordClass,
};
using StaticSpellingKindField = BCFixed<2>;

// These IDs must \em not be renumbered or reordered without incrementing
// VERSION_MAJOR.
enum class FunctionTypeRepresentation : uint8_t {
  Swift = 0,
  Block,
  Thin,
  CFunctionPointer,
  // SWIFT_ENABLE_TENSORFLOW
  TensorFlow,
};
using FunctionTypeRepresentationField = BCFixed<4>;

enum class ForeignErrorConventionKind : uint8_t {
  ZeroResult,
  NonZeroResult,
  ZeroPreservedResult,
  NilResult,
  NonNilError,
};

using ForeignErrorConventionKindField = BCFixed<3>;

// These IDs must \em not be renumbered or reordered without incrementing
// VERSION_MAJOR.
enum class SILFunctionTypeRepresentation : uint8_t {
  Thick = 0,
  Block,
  Thin,
  CFunctionPointer,
  // SWIFT_ENABLE_TENSORFLOW
  TensorFlow,

  FirstSIL = 8,
  Method = FirstSIL,
  ObjCMethod,
  WitnessMethod,
  Closure,
};
using SILFunctionTypeRepresentationField = BCFixed<4>;

// These IDs must \em not be renumbered or reordered without incrementing
// VERSION_MAJOR.
enum class SILCoroutineKind : uint8_t {
  None = 0,
  YieldOnce = 1,
  YieldMany = 2,
};
using SILCoroutineKindField = BCFixed<2>;

// These IDs must \em not be renumbered or reordered without incrementing
// VERSION_MAJOR.
enum OperatorKind : uint8_t {
  Infix = 0,
  Prefix,
  Postfix,
  PrecedenceGroup,  // only for cross references
};
// This is currently required to have the same width as AccessorKindField.
using OperatorKindField = BCFixed<3>;

// These IDs must \em not be renumbered or reordered without incrementing
// VERSION_MAJOR.
enum AccessorKind : uint8_t {
  Get = 0,
  Set,
  WillSet,
  DidSet,
  MaterializeForSet,
  Address,
  MutableAddress,
};
using AccessorKindField = BCFixed<3>;

using AccessorCountField = BCFixed<3>;

// These IDs must \em not be renumbered or reordered without incrementing
// VERSION_MAJOR.
enum CtorInitializerKind : uint8_t {
  Designated = 0,
  Convenience = 1,
  Factory = 2,
  ConvenienceFactory = 3,
};
using CtorInitializerKindField = BCFixed<2>;

// These IDs must \em not be renumbered or reordered without incrementing
// VERSION_MAJOR.
enum class VarDeclSpecifier : uint8_t {
  Let = 0,
  Var,
  InOut,
  Shared,
  Owned,
};
using VarDeclSpecifierField = BCFixed<3>;

// These IDs must \em not be renumbered or reordered without incrementing
// VERSION_MAJOR.
enum class ParameterConvention : uint8_t {
  Indirect_In,
  Indirect_Inout,
  Indirect_InoutAliasable,
  Direct_Owned,
  Direct_Unowned,
  Direct_Guaranteed,
  Indirect_In_Guaranteed,
  Indirect_In_Constant,
};
using ParameterConventionField = BCFixed<4>;

// These IDs must \em not be renumbered or reordered without incrementing
// VERSION_MAJOR.
enum class ResultConvention : uint8_t {
  Indirect,
  Owned,
  Unowned,
  UnownedInnerPointer,
  Autoreleased,
};
using ResultConventionField = BCFixed<3>;

// These IDs must \em not be renumbered or reordered without incrementing
// VERSION_MAJOR.
enum MetatypeRepresentation : uint8_t {
  MR_None, MR_Thin, MR_Thick, MR_ObjC
};
using MetatypeRepresentationField = BCFixed<2>;

// These IDs must \em not be renumbered or reordered without incrementing
// VERSION_MAJOR.
enum class AddressorKind : uint8_t {
  NotAddressor, Unsafe, Owning, NativeOwning, NativePinning
};
using AddressorKindField = BCFixed<3>;
 
// These IDs must \em not be renumbered or reordered without incrementing
// VERSION_MAJOR.
enum class SelfAccessKind : uint8_t {
  NonMutating = 0,
  Mutating,
  __Consuming,
};
using SelfAccessKindField = BCFixed<2>;
  
/// Translates an operator DeclKind to a Serialization fixity, whose values are
/// guaranteed to be stable.
static inline OperatorKind getStableFixity(DeclKind kind) {
  switch (kind) {
  case DeclKind::PrefixOperator:
    return Prefix;
  case DeclKind::PostfixOperator:
    return Postfix;
  case DeclKind::InfixOperator:
    return Infix;
  default:
    llvm_unreachable("unknown operator fixity");
  }
}

// These IDs must \em not be renumbered or reordered without incrementing
// VERSION_MAJOR.
enum GenericRequirementKind : uint8_t {
  Conformance = 0,
  SameType    = 1,
  Superclass  = 2,
  Layout = 3,
};
using GenericRequirementKindField = BCFixed<2>;

// These IDs must \em not be renumbered or reordered without incrementing
// VERSION_MAJOR.
enum LayoutRequirementKind : uint8_t {
  UnknownLayout = 0,
  TrivialOfExactSize = 1,
  TrivialOfAtMostSize = 2,
  Trivial = 3,
  RefCountedObject = 4,
  NativeRefCountedObject = 5,
  Class = 6,
  NativeClass = 7
};
using LayoutRequirementKindField = BCFixed<3>;

// These IDs must \em not be renumbered or reordered without incrementing
// VERSION_MAJOR.
enum Associativity : uint8_t {
  NonAssociative = 0,
  LeftAssociative,
  RightAssociative
};
using AssociativityField = BCFixed<2>;

// These IDs must \em not be renumbered or reordered without incrementing
// VERSION_MAJOR.
enum ReferenceOwnership : uint8_t {
  Strong = 0,
  Weak,
  Unowned,
  Unmanaged,
};
using ReferenceOwnershipField = BCFixed<2>;

// These IDs must \em not be renumbered or reordered without incrementing
// VERSION_MAJOR.
enum ValueOwnership : uint8_t {
  Default = 0,
  InOut,
  Shared,
  Owned
};
using ValueOwnershipField = BCFixed<2>;

// These IDs must \em not be renumbered or reordered without incrementing
// VERSION_MAJOR.
enum class DefaultArgumentKind : uint8_t {
  None = 0,
  Normal,
  File,
  Line,
  Column,
  Function,
  Inherited,
  DSOHandle,
  NilLiteral,
  EmptyArray,
  EmptyDictionary,
};
using DefaultArgumentField = BCFixed<4>;

// These IDs must \em not be renumbered or reordered without incrementing
// VERSION_MAJOR.
enum LibraryKind : uint8_t {
  Library = 0,
  Framework
};
using LibraryKindField = BCFixed<1>;

// These IDs must \em not be renumbered or reordered without incrementing
// VERSION_MAJOR.
enum class AccessLevel : uint8_t {
  Private = 0,
  FilePrivate,
  Internal,
  Public,
  Open,
};
using AccessLevelField = BCFixed<3>;

// These IDs must \em not be renumbered or reordered without incrementing
// VERSION_MAJOR.
enum class OptionalTypeKind : uint8_t {
  None,
  Optional,
  ImplicitlyUnwrappedOptional
};
using OptionalTypeKindField = BCFixed<2>;

// These IDs must \em not be renumbered or reordered without incrementing
// VERSION_MAJOR.
enum class DeclNameKind: uint8_t {
  Normal,
  Subscript,
  Constructor,
  Destructor
};

// These IDs must \em not be renumbered or reordered without incrementing
// VERSION_MAJOR.
enum SpecialIdentifierID : uint8_t {
  /// Special IdentifierID value for the Builtin module.
  BUILTIN_MODULE_ID = 0,
  /// Special IdentifierID value for the current module.
  CURRENT_MODULE_ID,
  /// Special value for the module for imported Objective-C headers.
  OBJC_HEADER_MODULE_ID,
  /// Special value for the special subscript name
  SUBSCRIPT_ID,
  /// Special value for the special constructor name
  CONSTRUCTOR_ID,
  /// Special value for the special destructor name
  DESTRUCTOR_ID,

  /// The number of special Identifier IDs. This value should never be encoded;
  /// it should only be used to count the number of names above. As such, it
  /// is correct and necessary to add new values above this one.
  NUM_SPECIAL_IDS
};

// These IDs must \em not be renumbered or reordered without incrementing
// VERSION_MAJOR.
enum class EnumElementRawValueKind : uint8_t {
  /// No raw value serialized.
  None = 0,
  /// Integer literal.
  IntegerLiteral,
  /// TODO: Float, string, char, etc.
};

// These IDs must \em not be renumbered or reordered without incrementing
// VERSION_MAJOR.
enum class ResilienceExpansion : uint8_t {
  Minimal = 0,
  Maximal,
};

using EnumElementRawValueKindField = BCFixed<4>;

/// The various types of blocks that can occur within a serialized Swift
/// module.
///
/// These IDs must \em not be renumbered or reordered without incrementing
/// VERSION_MAJOR.
enum BlockID {
  /// The module block, which contains all of the other blocks (and in theory
  /// allows a single file to contain multiple modules).
  MODULE_BLOCK_ID = llvm::bitc::FIRST_APPLICATION_BLOCKID,

  /// The control block, which contains all of the information that needs to
  /// be validated prior to committing to loading the serialized module.
  ///
  /// \sa control_block
  CONTROL_BLOCK_ID,

  /// The input block, which contains all the files this module depends on.
  ///
  /// \sa input_block
  INPUT_BLOCK_ID,

  /// The "decls-and-types" block, which contains all of the declarations that
  /// come from this module.
  ///
  /// Types are also stored here, so that types that just wrap a Decl don't need
  /// a separate entry in the file.
  ///
  /// \sa decls_block
  DECLS_AND_TYPES_BLOCK_ID,

  /// The identifier block, which contains all of the strings used in
  /// identifiers in the module.
  ///
  /// Unlike other blocks in the file, all data within this block is completely
  /// opaque. Offsets into this block should point directly into the blob at a
  /// null-terminated UTF-8 string.
  IDENTIFIER_DATA_BLOCK_ID,

  /// The index block, which contains cross-referencing information for the
  /// module.
  ///
  /// \sa index_block
  INDEX_BLOCK_ID,

  /// The block for SIL functions.
  ///
  /// \sa sil_block
  SIL_BLOCK_ID,

  /// The index block for SIL functions.
  ///
  /// \sa sil_index_block
  SIL_INDEX_BLOCK_ID,

  /// A sub-block of the control block that contains configuration options
  /// needed to successfully load this module.
  ///
  /// \sa options_block
  OPTIONS_BLOCK_ID,

  /// The module documentation container block, which contains all other
  /// documentation blocks.
  MODULE_DOC_BLOCK_ID = 96,

  /// The comment block, which contains documentation comments.
  ///
  /// \sa comment_block
  COMMENT_BLOCK_ID,

  /// The declaration member-tables index block, a sub-blocb of the index block.
  ///
  /// \sa decl_member_tables_block
  DECL_MEMBER_TABLES_BLOCK_ID
};

/// The record types within the control block.
///
/// \sa CONTROL_BLOCK_ID
namespace control_block {
  // These IDs must \em not be renumbered or reordered without incrementing
  // VERSION_MAJOR.
  enum {
    METADATA = 1,
    MODULE_NAME,
    TARGET
  };

  using MetadataLayout = BCRecordLayout<
    METADATA, // ID
    BCFixed<16>, // Module format major version
    BCFixed<16>, // Module format minor version
    BCVBR<8>, // length of "short version string" in the blob
    BCVBR<8>, // length of "short compatibility version string" in the blob
    BCBlob // misc. version information
  >;

  using ModuleNameLayout = BCRecordLayout<
    MODULE_NAME,
    BCBlob
  >;

  using TargetLayout = BCRecordLayout<
    TARGET,
    BCBlob // LLVM triple
  >;
}

/// The record types within the options block (a sub-block of the control
/// block).
///
/// \sa OPTIONS_BLOCK_ID
namespace options_block {
  // These IDs must \em not be renumbered or reordered without incrementing
  // VERSION_MAJOR.
  enum {
    SDK_PATH = 1,
    XCC,
    IS_SIB,
    IS_TESTABLE,
    RESILIENCE_STRATEGY
  };

  using SDKPathLayout = BCRecordLayout<
    SDK_PATH,
    BCBlob // path
  >;

  using XCCLayout = BCRecordLayout<
    XCC,
    BCBlob // -Xcc flag, as string
  >;

  using IsSIBLayout = BCRecordLayout<
    IS_SIB,
    BCFixed<1> // Is this an intermediate file?
  >;

  using IsTestableLayout = BCRecordLayout<
    IS_TESTABLE
  >;

  using ResilienceStrategyLayout = BCRecordLayout<
    RESILIENCE_STRATEGY,
    BCFixed<2>
  >;
}

/// The record types within the input block.
///
/// \sa INPUT_BLOCK_ID
namespace input_block {
  // These IDs must \em not be renumbered or reordered without incrementing
  // VERSION_MAJOR.
  enum {
    IMPORTED_MODULE = 1,
    LINK_LIBRARY,
    IMPORTED_HEADER,
    IMPORTED_HEADER_CONTENTS,
    MODULE_FLAGS, // [unused]
    SEARCH_PATH
  };

  using ImportedModuleLayout = BCRecordLayout<
    IMPORTED_MODULE,
    BCFixed<1>, // exported?
    BCFixed<1>, // scoped?
    BCBlob // module name, with submodule path pieces separated by \0s.
           // If the 'scoped' flag is set, the final path piece is an access
           // path within the module.
  >;

  using LinkLibraryLayout = BCRecordLayout<
    LINK_LIBRARY,
    LibraryKindField, // kind
    BCFixed<1>, // forced?
    BCBlob // library name
  >;

  using ImportedHeaderLayout = BCRecordLayout<
    IMPORTED_HEADER,
    BCFixed<1>, // exported?
    FileSizeField, // file size (for validation)
    FileModTimeField, // file mtime (for validation)
    BCBlob // file path
  >;

  using ImportedHeaderContentsLayout = BCRecordLayout<
    IMPORTED_HEADER_CONTENTS,
    BCBlob
  >;

  using SearchPathLayout = BCRecordLayout<
    SEARCH_PATH,
    BCFixed<1>, // framework?
    BCFixed<1>, // system?
    BCBlob      // path
  >;
}

/// The record types within the "decls-and-types" block.
///
/// \sa DECLS_AND_TYPES_BLOCK_ID
namespace decls_block {
  // These IDs must \em not be renumbered or reordered without incrementing
  // VERSION_MAJOR.
  enum RecordKind : uint8_t {
#define RECORD(Id) Id,
#define RECORD_VAL(Id, Value) Id = Value,
#include "swift/Serialization/DeclTypeRecordNodes.def"
  };

  using BuiltinAliasTypeLayout = BCRecordLayout<
    BUILTIN_ALIAS_TYPE,
    DeclIDField, // typealias decl
    TypeIDField  // canonical type (a fallback)
  >;

  using NameAliasTypeLayout = BCRecordLayout<
    NAME_ALIAS_TYPE,
    DeclIDField,      // typealias decl
    TypeIDField,      // parent type
    TypeIDField,      // underlying type
    SubstitutionMapIDField // substitution map
  >;

  using GenericTypeParamTypeLayout = BCRecordLayout<
    GENERIC_TYPE_PARAM_TYPE,
    DeclIDField, // generic type parameter decl or depth
    BCVBR<4>     // index + 1, or zero if we have a generic type parameter decl
  >;

  using DependentMemberTypeLayout = BCRecordLayout<
    DEPENDENT_MEMBER_TYPE,
    TypeIDField,      // base type
    DeclIDField       // associated type decl
  >;
  using NominalTypeLayout = BCRecordLayout<
    NOMINAL_TYPE,
    DeclIDField, // decl
    TypeIDField  // parent
  >;

  using ParenTypeLayout = BCRecordLayout<
    PAREN_TYPE,
    TypeIDField,        // inner type
    BCFixed<1>,         // vararg?
    BCFixed<1>,         // autoclosure?
    BCFixed<1>,         // escaping?
    ValueOwnershipField // inout, shared or owned?
  >;

  using TupleTypeLayout = BCRecordLayout<
    TUPLE_TYPE
  >;

  using TupleTypeEltLayout = BCRecordLayout<
    TUPLE_TYPE_ELT,
    IdentifierIDField,  // name
    TypeIDField,        // type
    BCFixed<1>,         // vararg?
    BCFixed<1>,         // autoclosure?
    BCFixed<1>,         // escaping?
    ValueOwnershipField // inout, shared or owned?
  >;

  using FunctionTypeLayout = BCRecordLayout<
    FUNCTION_TYPE,
    TypeIDField, // input
    TypeIDField, // output
    FunctionTypeRepresentationField, // representation
    BCFixed<1>,  // auto-closure?
    BCFixed<1>,  // noescape?
    BCFixed<1>   // throws?
  >;

  using MetatypeTypeLayout = BCRecordLayout<
    METATYPE_TYPE,
    TypeIDField,                       // instance type
    MetatypeRepresentationField        // representation
  >;

  using ExistentialMetatypeTypeLayout = BCRecordLayout<
    EXISTENTIAL_METATYPE_TYPE,
    TypeIDField,                       // instance type
    MetatypeRepresentationField        // representation
  >;

  using InOutTypeLayout = BCRecordLayout<
    INOUT_TYPE,
    TypeIDField // object type
  >;

  using ArchetypeTypeLayout = BCRecordLayout<
    ARCHETYPE_TYPE,
    GenericEnvironmentIDField, // generic environment
    TypeIDField                // interface type
  >;

  using OpenedExistentialTypeLayout = BCRecordLayout<
    OPENED_EXISTENTIAL_TYPE,
    TypeIDField         // the existential type
  >;

  using DynamicSelfTypeLayout = BCRecordLayout<
    DYNAMIC_SELF_TYPE,
    TypeIDField          // self type
  >;

  using ProtocolCompositionTypeLayout = BCRecordLayout<
    PROTOCOL_COMPOSITION_TYPE,
    BCFixed<1>,          // has AnyObject constraint
    BCArray<TypeIDField> // protocols
  >;

  using BoundGenericTypeLayout = BCRecordLayout<
    BOUND_GENERIC_TYPE,
    DeclIDField, // generic decl
    TypeIDField, // parent
    BCArray<TypeIDField> // generic arguments
  >;

  using GenericFunctionTypeLayout = BCRecordLayout<
    GENERIC_FUNCTION_TYPE,
    TypeIDField,         // input
    TypeIDField,         // output
    FunctionTypeRepresentationField, // representation
    BCFixed<1>,          // throws?
    GenericSignatureIDField // generic signture
  >;

  using SILFunctionTypeLayout = BCRecordLayout<
    SIL_FUNCTION_TYPE,
    SILCoroutineKindField, // coroutine kind
    ParameterConventionField, // callee convention
    SILFunctionTypeRepresentationField, // representation
    BCFixed<1>,            // pseudogeneric?
    BCFixed<1>,            // noescape?
    BCFixed<1>,            // error result?
    BCFixed<30>,           // number of parameters
    BCFixed<30>,           // number of yields
    BCFixed<30>,           // number of results
    GenericSignatureIDField, // generic signature
    BCArray<TypeIDField>   // parameter types/conventions, alternating
                           // followed by result types/conventions, alternating
                           // followed by error result type/convention
    // Optionally a protocol conformance (for witness_methods)
  >;
  
  using SILBlockStorageTypeLayout = BCRecordLayout<
    SIL_BLOCK_STORAGE_TYPE,
    TypeIDField            // capture type
  >;

  using SILLayoutLayout = BCRecordLayout<
    SIL_LAYOUT,
    GenericSignatureIDField,    // generic signature
    BCFixed<31>,                // number of fields
    BCArray<TypeIDWithBitField> // field types with mutability
  >;

  using SILBoxTypeLayout = BCRecordLayout<
    SIL_BOX_TYPE,
    SILLayoutIDField,     // layout
    SubstitutionMapIDField // substitutions
  >;

  template <unsigned Code>
  using SyntaxSugarTypeLayout = BCRecordLayout<
    Code,
    TypeIDField // element type
  >;

  using ArraySliceTypeLayout = SyntaxSugarTypeLayout<ARRAY_SLICE_TYPE>;
  using OptionalTypeLayout = SyntaxSugarTypeLayout<OPTIONAL_TYPE>;

  using DictionaryTypeLayout = BCRecordLayout<
    DICTIONARY_TYPE,
    TypeIDField, // key type
    TypeIDField  // value type
  >;

  using ReferenceStorageTypeLayout = BCRecordLayout<
    REFERENCE_STORAGE_TYPE,
    ReferenceOwnershipField, // ownership
    TypeIDField              // implementation type
  >;

  using UnboundGenericTypeLayout = BCRecordLayout<
    UNBOUND_GENERIC_TYPE,
    DeclIDField, // generic decl
    TypeIDField  // parent
  >;

  using TypeAliasLayout = BCRecordLayout<
    TYPE_ALIAS_DECL,
    IdentifierIDField, // name
    DeclContextIDField,// context decl
    TypeIDField, // underlying type
    TypeIDField, // interface type (no longer used)
    BCFixed<1>,  // implicit flag
    GenericEnvironmentIDField, // generic environment
    AccessLevelField, // access level
    BCArray<TypeIDField> // dependency types
    // Trailed by generic parameters (if any).
  >;

  using GenericTypeParamDeclLayout = BCRecordLayout<
    GENERIC_TYPE_PARAM_DECL,
    IdentifierIDField,  // name
    DeclContextIDField, // context decl
    BCFixed<1>,         // implicit flag
    BCVBR<4>,           // depth
    BCVBR<4>            // index
  >;

  using AssociatedTypeDeclLayout = BCRecordLayout<
    ASSOCIATED_TYPE_DECL,
    IdentifierIDField,   // name
    DeclContextIDField,  // context decl
    TypeIDField,         // default definition
    BCFixed<1>,          // implicit flag
    BCArray<DeclIDField> // overridden associated types
  >;

  using StructLayout = BCRecordLayout<
    STRUCT_DECL,
    IdentifierIDField,      // name
    DeclContextIDField,     // context decl
    BCFixed<1>,             // implicit flag
    BCFixed<1>,             // isObjC
    GenericEnvironmentIDField, // generic environment
    AccessLevelField,       // access level
    BCVBR<4>,               // number of conformances
    BCArray<TypeIDField>    // inherited types
    // Trailed by the generic parameters (if any), the members record, and
    // finally conformance info (if any).
  >;

  using EnumLayout = BCRecordLayout<
    ENUM_DECL,
    IdentifierIDField,      // name
    DeclContextIDField,     // context decl
    BCFixed<1>,             // implicit flag
    BCFixed<1>,             // isObjC
    GenericEnvironmentIDField, // generic environment
    TypeIDField,            // raw type
    AccessLevelField,       // access level
    BCVBR<4>,               // number of conformances
    BCVBR<4>,               // number of inherited types
    BCArray<TypeIDField>    // inherited types, followed by dependency types
    // Trailed by the generic parameters (if any), the members record, and
    // finally conformance info (if any).
  >;

  using ClassLayout = BCRecordLayout<
    CLASS_DECL,
    IdentifierIDField,      // name
    DeclContextIDField,     // context decl
    BCFixed<1>,             // implicit?
    BCFixed<1>,             // explicitly objc?
    BCFixed<1>,             // requires stored property initial values?
    BCFixed<1>,             // inherits convenience initializers from its superclass?
    GenericEnvironmentIDField, // generic environment
    TypeIDField,            // superclass
    AccessLevelField,       // access level
    BCVBR<4>,               // number of conformances
    BCArray<TypeIDField>    // inherited types
    // Trailed by the generic parameters (if any), the members record, and
    // finally conformance info (if any).
  >;

  using ProtocolLayout = BCRecordLayout<
    PROTOCOL_DECL,
    IdentifierIDField,      // name
    DeclContextIDField,     // context decl
    BCFixed<1>,             // implicit flag
    BCFixed<1>,             // class-bounded?
    BCFixed<1>,             // objc?
    BCFixed<1>,             // existential-type-supported?
    GenericEnvironmentIDField, // generic environment
    TypeIDField,            // superclass
    AccessLevelField,       // access level
    BCArray<DeclIDField>    // inherited types
    // Trailed by the generic parameters (if any), the members record, and
    // the default witness table record
  >;

  /// A default witness table for a protocol.
  using DefaultWitnessTableLayout = BCRecordLayout<
    DEFAULT_WITNESS_TABLE,
    BCArray<DeclIDField>
    // An array of requirement / witness pairs
  >;

  using ConstructorLayout = BCRecordLayout<
    CONSTRUCTOR_DECL,
    DeclContextIDField, // context decl
    OptionalTypeKindField,  // failability
    BCFixed<1>,  // implicit?
    BCFixed<1>,  // objc?
    BCFixed<1>,  // stub implementation?
    BCFixed<1>,  // throws?
    CtorInitializerKindField,  // initializer kind
    GenericEnvironmentIDField, // generic environment
    TypeIDField, // interface type
    DeclIDField, // overridden decl
    AccessLevelField, // access level
    BCFixed<1>,   // requires a new vtable slot
    BCFixed<1>,   // default argument resilience expansion
    BCFixed<1>,   // 'required' but overridden is not (used for recovery)
    BCVBR<5>,     // number of parameter name components
    BCArray<IdentifierIDField> // name components,
                               // followed by TypeID dependencies
    // Trailed by its generic parameters, if any, followed by the parameter
    // patterns.
  >;

  using VarLayout = BCRecordLayout<
    VAR_DECL,
    IdentifierIDField, // name
    DeclContextIDField,  // context decl
    BCFixed<1>,   // implicit?
    BCFixed<1>,   // explicitly objc?
    BCFixed<1>,   // static?
    VarDeclSpecifierField,   // specifier
    BCFixed<1>,   // HasNonPatternBindingInit?
    BCFixed<1>,   // is getter mutating?
    BCFixed<1>,   // is setter mutating?
    ReadImplKindField,   // read implementation
    WriteImplKindField,   // write implementation
    ReadWriteImplKindField,   // read-write implementation
    AccessorCountField, // number of accessors
    TypeIDField,  // interface type
    DeclIDField,  // overridden decl
    AccessLevelField, // access level
    AccessLevelField, // setter access, if applicable
    BCArray<TypeIDField> // accessors and dependencies
  >;

  using ParamLayout = BCRecordLayout<
    PARAM_DECL,
    IdentifierIDField, // argument name
    IdentifierIDField, // parameter name
    DeclContextIDField,  // context decl
    VarDeclSpecifierField,   // specifier
    TypeIDField  // interface type
  >;

  using FuncLayout = BCRecordLayout<
    FUNC_DECL,
    DeclContextIDField,  // context decl
    BCFixed<1>,   // implicit?
    BCFixed<1>,   // is 'static' or 'class'?
    StaticSpellingKindField, // spelling of 'static' or 'class'
    BCFixed<1>,   // isObjC?
    SelfAccessKindField,   // self access kind
    BCFixed<1>,   // has dynamic self?
    BCFixed<1>,   // has forced static dispatch?
    BCFixed<1>,   // throws?
    GenericEnvironmentIDField, // generic environment
    TypeIDField,  // interface type
    DeclIDField,  // operator decl
    DeclIDField,  // overridden function
    BCVBR<5>,     // 0 for a simple name, otherwise the number of parameter name
                  // components plus one
    AccessLevelField, // access level
    BCFixed<1>,   // requires a new vtable slot
    BCFixed<1>,   // default argument resilience expansion
    BCArray<IdentifierIDField> // name components,
                               // followed by TypeID dependencies
    // The record is trailed by:
    // - its _silgen_name, if any
    // - its generic parameters, if any
    // - body parameter patterns
  >;

  // TODO: remove the unnecessary FuncDecl components here
  using AccessorLayout = BCRecordLayout<
    ACCESSOR_DECL,
    DeclContextIDField,  // context decl
    BCFixed<1>,   // implicit?
    BCFixed<1>,   // is 'static' or 'class'?
    StaticSpellingKindField, // spelling of 'static' or 'class'
    BCFixed<1>,   // isObjC?
    SelfAccessKindField,   // self access kind
    BCFixed<1>,   // has dynamic self?
    BCFixed<1>,   // has forced static dispatch?
    BCFixed<1>,   // throws?
    GenericEnvironmentIDField, // generic environment
    TypeIDField,  // interface type
    DeclIDField,  // overridden function
    DeclIDField,  // AccessorStorageDecl
    AccessorKindField, // accessor kind
    AddressorKindField, // addressor kind
    AccessLevelField, // access level
    BCFixed<1>,   // requires a new vtable slot
    BCFixed<1>,   // default argument resilience expansion
    BCArray<IdentifierIDField> // name components,
                               // followed by TypeID dependencies
    // The record is trailed by:
    // - its _silgen_name, if any
    // - its generic parameters, if any
    // - body parameter patterns
  >;

  using PatternBindingLayout = BCRecordLayout<
    PATTERN_BINDING_DECL,
    DeclContextIDField, // context decl
    BCFixed<1>,  // implicit flag
    BCFixed<1>,  // static?
    StaticSpellingKindField, // spelling of 'static' or 'class'
    BCVBR<3>,    // numpatterns
    BCArray<DeclContextIDField> // init contexts
    // The patterns and decl-contexts trail the record.
  >;

  template <unsigned Code>
  using UnaryOperatorLayout = BCRecordLayout<
    Code, // ID field
    IdentifierIDField, // name
    DeclContextIDField // context decl
  >;

  using PrefixOperatorLayout = UnaryOperatorLayout<PREFIX_OPERATOR_DECL>;
  using PostfixOperatorLayout = UnaryOperatorLayout<POSTFIX_OPERATOR_DECL>;

  using InfixOperatorLayout = BCRecordLayout<
    INFIX_OPERATOR_DECL,
    IdentifierIDField, // name
    DeclContextIDField,// context decl
    DeclIDField        // precedence group
  >;

  using PrecedenceGroupLayout = BCRecordLayout<
    PRECEDENCE_GROUP_DECL,
    IdentifierIDField, // name
    DeclContextIDField,// context decl
    AssociativityField,// associativity
    BCFixed<1>,        // assignment
    BCVBR<2>,          // numHigherThan
    BCArray<DeclIDField> // higherThan, followed by lowerThan
  >;

  using EnumElementLayout = BCRecordLayout<
    ENUM_ELEMENT_DECL,
    DeclContextIDField,// context decl
    TypeIDField, // interface type
    BCFixed<1>,  // implicit?
    BCFixed<1>,  // has payload?
    EnumElementRawValueKindField,  // raw value kind
    BCFixed<1>,  // negative raw value?
    IdentifierIDField, // raw value
    BCFixed<1>,   // default argument resilience expansion
    BCVBR<5>, // number of parameter name components
    BCArray<IdentifierIDField> // name components,

    // The record is trailed by:
    // - its argument parameters, if any
  >;

  using SubscriptLayout = BCRecordLayout<
    SUBSCRIPT_DECL,
    DeclContextIDField, // context decl
    BCFixed<1>,  // implicit?
    BCFixed<1>,  // objc?
    BCFixed<1>,   // is getter mutating?
    BCFixed<1>,   // is setter mutating?
    ReadImplKindField,   // read implementation
    WriteImplKindField,   // write implementation
    ReadWriteImplKindField,   // read-write implementation
    AccessorCountField, // number of accessors
    GenericEnvironmentIDField, // generic environment
    TypeIDField, // interface type
    DeclIDField, // overridden decl
    AccessLevelField, // access level
    AccessLevelField, // setter access, if applicable
    BCVBR<5>,    // number of parameter name components
    BCArray<IdentifierIDField> // name components,
                               // followed by DeclID accessors,
                               // followed by TypeID dependencies
    // Trailed by:
    // - generic parameters, if any
    // - the indices pattern
  >;

  using ExtensionLayout = BCRecordLayout<
    EXTENSION_DECL,
    TypeIDField, // base type
    DeclContextIDField, // context decl
    BCFixed<1>,  // implicit flag
    GenericEnvironmentIDField,  // generic environment
    BCVBR<4>,    // # of protocol conformances
    BCVBR<4>,    // number of inherited types
    BCArray<TypeIDField> // inherited types, followed by TypeID dependencies
    // Trailed by the generic parameter lists, members record, and then
    // conformance info (if any).
  >;

  using DestructorLayout = BCRecordLayout<
    DESTRUCTOR_DECL,
    DeclContextIDField, // context decl
    BCFixed<1>,  // implicit?
    BCFixed<1>,  // objc?
    GenericEnvironmentIDField, // generic environment
    TypeIDField  // interface type
    // Trailed by a pattern for self.
  >;

  using ParameterListLayout = BCRecordLayout<
    PARAMETERLIST,
    BCVBR<5>    // numparams
  >;
  
  using ParameterListEltLayout = BCRecordLayout<
    PARAMETERLIST_ELT,
    DeclIDField,           // ParamDecl
    BCFixed<1>,            // isVariadic?
    DefaultArgumentField   // default argument
    >;

  using ParenPatternLayout = BCRecordLayout<
    PAREN_PATTERN,
    BCFixed<1> // implicit?
    // The sub-pattern trails the record.
  >;

  using TuplePatternLayout = BCRecordLayout<
    TUPLE_PATTERN,
    TypeIDField, // type
    BCVBR<5>,    // arity
    BCFixed<1>   // implicit?
    // The elements trail the record.
  >;

  using TuplePatternEltLayout = BCRecordLayout<
    TUPLE_PATTERN_ELT,
    IdentifierIDField     // label
    // The element pattern trails the record.
  >;

  using NamedPatternLayout = BCRecordLayout<
    NAMED_PATTERN,
    DeclIDField, // associated VarDecl
    TypeIDField, // type
    BCFixed<1>   // implicit?
  >;

  using AnyPatternLayout = BCRecordLayout<
    ANY_PATTERN,
    TypeIDField, // type
    BCFixed<1>   // implicit?
    // FIXME: is the type necessary?
  >;

  using TypedPatternLayout = BCRecordLayout<
    TYPED_PATTERN,
    TypeIDField, // associated type
    BCFixed<1>   // implicit?
    // The sub-pattern trails the record.
  >;

  using VarPatternLayout = BCRecordLayout<
    VAR_PATTERN,
    BCFixed<1>, // isLet?
    BCFixed<1>  // implicit?
    // The sub-pattern trails the record.
  >;

  using GenericParamListLayout = BCRecordLayout<
    GENERIC_PARAM_LIST
    // The actual parameters and requirements trail the record.
  >;

  using GenericParamLayout = BCRecordLayout<
    GENERIC_PARAM,
    DeclIDField // Typealias
  >;

  using GenericSignatureLayout = BCRecordLayout<
    GENERIC_SIGNATURE,
    BCArray<TypeIDField>         // generic parameter types
  >;

  using SubstitutionMapLayout = BCRecordLayout<
    SUBSTITUTION_MAP,
    GenericSignatureIDField,     // generic signature
    BCVBR<5>,                    // # of conformances
    BCArray<TypeIDField>         // replacement types
    // Conformances trail the record.
  >;

  using SILGenericEnvironmentLayout = BCRecordLayout<
    SIL_GENERIC_ENVIRONMENT,
    BCArray<TypeIDField>         // (generic parameter name, sugared interface
                                 //  type) pairs
  >;

  using GenericRequirementLayout = BCRecordLayout<
    GENERIC_REQUIREMENT,
    GenericRequirementKindField, // requirement kind
    TypeIDField,                 // types involved (two for conformance,
    TypeIDField                  // same-type; one for value witness marker)
  >;

  using LayoutRequirementLayout = BCRecordLayout<
    LAYOUT_REQUIREMENT,
    LayoutRequirementKindField,  // requirement kind
    TypeIDField,                 // type being constrained
    BCFixed<24>,                 // size
    BCFixed<32>                  // alignment
  >;

  /// Specifies the private discriminator string for a private declaration. This
  /// identifies the declaration's original source file in some opaque way.
  using PrivateDiscriminatorLayout = BCRecordLayout<
    PRIVATE_DISCRIMINATOR,
    IdentifierIDField  // discriminator string, as an identifier
  >;

  using LocalDiscriminatorLayout = BCRecordLayout<
    LOCAL_DISCRIMINATOR,
    BCVBR<2> // context-scoped discriminator counter
  >;

  /// A placeholder for lack of concrete conformance information.
  using AbstractProtocolConformanceLayout = BCRecordLayout<
    ABSTRACT_PROTOCOL_CONFORMANCE,
    DeclIDField // the protocol
  >;

  /// A placeholder for an invalid conformance.
  using InvalidProtocolConformanceLayout = BCRecordLayout<
    INVALID_PROTOCOL_CONFORMANCE
  >;

  using NormalProtocolConformanceLayout = BCRecordLayout<
    NORMAL_PROTOCOL_CONFORMANCE,
    DeclIDField, // the protocol
    DeclContextIDField, // the decl that provided this conformance
    BCVBR<5>, // type mapping count
    BCVBR<5>, // value mapping count
    BCVBR<5>, // requirement signature conformance count
    BCArray<DeclIDField>
    // The array contains type witnesses, then value witnesses.
    // Requirement signature conformances follow, then the substitution records
    // for the associated types.
  >;

  using SpecializedProtocolConformanceLayout = BCRecordLayout<
    SPECIALIZED_PROTOCOL_CONFORMANCE,
    TypeIDField,           // conforming type
    SubstitutionMapIDField // substitution map
    // trailed by the underlying conformance
  >;

  using InheritedProtocolConformanceLayout = BCRecordLayout<
    INHERITED_PROTOCOL_CONFORMANCE,
    TypeIDField // the conforming type
  >;

  // Refers to a normal protocol conformance in the given module via its id.
  using NormalProtocolConformanceIdLayout = BCRecordLayout<
    NORMAL_PROTOCOL_CONFORMANCE_ID,
    NormalConformanceIDField // the normal conformance ID
  >;

  using ProtocolConformanceXrefLayout = BCRecordLayout<
    PROTOCOL_CONFORMANCE_XREF,
    DeclIDField, // the protocol being conformed to
    DeclIDField, // the nominal type of the conformance
    ModuleIDField // the module in which the conformance can be found
  >;

  using MembersLayout = BCRecordLayout<
    MEMBERS,
    BCArray<DeclIDField>
  >;

  using XRefLayout = BCRecordLayout<
    XREF,
    ModuleIDField,  // base module ID
    BCVBR<4>        // xref path length (cannot be 0)
  >;

  using XRefTypePathPieceLayout = BCRecordLayout<
    XREF_TYPE_PATH_PIECE,
    IdentifierIDField, // name
    IdentifierIDField, // private discriminator
    BCFixed<1>,        // restrict to protocol extension
    BCFixed<1>         // imported from Clang?
  >;

  using XRefValuePathPieceLayout = BCRecordLayout<
    XREF_VALUE_PATH_PIECE,
    TypeIDField,       // type
    IdentifierIDField, // name
    BCFixed<1>,        // restrict to protocol extension
    BCFixed<1>,        // imported from Clang?
    BCFixed<1>         // static?
  >;

  using XRefInitializerPathPieceLayout = BCRecordLayout<
    XREF_INITIALIZER_PATH_PIECE,
    TypeIDField,             // type
    BCFixed<1>,              // restrict to protocol extension
    BCFixed<1>,              // imported from Clang?
    CtorInitializerKindField // initializer kind
  >;

  using XRefExtensionPathPieceLayout = BCRecordLayout<
    XREF_EXTENSION_PATH_PIECE,
    ModuleIDField,       // module ID
    GenericSignatureIDField  // for a constrained extension,
                             // the generic signature
  >;

  using XRefOperatorOrAccessorPathPieceLayout = BCRecordLayout<
    XREF_OPERATOR_OR_ACCESSOR_PATH_PIECE,
    IdentifierIDField, // name
    AccessorKindField  // accessor kind OR operator fixity
  >;
  static_assert(std::is_same<AccessorKindField, OperatorKindField>::value,
                "accessor kinds and operator kinds are not compatible");

  using XRefGenericParamPathPieceLayout = BCRecordLayout<
    XREF_GENERIC_PARAM_PATH_PIECE,
    BCVBR<5> // index
  >;

  using SILGenNameDeclAttrLayout = BCRecordLayout<
    SILGenName_DECL_ATTR,
    BCFixed<1>, // implicit flag
    BCBlob      // _silgen_name
  >;

  using CDeclDeclAttrLayout = BCRecordLayout<
    CDecl_DECL_ATTR,
    BCFixed<1>, // implicit flag
    BCBlob      // _silgen_name
  >;

  
  using AlignmentDeclAttrLayout = BCRecordLayout<
    Alignment_DECL_ATTR,
    BCFixed<1>, // implicit flag
    BCFixed<31> // alignment
  >;
  
  using SwiftNativeObjCRuntimeBaseDeclAttrLayout = BCRecordLayout<
    SwiftNativeObjCRuntimeBase_DECL_ATTR,
    BCFixed<1>, // implicit flag
    IdentifierIDField // name
  >;

  using SemanticsDeclAttrLayout = BCRecordLayout<
    Semantics_DECL_ATTR,
    BCFixed<1>, // implicit flag
    BCBlob      // semantics value
  >;

  using EffectsDeclAttrLayout = BCRecordLayout<
    Effects_DECL_ATTR,
    BCFixed<2>  // modref value
  >;

  using DeclContextLayout = BCRecordLayout<
    DECL_CONTEXT,
    // If this DeclContext is a local context, this is an
    // index into the local decl context table.
    // If this DeclContext is a Decl (and not a DeclContext
    // *at all*, this is an index into the decl table.
    DeclContextIDField,
    BCFixed<1> // is a decl
  >;

  using ForeignErrorConventionLayout = BCRecordLayout<
    FOREIGN_ERROR_CONVENTION,
    ForeignErrorConventionKindField,  // kind
    BCFixed<1>,                       // owned
    BCFixed<1>,                       // replaced
    BCVBR<4>,                         // error parameter index
    TypeIDField,                      // error parameter type
    TypeIDField                       // result type
  >;

  using AbstractClosureExprLayout = BCRecordLayout<
    ABSTRACT_CLOSURE_EXPR_CONTEXT,
    TypeIDField, // type
    BCFixed<1>, // implicit
    BCVBR<4>, // discriminator
    DeclContextIDField // parent context decl
  >;

  using TopLevelCodeDeclContextLayout = BCRecordLayout<
    TOP_LEVEL_CODE_DECL_CONTEXT,
    DeclContextIDField // parent context decl
  >;

  using PatternBindingInitializerLayout = BCRecordLayout<
    PATTERN_BINDING_INITIALIZER_CONTEXT,
    DeclIDField, // parent pattern binding decl
    BCVBR<3>     // binding index in the pattern binding decl
  >;

  using DefaultArgumentInitializerLayout = BCRecordLayout<
    DEFAULT_ARGUMENT_INITIALIZER_CONTEXT,
    DeclContextIDField, // parent context decl
    BCVBR<3> // parameter index
  >;

  // Stub layouts, unused.
  using ReferenceOwnershipDeclAttrLayout
    = BCRecordLayout<ReferenceOwnership_DECL_ATTR>;
  using RawDocCommentDeclAttrLayout = BCRecordLayout<RawDocComment_DECL_ATTR>;
  using AccessControlDeclAttrLayout = BCRecordLayout<AccessControl_DECL_ATTR>;
  using SetterAccessDeclAttrLayout = BCRecordLayout<SetterAccess_DECL_ATTR>;
  using ObjCBridgedDeclAttrLayout = BCRecordLayout<ObjCBridged_DECL_ATTR>;
  using SynthesizedProtocolDeclAttrLayout
    = BCRecordLayout<SynthesizedProtocol_DECL_ATTR>;
  using ImplementsDeclAttrLayout = BCRecordLayout<Implements_DECL_ATTR>;
  using ObjCRuntimeNameDeclAttrLayout
    = BCRecordLayout<ObjCRuntimeName_DECL_ATTR>;
  using RestatedObjCConformanceDeclAttrLayout
    = BCRecordLayout<RestatedObjCConformance_DECL_ATTR>;
  using ClangImporterSynthesizedTypeDeclAttrLayout
    = BCRecordLayout<ClangImporterSynthesizedType_DECL_ATTR>;

  using InlineDeclAttrLayout = BCRecordLayout<
    Inline_DECL_ATTR,
    BCFixed<2>  // inline value
  >;

  using OptimizeDeclAttrLayout = BCRecordLayout<
    Optimize_DECL_ATTR,
    BCFixed<2>  // optimize value
  >;

  // Encodes a VersionTuple:
  //
  //  Major
  //  Minor
  //  Subminor
  //  HasMinor
  //  HasSubminor
#define BC_AVAIL_TUPLE\
    BCVBR<5>,\
    BCVBR<5>,\
    BCVBR<4>,\
    BCFixed<1>,\
    BCFixed<1>

  using AvailableDeclAttrLayout = BCRecordLayout<
    Available_DECL_ATTR,
    BCFixed<1>, // implicit flag
    BCFixed<1>, // is unconditionally unavailable?
    BCFixed<1>, // is unconditionally deprecated?
    BC_AVAIL_TUPLE, // Introduced
    BC_AVAIL_TUPLE, // Deprecated
    BC_AVAIL_TUPLE, // Obsoleted
    BCVBR<5>,   // platform
    BCVBR<5>,   // number of bytes in message string
    BCVBR<5>,   // number of bytes in rename string
    BCBlob      // platform, followed by message
  >;

#undef BC_AVAIL_TUPLE

  using ObjCDeclAttrLayout = BCRecordLayout<
    ObjC_DECL_ATTR,
    BCFixed<1>, // implicit flag
    BCFixed<1>, // Swift 3 inferred
    BCFixed<1>, // implicit name flag
    BCVBR<4>,   // # of arguments (+1) or zero if no name
    BCArray<IdentifierIDField>
  >;

  using SpecializeDeclAttrLayout = BCRecordLayout<
    Specialize_DECL_ATTR,
    BCFixed<1>, // exported flag
    BCFixed<1> // specialization kind
  >;

  // SWIFT_ENABLE_TENSORFLOW
  using DifferentiableDeclAttrLayout = BCRecordLayout<
    Differentiable_DECL_ATTR,
    BCFixed<1>, // Differentiation mode ('forward' or 'reverse').
    IdentifierIDField, // Primal name.
    DeclIDField, // Primal function declaration.
    IdentifierIDField, // Adjoint name.
    DeclIDField, // Adjoint function declaration.
    BCArray<BCFixed<32>> // Differentiation parameters.
  >;

#define SIMPLE_DECL_ATTR(X, CLASS, ...) \
  using CLASS##DeclAttrLayout = BCRecordLayout< \
    CLASS##_DECL_ATTR, \
    BCFixed<1> /* implicit flag */ \
  >;
#include "swift/AST/Attr.def"

}

/// Returns the encoding kind for the given decl.
///
/// Note that this does not work for all encodable decls, only those designed
/// to be stored in a hash table.
static inline decls_block::RecordKind getKindForTable(const Decl *D) {
  using namespace decls_block;

  switch (D->getKind()) {
  case DeclKind::TypeAlias:
    return decls_block::TYPE_ALIAS_DECL;
  case DeclKind::Enum:
    return decls_block::ENUM_DECL;
  case DeclKind::Struct:
    return decls_block::STRUCT_DECL;
  case DeclKind::Class:
    return decls_block::CLASS_DECL;
  case DeclKind::Protocol:
    return decls_block::PROTOCOL_DECL;

  case DeclKind::Func:
    return decls_block::FUNC_DECL;
  case DeclKind::Var:
    return decls_block::VAR_DECL;
  case DeclKind::Param:
    return decls_block::PARAM_DECL;

  case DeclKind::Subscript:
    return decls_block::SUBSCRIPT_DECL;
  case DeclKind::Constructor:
    return decls_block::CONSTRUCTOR_DECL;
  case DeclKind::Destructor:
    return decls_block::DESTRUCTOR_DECL;

  default:
    llvm_unreachable("cannot store this kind of decl in a hash table");
  }
}

/// The record types within the identifier block.
///
/// \sa IDENTIFIER_BLOCK_ID
namespace identifier_block {
  enum {
    IDENTIFIER_DATA = 1
  };

  using IdentifierDataLayout = BCRecordLayout<IDENTIFIER_DATA, BCBlob>;
};

/// The record types within the index block.
///
/// \sa INDEX_BLOCK_ID
namespace index_block {
  // These IDs must \em not be renumbered or reordered without incrementing
  // VERSION_MAJOR.
  enum RecordKind {
    TYPE_OFFSETS = 1,
    DECL_OFFSETS,
    IDENTIFIER_OFFSETS,
    TOP_LEVEL_DECLS,
    OPERATORS,
    EXTENSIONS,
    CLASS_MEMBERS_FOR_DYNAMIC_LOOKUP,
    OPERATOR_METHODS,

    /// The Objective-C method index, which contains a mapping from
    /// Objective-C selectors to the methods/initializers/properties/etc. that
    /// produce Objective-C methods.
    OBJC_METHODS,

    ENTRY_POINT,
    LOCAL_DECL_CONTEXT_OFFSETS,
    DECL_CONTEXT_OFFSETS,
    LOCAL_TYPE_DECLS,
    GENERIC_ENVIRONMENT_OFFSETS,
    NORMAL_CONFORMANCE_OFFSETS,
    SIL_LAYOUT_OFFSETS,

    PRECEDENCE_GROUPS,
    NESTED_TYPE_DECLS,
    DECL_MEMBER_NAMES,

    GENERIC_SIGNATURE_OFFSETS,
    SUBSTITUTION_MAP_OFFSETS,
    LastRecordKind = SUBSTITUTION_MAP_OFFSETS,
  };
  
  constexpr const unsigned RecordIDFieldWidth = 5;
  static_assert(LastRecordKind < (1 << RecordIDFieldWidth),
                "not enough bits for all record kinds");
  using RecordIDField = BCFixed<RecordIDFieldWidth>;

  using OffsetsLayout = BCGenericRecordLayout<
    RecordIDField, // record ID
    BCArray<BitOffsetField>
  >;

  using DeclListLayout = BCGenericRecordLayout<
    RecordIDField, // record ID
    BCVBR<16>,  // table offset within the blob (see below)
    BCBlob  // map from identifier strings to decl kinds / decl IDs
  >;

  using GroupNamesLayout = BCGenericRecordLayout<
    RecordIDField, // record ID
    BCBlob       // actual names
  >;

  using ExtensionTableLayout = BCRecordLayout<
    EXTENSIONS, // record ID
    BCVBR<16>,  // table offset within the blob (see below)
    BCBlob  // map from identifier strings to decl kinds / decl IDs
  >;

  using ObjCMethodTableLayout = BCRecordLayout<
    OBJC_METHODS,  // record ID
    BCVBR<16>,     // table offset within the blob (see below)
    BCBlob         // map from Objective-C selectors to methods with that selector
  >;

  using NestedTypeDeclsLayout = BCRecordLayout<
    NESTED_TYPE_DECLS, // record ID
    BCVBR<16>,  // table offset within the blob (see below)
    BCBlob  // map from identifier strings to decl kinds / decl IDs
  >;

  using DeclMemberNamesLayout = BCRecordLayout<
    DECL_MEMBER_NAMES, // record ID
    BCVBR<16>,  // table offset within the blob (see below)
    BCBlob  // map from member DeclBaseNames to offsets of DECL_MEMBERS records
  >;

  using EntryPointLayout = BCRecordLayout<
    ENTRY_POINT,
    DeclIDField  // the ID of the main class; 0 if there was a main source file
  >;
}

/// \sa DECL_MEMBER_TABLES_BLOCK_ID
namespace decl_member_tables_block {
  enum RecordKind {
    DECL_MEMBERS = 1,
  };

  using DeclMembersLayout = BCRecordLayout<
    DECL_MEMBERS, // record ID
    BCVBR<16>,  // table offset within the blob (see below)
    BCBlob  // maps from DeclIDs to DeclID vectors
  >;

}

/// \sa COMMENT_BLOCK_ID
namespace comment_block {
  enum RecordKind {
    DECL_COMMENTS = 1,
    GROUP_NAMES = 2,
  };

  using DeclCommentListLayout = BCRecordLayout<
    DECL_COMMENTS, // record ID
    BCVBR<16>,     // table offset within the blob (see below)
    BCBlob         // map from Decl IDs to comments
  >;

  using GroupNamesLayout = BCRecordLayout<
    GROUP_NAMES,    // record ID
    BCBlob          // actual names
  >;

} // namespace comment_block

} // end namespace serialization
} // end namespace swift

#endif<|MERGE_RESOLUTION|>--- conflicted
+++ resolved
@@ -55,11 +55,7 @@
 /// describe what change you made. The content of this comment isn't important;
 /// it just ensures a conflict if two people change the module format.
 /// Don't worry about adhering to the 80-column limit for this line.
-<<<<<<< HEAD
 const uint16_t VERSION_MINOR = 427; // SWIFT_ENABLE_TENSORFLOW: serialize @differentiable.
-=======
-const uint16_t VERSION_MINOR = 428; // Removing multiple parameter lists
->>>>>>> 72e0ee96
 
 using DeclIDField = BCFixed<31>;
 
