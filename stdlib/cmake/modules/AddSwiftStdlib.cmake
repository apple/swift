
include(AddSwift)
include(SwiftSource)

function(add_dependencies_multiple_targets)
  cmake_parse_arguments(
      ADMT # prefix
      "" # options
      "" # single-value args
      "TARGETS;DEPENDS" # multi-value args
      ${ARGN})
  precondition(ADMT_UNPARSED_ARGUMENTS NEGATE MESSAGE "unrecognized arguments: ${ADMT_UNPARSED_ARGUMENTS}")

  if(NOT "${ADMT_DEPENDS}" STREQUAL "")
    foreach(target ${ADMT_TARGETS})
      add_dependencies("${target}" ${ADMT_DEPENDS})
    endforeach()
  endif()
endfunction()

# Usage:
# _add_target_variant_c_compile_link_flags(
#   SDK sdk
#   ARCH arch
#   BUILD_TYPE build_type
#   ENABLE_LTO enable_lto
#   ANALYZE_CODE_COVERAGE analyze_code_coverage
#   RESULT_VAR_NAME result_var_name
#   DEPLOYMENT_VERSION_OSX version # If provided, overrides the default value of the OSX deployment target set by the Swift project for this compilation only.
#   DEPLOYMENT_VERSION_MACCATALYST version
#   DEPLOYMENT_VERSION_IOS version
#   DEPLOYMENT_VERSION_TVOS version
#   DEPLOYMENT_VERSION_WATCHOS version
#
# )
function(_add_target_variant_c_compile_link_flags)
  set(oneValueArgs SDK ARCH BUILD_TYPE RESULT_VAR_NAME ENABLE_LTO ANALYZE_CODE_COVERAGE
    DEPLOYMENT_VERSION_OSX DEPLOYMENT_VERSION_MACCATALYST DEPLOYMENT_VERSION_IOS DEPLOYMENT_VERSION_TVOS DEPLOYMENT_VERSION_WATCHOS
    MACCATALYST_BUILD_FLAVOR
  )
  cmake_parse_arguments(CFLAGS
    ""
    "${oneValueArgs}"
    ""
    ${ARGN})

  get_maccatalyst_build_flavor(maccatalyst_build_flavor
      "${CFLAGS_SDK}" "${CFLAGS_MACCATALYST_BUILD_FLAVOR}")

  set(result ${${CFLAGS_RESULT_VAR_NAME}})

  if("${CFLAGS_SDK}" IN_LIST SWIFT_APPLE_PLATFORMS)
    # Check if there's a specific OS deployment version needed for this invocation
    if("${CFLAGS_SDK}" STREQUAL "OSX")
      if(DEFINED maccatalyst_build_flavor)
        set(DEPLOYMENT_VERSION ${CFLAGS_DEPLOYMENT_VERSION_MACCATALYST})
      else()
        set(DEPLOYMENT_VERSION ${CFLAGS_DEPLOYMENT_VERSION_OSX})
      endif()
    elseif("${CFLAGS_SDK}" STREQUAL "IOS" OR "${CFLAGS_SDK}" STREQUAL "IOS_SIMULATOR")
      set(DEPLOYMENT_VERSION ${CFLAGS_DEPLOYMENT_VERSION_IOS})
    elseif("${CFLAGS_SDK}" STREQUAL "TVOS" OR "${CFLAGS_SDK}" STREQUAL "TVOS_SIMULATOR")
      set(DEPLOYMENT_VERSION ${CFLAGS_DEPLOYMENT_VERSION_TVOS})
    elseif("${CFLAGS_SDK}" STREQUAL "WATCHOS" OR "${CFLAGS_SDK}" STREQUAL "WATCHOS_SIMULATOR")
      set(DEPLOYMENT_VERSION ${CFLAGS_DEPLOYMENT_VERSION_WATCHOS})
    endif()

    if("${DEPLOYMENT_VERSION}" STREQUAL "")
      set(DEPLOYMENT_VERSION "${SWIFT_SDK_${CFLAGS_SDK}_DEPLOYMENT_VERSION}")
    endif()
  endif()

  # MSVC, clang-cl, gcc don't understand -target.
  if(CMAKE_C_COMPILER_ID MATCHES "^Clang|AppleClang$" AND
      NOT SWIFT_COMPILER_IS_MSVC_LIKE)
    get_target_triple(target target_variant "${CFLAGS_SDK}" "${CFLAGS_ARCH}"
      MACCATALYST_BUILD_FLAVOR "${maccatalyst_build_flavor}"
      DEPLOYMENT_VERSION "${DEPLOYMENT_VERSION}")
    list(APPEND result "-target" "${target}")
    if(target_variant)
      list(APPEND result "-target-variant" "${target_variant}")
    endif()
  endif()

  set(_sysroot "${SWIFT_SDK_${CFLAGS_SDK}_ARCH_${CFLAGS_ARCH}_PATH}")
<<<<<<< HEAD
  if("${CFLAGS_SDK}" IN_LIST SWIFT_APPLE_PLATFORMS)
=======
  if(SWIFT_SDK_${CFLAGS_SDK}_USE_ISYSROOT)
>>>>>>> aa924196
    list(APPEND result "-isysroot" "${_sysroot}")
  elseif(NOT SWIFT_COMPILER_IS_MSVC_LIKE AND NOT "${_sysroot}" STREQUAL "/")
    list(APPEND result "--sysroot=${_sysroot}")
  endif()

  if("${CFLAGS_SDK}" STREQUAL "ANDROID")
    # lld can handle targeting the android build.  However, if lld is not
    # enabled, then fallback to the linker included in the android NDK.
    if(NOT SWIFT_USE_LINKER STREQUAL "lld")
      swift_android_tools_path(${CFLAGS_ARCH} tools_path)
      list(APPEND result "-B" "${tools_path}")
    endif()
  endif()

  if("${CFLAGS_SDK}" IN_LIST SWIFT_APPLE_PLATFORMS)
    # We collate -F with the framework path to avoid unwanted deduplication
    # of options by target_compile_options -- this way no undesired
    # side effects are introduced should a new search path be added.
    list(APPEND result
      "-arch" "${CFLAGS_ARCH}"
      "-F${SWIFT_SDK_${CFLAGS_SDK}_PATH}/../../../Developer/Library/Frameworks")

    set(add_explicit_version TRUE)

    # iOS-like and zippered libraries get their deployment version from the
    # target triple
    if(maccatalyst_build_flavor STREQUAL "ios-like" OR
        maccatalyst_build_flavor STREQUAL "zippered")
      set(add_explicit_version FALSE)
    endif()

    if(add_explicit_version)
      list(APPEND result
        "-m${SWIFT_SDK_${CFLAGS_SDK}_VERSION_MIN_NAME}-version-min=${DEPLOYMENT_VERSION}")
     endif()
  endif()

  if(CFLAGS_ANALYZE_CODE_COVERAGE)
    list(APPEND result "-fprofile-instr-generate"
                       "-fcoverage-mapping")
  endif()

  _compute_lto_flag("${CFLAGS_ENABLE_LTO}" _lto_flag_out)
  if (_lto_flag_out)
    list(APPEND result "${_lto_flag_out}")
  endif()

  set("${CFLAGS_RESULT_VAR_NAME}" "${result}" PARENT_SCOPE)
endfunction()


function(_add_target_variant_c_compile_flags)
  set(oneValueArgs SDK ARCH BUILD_TYPE ENABLE_ASSERTIONS ANALYZE_CODE_COVERAGE
    DEPLOYMENT_VERSION_OSX DEPLOYMENT_VERSION_MACCATALYST DEPLOYMENT_VERSION_IOS DEPLOYMENT_VERSION_TVOS DEPLOYMENT_VERSION_WATCHOS
    RESULT_VAR_NAME ENABLE_LTO
    MACCATALYST_BUILD_FLAVOR)
  cmake_parse_arguments(CFLAGS
    ""
    "${oneValueArgs}"
    ""
    ${ARGN})

  set(result ${${CFLAGS_RESULT_VAR_NAME}})

  _add_target_variant_c_compile_link_flags(
    SDK "${CFLAGS_SDK}"
    ARCH "${CFLAGS_ARCH}"
    BUILD_TYPE "${CFLAGS_BUILD_TYPE}"
    ENABLE_ASSERTIONS "${CFLAGS_ENABLE_ASSERTIONS}"
    ENABLE_LTO "${CFLAGS_ENABLE_LTO}"
    ANALYZE_CODE_COVERAGE FALSE
    DEPLOYMENT_VERSION_OSX "${CFLAGS_DEPLOYMENT_VERSION_OSX}"
    DEPLOYMENT_VERSION_MACCATALYST "${CFLAGS_DEPLOYMENT_VERSION_MACCATALYST}"
    DEPLOYMENT_VERSION_IOS "${CFLAGS_DEPLOYMENT_VERSION_IOS}"
    DEPLOYMENT_VERSION_TVOS "${CFLAGS_DEPLOYMENT_VERSION_TVOS}"
    DEPLOYMENT_VERSION_WATCHOS "${CFLAGS_DEPLOYMENT_VERSION_WATCHOS}"
    RESULT_VAR_NAME result
    MACCATALYST_BUILD_FLAVOR "${CFLAGS_MACCATALYST_BUILD_FLAVOR}")

  is_build_type_optimized("${CFLAGS_BUILD_TYPE}" optimized)
  if(optimized)
    if("${CFLAGS_BUILD_TYPE}" STREQUAL "MinSizeRel")
      list(APPEND result "-Os")
    else()
      list(APPEND result "-O2")
    endif()

    # Omit leaf frame pointers on x86 production builds (optimized, no debug
    # info, and no asserts).
    is_build_type_with_debuginfo("${CFLAGS_BUILD_TYPE}" debug)
    if(NOT debug AND NOT CFLAGS_ENABLE_ASSERTIONS)
      if("${CFLAGS_ARCH}" STREQUAL "i386" OR "${CFLAGS_ARCH}" STREQUAL "i686")
        if(NOT SWIFT_COMPILER_IS_MSVC_LIKE)
          list(APPEND result "-momit-leaf-frame-pointer")
        else()
          list(APPEND result "/Oy")
        endif()
      endif()
    endif()
  else()
    if(NOT SWIFT_COMPILER_IS_MSVC_LIKE)
      list(APPEND result "-O0")
    else()
      list(APPEND result "/Od")
    endif()
  endif()

  # CMake automatically adds the flags for debug info if we use MSVC/clang-cl.
  if(NOT SWIFT_COMPILER_IS_MSVC_LIKE)
    is_build_type_with_debuginfo("${CFLAGS_BUILD_TYPE}" debuginfo)
    if(debuginfo)
      _compute_lto_flag("${CFLAGS_ENABLE_LTO}" _lto_flag_out)
      if(_lto_flag_out)
        list(APPEND result "-gline-tables-only")
      else()
        list(APPEND result "-g")
      endif()
    else()
      list(APPEND result "-g0")
    endif()
  endif()

  if("${CFLAGS_SDK}" STREQUAL "WINDOWS")
    # MSVC/clang-cl don't support -fno-pic or -fms-compatibility-version.
    if(NOT SWIFT_COMPILER_IS_MSVC_LIKE)
      list(APPEND result -fno-pic)
      list(APPEND result "-fms-compatibility-version=1900")
    endif()

    list(APPEND result "-DLLVM_ON_WIN32")
    list(APPEND result "-D_CRT_SECURE_NO_WARNINGS")
    list(APPEND result "-D_CRT_NONSTDC_NO_WARNINGS")
    if(NOT "${CMAKE_C_COMPILER_ID}" STREQUAL "MSVC")
      list(APPEND result "-D_CRT_USE_BUILTIN_OFFSETOF")
    endif()
    # TODO(compnerd) permit building for different families
    list(APPEND result "-D_CRT_USE_WINAPI_FAMILY_DESKTOP_APP")
    if("${CFLAGS_ARCH}" MATCHES arm)
      list(APPEND result "-D_ARM_WINAPI_PARTITION_DESKTOP_SDK_AVAILABLE")
    endif()
    list(APPEND result "-D_MT")
    # TODO(compnerd) handle /MT
    list(APPEND result "-D_DLL")
    # NOTE: We assume that we are using VS 2015 U2+
    list(APPEND result "-D_ENABLE_ATOMIC_ALIGNMENT_FIX")
    # NOTE: We use over-aligned values for the RefCount side-table
    # (see revision d913eefcc93f8c80d6d1a6de4ea898a2838d8b6f)
    # This is required to build with VS2017 15.8+
    list(APPEND result "-D_ENABLE_EXTENDED_ALIGNED_STORAGE=1")

    # msvcprt's std::function requires RTTI, but we do not want RTTI data.
    # Emulate /GR-.
    # TODO(compnerd) when moving up to VS 2017 15.3 and newer, we can disable
    # RTTI again
    if(SWIFT_COMPILER_IS_MSVC_LIKE)
      list(APPEND result /GR-)
    else()
      list(APPEND result -frtti)
      list(APPEND result -Xclang;-fno-rtti-data)
    endif()

    # NOTE: VS 2017 15.3 introduced this to disable the static components of
    # RTTI as well.  This requires a newer SDK though and we do not have
    # guarantees on the SDK version currently.
    list(APPEND result "-D_HAS_STATIC_RTTI=0")

    # NOTE(compnerd) workaround LLVM invoking `add_definitions(-D_DEBUG)` which
    # causes failures for the runtime library when cross-compiling due to
    # undefined symbols from the standard library.
    if(NOT CMAKE_BUILD_TYPE STREQUAL Debug)
      list(APPEND result "-U_DEBUG")
    endif()
  endif()

  if(${CFLAGS_SDK} STREQUAL ANDROID)
    if(${CFLAGS_ARCH} STREQUAL x86_64)
      # NOTE(compnerd) Android NDK 21 or lower will generate library calls to
      # `__sync_val_compare_and_swap_16` rather than lowering to the CPU's
      # `cmpxchg16b` instruction as the `cx16` feature is disabled due to a bug
      # in Clang.  This is being fixed in the current master Clang and will
      # hopefully make it into Clang 9.0.  In the mean time, workaround this in
      # the build.
      if(CMAKE_C_COMPILER_ID MATCHES Clang AND CMAKE_C_COMPILER_VERSION
          VERSION_LESS 9.0.0)
        list(APPEND result -mcx16)
      endif()
    endif()
  endif()

  if(CFLAGS_ENABLE_ASSERTIONS)
    list(APPEND result "-UNDEBUG")
  else()
    list(APPEND result "-DNDEBUG")
  endif()

  if(SWIFT_ENABLE_RUNTIME_FUNCTION_COUNTERS)
    list(APPEND result "-DSWIFT_ENABLE_RUNTIME_FUNCTION_COUNTERS")
  endif()

  if(CFLAGS_ANALYZE_CODE_COVERAGE)
    list(APPEND result "-fprofile-instr-generate"
                       "-fcoverage-mapping")
  endif()

  if((CFLAGS_ARCH STREQUAL "armv7" OR CFLAGS_ARCH STREQUAL "aarch64") AND
     (CFLAGS_SDK STREQUAL "LINUX" OR CFLAGS_SDK STREQUAL "ANDROID"))
     list(APPEND result -funwind-tables)
  endif()

  if("${CFLAGS_SDK}" STREQUAL "ANDROID")
    list(APPEND result -nostdinc++)
    swift_android_libcxx_include_paths(CFLAGS_CXX_INCLUDES)
    swift_android_include_for_arch("${CFLAGS_ARCH}" "${CFLAGS_ARCH}_INCLUDE")
    foreach(path IN LISTS CFLAGS_CXX_INCLUDES ${CFLAGS_ARCH}_INCLUDE)
      list(APPEND result "SHELL:${CMAKE_INCLUDE_SYSTEM_FLAG_C}${path}")
    endforeach()
    list(APPEND result "-D__ANDROID_API__=${SWIFT_ANDROID_API_LEVEL}")
  endif()

  if("${CFLAGS_SDK}" STREQUAL "LINUX")
    if(${CFLAGS_ARCH} STREQUAL x86_64)
      # this is the minimum architecture that supports 16 byte CAS, which is necessary to avoid a dependency to libatomic
      list(APPEND result "-march=core2")
    endif()
  endif()

  if("${CFLAGS_SDK}" STREQUAL "WASI")
    list(APPEND result "-D_WASI_EMULATED_MMAN")
  endif()

  if(SWIFT_DISABLE_OBJC_INTEROP)
    list(APPEND result "-DSWIFT_OBJC_INTEROP=0")
  endif()

  if(NOT SWIFT_ENABLE_COMPATIBILITY_OVERRIDES)
    list(APPEND result "-DSWIFT_RUNTIME_NO_COMPATIBILITY_OVERRIDES")
  endif()

  set("${CFLAGS_RESULT_VAR_NAME}" "${result}" PARENT_SCOPE)
endfunction()

function(_add_target_variant_link_flags)
  set(oneValueArgs SDK ARCH BUILD_TYPE ENABLE_ASSERTIONS ANALYZE_CODE_COVERAGE
  DEPLOYMENT_VERSION_OSX DEPLOYMENT_VERSION_MACCATALYST DEPLOYMENT_VERSION_IOS DEPLOYMENT_VERSION_TVOS DEPLOYMENT_VERSION_WATCHOS
  RESULT_VAR_NAME ENABLE_LTO LTO_OBJECT_NAME LINK_LIBRARIES_VAR_NAME LIBRARY_SEARCH_DIRECTORIES_VAR_NAME
  MACCATALYST_BUILD_FLAVOR
  )
  cmake_parse_arguments(LFLAGS
    ""
    "${oneValueArgs}"
    ""
    ${ARGN})

  precondition(LFLAGS_SDK MESSAGE "Should specify an SDK")
  precondition(LFLAGS_ARCH MESSAGE "Should specify an architecture")

  set(result ${${LFLAGS_RESULT_VAR_NAME}})
  set(link_libraries ${${LFLAGS_LINK_LIBRARIES_VAR_NAME}})
  set(library_search_directories ${${LFLAGS_LIBRARY_SEARCH_DIRECTORIES_VAR_NAME}})

  _add_target_variant_c_compile_link_flags(
    SDK "${LFLAGS_SDK}"
    ARCH "${LFLAGS_ARCH}"
    BUILD_TYPE "${LFLAGS_BUILD_TYPE}"
    ENABLE_ASSERTIONS "${LFLAGS_ENABLE_ASSERTIONS}"
    ENABLE_LTO "${LFLAGS_ENABLE_LTO}"
    ANALYZE_CODE_COVERAGE "${LFLAGS_ANALYZE_CODE_COVERAGE}"
    DEPLOYMENT_VERSION_OSX "${LFLAGS_DEPLOYMENT_VERSION_OSX}"
    DEPLOYMENT_VERSION_MACCATALYST "${LFLAGS_DEPLOYMENT_VERSION_MACCATALYST}"
    DEPLOYMENT_VERSION_IOS "${LFLAGS_DEPLOYMENT_VERSION_IOS}"
    DEPLOYMENT_VERSION_TVOS "${LFLAGS_DEPLOYMENT_VERSION_TVOS}"
    DEPLOYMENT_VERSION_WATCHOS "${LFLAGS_DEPLOYMENT_VERSION_WATCHOS}"
    RESULT_VAR_NAME result
    MACCATALYST_BUILD_FLAVOR  "${LFLAGS_MACCATALYST_BUILD_FLAVOR}")
  if("${LFLAGS_SDK}" STREQUAL "LINUX")
    list(APPEND link_libraries "pthread" "dl")
  elseif("${LFLAGS_SDK}" STREQUAL "FREEBSD")
    list(APPEND link_libraries "pthread")
  elseif("${LFLAGS_SDK}" STREQUAL "OPENBSD")
    list(APPEND link_libraries "pthread")
  elseif("${LFLAGS_SDK}" STREQUAL "CYGWIN")
    # No extra libraries required.
  elseif("${LFLAGS_SDK}" STREQUAL "WINDOWS")
    # We don't need to add -nostdlib using MSVC or clang-cl, as MSVC and clang-cl rely on auto-linking entirely.
    if(NOT SWIFT_COMPILER_IS_MSVC_LIKE)
      # NOTE: we do not use "/MD" or "/MDd" and select the runtime via linker
      # options. This causes conflicts.
      list(APPEND result "-nostdlib")
    endif()
    swift_windows_lib_for_arch(${LFLAGS_ARCH} ${LFLAGS_ARCH}_LIB)
    list(APPEND library_search_directories ${${LFLAGS_ARCH}_LIB})

    # NOTE(compnerd) workaround incorrectly extensioned import libraries from
    # the Windows SDK on case sensitive file systems.
    list(APPEND library_search_directories
         ${CMAKE_BINARY_DIR}/winsdk_lib_${LFLAGS_ARCH}_symlinks)
  elseif("${LFLAGS_SDK}" STREQUAL "HAIKU")
    list(APPEND link_libraries "bsd" "atomic")
    list(APPEND result "-Wl,-Bsymbolic")
  elseif("${LFLAGS_SDK}" STREQUAL "ANDROID")
    list(APPEND link_libraries "dl" "log" "atomic")
    # We need to add the math library, which is linked implicitly by libc++
    list(APPEND result "-lm")

    # link against the custom C++ library
    swift_android_cxx_libraries_for_arch(${LFLAGS_ARCH} cxx_link_libraries)
    list(APPEND link_libraries ${cxx_link_libraries})

    # link against the ICU libraries
    list(APPEND link_libraries
      ${SWIFT_ANDROID_${LFLAGS_ARCH}_ICU_I18N}
      ${SWIFT_ANDROID_${LFLAGS_ARCH}_ICU_UC})

    swift_android_lib_for_arch(${LFLAGS_ARCH} ${LFLAGS_ARCH}_LIB)
    foreach(path IN LISTS ${LFLAGS_ARCH}_LIB)
      list(APPEND library_search_directories ${path})
    endforeach()
  else()
    # If lto is enabled, we need to add the object path flag so that the LTO code
    # generator leaves the intermediate object file in a place where it will not
    # be touched. The reason why this must be done is that on OS X, debug info is
    # left in object files. So if the object file is removed when we go to
    # generate a dsym, the debug info is gone.
    if (LFLAGS_ENABLE_LTO)
      precondition(LFLAGS_LTO_OBJECT_NAME
        MESSAGE "Should specify a unique name for the lto object")
      set(lto_object_dir ${CMAKE_CURRENT_BINARY_DIR}/${CMAKE_CFG_INTDIR})
      set(lto_object ${lto_object_dir}/${LFLAGS_LTO_OBJECT_NAME}-lto.o)
        list(APPEND result "-Wl,-object_path_lto,${lto_object}")
      endif()
  endif()

  if(NOT "${SWIFT_${LFLAGS_SDK}_${LFLAGS_ARCH}_ICU_UC}" STREQUAL "")
    get_filename_component(SWIFT_${LFLAGS_SDK}_${LFLAGS_ARCH}_ICU_UC_LIBDIR
      "${SWIFT_${LFLAGS_SDK}_${LFLAGS_ARCH}_ICU_UC}" DIRECTORY)
    list(APPEND library_search_directories "${SWIFT_${LFLAGS_SDK}_${LFLAGS_ARCH}_ICU_UC_LIBDIR}")
  endif()
  if(NOT "${SWIFT_${LFLAGS_SDK}_${LFLAGS_ARCH}_ICU_I18N}" STREQUAL "")
    get_filename_component(SWIFT_${LFLAGS_SDK}_${LFLAGS_ARCH}_ICU_I18N_LIBDIR
      "${SWIFT_${LFLAGS_SDK}_${LFLAGS_ARCH}_ICU_I18N}" DIRECTORY)
    list(APPEND library_search_directories "${SWIFT_${LFLAGS_SDK}_${LFLAGS_ARCH}_ICU_I18N_LIBDIR}")
  endif()

  if(SWIFT_USE_LINKER AND NOT SWIFT_COMPILER_IS_MSVC_LIKE)
    if(CMAKE_HOST_SYSTEM_NAME STREQUAL Windows)
      list(APPEND result "-fuse-ld=${SWIFT_USE_LINKER}.exe")
    else()
      list(APPEND result "-fuse-ld=${SWIFT_USE_LINKER}")
    endif()
  endif()

  # Enable dead stripping. Portions of this logic were copied from llvm's
  # `add_link_opts` function (which, perhaps, should have been used here in the
  # first place, but at this point it's hard to say whether that's feasible).
  #
  # TODO: Evaluate/enable -f{function,data}-sections --gc-sections for bfd,
  # gold, and lld.
  if(NOT CMAKE_BUILD_TYPE STREQUAL Debug)
    if(${CMAKE_SYSTEM_NAME} MATCHES "Darwin")
      # See rdar://48283130: This gives 6MB+ size reductions for swift and
      # SourceKitService, and much larger size reductions for sil-opt etc.
      list(APPEND result "-Wl,-dead_strip")
    endif()
  endif()

  get_maccatalyst_build_flavor(maccatalyst_build_flavor
    "${LFLAGS_SDK}" "${LFLAGS_MACCATALYST_BUILD_FLAVOR}")

  set("${LFLAGS_RESULT_VAR_NAME}" "${result}" PARENT_SCOPE)
  set("${LFLAGS_LINK_LIBRARIES_VAR_NAME}" "${link_libraries}" PARENT_SCOPE)
  set("${LFLAGS_LIBRARY_SEARCH_DIRECTORIES_VAR_NAME}" "${library_search_directories}" PARENT_SCOPE)
endfunction()

# Add a universal binary target created from the output of the given
# set of targets by running 'lipo'.
#
# Usage:
#   _add_swift_lipo_target(
#     sdk                 # The name of the SDK the target was created for.
#                         # Examples include "OSX", "IOS", "ANDROID", etc.
#     target              # The name of the target to create
#     output              # The file to be created by this target
#     source_targets...   # The source targets whose outputs will be
#                         # lipo'd into the output.
#   )
function(_add_swift_lipo_target)
  cmake_parse_arguments(
    LIPO                # prefix
    "CODESIGN"          # options
    "SDK;TARGET;OUTPUT" # single-value args
    ""                  # multi-value args
    ${ARGN})

  precondition(LIPO_SDK MESSAGE "sdk is required")
  precondition(LIPO_TARGET MESSAGE "target is required")
  precondition(LIPO_OUTPUT MESSAGE "output is required")
  precondition(LIPO_UNPARSED_ARGUMENTS MESSAGE "one or more inputs are required")

  set(source_targets ${LIPO_UNPARSED_ARGUMENTS})

  # Gather the source binaries.
  set(source_binaries)
  foreach(source_target ${source_targets})
    list(APPEND source_binaries $<TARGET_FILE:${source_target}>)
  endforeach()

  if("${SWIFT_SDK_${LIPO_SDK}_OBJECT_FORMAT}" STREQUAL "MACHO")
    if(LIPO_CODESIGN)
      set(codesign_command COMMAND "codesign" "-f" "-s" "-" "${LIPO_OUTPUT}")
    endif()
    # Use lipo to create the final binary.
    add_custom_command_target(unused_var
        COMMAND "${SWIFT_LIPO}" "-create" "-output" "${LIPO_OUTPUT}" ${source_binaries}
        ${codesign_command}
        CUSTOM_TARGET_NAME "${LIPO_TARGET}"
        OUTPUT "${LIPO_OUTPUT}"
        DEPENDS ${source_targets})
  else()
    # We don't know how to create fat binaries for other platforms.
    add_custom_command_target(unused_var
        COMMAND "${CMAKE_COMMAND}" "-E" "copy" "${source_binaries}" "${LIPO_OUTPUT}"
        CUSTOM_TARGET_NAME "${LIPO_TARGET}"
        OUTPUT "${LIPO_OUTPUT}"
        DEPENDS ${source_targets})
  endif()
endfunction()
 
# Add a single variant of a new Swift library.
#
# Usage:
#   _add_swift_target_library_single(
#     target
#     name
#     [MODULE_TARGETS]
#     [SHARED]
#     [STATIC]
#     [SDK sdk]
#     [ARCHITECTURE architecture]
#     [DEPENDS dep1 ...]
#     [LINK_LIBRARIES dep1 ...]
#     [FRAMEWORK_DEPENDS dep1 ...]
#     [FRAMEWORK_DEPENDS_WEAK dep1 ...]
#     [C_COMPILE_FLAGS flag1...]
#     [SWIFT_COMPILE_FLAGS flag1...]
#     [LINK_FLAGS flag1...]
#     [FILE_DEPENDS target1 ...]
#     [DONT_EMBED_BITCODE]
#     [IS_STDLIB]
#     [IS_STDLIB_CORE]
#     [IS_SDK_OVERLAY]
#     INSTALL_IN_COMPONENT comp
#     MACCATALYST_BUILD_FLAVOR flavor
#     source1 [source2 source3 ...])
#
# target
#   Name of the target (e.g., swiftParse-IOS-armv7).
#
# name
#   Name of the library (e.g., swiftParse).
#
# MODULE_TARGETS
#   Names of the module target (e.g., swiftParse-swiftmodule-IOS-armv7).
#
# SHARED
#   Build a shared library.
#
# STATIC
#   Build a static library.
#
# SDK sdk
#   SDK to build for.
#
# ARCHITECTURE
#   Architecture to build for.
#
# DEPENDS
#   Targets that this library depends on.
#
# LINK_LIBRARIES
#   Libraries this library depends on.
#
# FRAMEWORK_DEPENDS
#   System frameworks this library depends on.
#
# FRAMEWORK_DEPENDS_WEAK
#   System frameworks this library depends on that should be weakly-linked.
#
# C_COMPILE_FLAGS
#   Extra compile flags (C, C++, ObjC).
#
# SWIFT_COMPILE_FLAGS
#   Extra compile flags (Swift).
#
# LINK_FLAGS
#   Extra linker flags.
#
# FILE_DEPENDS
#   Additional files this library depends on.
#
# DONT_EMBED_BITCODE
#   Don't embed LLVM bitcode in this target, even if it is enabled globally.
#
# IS_STDLIB
#   Install library dylib and swift module files to lib/swift.
#
# IS_STDLIB_CORE
#   Compile as the standard library core.
#
# IS_SDK_OVERLAY
#   Treat the library as a part of the Swift SDK overlay.
#
# INSTALL_IN_COMPONENT comp
#   The Swift installation component that this library belongs to.
#
# MACCATALYST_BUILD_FLAVOR
#   Possible values are 'ios-like', 'macos-like', 'zippered', 'unzippered-twin'
#
# source1 ...
#   Sources to add into this library
function(_add_swift_target_library_single target name)
  set(SWIFTLIB_SINGLE_options
        DONT_EMBED_BITCODE
        IS_SDK_OVERLAY
        IS_STDLIB
        IS_STDLIB_CORE
        NOSWIFTRT
        OBJECT_LIBRARY
        SHARED
        STATIC
        TARGET_LIBRARY
        INSTALL_WITH_SHARED)
  set(SWIFTLIB_SINGLE_single_parameter_options
        ARCHITECTURE
        DEPLOYMENT_VERSION_IOS
        DEPLOYMENT_VERSION_OSX
        DEPLOYMENT_VERSION_TVOS
        DEPLOYMENT_VERSION_WATCHOS
        INSTALL_IN_COMPONENT
        DARWIN_INSTALL_NAME_DIR
        SDK
        DEPLOYMENT_VERSION_MACCATALYST
        MACCATALYST_BUILD_FLAVOR)
  set(SWIFTLIB_SINGLE_multiple_parameter_options
        C_COMPILE_FLAGS
        DEPENDS
        FILE_DEPENDS
        FRAMEWORK_DEPENDS
        FRAMEWORK_DEPENDS_WEAK
        GYB_SOURCES
        INCORPORATE_OBJECT_LIBRARIES
        INCORPORATE_OBJECT_LIBRARIES_SHARED_ONLY
        LINK_FLAGS
        LINK_LIBRARIES
        PRIVATE_LINK_LIBRARIES
        SWIFT_COMPILE_FLAGS
        MODULE_TARGETS)

  cmake_parse_arguments(SWIFTLIB_SINGLE
                        "${SWIFTLIB_SINGLE_options}"
                        "${SWIFTLIB_SINGLE_single_parameter_options}"
                        "${SWIFTLIB_SINGLE_multiple_parameter_options}"
                        ${ARGN})

  translate_flag(${SWIFTLIB_SINGLE_STATIC} "STATIC"
                 SWIFTLIB_SINGLE_STATIC_keyword)

  # Determine macCatalyst build flavor
  get_maccatalyst_build_flavor(maccatalyst_build_flavor
    "${SWIFTLIB_SINGLE_SDK}" "${SWIFTLIB_SINGLE_MACCATALYST_BUILD_FLAVOR}")

  set(SWIFTLIB_SINGLE_SOURCES ${SWIFTLIB_SINGLE_UNPARSED_ARGUMENTS})

  translate_flags(SWIFTLIB_SINGLE "${SWIFTLIB_SINGLE_options}")

  # Check arguments.
  precondition(SWIFTLIB_SINGLE_SDK MESSAGE "Should specify an SDK")
  precondition(SWIFTLIB_SINGLE_ARCHITECTURE MESSAGE "Should specify an architecture")
  precondition(SWIFTLIB_SINGLE_INSTALL_IN_COMPONENT MESSAGE "INSTALL_IN_COMPONENT is required")

  if(NOT SWIFTLIB_SINGLE_SHARED AND
     NOT SWIFTLIB_SINGLE_STATIC AND
     NOT SWIFTLIB_SINGLE_OBJECT_LIBRARY)
    message(FATAL_ERROR
        "Either SHARED, STATIC, or OBJECT_LIBRARY must be specified")
  endif()

  # Determine the subdirectory where this library will be installed.
  set(SWIFTLIB_SINGLE_SUBDIR
      "${SWIFT_SDK_${SWIFTLIB_SINGLE_SDK}_LIB_SUBDIR}/${SWIFTLIB_SINGLE_ARCHITECTURE}")

  # macCatalyst ios-like builds are installed in the maccatalyst/x86_64 directory
  if(maccatalyst_build_flavor STREQUAL "ios-like")
    set(SWIFTLIB_SINGLE_SUBDIR
        "${SWIFT_SDK_MACCATALYST_LIB_SUBDIR}/${SWIFTLIB_SINGLE_ARCHITECTURE}")
  endif()

  # Include LLVM Bitcode slices for iOS, Watch OS, and Apple TV OS device libraries.
  set(embed_bitcode_arg)
  if(SWIFT_EMBED_BITCODE_SECTION AND NOT SWIFTLIB_SINGLE_DONT_EMBED_BITCODE)
    if("${SWIFTLIB_SINGLE_SDK}" STREQUAL "IOS" OR "${SWIFTLIB_SINGLE_SDK}" STREQUAL "TVOS" OR "${SWIFTLIB_SINGLE_SDK}" STREQUAL "WATCHOS")
      list(APPEND SWIFTLIB_SINGLE_C_COMPILE_FLAGS "-fembed-bitcode")
      set(embed_bitcode_arg EMBED_BITCODE)
    endif()
  endif()

  if(XCODE)
    string(REGEX MATCHALL "/[^/]+" split_path ${CMAKE_CURRENT_SOURCE_DIR})
    list(GET split_path -1 dir)
    file(GLOB_RECURSE SWIFTLIB_SINGLE_HEADERS
      ${SWIFT_SOURCE_DIR}/include/swift${dir}/*.h
      ${SWIFT_SOURCE_DIR}/include/swift${dir}/*.def
      ${CMAKE_CURRENT_SOURCE_DIR}/*.def)

    file(GLOB_RECURSE SWIFTLIB_SINGLE_TDS
      ${SWIFT_SOURCE_DIR}/include/swift${dir}/*.td)

    set_source_files_properties(${SWIFTLIB_SINGLE_HEADERS} ${SWIFTLIB_SINGLE_TDS}
      PROPERTIES
      HEADER_FILE_ONLY true)
    source_group("TableGen descriptions" FILES ${SWIFTLIB_SINGLE_TDS})

    set(SWIFTLIB_SINGLE_SOURCES ${SWIFTLIB_SINGLE_SOURCES} ${SWIFTLIB_SINGLE_HEADERS} ${SWIFTLIB_SINGLE_TDS})
  endif()

  if(MODULE)
    set(libkind MODULE)
  elseif(SWIFTLIB_SINGLE_OBJECT_LIBRARY)
    set(libkind OBJECT)
  # If both SHARED and STATIC are specified, we add the SHARED library first.
  # The STATIC library is handled further below.
  elseif(SWIFTLIB_SINGLE_SHARED)
    set(libkind SHARED)
  elseif(SWIFTLIB_SINGLE_STATIC)
    set(libkind STATIC)
  else()
    message(FATAL_ERROR
        "Either SHARED, STATIC, or OBJECT_LIBRARY must be specified")
  endif()

  if(SWIFTLIB_SINGLE_GYB_SOURCES)
    handle_gyb_sources(
        gyb_dependency_targets
        SWIFTLIB_SINGLE_GYB_SOURCES
        "${SWIFTLIB_SINGLE_ARCHITECTURE}")
    set(SWIFTLIB_SINGLE_SOURCES ${SWIFTLIB_SINGLE_SOURCES}
      ${SWIFTLIB_SINGLE_GYB_SOURCES})
  endif()

  # Remove the "swift" prefix from the name to determine the module name.
  if(SWIFTLIB_IS_STDLIB_CORE)
    set(module_name "Swift")
  else()
    string(REPLACE swift "" module_name "${name}")
  endif()

  if("${SWIFTLIB_SINGLE_SDK}" STREQUAL "WINDOWS")
    if(NOT "${CMAKE_C_COMPILER_ID}" STREQUAL "MSVC")
      swift_windows_get_sdk_vfs_overlay(SWIFTLIB_SINGLE_VFS_OVERLAY)
      list(APPEND SWIFTLIB_SINGLE_SWIFT_COMPILE_FLAGS
        -Xcc;-Xclang;-Xcc;-ivfsoverlay;-Xcc;-Xclang;-Xcc;${SWIFTLIB_SINGLE_VFS_OVERLAY})
    endif()
    swift_windows_include_for_arch(${SWIFTLIB_SINGLE_ARCHITECTURE} SWIFTLIB_INCLUDE)
    foreach(directory ${SWIFTLIB_INCLUDE})
      list(APPEND SWIFTLIB_SINGLE_SWIFT_COMPILE_FLAGS -Xcc;-isystem;-Xcc;${directory})
    endforeach()
    if("${SWIFTLIB_SINGLE_ARCHITECTURE}" MATCHES arm)
      list(APPEND SWIFTLIB_SINGLE_SWIFT_COMPILE_FLAGS -Xcc;-D_ARM_WINAPI_PARTITION_DESKTOP_SDK_AVAILABLE)
    endif()
    list(APPEND SWIFTLIB_SINGLE_SWIFT_COMPILE_FLAGS
      -libc;${SWIFT_STDLIB_MSVC_RUNTIME_LIBRARY})
  endif()

  # FIXME: don't actually depend on the libraries in SWIFTLIB_SINGLE_LINK_LIBRARIES,
  # just any swiftmodule files that are associated with them.
  handle_swift_sources(
      swift_object_dependency_target
      swift_module_dependency_target
      swift_sib_dependency_target
      swift_sibopt_dependency_target
      swift_sibgen_dependency_target
      SWIFTLIB_SINGLE_SOURCES
      SWIFTLIB_SINGLE_EXTERNAL_SOURCES ${name}
      DEPENDS
        ${gyb_dependency_targets}
        ${SWIFTLIB_SINGLE_DEPENDS}
        ${SWIFTLIB_SINGLE_FILE_DEPENDS}
        ${SWIFTLIB_SINGLE_LINK_LIBRARIES}
      SDK ${SWIFTLIB_SINGLE_SDK}
      ARCHITECTURE ${SWIFTLIB_SINGLE_ARCHITECTURE}
      MODULE_NAME ${module_name}
      COMPILE_FLAGS ${SWIFTLIB_SINGLE_SWIFT_COMPILE_FLAGS}
      ${SWIFTLIB_SINGLE_IS_STDLIB_keyword}
      ${SWIFTLIB_SINGLE_IS_STDLIB_CORE_keyword}
      ${SWIFTLIB_SINGLE_IS_SDK_OVERLAY_keyword}
      ${embed_bitcode_arg}
      ${SWIFTLIB_SINGLE_STATIC_keyword}
      INSTALL_IN_COMPONENT "${SWIFTLIB_SINGLE_INSTALL_IN_COMPONENT}"
      MACCATALYST_BUILD_FLAVOR "${SWIFTLIB_SINGLE_MACCATALYST_BUILD_FLAVOR}")
  add_swift_source_group("${SWIFTLIB_SINGLE_EXTERNAL_SOURCES}")

  # If there were any swift sources, then a .swiftmodule may have been created.
  # If that is the case, then add a target which is an alias of the module files.
  set(VARIANT_SUFFIX "-${SWIFT_SDK_${SWIFTLIB_SINGLE_SDK}_LIB_SUBDIR}-${SWIFTLIB_SINGLE_ARCHITECTURE}")
  if(maccatalyst_build_flavor STREQUAL "ios-like")
    set(VARIANT_SUFFIX "-${SWIFT_SDK_MACCATALYST_LIB_SUBDIR}-${SWIFTLIB_SINGLE_ARCHITECTURE}")
  endif()

  if(NOT "${SWIFTLIB_SINGLE_MODULE_TARGETS}" STREQUAL "" AND NOT "${swift_module_dependency_target}" STREQUAL "")
    foreach(module_target ${SWIFTLIB_SINGLE_MODULE_TARGETS})
      add_custom_target("${module_target}"
        DEPENDS ${swift_module_dependency_target})
      set_target_properties("${module_target}" PROPERTIES
        FOLDER "Swift libraries/Modules")
    endforeach()
  endif()

  # For standalone overlay builds to work
  if(NOT BUILD_STANDALONE)
    if (EXISTS swift_sib_dependency_target AND NOT "${swift_sib_dependency_target}" STREQUAL "")
      add_dependencies(swift-stdlib${VARIANT_SUFFIX}-sib ${swift_sib_dependency_target})
    endif()

    if (EXISTS swift_sibopt_dependency_target AND NOT "${swift_sibopt_dependency_target}" STREQUAL "")
      add_dependencies(swift-stdlib${VARIANT_SUFFIX}-sibopt ${swift_sibopt_dependency_target})
    endif()

    if (EXISTS swift_sibgen_dependency_target AND NOT "${swift_sibgen_dependency_target}" STREQUAL "")
      add_dependencies(swift-stdlib${VARIANT_SUFFIX}-sibgen ${swift_sibgen_dependency_target})
    endif()
  endif()

  # Only build the modules for any arch listed in the *_MODULE_ARCHITECTURES.
  if(SWIFTLIB_SINGLE_SDK IN_LIST SWIFT_APPLE_PLATFORMS
      AND SWIFTLIB_SINGLE_ARCHITECTURE IN_LIST SWIFT_SDK_${SWIFTLIB_SINGLE_SDK}_MODULE_ARCHITECTURES)
    # Create dummy target to hook up the module target dependency.
    add_custom_target("${target}"
      DEPENDS
        "${swift_module_dependency_target}")

    return()
  endif()

  set(SWIFTLIB_INCORPORATED_OBJECT_LIBRARIES_EXPRESSIONS)
  foreach(object_library ${SWIFTLIB_SINGLE_INCORPORATE_OBJECT_LIBRARIES})
    list(APPEND SWIFTLIB_INCORPORATED_OBJECT_LIBRARIES_EXPRESSIONS
        $<TARGET_OBJECTS:${object_library}${VARIANT_SUFFIX}>)
  endforeach()

  set(SWIFTLIB_INCORPORATED_OBJECT_LIBRARIES_EXPRESSIONS_SHARED_ONLY)
  foreach(object_library ${SWIFTLIB_SINGLE_INCORPORATE_OBJECT_LIBRARIES_SHARED_ONLY})
    list(APPEND SWIFTLIB_INCORPORATED_OBJECT_LIBRARIES_EXPRESSIONS_SHARED_ONLY
        $<TARGET_OBJECTS:${object_library}${VARIANT_SUFFIX}>)
  endforeach()

  set(SWIFTLIB_SINGLE_XCODE_WORKAROUND_SOURCES)
  if(XCODE AND SWIFTLIB_SINGLE_TARGET_LIBRARY)
    set(SWIFTLIB_SINGLE_XCODE_WORKAROUND_SOURCES
        # Note: the dummy.cpp source file provides no definitions. However,
        # it forces Xcode to properly link the static library.
        ${SWIFT_SOURCE_DIR}/cmake/dummy.cpp)
  endif()

  set(INCORPORATED_OBJECT_LIBRARIES_EXPRESSIONS ${SWIFTLIB_INCORPORATED_OBJECT_LIBRARIES_EXPRESSIONS})
  if(${libkind} STREQUAL "SHARED")
    list(APPEND INCORPORATED_OBJECT_LIBRARIES_EXPRESSIONS
         ${SWIFTLIB_INCORPORATED_OBJECT_LIBRARIES_EXPRESSIONS_SHARED_ONLY})
  endif()

  add_library("${target}" ${libkind}
              ${SWIFTLIB_SINGLE_SOURCES}
              ${SWIFTLIB_SINGLE_EXTERNAL_SOURCES}
              ${INCORPORATED_OBJECT_LIBRARIES_EXPRESSIONS}
              ${SWIFTLIB_SINGLE_XCODE_WORKAROUND_SOURCES})
  # NOTE: always inject the LLVMSupport directory before anything else.  We want
  # to ensure that the runtime is built with our local copy of LLVMSupport
  target_include_directories(${target} BEFORE PRIVATE
    ${SWIFT_SOURCE_DIR}/stdlib/include)
  if(("${SWIFT_SDK_${SWIFTLIB_SINGLE_SDK}_OBJECT_FORMAT}" STREQUAL "ELF" OR
      "${SWIFT_SDK_${SWIFTLIB_SINGLE_SDK}_OBJECT_FORMAT}" STREQUAL "COFF") AND
     SWIFTLIB_SINGLE_TARGET_LIBRARY)
    if("${libkind}" STREQUAL "SHARED" AND NOT SWIFTLIB_SINGLE_NOSWIFTRT)
      # TODO(compnerd) switch to the generator expression when cmake is upgraded
      # to a version which supports it.
      # target_sources(${target}
      #                PRIVATE
      #                  $<TARGET_OBJECTS:swiftImageRegistrationObject${SWIFT_SDK_${SWIFTLIB_SINGLE_SDK}_OBJECT_FORMAT}-${SWIFT_SDK_${SWIFTLIB_SINGLE_SDK}_LIB_SUBDIR}-${SWIFTLIB_SINGLE_ARCHITECTURE}>)
      if(SWIFTLIB_SINGLE_SDK STREQUAL WINDOWS)
        set(extension .obj)
      else()
        set(extension .o)
      endif()
      target_sources(${target}
                     PRIVATE
                       "${SWIFTLIB_DIR}/${SWIFTLIB_SINGLE_SUBDIR}/swiftrt${extension}")
      set_source_files_properties("${SWIFTLIB_DIR}/${SWIFTLIB_SINGLE_SUBDIR}/swiftrt${extension}"
                                  PROPERTIES
                                    GENERATED 1)
    endif()
  endif()
  _set_target_prefix_and_suffix("${target}" "${libkind}" "${SWIFTLIB_SINGLE_SDK}")

  # Target libraries that include libDemangling must define the name to use for
  # the inline namespace to distinguish symbols from those built for the
  # compiler, in order to avoid possible ODR violations if both are statically
  # linked into the same binary.
  target_compile_definitions("${target}" PRIVATE
                             SWIFT_INLINE_NAMESPACE=__runtime)

  if("${SWIFTLIB_SINGLE_SDK}" STREQUAL "WINDOWS")
    swift_windows_include_for_arch(${SWIFTLIB_SINGLE_ARCHITECTURE} SWIFTLIB_INCLUDE)
    target_include_directories("${target}" SYSTEM PRIVATE
      ${SWIFTLIB_INCLUDE})
  endif()

  if("${SWIFTLIB_SINGLE_SDK}" STREQUAL "WINDOWS" AND NOT "${CMAKE_SYSTEM_NAME}" STREQUAL "Windows")
    if("${libkind}" STREQUAL "SHARED")
      # Each dll has an associated .lib (import library); since we may be
      # building on a non-DLL platform (not windows), create an imported target
      # for the library which created implicitly by the dll.
      add_custom_command_target(${target}_IMPORT_LIBRARY
                                OUTPUT "${SWIFTLIB_DIR}/${SWIFTLIB_SINGLE_SUBDIR}/${name}.lib"
                                DEPENDS "${target}")
      add_library(${target}_IMPLIB SHARED IMPORTED GLOBAL)
      set_property(TARGET "${target}_IMPLIB" PROPERTY
          IMPORTED_LOCATION "${SWIFTLIB_DIR}/${SWIFTLIB_SINGLE_SUBDIR}/${name}.lib")
      add_dependencies(${target}_IMPLIB ${${target}_IMPORT_LIBRARY})
    endif()
    set_property(TARGET "${target}" PROPERTY NO_SONAME ON)
  endif()

  llvm_update_compile_flags(${target})

  set_output_directory(${target}
      BINARY_DIR ${SWIFT_RUNTIME_OUTPUT_INTDIR}
      LIBRARY_DIR ${SWIFT_LIBRARY_OUTPUT_INTDIR})

  if(MODULE)
    set_target_properties("${target}" PROPERTIES
        PREFIX ""
        SUFFIX ${LLVM_PLUGIN_EXT})
  endif()

  if(SWIFTLIB_SINGLE_TARGET_LIBRARY)
    # Install runtime libraries to lib/swift instead of lib. This works around
    # the fact that -isysroot prevents linking to libraries in the system
    # /usr/lib if Swift is installed in /usr.
    set_target_properties("${target}" PROPERTIES
      LIBRARY_OUTPUT_DIRECTORY ${SWIFTLIB_DIR}/${SWIFTLIB_SINGLE_SUBDIR}
      ARCHIVE_OUTPUT_DIRECTORY ${SWIFTLIB_DIR}/${SWIFTLIB_SINGLE_SUBDIR})
    if(SWIFTLIB_SINGLE_SDK STREQUAL WINDOWS AND SWIFTLIB_SINGLE_IS_STDLIB_CORE
        AND libkind STREQUAL SHARED)
      add_custom_command(TARGET ${target} POST_BUILD
        COMMAND ${CMAKE_COMMAND} -E copy_if_different $<TARGET_FILE:${target}> ${SWIFTLIB_DIR}/${SWIFTLIB_SINGLE_SUBDIR})
    endif()

    foreach(config ${CMAKE_CONFIGURATION_TYPES})
      string(TOUPPER ${config} config_upper)
      escape_path_for_xcode("${config}" "${SWIFTLIB_DIR}" config_lib_dir)
      set_target_properties(${target} PROPERTIES
        LIBRARY_OUTPUT_DIRECTORY_${config_upper} ${config_lib_dir}/${SWIFTLIB_SINGLE_SUBDIR}
        ARCHIVE_OUTPUT_DIRECTORY_${config_upper} ${config_lib_dir}/${SWIFTLIB_SINGLE_SUBDIR})
    endforeach()
  endif()

  if(SWIFTLIB_SINGLE_SDK IN_LIST SWIFT_APPLE_PLATFORMS)
    set(install_name_dir "@rpath")

    if(SWIFTLIB_SINGLE_IS_STDLIB)
      set(install_name_dir "${SWIFT_DARWIN_STDLIB_INSTALL_NAME_DIR}")

      # iOS-like overlays are installed in a separate directory so that
      # unzippered twins do not conflict.
      if(maccatalyst_build_flavor STREQUAL "ios-like"
          AND DEFINED SWIFT_DARWIN_MACCATALYST_STDLIB_INSTALL_NAME_DIR)
        set(install_name_dir "${SWIFT_DARWIN_MACCATALYST_STDLIB_INSTALL_NAME_DIR}")
      endif()
    endif()

    # Always use @rpath for XCTest
    if(module_name STREQUAL "XCTest")
      set(install_name_dir "@rpath")
    endif()

    if(SWIFTLIB_SINGLE_DARWIN_INSTALL_NAME_DIR)
      set(install_name_dir "${SWIFTLIB_SINGLE_DARWIN_INSTALL_NAME_DIR}")
    endif()

    set_target_properties("${target}"
      PROPERTIES
      INSTALL_NAME_DIR "${install_name_dir}")
  elseif("${SWIFTLIB_SINGLE_SDK}" STREQUAL "LINUX")
    set_target_properties("${target}"
      PROPERTIES
      INSTALL_RPATH "$ORIGIN:/usr/lib/swift/linux")
  elseif("${SWIFTLIB_SINGLE_SDK}" STREQUAL "CYGWIN")
    set_target_properties("${target}"
      PROPERTIES
      INSTALL_RPATH "$ORIGIN:/usr/lib/swift/cygwin")
  elseif("${SWIFTLIB_SINGLE_SDK}" STREQUAL "ANDROID")
    # CMake generates an incorrect rule `$SONAME_FLAG $INSTALLNAME_DIR$SONAME`
    # for an Android cross-build from a macOS host. Construct the proper linker
    # flags manually in add_swift_target_library instead, see there with
    # variable `swiftlib_link_flags_all`.
    if(SWIFTLIB_SINGLE_TARGET_LIBRARY)
      set_target_properties("${target}" PROPERTIES NO_SONAME TRUE)
    endif()
    # Only set the install RPATH if the toolchain and stdlib will be in Termux
    # or some other native sysroot on Android.
    if(NOT "${SWIFT_ANDROID_NATIVE_SYSROOT}" STREQUAL "")
      set_target_properties("${target}"
        PROPERTIES
        INSTALL_RPATH "$ORIGIN")
    endif()
  endif()

  set_target_properties("${target}" PROPERTIES BUILD_WITH_INSTALL_RPATH YES)
  set_target_properties("${target}" PROPERTIES FOLDER "Swift libraries")

  # Configure the static library target.
  # Set compile and link flags for the non-static target.
  # Do these LAST.
  set(target_static)
  if(SWIFTLIB_SINGLE_IS_STDLIB AND SWIFTLIB_SINGLE_STATIC)
    set(target_static "${target}-static")

    # We have already compiled Swift sources.  Link everything into a static
    # library.
    add_library(${target_static} STATIC
        ${SWIFTLIB_SINGLE_SOURCES}
        ${SWIFTLIB_INCORPORATED_OBJECT_LIBRARIES_EXPRESSIONS}
        ${SWIFTLIB_SINGLE_XCODE_WORKAROUND_SOURCES})

    set_output_directory(${target_static}
        BINARY_DIR ${SWIFT_RUNTIME_OUTPUT_INTDIR}
        LIBRARY_DIR ${SWIFT_LIBRARY_OUTPUT_INTDIR})

    if(SWIFTLIB_INSTALL_WITH_SHARED)
      set(swift_lib_dir ${SWIFTLIB_DIR})
    else()
      set(swift_lib_dir ${SWIFTSTATICLIB_DIR})
    endif()

    foreach(config ${CMAKE_CONFIGURATION_TYPES})
      string(TOUPPER ${config} config_upper)
      escape_path_for_xcode(
          "${config}" "${swift_lib_dir}" config_lib_dir)
      set_target_properties(${target_static} PROPERTIES
        LIBRARY_OUTPUT_DIRECTORY_${config_upper} ${config_lib_dir}/${SWIFTLIB_SINGLE_SUBDIR}
        ARCHIVE_OUTPUT_DIRECTORY_${config_upper} ${config_lib_dir}/${SWIFTLIB_SINGLE_SUBDIR})
    endforeach()

    set_target_properties(${target_static} PROPERTIES
      LIBRARY_OUTPUT_DIRECTORY ${swift_lib_dir}/${SWIFTLIB_SINGLE_SUBDIR}
      ARCHIVE_OUTPUT_DIRECTORY ${swift_lib_dir}/${SWIFTLIB_SINGLE_SUBDIR})
  endif()

  set_target_properties(${target}
      PROPERTIES
      # Library name (without the variant information)
      OUTPUT_NAME ${name})
  if(target_static)
    set_target_properties(${target_static}
        PROPERTIES
        OUTPUT_NAME ${name})
  endif()

  # Don't build standard libraries by default.  We will enable building
  # standard libraries that the user requested; the rest can be built on-demand.
  if(SWIFTLIB_SINGLE_TARGET_LIBRARY)
    foreach(t "${target}" ${target_static})
      set_target_properties(${t} PROPERTIES EXCLUDE_FROM_ALL TRUE)
    endforeach()
  endif()

  # Handle linking and dependencies.
  add_dependencies_multiple_targets(
      TARGETS "${target}" ${target_static}
      DEPENDS
        ${SWIFTLIB_SINGLE_DEPENDS}
        ${gyb_dependency_targets}
        "${swift_object_dependency_target}"
        "${swift_module_dependency_target}"
        ${LLVM_COMMON_DEPENDS})

  if("${libkind}" STREQUAL "SHARED")
    target_link_libraries("${target}" PRIVATE ${SWIFTLIB_SINGLE_LINK_LIBRARIES})
  elseif("${libkind}" STREQUAL "OBJECT")
    precondition_list_empty(
        "${SWIFTLIB_SINGLE_LINK_LIBRARIES}"
        "OBJECT_LIBRARY may not link to anything")
  else()
    target_link_libraries("${target}" INTERFACE ${SWIFTLIB_SINGLE_LINK_LIBRARIES})
  endif()

  # Don't add the icucore target.
  set(SWIFTLIB_SINGLE_LINK_LIBRARIES_WITHOUT_ICU)
  foreach(item ${SWIFTLIB_SINGLE_LINK_LIBRARIES})
    if(NOT "${item}" STREQUAL "icucore")
      list(APPEND SWIFTLIB_SINGLE_LINK_LIBRARIES_WITHOUT_ICU "${item}")
    endif()
  endforeach()

  if(target_static)
    _list_add_string_suffix(
        "${SWIFTLIB_SINGLE_LINK_LIBRARIES_WITHOUT_ICU}"
        "-static"
        target_static_depends)
    # FIXME: should this be target_link_libraries?
    add_dependencies_multiple_targets(
        TARGETS "${target_static}"
        DEPENDS ${target_static_depends})
  endif()

  # Link against system frameworks.
  foreach(FRAMEWORK ${SWIFTLIB_SINGLE_FRAMEWORK_DEPENDS})
    foreach(t "${target}" ${target_static})
      target_link_libraries("${t}" PUBLIC "-framework ${FRAMEWORK}")
    endforeach()
  endforeach()
  foreach(FRAMEWORK ${SWIFTLIB_SINGLE_FRAMEWORK_DEPENDS_WEAK})
    foreach(t "${target}" ${target_static})
      target_link_libraries("${t}" PUBLIC "-weak_framework ${FRAMEWORK}")
    endforeach()
  endforeach()

  # Collect compile and link flags for the static and non-static targets.
  # Don't set PROPERTY COMPILE_FLAGS or LINK_FLAGS directly.
  set(c_compile_flags ${SWIFTLIB_SINGLE_C_COMPILE_FLAGS})
  set(link_flags ${SWIFTLIB_SINGLE_LINK_FLAGS})

  set(library_search_subdir "${SWIFT_SDK_${SWIFTLIB_SINGLE_SDK}_LIB_SUBDIR}")
  set(library_search_directories
      "${SWIFTLIB_DIR}/${SWIFTLIB_SINGLE_SUBDIR}"
      "${SWIFT_NATIVE_SWIFT_TOOLS_PATH}/../lib/swift/${SWIFTLIB_SINGLE_SUBDIR}"
      "${SWIFT_NATIVE_SWIFT_TOOLS_PATH}/../lib/swift/${SWIFT_SDK_${SWIFTLIB_SINGLE_SDK}_LIB_SUBDIR}")

  # In certain cases when building, the environment variable SDKROOT is set to override
  # where the sdk root is located in the system. If that environment variable has been
  # set by the user, respect it and add the specified SDKROOT directory to the
  # library_search_directories so we are able to link against those libraries
  if(DEFINED ENV{SDKROOT} AND EXISTS "$ENV{SDKROOT}/usr/lib/swift")
      list(APPEND library_search_directories "$ENV{SDKROOT}/usr/lib/swift")
  endif()

  list(APPEND library_search_directories "${SWIFT_SDK_${sdk}_ARCH_${arch}_PATH}/usr/lib/swift")

  # Add variant-specific flags.
  if(SWIFTLIB_SINGLE_TARGET_LIBRARY)
    set(build_type "${SWIFT_STDLIB_BUILD_TYPE}")
    set(enable_assertions "${SWIFT_STDLIB_ASSERTIONS}")
  else()
    set(build_type "${CMAKE_BUILD_TYPE}")
    set(enable_assertions "${LLVM_ENABLE_ASSERTIONS}")
    set(analyze_code_coverage "${SWIFT_ANALYZE_CODE_COVERAGE}")
  endif()

  if (NOT SWIFTLIB_SINGLE_TARGET_LIBRARY)
    set(lto_type "${SWIFT_TOOLS_ENABLE_LTO}")
  endif()

  _add_target_variant_c_compile_flags(
    SDK "${SWIFTLIB_SINGLE_SDK}"
    ARCH "${SWIFTLIB_SINGLE_ARCHITECTURE}"
    BUILD_TYPE "${build_type}"
    ENABLE_ASSERTIONS "${enable_assertions}"
    ANALYZE_CODE_COVERAGE "${analyze_code_coverage}"
    ENABLE_LTO "${lto_type}"
    DEPLOYMENT_VERSION_OSX "${SWIFTLIB_DEPLOYMENT_VERSION_OSX}"
    DEPLOYMENT_VERSION_MACCATALYST "${SWIFTLIB_DEPLOYMENT_VERSION_MACCATALYST}"
    DEPLOYMENT_VERSION_IOS "${SWIFTLIB_DEPLOYMENT_VERSION_IOS}"
    DEPLOYMENT_VERSION_TVOS "${SWIFTLIB_DEPLOYMENT_VERSION_TVOS}"
    DEPLOYMENT_VERSION_WATCHOS "${SWIFTLIB_DEPLOYMENT_VERSION_WATCHOS}"
    RESULT_VAR_NAME c_compile_flags
    MACCATALYST_BUILD_FLAVOR "${SWIFTLIB_SINGLE_MACCATALYST_BUILD_FLAVOR}"
    )

  if(SWIFTLIB_SINGLE_SDK STREQUAL WINDOWS)
    if(libkind STREQUAL SHARED)
      list(APPEND c_compile_flags -D_WINDLL)
    endif()
  endif()
  _add_target_variant_link_flags(
    SDK "${SWIFTLIB_SINGLE_SDK}"
    ARCH "${SWIFTLIB_SINGLE_ARCHITECTURE}"
    BUILD_TYPE "${build_type}"
    ENABLE_ASSERTIONS "${enable_assertions}"
    ANALYZE_CODE_COVERAGE "${analyze_code_coverage}"
    ENABLE_LTO "${lto_type}"
    LTO_OBJECT_NAME "${target}-${SWIFTLIB_SINGLE_SDK}-${SWIFTLIB_SINGLE_ARCHITECTURE}"
    DEPLOYMENT_VERSION_OSX "${SWIFTLIB_DEPLOYMENT_VERSION_OSX}"
    DEPLOYMENT_VERSION_MACCATALYST "${SWIFTLIB_DEPLOYMENT_VERSION_MACCATALYST}"
    DEPLOYMENT_VERSION_IOS "${SWIFTLIB_DEPLOYMENT_VERSION_IOS}"
    DEPLOYMENT_VERSION_TVOS "${SWIFTLIB_DEPLOYMENT_VERSION_TVOS}"
    DEPLOYMENT_VERSION_WATCHOS "${SWIFTLIB_DEPLOYMENT_VERSION_WATCHOS}"
    RESULT_VAR_NAME link_flags
    LINK_LIBRARIES_VAR_NAME link_libraries
    LIBRARY_SEARCH_DIRECTORIES_VAR_NAME library_search_directories
    MACCATALYST_BUILD_FLAVOR "${SWIFTLIB_SINGLE_MACCATALYST_BUILD_FLAVOR}"
      )

  # Configure plist creation for OS X.
  set(PLIST_INFO_PLIST "Info.plist" CACHE STRING "Plist name")
  if("${SWIFTLIB_SINGLE_SDK}" IN_LIST SWIFT_APPLE_PLATFORMS AND SWIFTLIB_SINGLE_IS_STDLIB)
    set(PLIST_INFO_NAME ${name})
    set(PLIST_INFO_UTI "com.apple.dt.runtime.${name}")
    set(PLIST_INFO_VERSION "${SWIFT_VERSION}")
    if (SWIFT_COMPILER_VERSION)
      set(PLIST_INFO_BUILD_VERSION
        "${SWIFT_COMPILER_VERSION}")
    endif()

    set(PLIST_INFO_PLIST_OUT "${PLIST_INFO_PLIST}")
    list(APPEND link_flags
         "-Wl,-sectcreate,__TEXT,__info_plist,${CMAKE_CURRENT_BINARY_DIR}/${PLIST_INFO_PLIST_OUT}")
    configure_file(
        "${SWIFT_SOURCE_DIR}/stdlib/${PLIST_INFO_PLIST}.in"
        "${PLIST_INFO_PLIST_OUT}"
        @ONLY
        NEWLINE_STYLE UNIX)

    # If Application Extensions are enabled, pass the linker flag marking
    # the dylib as safe.
    if (CXX_SUPPORTS_FAPPLICATION_EXTENSION AND (NOT DISABLE_APPLICATION_EXTENSION))
      list(APPEND link_flags "-Wl,-application_extension")
    endif()

    set(PLIST_INFO_UTI)
    set(PLIST_INFO_NAME)
    set(PLIST_INFO_VERSION)
    set(PLIST_INFO_BUILD_VERSION)
  endif()

  # Set compilation and link flags.
  if(SWIFTLIB_SINGLE_SDK STREQUAL WINDOWS)
    swift_windows_include_for_arch(${SWIFTLIB_SINGLE_ARCHITECTURE}
      ${SWIFTLIB_SINGLE_ARCHITECTURE}_INCLUDE)
    target_include_directories(${target} SYSTEM PRIVATE
      ${${SWIFTLIB_SINGLE_ARCHITECTURE}_INCLUDE})

    if(NOT ${CMAKE_C_COMPILER_ID} STREQUAL MSVC)
      swift_windows_get_sdk_vfs_overlay(SWIFTLIB_SINGLE_VFS_OVERLAY)
      target_compile_options(${target} PRIVATE
        "SHELL:-Xclang -ivfsoverlay -Xclang ${SWIFTLIB_SINGLE_VFS_OVERLAY}")

      # MSVC doesn't support -Xclang. We don't need to manually specify
      # the dependent libraries as `cl` does so.
      target_compile_options(${target} PRIVATE
        "SHELL:-Xclang --dependent-lib=oldnames"
        # TODO(compnerd) handle /MT, /MTd
        "SHELL:-Xclang --dependent-lib=msvcrt$<$<CONFIG:Debug>:d>")
    endif()
  endif()
  target_include_directories(${target} SYSTEM PRIVATE
    ${SWIFT_${SWIFTLIB_SINGLE_SDK}_${SWIFTLIB_SINGLE_ARCHITECTURE}_ICU_UC_INCLUDE}
    ${SWIFT_${SWIFTLIB_SINGLE_SDK}_${SWIFTLIB_SINGLE_ARCHITECTURE}_ICU_I18N_INCLUDE})
  target_compile_options(${target} PRIVATE
    ${c_compile_flags})
  target_link_options(${target} PRIVATE
    ${link_flags})
  if(${SWIFTLIB_SINGLE_SDK} IN_LIST SWIFT_APPLE_PLATFORMS)
    target_link_options(${target} PRIVATE
      "LINKER:-compatibility_version,1")
    if(SWIFT_COMPILER_VERSION)
      target_link_options(${target} PRIVATE
        "LINKER:-current_version,${SWIFT_COMPILER_VERSION}")
    endif()
    # Include LLVM Bitcode slices for iOS, Watch OS, and Apple TV OS device libraries.
    if(SWIFT_EMBED_BITCODE_SECTION AND NOT SWIFTLIB_SINGLE_DONT_EMBED_BITCODE)
      if(${SWIFTLIB_SINGLE_SDK} STREQUAL "IOS" OR
         ${SWIFTLIB_SINGLE_SDK} STREQUAL "TVOS" OR
         ${SWIFTLIB_SINGLE_SDK} STREQUAL "WATCHOS")
        # Please note that using a generator expression to fit
        # this in a single target_link_options does not work
        # (at least in CMake 3.15 and 3.16),
        # since that seems not to allow the LINKER: prefix to be
        # evaluated (i.e. it will be added as-is to the linker parameters)
        target_link_options(${target} PRIVATE
          "LINKER:-bitcode_bundle"
          "LINKER:-lto_library,${LLVM_LIBRARY_DIR}/libLTO.dylib")

        if(SWIFT_EMBED_BITCODE_SECTION_HIDE_SYMBOLS)
          target_link_options(${target} PRIVATE
            "LINKER:-bitcode_hide_symbols")
        endif()
      endif()
    endif()
  endif()
  target_link_libraries(${target} PRIVATE
    ${link_libraries})
  target_link_directories(${target} PRIVATE
    ${library_search_directories})

  # Adjust the linked libraries for windows targets.  On Windows, the link is
  # performed against the import library, and the runtime uses the dll.  Not
  # doing so will result in incorrect symbol resolution and linkage.  We created
  # import library targets when the library was added.  Use that to adjust the
  # link libraries.
  if(SWIFTLIB_SINGLE_SDK STREQUAL WINDOWS AND NOT CMAKE_SYSTEM_NAME STREQUAL Windows)
    foreach(library_list LINK_LIBRARIES PRIVATE_LINK_LIBRARIES)
      set(import_libraries)
      foreach(library ${SWIFTLIB_SINGLE_${library_list}})
        # Ensure that the library is a target.  If an absolute path was given,
        # then we do not have an import library associated with it.  This occurs
        # primarily with ICU (which will be an import library).  Import
        # libraries are only associated with shared libraries, so add an
        # additional check for that as well.
        set(import_library ${library})
        if(TARGET ${library})
          get_target_property(type ${library} TYPE)
          if(${type} STREQUAL "SHARED_LIBRARY")
            set(import_library ${library}_IMPLIB)
          endif()
        endif()
        list(APPEND import_libraries ${import_library})
      endforeach()
      set(SWIFTLIB_SINGLE_${library_list} ${import_libraries})
    endforeach()
  endif()

  if("${libkind}" STREQUAL "OBJECT")
    precondition_list_empty(
        "${SWIFTLIB_SINGLE_PRIVATE_LINK_LIBRARIES}"
        "OBJECT_LIBRARY may not link to anything")
  else()
    target_link_libraries("${target}" PRIVATE
        ${SWIFTLIB_SINGLE_PRIVATE_LINK_LIBRARIES})
  endif()

  # NOTE(compnerd) use the C linker language to invoke `clang` rather than
  # `clang++` as we explicitly link against the C++ runtime.  We were previously
  # actually passing `-nostdlib++` to avoid the C++ runtime linkage.
  if("${SWIFTLIB_SINGLE_SDK}" STREQUAL "ANDROID")
    set_property(TARGET "${target}" PROPERTY
      LINKER_LANGUAGE "C")
  else()
    set_property(TARGET "${target}" PROPERTY
      LINKER_LANGUAGE "CXX")
  endif()

  if(target_static)
    target_compile_options(${target_static} PRIVATE
      ${c_compile_flags})
    # FIXME: The fallback paths here are going to be dynamic libraries.

    if(SWIFTLIB_INSTALL_WITH_SHARED)
      set(search_base_dir ${SWIFTLIB_DIR})
    else()
      set(search_base_dir ${SWIFTSTATICLIB_DIR})
    endif()
    set(library_search_directories
        "${search_base_dir}/${SWIFTLIB_SINGLE_SUBDIR}"
        "${SWIFT_NATIVE_SWIFT_TOOLS_PATH}/../lib/swift/${SWIFTLIB_SINGLE_SUBDIR}"
        "${SWIFT_NATIVE_SWIFT_TOOLS_PATH}/../lib/swift/${SWIFT_SDK_${SWIFTLIB_SINGLE_SDK}_LIB_SUBDIR}")
    target_link_directories(${target_static} PRIVATE
      ${library_search_directories})
    target_link_libraries("${target_static}" PRIVATE
        ${SWIFTLIB_SINGLE_PRIVATE_LINK_LIBRARIES})
  endif()

  # Do not add code here.
endfunction()

# Add a new Swift target library.
#
# NOTE: This has not had the swift host code debrided from it yet. That will be
# in a forthcoming commit.
#
# Usage:
#   add_swift_target_library(name
#     [SHARED]
#     [STATIC]
#     [DEPENDS dep1 ...]
#     [LINK_LIBRARIES dep1 ...]
#     [SWIFT_MODULE_DEPENDS dep1 ...]
#     [FRAMEWORK_DEPENDS dep1 ...]
#     [FRAMEWORK_DEPENDS_WEAK dep1 ...]
#     [FILE_DEPENDS target1 ...]
#     [TARGET_SDKS sdk1...]
#     [C_COMPILE_FLAGS flag1...]
#     [SWIFT_COMPILE_FLAGS flag1...]
#     [LINK_FLAGS flag1...]
#     [DONT_EMBED_BITCODE]
#     [INSTALL]
#     [IS_STDLIB]
#     [IS_STDLIB_CORE]
#     [INSTALL_WITH_SHARED]
#     INSTALL_IN_COMPONENT comp
#     DEPLOYMENT_VERSION_OSX version
#     DEPLOYMENT_VERSION_MACCATALYST version
#     DEPLOYMENT_VERSION_IOS version
#     DEPLOYMENT_VERSION_TVOS version
#     DEPLOYMENT_VERSION_WATCHOS version
#     MACCATALYST_BUILD_FLAVOR flavor
#     source1 [source2 source3 ...])
#
# name
#   Name of the library (e.g., swiftParse).
#
# SHARED
#   Build a shared library.
#
# STATIC
#   Build a static library.
#
# DEPENDS
#   Targets that this library depends on.
#
# LINK_LIBRARIES
#   Libraries this library depends on.
#
# SWIFT_MODULE_DEPENDS
#   Swift modules this library depends on.
#
# SWIFT_MODULE_DEPENDS_OSX
#   Swift modules this library depends on when built for OS X.
#
# SWIFT_MODULE_DEPENDS_MACCATALYST
#   Zippered Swift modules this library depends on when built for macCatalyst.
#   For example, Foundation.
#
# SWIFT_MODULE_DEPENDS_MACCATALYST_UNZIPPERED
#   Unzippered Swift modules this library depends on when built for macCatalyst.
#   For example, UIKit
#
# SWIFT_MODULE_DEPENDS_IOS
#   Swift modules this library depends on when built for iOS.
#
# SWIFT_MODULE_DEPENDS_TVOS
#   Swift modules this library depends on when built for tvOS.
#
# SWIFT_MODULE_DEPENDS_WATCHOS
#   Swift modules this library depends on when built for watchOS.
#
# SWIFT_MODULE_DEPENDS_FREEBSD
#   Swift modules this library depends on when built for FreeBSD.
#
# SWIFT_MODULE_DEPENDS_OPENBSD
#   Swift modules this library depends on when built for OpenBSD.
#
# SWIFT_MODULE_DEPENDS_LINUX
#   Swift modules this library depends on when built for Linux.
#
# SWIFT_MODULE_DEPENDS_CYGWIN
#   Swift modules this library depends on when built for Cygwin.
#
# SWIFT_MODULE_DEPENDS_HAIKU
#   Swift modules this library depends on when built for Haiku.
#
# SWIFT_MODULE_DEPENDS_WASI
#   Swift modules this library depends on when built for WASI.
#
# FRAMEWORK_DEPENDS
#   System frameworks this library depends on.
#
# FRAMEWORK_DEPENDS_WEAK
#   System frameworks this library depends on that should be weak-linked
#
# FILE_DEPENDS
#   Additional files this library depends on.
#
# TARGET_SDKS
#   The set of SDKs in which this library is included. If empty, the library
#   is included in all SDKs.
#
# C_COMPILE_FLAGS
#   Extra compiler flags (C, C++, ObjC).
#
# SWIFT_COMPILE_FLAGS
#   Extra compiler flags (Swift).
#
# LINK_FLAGS
#   Extra linker flags.
#
# DONT_EMBED_BITCODE
#   Don't embed LLVM bitcode in this target, even if it is enabled globally.
#
# IS_STDLIB
#   Treat the library as a part of the Swift standard library.
#
# IS_STDLIB_CORE
#   Compile as the Swift standard library core.
#
# IS_SDK_OVERLAY
#   Treat the library as a part of the Swift SDK overlay.
#
# INSTALL_IN_COMPONENT comp
#   The Swift installation component that this library belongs to.
#
# DEPLOYMENT_VERSION_OSX
#   The minimum deployment version to build for if this is an OSX library.
#
# DEPLOYMENT_VERSION_MACCATALYST
#   The minimum deployment version to build for if this is an macCatalyst library.
#
# DEPLOYMENT_VERSION_IOS
#   The minimum deployment version to build for if this is an iOS library.
#
# DEPLOYMENT_VERSION_TVOS
#   The minimum deployment version to build for if this is an TVOS library.
#
# DEPLOYMENT_VERSION_WATCHOS
#   The minimum deployment version to build for if this is an WATCHOS library.
#
# INSTALL_WITH_SHARED
#   Install a static library target alongside shared libraries
#
# MACCATALYST_BUILD_FLAVOR
#   Possible values are 'ios-like', 'macos-like', 'zippered', 'unzippered-twin'
#   Presence of a build flavor requires SWIFT_MODULE_DEPENDS_MACCATALYST to be
#   defined and have values.
#
# source1 ...
#   Sources to add into this library.
function(add_swift_target_library name)
  set(SWIFTLIB_options
        DONT_EMBED_BITCODE
        HAS_SWIFT_CONTENT
        IS_SDK_OVERLAY
        IS_STDLIB
        IS_STDLIB_CORE
        NOSWIFTRT
        OBJECT_LIBRARY
        SHARED
        STATIC
        INSTALL_WITH_SHARED)
  set(SWIFTLIB_single_parameter_options
        DEPLOYMENT_VERSION_IOS
        DEPLOYMENT_VERSION_OSX
        DEPLOYMENT_VERSION_TVOS
        DEPLOYMENT_VERSION_WATCHOS
        INSTALL_IN_COMPONENT
        DARWIN_INSTALL_NAME_DIR
        DEPLOYMENT_VERSION_MACCATALYST
        MACCATALYST_BUILD_FLAVOR)
  set(SWIFTLIB_multiple_parameter_options
        C_COMPILE_FLAGS
        DEPENDS
        FILE_DEPENDS
        FRAMEWORK_DEPENDS
        FRAMEWORK_DEPENDS_IOS_TVOS
        FRAMEWORK_DEPENDS_OSX
        FRAMEWORK_DEPENDS_WEAK
        GYB_SOURCES
        INCORPORATE_OBJECT_LIBRARIES
        INCORPORATE_OBJECT_LIBRARIES_SHARED_ONLY
        LINK_FLAGS
        LINK_LIBRARIES
        PRIVATE_LINK_LIBRARIES
        SWIFT_COMPILE_FLAGS
        SWIFT_COMPILE_FLAGS_IOS
        SWIFT_COMPILE_FLAGS_OSX
        SWIFT_COMPILE_FLAGS_TVOS
        SWIFT_COMPILE_FLAGS_WATCHOS
        SWIFT_COMPILE_FLAGS_LINUX
        SWIFT_MODULE_DEPENDS
        SWIFT_MODULE_DEPENDS_CYGWIN
        SWIFT_MODULE_DEPENDS_FREEBSD
        SWIFT_MODULE_DEPENDS_OPENBSD
        SWIFT_MODULE_DEPENDS_HAIKU
        SWIFT_MODULE_DEPENDS_IOS
        SWIFT_MODULE_DEPENDS_LINUX
        SWIFT_MODULE_DEPENDS_OSX
        SWIFT_MODULE_DEPENDS_TVOS
        SWIFT_MODULE_DEPENDS_WASI
        SWIFT_MODULE_DEPENDS_WATCHOS
        SWIFT_MODULE_DEPENDS_WINDOWS
        SWIFT_MODULE_DEPENDS_FROM_SDK
        TARGET_SDKS
        SWIFT_COMPILE_FLAGS_MACCATALYST
        SWIFT_MODULE_DEPENDS_MACCATALYST
        SWIFT_MODULE_DEPENDS_MACCATALYST_UNZIPPERED)

  cmake_parse_arguments(SWIFTLIB
                        "${SWIFTLIB_options}"
                        "${SWIFTLIB_single_parameter_options}"
                        "${SWIFTLIB_multiple_parameter_options}"
                        ${ARGN})
  set(SWIFTLIB_SOURCES ${SWIFTLIB_UNPARSED_ARGUMENTS})

  # Ensure it's impossible to build for macCatalyst without module dependencies
  if(SWIFT_ENABLE_MACCATALYST AND SWIFTLIB_MACCATALYST_BUILD_FLAVOR)
    if((NOT SWIFTLIB_MACCATALYST_BUILD_FLAVOR STREQUAL "zippered") OR
       SWIFTLIB_SWIFT_MODULE_DEPENDS_OSX)
      precondition(SWIFTLIB_SWIFT_MODULE_DEPENDS_MACCATALYST
        MESSAGE "SWIFT_MODULE_DEPENDS_MACCATALYST is required when building for macCatalyst")
    endif()
  endif()

  # Infer arguments.

  if(SWIFTLIB_IS_SDK_OVERLAY)
    set(SWIFTLIB_HAS_SWIFT_CONTENT TRUE)
    set(SWIFTLIB_IS_STDLIB TRUE)
  endif()

  # Standard library is always a target library.
  if(SWIFTLIB_IS_STDLIB)
    set(SWIFTLIB_HAS_SWIFT_CONTENT TRUE)
  endif()

  # If target SDKs are not specified, build for all known SDKs.
  if("${SWIFTLIB_TARGET_SDKS}" STREQUAL "")
    set(SWIFTLIB_TARGET_SDKS ${SWIFT_SDKS})
  endif()
  list_replace(SWIFTLIB_TARGET_SDKS ALL_APPLE_PLATFORMS "${SWIFT_APPLE_PLATFORMS}")

  # All Swift code depends on the standard library, except for the standard
  # library itself.
  if(SWIFTLIB_HAS_SWIFT_CONTENT AND NOT SWIFTLIB_IS_STDLIB_CORE)
    list(APPEND SWIFTLIB_SWIFT_MODULE_DEPENDS Core)

    # swiftSwiftOnoneSupport does not depend on itself, obviously.
    if(NOT ${name} STREQUAL swiftSwiftOnoneSupport)
      # All Swift code depends on the SwiftOnoneSupport in non-optimized mode,
      # except for the standard library itself.
      is_build_type_optimized("${SWIFT_STDLIB_BUILD_TYPE}" optimized)
      if(NOT optimized)
        list(APPEND SWIFTLIB_SWIFT_MODULE_DEPENDS SwiftOnoneSupport)
      endif()
    endif()
  endif()

  if((NOT "${SWIFT_BUILD_STDLIB}") AND
     (NOT "${SWIFTLIB_SWIFT_MODULE_DEPENDS}" STREQUAL ""))
    list(REMOVE_ITEM SWIFTLIB_SWIFT_MODULE_DEPENDS Core SwiftOnoneSupport)
  endif()

  translate_flags(SWIFTLIB "${SWIFTLIB_options}")
  precondition(SWIFTLIB_INSTALL_IN_COMPONENT MESSAGE "INSTALL_IN_COMPONENT is required")

  if(NOT SWIFTLIB_SHARED AND
     NOT SWIFTLIB_STATIC AND
     NOT SWIFTLIB_OBJECT_LIBRARY)
    message(FATAL_ERROR
        "Either SHARED, STATIC, or OBJECT_LIBRARY must be specified")
  endif()

  # In the standard library and overlays, warn about implicit overrides
  # as a reminder to consider when inherited protocols need different
  # behavior for their requirements.
  if (SWIFTLIB_IS_STDLIB)
    list(APPEND SWIFTLIB_SWIFT_COMPILE_FLAGS "-warn-implicit-overrides")
  endif()

  if(NOT SWIFT_BUILD_RUNTIME_WITH_HOST_COMPILER AND NOT BUILD_STANDALONE)
    list(APPEND SWIFTLIB_DEPENDS clang)
  endif()

  # If we are building this library for targets, loop through the various
  # SDKs building the variants of this library.
  list_intersect(
      "${SWIFTLIB_TARGET_SDKS}" "${SWIFT_SDKS}" SWIFTLIB_TARGET_SDKS)

  foreach(sdk ${SWIFTLIB_TARGET_SDKS})
    if(NOT SWIFT_SDK_${sdk}_ARCHITECTURES)
      # SWIFT_SDK_${sdk}_ARCHITECTURES is empty, so just continue
      continue()
    endif()

    # Skip building library for macOS if macCatalyst support is not enabled and the
    # library only builds for macOS when macCatalyst is enabled.
    if(NOT SWIFT_ENABLE_MACCATALYST AND
        sdk STREQUAL "OSX" AND
        SWIFTLIB_MACCATALYST_BUILD_FLAVOR STREQUAL "ios-like")
      message(STATUS "Skipping OSX SDK for module ${name}")
      continue()
    endif()

    # Determine if/what macCatalyst build flavor we are
    get_maccatalyst_build_flavor(maccatalyst_build_flavor
      "${sdk}" "${SWIFTLIB_MACCATALYST_BUILD_FLAVOR}")

    set(maccatalyst_build_flavors)
    if(NOT DEFINED maccatalyst_build_flavor)
       list(APPEND maccatalyst_build_flavors "none")
    elseif(maccatalyst_build_flavor STREQUAL "unzippered-twin")
      list(APPEND maccatalyst_build_flavors "macos-like" "ios-like")
    else()
      list(APPEND maccatalyst_build_flavors "${maccatalyst_build_flavor}")
    endif()

    # Loop over the build flavors for the this library. If it is an unzippered
    # twin we'll build it twice: once for "macos-like" and once for "ios-like"
    # flavors.
    foreach(maccatalyst_build_flavor ${maccatalyst_build_flavors})
    if(maccatalyst_build_flavor STREQUAL "none")
      unset(maccatalyst_build_flavor)
    endif()

    set(THIN_INPUT_TARGETS)

    # Collect architecture agnostic SDK module dependencies
    set(swiftlib_module_depends_flattened ${SWIFTLIB_SWIFT_MODULE_DEPENDS})
    if(${sdk} STREQUAL OSX)
       if(DEFINED maccatalyst_build_flavor AND NOT maccatalyst_build_flavor STREQUAL "macos-like")
          list(APPEND swiftlib_module_depends_flattened
            ${SWIFTLIB_SWIFT_MODULE_DEPENDS_MACCATALYST})
          list(APPEND swiftlib_module_depends_flattened
            ${SWIFTLIB_SWIFT_MODULE_DEPENDS_MACCATALYST_UNZIPPERED})
        else()
          list(APPEND swiftlib_module_depends_flattened
            ${SWIFTLIB_SWIFT_MODULE_DEPENDS_OSX})
        endif()
      list(APPEND swiftlib_module_depends_flattened
           ${SWIFTLIB_SWIFT_MODULE_DEPENDS_OSX})
    elseif(${sdk} STREQUAL IOS OR ${sdk} STREQUAL IOS_SIMULATOR)
      list(APPEND swiftlib_module_depends_flattened
           ${SWIFTLIB_SWIFT_MODULE_DEPENDS_IOS})
    elseif(${sdk} STREQUAL TVOS OR ${sdk} STREQUAL TVOS_SIMULATOR)
      list(APPEND swiftlib_module_depends_flattened
           ${SWIFTLIB_SWIFT_MODULE_DEPENDS_TVOS})
    elseif(${sdk} STREQUAL WATCHOS OR ${sdk} STREQUAL WATCHOS_SIMULATOR)
      list(APPEND swiftlib_module_depends_flattened
           ${SWIFTLIB_SWIFT_MODULE_DEPENDS_WATCHOS})
    elseif(${sdk} STREQUAL FREEBSD)
      list(APPEND swiftlib_module_depends_flattened
           ${SWIFTLIB_SWIFT_MODULE_DEPENDS_FREEBSD})
    elseif(${sdk} STREQUAL OPENBSD)
      list(APPEND swiftlib_module_depends_flattened
           ${SWIFTLIB_SWIFT_MODULE_DEPENDS_OPENBSD})
    elseif(${sdk} STREQUAL LINUX OR ${sdk} STREQUAL ANDROID)
      list(APPEND swiftlib_module_depends_flattened
           ${SWIFTLIB_SWIFT_MODULE_DEPENDS_LINUX})
    elseif(${sdk} STREQUAL CYGWIN)
      list(APPEND swiftlib_module_depends_flattened
           ${SWIFTLIB_SWIFT_MODULE_DEPENDS_CYGWIN})
    elseif(${sdk} STREQUAL HAIKU)
      list(APPEND swiftlib_module_depends_flattened
           ${SWIFTLIB_SWIFT_MODULE_DEPENDS_HAIKU})
    elseif(${sdk} STREQUAL WASI)
      list(APPEND swiftlib_module_depends_flattened
           ${SWIFTLIB_SWIFT_MODULE_DEPENDS_WASI})
    elseif(${sdk} STREQUAL WINDOWS)
      list(APPEND swiftlib_module_depends_flattened
           ${SWIFTLIB_SWIFT_MODULE_DEPENDS_WINDOWS})
    endif()

    # Collect architecture agnostic SDK framework dependencies
    set(swiftlib_framework_depends_flattened ${SWIFTLIB_FRAMEWORK_DEPENDS})
    if(${sdk} STREQUAL OSX)
      list(APPEND swiftlib_framework_depends_flattened
           ${SWIFTLIB_FRAMEWORK_DEPENDS_OSX})
    elseif(${sdk} STREQUAL IOS OR ${sdk} STREQUAL IOS_SIMULATOR OR
           ${sdk} STREQUAL TVOS OR ${sdk} STREQUAL TVOS_SIMULATOR)
      list(APPEND swiftlib_framework_depends_flattened
           ${SWIFTLIB_FRAMEWORK_DEPENDS_IOS_TVOS})
    endif()

    # Collect architecutre agnostic compiler flags
    set(swiftlib_swift_compile_flags_all ${SWIFTLIB_SWIFT_COMPILE_FLAGS})
    if(${sdk} STREQUAL OSX)
      list(APPEND swiftlib_swift_compile_flags_all
           ${SWIFTLIB_SWIFT_COMPILE_FLAGS_OSX})
    elseif(${sdk} STREQUAL IOS OR ${sdk} STREQUAL IOS_SIMULATOR)
      list(APPEND swiftlib_swift_compile_flags_all
           ${SWIFTLIB_SWIFT_COMPILE_FLAGS_IOS})
    elseif(${sdk} STREQUAL TVOS OR ${sdk} STREQUAL TVOS_SIMULATOR)
      list(APPEND swiftlib_swift_compile_flags_all
           ${SWIFTLIB_SWIFT_COMPILE_FLAGS_TVOS})
    elseif(${sdk} STREQUAL WATCHOS OR ${sdk} STREQUAL WATCHOS_SIMULATOR)
      list(APPEND swiftlib_swift_compile_flags_all
           ${SWIFTLIB_SWIFT_COMPILE_FLAGS_WATCHOS})
    elseif(${sdk} STREQUAL LINUX)
      list(APPEND swiftlib_swift_compile_flags_all
           ${SWIFTLIB_SWIFT_COMPILE_FLAGS_LINUX})
    elseif(${sdk} STREQUAL WINDOWS)
      # FIXME(SR2005) static and shared are not mutually exclusive; however
      # since we do a single build of the sources, this doesn't work for
      # building both simultaneously.  Effectively, only shared builds are
      # supported on windows currently.
      if(SWIFTLIB_SHARED)
        list(APPEND swiftlib_swift_compile_flags_all -D_WINDLL)
        if(SWIFTLIB_IS_STDLIB_CORE)
          list(APPEND swiftlib_swift_compile_flags_all -DswiftCore_EXPORTS)
        endif()
      elseif(SWIFTLIB_STATIC)
        list(APPEND swiftlib_swift_compile_flags_all -D_LIB)
      endif()
    endif()


    # Collect architecture agnostic SDK linker flags
    set(swiftlib_link_flags_all ${SWIFTLIB_LINK_FLAGS})
    if(${sdk} STREQUAL IOS_SIMULATOR AND ${name} STREQUAL swiftMediaPlayer)
      # message("DISABLING AUTOLINK FOR swiftMediaPlayer")
      list(APPEND swiftlib_link_flags_all "-Xlinker" "-ignore_auto_link")
    endif()

    # We unconditionally removed "-z,defs" from CMAKE_SHARED_LINKER_FLAGS in
    # swift_common_standalone_build_config_llvm within
    # SwiftSharedCMakeConfig.cmake, where it was added by a call to
    # HandleLLVMOptions.
    #
    # Rather than applying it to all targets and libraries, we here add it
    # back to supported targets and libraries only.  This is needed for ELF
    # targets only; however, RemoteMirror needs to build with undefined
    # symbols.
    if(${SWIFT_SDK_${sdk}_OBJECT_FORMAT} STREQUAL ELF AND
       NOT ${name} STREQUAL swiftRemoteMirror)
      list(APPEND swiftlib_link_flags_all "-Wl,-z,defs")
    endif()
    # Setting back linker flags which are not supported when making Android build on macOS cross-compile host.
    if(SWIFTLIB_SHARED AND sdk IN_LIST SWIFT_APPLE_PLATFORMS)
      list(APPEND swiftlib_link_flags_all "-dynamiclib -Wl,-headerpad_max_install_names")
    endif()

    set(sdk_supported_archs
      ${SWIFT_SDK_${sdk}_ARCHITECTURES}
      ${SWIFT_SDK_${sdk}_MODULE_ARCHITECTURES})
    list(REMOVE_DUPLICATES sdk_supported_archs)

    # For each architecture supported by this SDK
    foreach(arch ${sdk_supported_archs})
      # Configure variables for this subdirectory.
      set(VARIANT_SUFFIX "-${SWIFT_SDK_${sdk}_LIB_SUBDIR}-${arch}")
      set(VARIANT_NAME "${name}${VARIANT_SUFFIX}")
      set(MODULE_VARIANT_SUFFIX "-swiftmodule${VARIANT_SUFFIX}")
      set(MODULE_VARIANT_NAME "${name}${MODULE_VARIANT_SUFFIX}")

      # Configure macCatalyst flavor variables
      if(DEFINED maccatalyst_build_flavor)
        set(maccatalyst_variant_suffix "-${SWIFT_SDK_MACCATALYST_LIB_SUBDIR}-${arch}")
        set(maccatalyst_variant_name "${name}${maccatalyst_variant_suffix}")

        set(maccatalyst_module_variant_suffix "-swiftmodule${maccatalyst_variant_suffix}")
        set(maccatalyst_module_variant_name "${name}${maccatalyst_module_variant_suffix}")
      endif()

      # Map dependencies over to the appropriate variants.
      set(swiftlib_link_libraries)
      foreach(lib ${SWIFTLIB_LINK_LIBRARIES})
        if(TARGET "${lib}${VARIANT_SUFFIX}")
          list(APPEND swiftlib_link_libraries "${lib}${VARIANT_SUFFIX}")
        else()
          list(APPEND swiftlib_link_libraries "${lib}")
        endif()
      endforeach()

      # Swift compiles depend on swift modules, while links depend on
      # linked libraries.  Find targets for both of these here.
      set(swiftlib_module_dependency_targets)
      set(swiftlib_private_link_libraries_targets)

      if(NOT BUILD_STANDALONE)
        foreach(mod ${swiftlib_module_depends_flattened})
          if(DEFINED maccatalyst_build_flavor)
            if(maccatalyst_build_flavor STREQUAL "zippered")
              # Zippered libraries are dependent on both the macCatalyst and normal macOS
              # modules of their dependencies (which themselves must be zippered).
              list(APPEND swiftlib_module_dependency_targets
                   "swift${mod}${maccatalyst_module_variant_suffix}")
              list(APPEND swiftlib_module_dependency_targets
                   "swift${mod}${MODULE_VARIANT_SUFFIX}")

              # Zippered libraries link against their zippered library targets, which
              # live (and are built in) the same location as normal macOS libraries.
              list(APPEND swiftlib_private_link_libraries_targets
                "swift${mod}${VARIANT_SUFFIX}")
            elseif(maccatalyst_build_flavor STREQUAL "ios-like")
              # iOS-like libraries depend on the macCatalyst modules of their dependencies
              # regardless of whether the target is zippered or macCatalyst only.
              list(APPEND swiftlib_module_dependency_targets
                   "swift${mod}${maccatalyst_module_variant_suffix}")

              # iOS-like libraries can link against either iOS-like library targets
              # or zippered targets.
              if(mod IN_LIST SWIFTLIB_SWIFT_MODULE_DEPENDS_MACCATALYST_UNZIPPERED)
                list(APPEND swiftlib_private_link_libraries_targets
                    "swift${mod}${maccatalyst_variant_suffix}")
              else()
                list(APPEND swiftlib_private_link_libraries_targets
                    "swift${mod}${VARIANT_SUFFIX}")
              endif()
            else()
              list(APPEND swiftlib_module_dependency_targets
                   "swift${mod}${MODULE_VARIANT_SUFFIX}")

              list(APPEND swiftlib_private_link_libraries_targets
                 "swift${mod}${VARIANT_SUFFIX}")
            endif()
            continue()
          endif()

          list(APPEND swiftlib_module_dependency_targets
              "swift${mod}${MODULE_VARIANT_SUFFIX}")

          list(APPEND swiftlib_private_link_libraries_targets
              "swift${mod}${VARIANT_SUFFIX}")
        endforeach()
      endif()

      foreach(lib ${SWIFTLIB_PRIVATE_LINK_LIBRARIES})
        if(TARGET "${lib}${VARIANT_SUFFIX}")
          list(APPEND swiftlib_private_link_libraries_targets
              "${lib}${VARIANT_SUFFIX}")
        else()
          list(APPEND swiftlib_private_link_libraries_targets "${lib}")
        endif()
      endforeach()

      # Add PrivateFrameworks, rdar://28466433
      set(swiftlib_c_compile_flags_all ${SWIFTLIB_C_COMPILE_FLAGS})
      set(swiftlib_link_flags_all ${SWIFTLIB_LINK_FLAGS})

      # Add flags to prepend framework search paths for the parallel framework
      # hierarchy rooted at /System/iOSSupport/...
      # These paths must come before their normal counterparts so that when compiling
      # macCatalyst-only or unzippered-twin overlays the macCatalyst version
      # of a framework is found and not the Mac version.
      if(maccatalyst_build_flavor STREQUAL "ios-like"
          OR (name STREQUAL "swiftXCTest"
            AND maccatalyst_build_flavor STREQUAL "zippered"))

        # The path to find iOS-only frameworks (such as UIKit) under macCatalyst.
        set(ios_support_frameworks_path "${SWIFT_SDK_${sdk}_PATH}/System/iOSSupport/System/Library/Frameworks/")

        list(APPEND swiftlib_swift_compile_flags_all "-Fsystem" "${ios_support_frameworks_path}")
        list(APPEND swiftlib_c_compile_flags_all "-iframework" "${ios_support_frameworks_path}")
        # We collate -F with the framework path to avoid unwanted deduplication
        # of options by target_compile_options -- this way no undesired
        # side effects are introduced should a new search path be added.
        list(APPEND swiftlib_link_flags_all "-F${ios_support_frameworks_path}")
      endif()

      if(sdk IN_LIST SWIFT_APPLE_PLATFORMS AND SWIFTLIB_IS_SDK_OVERLAY)
        set(swiftlib_swift_compile_private_frameworks_flag "-Fsystem" "${SWIFT_SDK_${sdk}_ARCH_${arch}_PATH}/System/Library/PrivateFrameworks/")
        foreach(tbd_lib ${SWIFTLIB_SWIFT_MODULE_DEPENDS_FROM_SDK})
          list(APPEND swiftlib_link_flags_all "${SWIFT_SDK_${sdk}_ARCH_${arch}_PATH}/usr/lib/swift/libswift${tbd_lib}.tbd")
        endforeach()
      endif()

      set(variant_name "${VARIANT_NAME}")
      set(module_variant_names "${MODULE_VARIANT_NAME}")
      if(maccatalyst_build_flavor STREQUAL "ios-like")
        set(variant_name "${maccatalyst_variant_name}")
        set(module_variant_names "${maccatalyst_module_variant_name}")
      elseif(maccatalyst_build_flavor STREQUAL "zippered")
        # Zippered libraries produce two modules: one for macCatalyst and one for macOS
        # and so need two module targets.
        list(APPEND module_variant_names "${maccatalyst_module_variant_name}")
      endif()

     list(APPEND swiftlib_c_compile_flags_all "-DSWIFT_TARGET_LIBRARY_NAME=${name}")

      # Setting back linker flags which are not supported when making Android build on macOS cross-compile host.
      if(SWIFTLIB_SHARED AND ${sdk} STREQUAL ANDROID)
        list(APPEND swiftlib_link_flags_all "-shared")
        # TODO: Instead of `lib${name}.so` find variable or target property which already have this value.
        list(APPEND swiftlib_link_flags_all "-Wl,-soname,lib${name}.so")
      endif()

      # Add this library variant.
      _add_swift_target_library_single(
        ${variant_name}
        ${name}
        ${SWIFTLIB_SHARED_keyword}
        ${SWIFTLIB_STATIC_keyword}
        ${SWIFTLIB_OBJECT_LIBRARY_keyword}
        ${SWIFTLIB_INSTALL_WITH_SHARED_keyword}
        ${SWIFTLIB_SOURCES}
        TARGET_LIBRARY
        MODULE_TARGETS ${module_variant_names}
        SDK ${sdk}
        ARCHITECTURE ${arch}
        DEPENDS ${SWIFTLIB_DEPENDS}
        LINK_LIBRARIES ${swiftlib_link_libraries}
        FRAMEWORK_DEPENDS ${swiftlib_framework_depends_flattened}
        FRAMEWORK_DEPENDS_WEAK ${SWIFTLIB_FRAMEWORK_DEPENDS_WEAK}
        FILE_DEPENDS ${SWIFTLIB_FILE_DEPENDS} ${swiftlib_module_dependency_targets}
        C_COMPILE_FLAGS ${swiftlib_c_compile_flags_all}
        SWIFT_COMPILE_FLAGS ${swiftlib_swift_compile_flags_all} ${swiftlib_swift_compile_flags_arch} ${swiftlib_swift_compile_private_frameworks_flag}
        LINK_FLAGS ${swiftlib_link_flags_all}
        PRIVATE_LINK_LIBRARIES ${swiftlib_private_link_libraries_targets}
        INCORPORATE_OBJECT_LIBRARIES ${SWIFTLIB_INCORPORATE_OBJECT_LIBRARIES}
        INCORPORATE_OBJECT_LIBRARIES_SHARED_ONLY ${SWIFTLIB_INCORPORATE_OBJECT_LIBRARIES_SHARED_ONLY}
        ${SWIFTLIB_DONT_EMBED_BITCODE_keyword}
        ${SWIFTLIB_IS_STDLIB_keyword}
        ${SWIFTLIB_IS_STDLIB_CORE_keyword}
        ${SWIFTLIB_IS_SDK_OVERLAY_keyword}
        ${SWIFTLIB_NOSWIFTRT_keyword}
        DARWIN_INSTALL_NAME_DIR "${SWIFTLIB_DARWIN_INSTALL_NAME_DIR}"
        INSTALL_IN_COMPONENT "${SWIFTLIB_INSTALL_IN_COMPONENT}"
        DEPLOYMENT_VERSION_OSX "${SWIFTLIB_DEPLOYMENT_VERSION_OSX}"
        DEPLOYMENT_VERSION_MACCATALYST "${SWIFTLIB_DEPLOYMENT_VERSION_MACCATALYST}"
        DEPLOYMENT_VERSION_IOS "${SWIFTLIB_DEPLOYMENT_VERSION_IOS}"
        DEPLOYMENT_VERSION_TVOS "${SWIFTLIB_DEPLOYMENT_VERSION_TVOS}"
        DEPLOYMENT_VERSION_WATCHOS "${SWIFTLIB_DEPLOYMENT_VERSION_WATCHOS}"
        MACCATALYST_BUILD_FLAVOR "${maccatalyst_build_flavor}"

        GYB_SOURCES ${SWIFTLIB_GYB_SOURCES}
      )
    if(NOT SWIFT_BUILT_STANDALONE AND NOT "${CMAKE_C_COMPILER_ID}" MATCHES "Clang")
      add_dependencies(${VARIANT_NAME} clang)
    endif()

      if(sdk STREQUAL WINDOWS)
        if(SWIFT_COMPILER_IS_MSVC_LIKE)
          if (SWIFT_STDLIB_MSVC_RUNTIME_LIBRARY MATCHES MultiThreadedDebugDLL)
            target_compile_options(${VARIANT_NAME} PRIVATE /MDd /D_DLL /D_DEBUG)
          elseif (SWIFT_STDLIB_MSVC_RUNTIME_LIBRARY MATCHES MultiThreadedDebug)
            target_compile_options(${VARIANT_NAME} PRIVATE /MTd /U_DLL /D_DEBUG)
          elseif (SWIFT_STDLIB_MSVC_RUNTIME_LIBRARY MATCHES MultiThreadedDLL)
            target_compile_options(${VARIANT_NAME} PRIVATE /MD /D_DLL /U_DEBUG)
          elseif (SWIFT_STDLIB_MSVC_RUNTIME_LIBRARY MATCHES MultiThreaded)
            target_compile_options(${VARIANT_NAME} PRIVATE /MT /U_DLL /U_DEBUG)
          endif()
        endif()
      endif()

      if(NOT SWIFTLIB_OBJECT_LIBRARY)
        # Add dependencies on the (not-yet-created) custom lipo target.
        foreach(DEP ${SWIFTLIB_LINK_LIBRARIES})
          if (NOT "${DEP}" STREQUAL "icucore")
            add_dependencies(${VARIANT_NAME}
              "${DEP}-${SWIFT_SDK_${sdk}_LIB_SUBDIR}")
          endif()
        endforeach()

        if (SWIFTLIB_IS_STDLIB AND SWIFTLIB_STATIC)
          # Add dependencies on the (not-yet-created) custom lipo target.
          foreach(DEP ${SWIFTLIB_LINK_LIBRARIES})
            if (NOT "${DEP}" STREQUAL "icucore")
              add_dependencies("${VARIANT_NAME}-static"
                "${DEP}-${SWIFT_SDK_${sdk}_LIB_SUBDIR}-static")
            endif()
          endforeach()
        endif()

        if(arch IN_LIST SWIFT_SDK_${sdk}_ARCHITECTURES)
          # Note this thin library.
          list(APPEND THIN_INPUT_TARGETS ${VARIANT_NAME})
        endif()
      endif()
    endforeach()

    # Configure module-only targets
    if(NOT SWIFT_SDK_${sdk}_ARCHITECTURES
        AND SWIFT_SDK_${sdk}_MODULE_ARCHITECTURES)
      set(_target "${name}-${SWIFT_SDK_${sdk}_LIB_SUBDIR}")

      # Create unified sdk target
      add_custom_target("${_target}")

      foreach(_arch ${SWIFT_SDK_${sdk}_MODULE_ARCHITECTURES})
        set(_variant_suffix "-${SWIFT_SDK_${sdk}_LIB_SUBDIR}-${_arch}")
        set(_module_variant_name "${name}-swiftmodule-${_variant_suffix}")

        add_dependencies("${_target}" ${_module_variant_name})

        # Add Swift standard library targets as dependencies to the top-level
        # convenience target.
        if(TARGET "swift-stdlib${_variant_suffix}")
          add_dependencies("swift-stdlib${_variant_suffix}"
            "${_target}")
        endif()
      endforeach()

      return()
    endif()

    set(library_subdir "${SWIFT_SDK_${sdk}_LIB_SUBDIR}")
    if(maccatalyst_build_flavor STREQUAL "ios-like")
      set(library_subdir "${SWIFT_SDK_MACCATALYST_LIB_SUBDIR}")
    endif()

    if(NOT SWIFTLIB_OBJECT_LIBRARY)
      # Determine the name of the universal library.
      if(SWIFTLIB_SHARED)
        if("${sdk}" STREQUAL "WINDOWS")
          set(UNIVERSAL_LIBRARY_NAME
            "${SWIFTLIB_DIR}/${library_subdir}/${name}.dll")
        else()
          set(UNIVERSAL_LIBRARY_NAME
            "${SWIFTLIB_DIR}/${library_subdir}/${CMAKE_SHARED_LIBRARY_PREFIX}${name}${CMAKE_SHARED_LIBRARY_SUFFIX}")
        endif()
      else()
        if("${sdk}" STREQUAL "WINDOWS")
          set(UNIVERSAL_LIBRARY_NAME
            "${SWIFTLIB_DIR}/${library_subdir}/${name}.lib")
        else()
          set(UNIVERSAL_LIBRARY_NAME
            "${SWIFTLIB_DIR}/${library_subdir}/${CMAKE_STATIC_LIBRARY_PREFIX}${name}${CMAKE_STATIC_LIBRARY_SUFFIX}")
        endif()
      endif()

      set(lipo_target "${name}-${library_subdir}")
      if("${CMAKE_SYSTEM_NAME}" STREQUAL "Darwin" AND SWIFTLIB_SHARED)
        set(codesign_arg CODESIGN)
      endif()
      precondition(THIN_INPUT_TARGETS)
      _add_swift_lipo_target(SDK
                               ${sdk}
                             TARGET
                               ${lipo_target}
                             OUTPUT
                               ${UNIVERSAL_LIBRARY_NAME}
                             ${codesign_arg}
                             ${THIN_INPUT_TARGETS})

      # Cache universal libraries for dependency purposes
      set(UNIVERSAL_LIBRARY_NAMES_${library_subdir}
        ${UNIVERSAL_LIBRARY_NAMES_${library_subdir}}
        ${lipo_target}
        CACHE INTERNAL "UNIVERSAL_LIBRARY_NAMES_${library_subdir}")

      # Determine the subdirectory where this library will be installed.
      set(resource_dir_sdk_subdir "${SWIFT_SDK_${sdk}_LIB_SUBDIR}")
      if(maccatalyst_build_flavor STREQUAL "ios-like")
        set(resource_dir_sdk_subdir "${SWIFT_SDK_MACCATALYST_LIB_SUBDIR}")
      endif()

      precondition(resource_dir_sdk_subdir)

      if(SWIFTLIB_SHARED OR SWIFTLIB_INSTALL_WITH_SHARED)
        set(resource_dir "swift")
        set(file_permissions
            OWNER_READ OWNER_WRITE OWNER_EXECUTE
            GROUP_READ GROUP_EXECUTE
            WORLD_READ WORLD_EXECUTE)
      else()
        set(resource_dir "swift_static")
        set(file_permissions
            OWNER_READ OWNER_WRITE
            GROUP_READ
            WORLD_READ)
      endif()

      set(optional_arg)
      if(sdk IN_LIST SWIFT_APPLE_PLATFORMS)
        # Allow installation of stdlib without building all variants on Darwin.
        set(optional_arg "OPTIONAL")
      endif()

      if(sdk STREQUAL WINDOWS AND CMAKE_SYSTEM_NAME STREQUAL Windows)
        add_dependencies(${SWIFTLIB_INSTALL_IN_COMPONENT} ${name}-windows-${SWIFT_PRIMARY_VARIANT_ARCH})
        swift_install_in_component(TARGETS ${name}-windows-${SWIFT_PRIMARY_VARIANT_ARCH}
                                   RUNTIME
                                     DESTINATION "bin"
                                     COMPONENT "${SWIFTLIB_INSTALL_IN_COMPONENT}"
                                   LIBRARY
                                     DESTINATION "lib${LLVM_LIBDIR_SUFFIX}/${resource_dir}/${resource_dir_sdk_subdir}/${SWIFT_PRIMARY_VARIANT_ARCH}"
                                     COMPONENT "${SWIFTLIB_INSTALL_IN_COMPONENT}"
                                   ARCHIVE
                                     DESTINATION "lib${LLVM_LIBDIR_SUFFIX}/${resource_dir}/${resource_dir_sdk_subdir}/${SWIFT_PRIMARY_VARIANT_ARCH}"
                                     COMPONENT "${SWIFTLIB_INSTALL_IN_COMPONENT}"
                                   PERMISSIONS ${file_permissions})
      else()
        # NOTE: ${UNIVERSAL_LIBRARY_NAME} is the output associated with the target
        # ${lipo_target}
        add_dependencies(${SWIFTLIB_INSTALL_IN_COMPONENT} ${lipo_target})
        swift_install_in_component(FILES "${UNIVERSAL_LIBRARY_NAME}"
                                   DESTINATION "lib${LLVM_LIBDIR_SUFFIX}/${resource_dir}/${resource_dir_sdk_subdir}"
                                   COMPONENT "${SWIFTLIB_INSTALL_IN_COMPONENT}"
                                   PERMISSIONS ${file_permissions}
                                   "${optional_arg}")
      endif()
      if(sdk STREQUAL WINDOWS)
        foreach(arch ${SWIFT_SDK_WINDOWS_ARCHITECTURES})
          if(TARGET ${name}-windows-${arch}_IMPLIB)
            get_target_property(import_library ${name}-windows-${arch}_IMPLIB IMPORTED_LOCATION)
            add_dependencies(${SWIFTLIB_INSTALL_IN_COMPONENT} ${name}-windows-${arch}_IMPLIB)
            swift_install_in_component(FILES ${import_library}
                                       DESTINATION "lib${LLVM_LIBDIR_SUFFIX}/${resource_dir}/${resource_dir_sdk_subdir}/${arch}"
                                       COMPONENT ${SWIFTLIB_INSTALL_IN_COMPONENT}
                                       PERMISSIONS OWNER_READ OWNER_WRITE GROUP_READ WORLD_READ)
          endif()
        endforeach()
      endif()

      swift_is_installing_component(
        "${SWIFTLIB_INSTALL_IN_COMPONENT}"
        is_installing)

      # Add the arch-specific library targets to the global exports.
      foreach(arch ${SWIFT_SDK_${sdk}_ARCHITECTURES})
        set(_variant_name "${name}-${SWIFT_SDK_${sdk}_LIB_SUBDIR}-${arch}")
        if(maccatalyst_build_flavor STREQUAL "ios-like")
          set(_variant_name "${name}-${SWIFT_SDK_MACCATALYST_LIB_SUBDIR}-${arch}")
        endif()

        if(NOT TARGET "${_variant_name}")
          continue()
        endif()

        if(is_installing)
          set_property(GLOBAL APPEND
            PROPERTY SWIFT_EXPORTS ${_variant_name})
        else()
          set_property(GLOBAL APPEND
            PROPERTY SWIFT_BUILDTREE_EXPORTS ${_variant_name})
        endif()
      endforeach()

      # Add the swiftmodule-only targets to the lipo target depdencies.
      foreach(arch ${SWIFT_SDK_${sdk}_MODULE_ARCHITECTURES})
        set(_variant_name "${name}-${SWIFT_SDK_${sdk}_LIB_SUBDIR}-${arch}")
        if(maccatalyst_build_flavor STREQUAL "ios-like")
          set(_variant_name "${name}-${SWIFT_SDK_MACCATALYST_LIB_SUBDIR}-${arch}")
        endif()

        if(NOT TARGET "${_variant_name}")
          continue()
        endif()

        add_dependencies("${lipo_target}" "${_variant_name}")
      endforeach()

      # If we built static variants of the library, create a lipo target for
      # them.
      set(lipo_target_static)
      if (SWIFTLIB_IS_STDLIB AND SWIFTLIB_STATIC)
        set(THIN_INPUT_TARGETS_STATIC)
        foreach(TARGET ${THIN_INPUT_TARGETS})
          list(APPEND THIN_INPUT_TARGETS_STATIC "${TARGET}-static")
        endforeach()

        if(SWIFTLIB_INSTALL_WITH_SHARED)
          set(install_subdir "swift")
          set(universal_subdir ${SWIFTLIB_DIR})
        else()
          set(install_subdir "swift_static")
          set(universal_subdir ${SWIFTSTATICLIB_DIR})
        endif()

        set(lipo_target_static
            "${name}-${library_subdir}-static")
        set(UNIVERSAL_LIBRARY_NAME
            "${universal_subdir}/${library_subdir}/${CMAKE_STATIC_LIBRARY_PREFIX}${name}${CMAKE_STATIC_LIBRARY_SUFFIX}")
        _add_swift_lipo_target(SDK
                                 ${sdk}
                               TARGET
                                 ${lipo_target_static}
                               OUTPUT
                                 "${UNIVERSAL_LIBRARY_NAME}"
                               ${THIN_INPUT_TARGETS_STATIC})
        add_dependencies(${SWIFTLIB_INSTALL_IN_COMPONENT} ${lipo_target_static})
        swift_install_in_component(FILES "${UNIVERSAL_LIBRARY_NAME}"
                                   DESTINATION "lib${LLVM_LIBDIR_SUFFIX}/${install_subdir}/${resource_dir_sdk_subdir}"
                                   PERMISSIONS
                                     OWNER_READ OWNER_WRITE
                                     GROUP_READ
                                     WORLD_READ
                                   COMPONENT "${SWIFTLIB_INSTALL_IN_COMPONENT}"
                                   "${optional_arg}")
      endif()

      # Add Swift standard library targets as dependencies to the top-level
      # convenience target.
      set(FILTERED_UNITTESTS
            swiftStdlibCollectionUnittest
            swiftStdlibUnicodeUnittest)

      foreach(arch ${SWIFT_SDK_${sdk}_ARCHITECTURES})
        set(VARIANT_SUFFIX "-${SWIFT_SDK_${sdk}_LIB_SUBDIR}-${arch}")
        if(TARGET "swift-stdlib${VARIANT_SUFFIX}" AND
           TARGET "swift-test-stdlib${VARIANT_SUFFIX}")
          add_dependencies("swift-stdlib${VARIANT_SUFFIX}"
              ${lipo_target}
              ${lipo_target_static})
          if(NOT "${name}" IN_LIST FILTERED_UNITTESTS)
            add_dependencies("swift-test-stdlib${VARIANT_SUFFIX}"
                ${lipo_target}
                ${lipo_target_static})
          endif()
        endif()
      endforeach()
    endif()
  endforeach() # maccatalyst_build_flavors
  endforeach()
endfunction()

# Add an executable compiled for a given variant.
#
# Don't use directly, use add_swift_executable and add_swift_target_executable
# instead.
#
# See add_swift_executable for detailed documentation.
#
# Additional parameters:
#   [SDK sdk]
#     SDK to build for.
#
#   [ARCHITECTURE architecture]
#     Architecture to build for.
function(_add_swift_target_executable_single name)
  set(options)
  set(single_parameter_options
    ARCHITECTURE
    SDK)
  set(multiple_parameter_options
    COMPILE_FLAGS
    DEPENDS)
  cmake_parse_arguments(SWIFTEXE_SINGLE
    "${options}"
    "${single_parameter_options}"
    "${multiple_parameter_options}"
    ${ARGN})

  set(SWIFTEXE_SINGLE_SOURCES ${SWIFTEXE_SINGLE_UNPARSED_ARGUMENTS})

  # Check arguments.
  precondition(SWIFTEXE_SINGLE_SDK MESSAGE "Should specify an SDK")
  precondition(SWIFTEXE_SINGLE_ARCHITECTURE MESSAGE "Should specify an architecture")

  # Determine compiler flags.
  set(c_compile_flags)
  set(link_flags)

  # Prepare linker search directories.
  set(library_search_directories
        "${SWIFTLIB_DIR}/${SWIFT_SDK_${SWIFTEXE_SINGLE_SDK}_LIB_SUBDIR}")

  # Add variant-specific flags.
  _add_target_variant_c_compile_flags(
    SDK "${SWIFTEXE_SINGLE_SDK}"
    ARCH "${SWIFTEXE_SINGLE_ARCHITECTURE}"
    BUILD_TYPE "${CMAKE_BUILD_TYPE}"
    ENABLE_ASSERTIONS "${LLVM_ENABLE_ASSERTIONS}"
    ENABLE_LTO "${SWIFT_TOOLS_ENABLE_LTO}"
    ANALYZE_CODE_COVERAGE "${SWIFT_ANALYZE_CODE_COVERAGE}"
    RESULT_VAR_NAME c_compile_flags)
  _add_target_variant_link_flags(
    SDK "${SWIFTEXE_SINGLE_SDK}"
    ARCH "${SWIFTEXE_SINGLE_ARCHITECTURE}"
    BUILD_TYPE "${CMAKE_BUILD_TYPE}"
    ENABLE_ASSERTIONS "${LLVM_ENABLE_ASSERTIONS}"
    ENABLE_LTO "${SWIFT_TOOLS_ENABLE_LTO}"
    LTO_OBJECT_NAME "${name}-${SWIFTEXE_SINGLE_SDK}-${SWIFTEXE_SINGLE_ARCHITECTURE}"
    ANALYZE_CODE_COVERAGE "${SWIFT_ANALYZE_CODE_COVERAGE}"
    RESULT_VAR_NAME link_flags
    LINK_LIBRARIES_VAR_NAME link_libraries
    LIBRARY_SEARCH_DIRECTORIES_VAR_NAME library_search_directories)

  handle_swift_sources(
      dependency_target
      unused_module_dependency_target
      unused_sib_dependency_target
      unused_sibopt_dependency_target
      unused_sibgen_dependency_target
      SWIFTEXE_SINGLE_SOURCES SWIFTEXE_SINGLE_EXTERNAL_SOURCES ${name}
      DEPENDS
        ${SWIFTEXE_SINGLE_DEPENDS}
      MODULE_NAME ${name}
      SDK ${SWIFTEXE_SINGLE_SDK}
      ARCHITECTURE ${SWIFTEXE_SINGLE_ARCHITECTURE}
      COMPILE_FLAGS ${SWIFTEXE_SINGLE_COMPILE_FLAGS}
      IS_MAIN)
  add_swift_source_group("${SWIFTEXE_SINGLE_EXTERNAL_SOURCES}")

  add_executable(${name}
      ${SWIFTEXE_SINGLE_SOURCES}
      ${SWIFTEXE_SINGLE_EXTERNAL_SOURCES})

  add_dependencies_multiple_targets(
      TARGETS "${name}"
      DEPENDS
        ${dependency_target}
        ${LLVM_COMMON_DEPENDS}
        ${SWIFTEXE_SINGLE_DEPENDS})
  llvm_update_compile_flags("${name}")

  if(SWIFTEXE_SINGLE_SDK STREQUAL WINDOWS)
    swift_windows_include_for_arch(${SWIFTEXE_SINGLE_ARCHITECTURE}
      ${SWIFTEXE_SINGLE_ARCHITECTURE}_INCLUDE)
    target_include_directories(${name} SYSTEM PRIVATE
      ${${SWIFTEXE_SINGLE_ARCHITECTURE}_INCLUDE})

    if(NOT ${CMAKE_C_COMPILER_ID} STREQUAL MSVC)
      # MSVC doesn't support -Xclang. We don't need to manually specify
      # the dependent libraries as `cl` does so.
      target_compile_options(${name} PRIVATE
        "SHELL:-Xclang --dependent-lib=oldnames"
        # TODO(compnerd) handle /MT, /MTd
        "SHELL:-Xclang --dependent-lib=msvcrt$<$<CONFIG:Debug>:d>")
    endif()
  endif()
  target_compile_options(${name} PRIVATE
    ${c_compile_flags})
  target_link_directories(${name} PRIVATE
    ${library_search_directories})
  target_link_options(${name} PRIVATE
    ${link_flags})
  target_link_libraries(${name} PRIVATE
    ${link_libraries})
  if (SWIFT_PARALLEL_LINK_JOBS)
    set_property(TARGET ${name} PROPERTY JOB_POOL_LINK swift_link_job_pool)
  endif()
  if(${SWIFTEXE_SINGLE_SDK} IN_LIST SWIFT_APPLE_PLATFORMS)
    set_target_properties(${name} PROPERTIES
      BUILD_WITH_INSTALL_RPATH YES
      INSTALL_RPATH "@executable_path/../lib/swift/${SWIFT_SDK_${SWIFTEXE_SINGLE_SDK}_LIB_SUBDIR}")
  endif()
  set_output_directory(${name}
      BINARY_DIR ${SWIFT_RUNTIME_OUTPUT_INTDIR}
      LIBRARY_DIR ${SWIFT_LIBRARY_OUTPUT_INTDIR})

  # NOTE(compnerd) use the C linker language to invoke `clang` rather than
  # `clang++` as we explicitly link against the C++ runtime.  We were previously
  # actually passing `-nostdlib++` to avoid the C++ runtime linkage.
  if(${SWIFTEXE_SINGLE_SDK} STREQUAL ANDROID)
    set_property(TARGET "${name}" PROPERTY
      LINKER_LANGUAGE "C")
  else()
    set_property(TARGET "${name}" PROPERTY
      LINKER_LANGUAGE "CXX")
  endif()

  set_target_properties(${name} PROPERTIES FOLDER "Swift executables")
endfunction()

# Add an executable for each target variant. Executables are given suffixes
# with the variant SDK and ARCH.
#
# See add_swift_executable for detailed documentation.
function(add_swift_target_executable name)
  # Parse the arguments we were given.
  cmake_parse_arguments(SWIFTEXE_TARGET
    "EXCLUDE_FROM_ALL;;BUILD_WITH_STDLIB"
    ""
    "DEPENDS;LINK_LIBRARIES"
    ${ARGN})

  set(SWIFTEXE_TARGET_SOURCES ${SWIFTEXE_TARGET_UNPARSED_ARGUMENTS})

  if(SWIFTEXE_TARGET_EXCLUDE_FROM_ALL)
    message(SEND_ERROR "${name} is using EXCLUDE_FROM_ALL which is deprecated.")
  endif()

  # All Swift executables depend on the standard library.
  list(APPEND SWIFTEXE_TARGET_LINK_LIBRARIES swiftCore)
  # All Swift executables depend on the swiftSwiftOnoneSupport library.
  list(APPEND SWIFTEXE_TARGET_DEPENDS swiftSwiftOnoneSupport)

  foreach(sdk ${SWIFT_SDKS})
    foreach(arch ${SWIFT_SDK_${sdk}_ARCHITECTURES})
      set(VARIANT_SUFFIX "-${SWIFT_SDK_${sdk}_LIB_SUBDIR}-${arch}")
      set(VARIANT_NAME "${name}${VARIANT_SUFFIX}")

      if(SWIFTEXE_TARGET_BUILD_WITH_STDLIB)
        add_dependencies("swift-test-stdlib${VARIANT_SUFFIX}" ${VARIANT_NAME})
      endif()

      # Don't add the ${arch} to the suffix.  We want to link against fat
      # libraries.
      _list_add_string_suffix(
          "${SWIFTEXE_TARGET_DEPENDS}"
          "-${SWIFT_SDK_${sdk}_LIB_SUBDIR}"
          SWIFTEXE_TARGET_DEPENDS_with_suffix)
      _add_swift_target_executable_single(
          ${VARIANT_NAME}
          ${SWIFTEXE_TARGET_SOURCES}
          DEPENDS ${SWIFTEXE_TARGET_DEPENDS_with_suffix}
          SDK "${sdk}"
          ARCHITECTURE "${arch}")

      _list_add_string_suffix(
          "${SWIFTEXE_TARGET_LINK_LIBRARIES}"
          "-${SWIFT_SDK_${sdk}_LIB_SUBDIR}-${arch}"
          SWIFTEXE_TARGET_LINK_LIBRARIES_TARGETS)
      target_link_libraries(${VARIANT_NAME} PRIVATE
          ${SWIFTEXE_TARGET_LINK_LIBRARIES_TARGETS})

      if(NOT "${VARIANT_SUFFIX}" STREQUAL "${SWIFT_PRIMARY_VARIANT_SUFFIX}")
        # By default, don't build executables for target SDKs to avoid building
        # target stdlibs.
        set_target_properties(${VARIANT_NAME} PROPERTIES
          EXCLUDE_FROM_ALL TRUE)
      endif()

      if(${sdk} IN_LIST SWIFT_APPLE_PLATFORMS)
        add_custom_command_target(unused_var2
         COMMAND "codesign" "-f" "-s" "-" "${SWIFT_RUNTIME_OUTPUT_INTDIR}/${VARIANT_NAME}"
         CUSTOM_TARGET_NAME "${VARIANT_NAME}_signed"
         OUTPUT "${SWIFT_RUNTIME_OUTPUT_INTDIR}/${VARIANT_NAME}_signed"
         DEPENDS ${VARIANT_NAME})
      else()
        # No code signing on other platforms.
        add_custom_command_target(unused_var2
         CUSTOM_TARGET_NAME "${VARIANT_NAME}_signed"
         OUTPUT "${SWIFT_RUNTIME_OUTPUT_INTDIR}/${VARIANT_NAME}_signed"
         DEPENDS ${VARIANT_NAME})
       endif()
    endforeach()
  endforeach()
endfunction()<|MERGE_RESOLUTION|>--- conflicted
+++ resolved
@@ -83,11 +83,7 @@
   endif()
 
   set(_sysroot "${SWIFT_SDK_${CFLAGS_SDK}_ARCH_${CFLAGS_ARCH}_PATH}")
-<<<<<<< HEAD
-  if("${CFLAGS_SDK}" IN_LIST SWIFT_APPLE_PLATFORMS)
-=======
   if(SWIFT_SDK_${CFLAGS_SDK}_USE_ISYSROOT)
->>>>>>> aa924196
     list(APPEND result "-isysroot" "${_sysroot}")
   elseif(NOT SWIFT_COMPILER_IS_MSVC_LIKE AND NOT "${_sysroot}" STREQUAL "/")
     list(APPEND result "--sysroot=${_sysroot}")
