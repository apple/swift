
include(AddSwift)
include(SwiftSource)

function(add_dependencies_multiple_targets)
  cmake_parse_arguments(
      ADMT # prefix
      "" # options
      "" # single-value args
      "TARGETS;DEPENDS" # multi-value args
      ${ARGN})
  precondition(ADMT_UNPARSED_ARGUMENTS NEGATE MESSAGE "unrecognized arguments: ${ADMT_UNPARSED_ARGUMENTS}")

  if(NOT "${ADMT_DEPENDS}" STREQUAL "")
    foreach(target ${ADMT_TARGETS})
      add_dependencies("${target}" ${ADMT_DEPENDS})
    endforeach()
  endif()
endfunction()

# Usage:
# _add_target_variant_c_compile_link_flags(
#   SDK sdk
#   ARCH arch
#   BUILD_TYPE build_type
#   ENABLE_LTO enable_lto
#   ANALYZE_CODE_COVERAGE analyze_code_coverage
#   RESULT_VAR_NAME result_var_name
#   DEPLOYMENT_VERSION_OSX version # If provided, overrides the default value of the OSX deployment target set by the Swift project for this compilation only.
#   DEPLOYMENT_VERSION_MACCATALYST version
#   DEPLOYMENT_VERSION_IOS version
#   DEPLOYMENT_VERSION_TVOS version
#   DEPLOYMENT_VERSION_WATCHOS version
#
# )
function(_add_target_variant_c_compile_link_flags)
  set(oneValueArgs SDK ARCH BUILD_TYPE RESULT_VAR_NAME ENABLE_LTO ANALYZE_CODE_COVERAGE
    DEPLOYMENT_VERSION_OSX DEPLOYMENT_VERSION_MACCATALYST DEPLOYMENT_VERSION_IOS DEPLOYMENT_VERSION_TVOS DEPLOYMENT_VERSION_WATCHOS
    MACCATALYST_BUILD_FLAVOR
  )
  cmake_parse_arguments(CFLAGS
    ""
    "${oneValueArgs}"
    ""
    ${ARGN})

  get_maccatalyst_build_flavor(maccatalyst_build_flavor
      "${CFLAGS_SDK}" "${CFLAGS_MACCATALYST_BUILD_FLAVOR}")

  set(result ${${CFLAGS_RESULT_VAR_NAME}})

  if("${CFLAGS_SDK}" IN_LIST SWIFT_DARWIN_PLATFORMS)
    # Check if there's a specific OS deployment version needed for this invocation
    if("${CFLAGS_SDK}" STREQUAL "OSX")
      if(DEFINED maccatalyst_build_flavor)
        set(DEPLOYMENT_VERSION ${CFLAGS_DEPLOYMENT_VERSION_MACCATALYST})
      else()
        set(DEPLOYMENT_VERSION ${CFLAGS_DEPLOYMENT_VERSION_OSX})
      endif()
    elseif("${CFLAGS_SDK}" STREQUAL "IOS" OR "${CFLAGS_SDK}" STREQUAL "IOS_SIMULATOR")
      set(DEPLOYMENT_VERSION ${CFLAGS_DEPLOYMENT_VERSION_IOS})
    elseif("${CFLAGS_SDK}" STREQUAL "TVOS" OR "${CFLAGS_SDK}" STREQUAL "TVOS_SIMULATOR")
      set(DEPLOYMENT_VERSION ${CFLAGS_DEPLOYMENT_VERSION_TVOS})
    elseif("${CFLAGS_SDK}" STREQUAL "WATCHOS" OR "${CFLAGS_SDK}" STREQUAL "WATCHOS_SIMULATOR")
      set(DEPLOYMENT_VERSION ${CFLAGS_DEPLOYMENT_VERSION_WATCHOS})
    endif()

    if("${DEPLOYMENT_VERSION}" STREQUAL "")
      set(DEPLOYMENT_VERSION "${SWIFT_SDK_${CFLAGS_SDK}_DEPLOYMENT_VERSION}")
    endif()
  endif()

  if("${CFLAGS_SDK}" STREQUAL "ANDROID")
    set(DEPLOYMENT_VERSION ${SWIFT_ANDROID_API_LEVEL})
  endif()

  # MSVC, clang-cl, gcc don't understand -target.
  if(CMAKE_C_COMPILER_ID MATCHES "^Clang|AppleClang$" AND
      NOT SWIFT_COMPILER_IS_MSVC_LIKE)
    get_target_triple(target target_variant "${CFLAGS_SDK}" "${CFLAGS_ARCH}"
      MACCATALYST_BUILD_FLAVOR "${maccatalyst_build_flavor}"
      DEPLOYMENT_VERSION "${DEPLOYMENT_VERSION}")
    list(APPEND result "-target" "${target}")
    if(target_variant)
      # Check if the C compiler supports `-target-variant` flag
      # TODO (etcwilde): This is a massive hack to deal with the fact that we
      # are lying to cmake about what compiler is being used. Normally we could
      # use `check_compiler_flag(C ...)` here. Unfortunately, that uses a
      # different compiler since we swap out the C/CXX compiler part way through
      # the build.
      file(WRITE "${CMAKE_BINARY_DIR}/stdlib/empty" "")
      execute_process(
        COMMAND
          "${CMAKE_C_COMPILER}"
          -Wno-unused-command-line-argument
          -target-variant x86_64-apple-ios14.5-macabi -x c -c - -o /dev/null
        INPUT_FILE
          "${CMAKE_BINARY_DIR}/stdlib/empty"
        OUTPUT_QUIET ERROR_QUIET
        RESULT_VARIABLE
          SUPPORTS_TARGET_VARIANT)

      if(NOT SUPPORTS_TARGET_VARIANT)
        list(APPEND result "-target-variant" "${target_variant}")
      else()
        list(APPEND result "-darwin-target-variant" "${target_variant}")
      endif()
    endif()
  endif()

  set(_sysroot "${SWIFT_SDK_${CFLAGS_SDK}_ARCH_${CFLAGS_ARCH}_PATH}")
  if(SWIFT_SDK_${CFLAGS_SDK}_USE_ISYSROOT)
    list(APPEND result "-isysroot" "${_sysroot}")
  elseif(NOT SWIFT_COMPILER_IS_MSVC_LIKE AND NOT "${_sysroot}" STREQUAL "/")
    list(APPEND result "--sysroot=${_sysroot}")
  endif()

  if("${CFLAGS_SDK}" STREQUAL "ANDROID")
    # Make sure the Android NDK lld is used.
    swift_android_tools_path(${CFLAGS_ARCH} tools_path)
    list(APPEND result "-B" "${tools_path}")
  endif()

  if("${CFLAGS_SDK}" IN_LIST SWIFT_DARWIN_PLATFORMS)
    # We collate -F with the framework path to avoid unwanted deduplication
    # of options by target_compile_options -- this way no undesired
    # side effects are introduced should a new search path be added.
    list(APPEND result
      "-F${SWIFT_SDK_${CFLAGS_SDK}_PATH}/../../../Developer/Library/Frameworks")
  endif()

  if(CFLAGS_ANALYZE_CODE_COVERAGE)
    list(APPEND result "-fprofile-instr-generate"
                       "-fcoverage-mapping")
  endif()

  _compute_lto_flag("${CFLAGS_ENABLE_LTO}" _lto_flag_out)
  if (_lto_flag_out)
    list(APPEND result "${_lto_flag_out}")
    # Disable opaque pointers in lto mode.
    list(APPEND result "-Xclang")
    list(APPEND result "-no-opaque-pointers")
  endif()

  set("${CFLAGS_RESULT_VAR_NAME}" "${result}" PARENT_SCOPE)
endfunction()


function(_add_target_variant_c_compile_flags)
  set(oneValueArgs SDK ARCH BUILD_TYPE ENABLE_ASSERTIONS ANALYZE_CODE_COVERAGE
    DEPLOYMENT_VERSION_OSX DEPLOYMENT_VERSION_MACCATALYST DEPLOYMENT_VERSION_IOS DEPLOYMENT_VERSION_TVOS DEPLOYMENT_VERSION_WATCHOS
    RESULT_VAR_NAME ENABLE_LTO
    MACCATALYST_BUILD_FLAVOR)
  cmake_parse_arguments(CFLAGS
    ""
    "${oneValueArgs}"
    ""
    ${ARGN})

  set(result ${${CFLAGS_RESULT_VAR_NAME}})

  list(APPEND result
    "-DSWIFT_RUNTIME"
    "-DSWIFT_LIB_SUBDIR=\"${SWIFT_SDK_${CFLAGS_SDK}_LIB_SUBDIR}\""
    "-DSWIFT_ARCH=\"${CFLAGS_ARCH}\""
    )

  if ("${CFLAGS_ARCH}" STREQUAL "arm64" OR
      "${CFLAGS_ARCH}" STREQUAL "arm64_32")
    if (SWIFT_ENABLE_GLOBAL_ISEL_ARM64)
      list(APPEND result "-fglobal-isel")
    endif()
  endif()

  _add_target_variant_c_compile_link_flags(
    SDK "${CFLAGS_SDK}"
    ARCH "${CFLAGS_ARCH}"
    BUILD_TYPE "${CFLAGS_BUILD_TYPE}"
    ENABLE_ASSERTIONS "${CFLAGS_ENABLE_ASSERTIONS}"
    ENABLE_LTO "${CFLAGS_ENABLE_LTO}"
    ANALYZE_CODE_COVERAGE FALSE
    DEPLOYMENT_VERSION_OSX "${CFLAGS_DEPLOYMENT_VERSION_OSX}"
    DEPLOYMENT_VERSION_MACCATALYST "${CFLAGS_DEPLOYMENT_VERSION_MACCATALYST}"
    DEPLOYMENT_VERSION_IOS "${CFLAGS_DEPLOYMENT_VERSION_IOS}"
    DEPLOYMENT_VERSION_TVOS "${CFLAGS_DEPLOYMENT_VERSION_TVOS}"
    DEPLOYMENT_VERSION_WATCHOS "${CFLAGS_DEPLOYMENT_VERSION_WATCHOS}"
    RESULT_VAR_NAME result
    MACCATALYST_BUILD_FLAVOR "${CFLAGS_MACCATALYST_BUILD_FLAVOR}")

  is_build_type_optimized("${CFLAGS_BUILD_TYPE}" optimized)
  if(optimized)
    if("${CFLAGS_BUILD_TYPE}" STREQUAL "MinSizeRel")
      list(APPEND result "-Os")
    else()
      list(APPEND result "-O2")
    endif()

    # Omit leaf frame pointers on x86 production builds (optimized, no debug
    # info, and no asserts).
    is_build_type_with_debuginfo("${CFLAGS_BUILD_TYPE}" debug)
    if(NOT debug AND NOT CFLAGS_ENABLE_ASSERTIONS)
      if("${CFLAGS_ARCH}" STREQUAL "i386" OR "${CFLAGS_ARCH}" STREQUAL "i686")
        if(NOT SWIFT_COMPILER_IS_MSVC_LIKE)
          list(APPEND result "-momit-leaf-frame-pointer")
        else()
          list(APPEND result "/Oy")
        endif()
      endif()
    endif()
  else()
    if(NOT SWIFT_COMPILER_IS_MSVC_LIKE)
      list(APPEND result "-O0")
    else()
      list(APPEND result "/Od")
    endif()
  endif()

  # CMake automatically adds the flags for debug info if we use MSVC/clang-cl.
  if(NOT SWIFT_COMPILER_IS_MSVC_LIKE)
    is_build_type_with_debuginfo("${CFLAGS_BUILD_TYPE}" debuginfo)
    if(debuginfo)
      _compute_lto_flag("${CFLAGS_ENABLE_LTO}" _lto_flag_out)
      if(_lto_flag_out)
        list(APPEND result "-gline-tables-only")
      else()
        list(APPEND result "-g")
      endif()
    elseif("${CFLAGS_BUILD_TYPE}" STREQUAL "MinSizeRel")
      # MinSizeRel builds of stdlib (but not the compiler) should get debug info
      list(APPEND result "-g")
    else()
      list(APPEND result "-g0")
    endif()
  endif()

  if("${CFLAGS_SDK}" STREQUAL "WINDOWS")
    # MSVC/clang-cl don't support -fno-pic or -fms-compatibility-version.
    if(NOT SWIFT_COMPILER_IS_MSVC_LIKE)
      list(APPEND result -fno-pic)
      list(APPEND result "-fms-compatibility-version=1900")
    endif()

    list(APPEND result "-DLLVM_ON_WIN32")
    list(APPEND result "-D_CRT_SECURE_NO_WARNINGS")
    list(APPEND result "-D_CRT_NONSTDC_NO_WARNINGS")
    list(APPEND result "-D_CRT_USE_BUILTIN_OFFSETOF")
    # TODO(compnerd) permit building for different families
    list(APPEND result "-D_CRT_USE_WINAPI_FAMILY_DESKTOP_APP")
    if("${CFLAGS_ARCH}" MATCHES arm)
      list(APPEND result "-D_ARM_WINAPI_PARTITION_DESKTOP_SDK_AVAILABLE")
    endif()
    list(APPEND result "-D_MT")
    # TODO(compnerd) handle /MT
    list(APPEND result "-D_DLL")
    # NOTE: We assume that we are using VS 2015 U2+
    list(APPEND result "-D_ENABLE_ATOMIC_ALIGNMENT_FIX")
    # NOTE: We use over-aligned values for the RefCount side-table
    # (see revision d913eefcc93f8c80d6d1a6de4ea898a2838d8b6f)
    # This is required to build with VS2017 15.8+
    list(APPEND result "-D_ENABLE_EXTENDED_ALIGNED_STORAGE=1")

    # msvcprt's std::function requires RTTI, but we do not want RTTI data.
    # Emulate /GR-.
    # TODO(compnerd) when moving up to VS 2017 15.3 and newer, we can disable
    # RTTI again
    if(SWIFT_COMPILER_IS_MSVC_LIKE)
      list(APPEND result /GR-)
    else()
      list(APPEND result -frtti)
      list(APPEND result -Xclang;-fno-rtti-data)
    endif()

    # NOTE: VS 2017 15.3 introduced this to disable the static components of
    # RTTI as well.  This requires a newer SDK though and we do not have
    # guarantees on the SDK version currently.
    list(APPEND result "-D_HAS_STATIC_RTTI=0")

    # NOTE(compnerd) workaround LLVM invoking `add_definitions(-D_DEBUG)` which
    # causes failures for the runtime library when cross-compiling due to
    # undefined symbols from the standard library.
    if(NOT CMAKE_BUILD_TYPE STREQUAL Debug)
      list(APPEND result "-U_DEBUG")
    endif()
  endif()

  # The concurrency library uses double-word atomics.  MSVC's std::atomic
  # uses a spin lock for this, so to get reasonable behavior we have to
  # implement it ourselves using _InterlockedCompareExchange128.
  # clang-cl requires us to enable the `cx16` feature to use this intrinsic.
  if(CFLAGS_ARCH STREQUAL x86_64)
    if(SWIFT_COMPILER_IS_MSVC_LIKE)
      list(APPEND result /clang:-mcx16)
    else()
      list(APPEND result -mcx16)
    endif()
  endif()

  if(CFLAGS_ENABLE_ASSERTIONS)
    list(APPEND result "-UNDEBUG")
  else()
    list(APPEND result "-DNDEBUG")
  endif()

  if(SWIFT_ENABLE_RUNTIME_FUNCTION_COUNTERS)
    list(APPEND result "-DSWIFT_ENABLE_RUNTIME_FUNCTION_COUNTERS")
  endif()

  if(CFLAGS_ANALYZE_CODE_COVERAGE)
    list(APPEND result "-fprofile-instr-generate"
                       "-fcoverage-mapping")
  endif()

  if((CFLAGS_ARCH STREQUAL "armv7" OR CFLAGS_ARCH STREQUAL "aarch64") AND
     (CFLAGS_SDK STREQUAL "LINUX" OR CFLAGS_SDK STREQUAL "ANDROID"))
     list(APPEND result -funwind-tables)
  endif()

  if("${CFLAGS_SDK}" STREQUAL "WASI")
    list(APPEND result "-D_WASI_EMULATED_MMAN" "-D_WASI_EMULATED_SIGNAL" "-D_WASI_EMULATED_PROCESS_CLOCKS")
  endif()

  if("${CFLAGS_SDK}" STREQUAL "LINUX")
    if(${CFLAGS_ARCH} STREQUAL x86_64)
      # this is the minimum architecture that supports 16 byte CAS, which is necessary to avoid a dependency to libatomic
      list(APPEND result "-march=core2")
    endif()
  endif()

<<<<<<< HEAD
=======
  if("${CFLAGS_SDK}" STREQUAL "WASI")
    list(APPEND result "-D_WASI_EMULATED_MMAN" "-D_WASI_EMULATED_PROCESS_CLOCKS")
  endif()

>>>>>>> 4e2f3b1c
  if(NOT SWIFT_STDLIB_ENABLE_OBJC_INTEROP)
    list(APPEND result "-DSWIFT_OBJC_INTEROP=0")
  endif()

  if(SWIFT_STDLIB_COMPACT_ABSOLUTE_FUNCTION_POINTER)
    list(APPEND result "-DSWIFT_COMPACT_ABSOLUTE_FUNCTION_POINTER=1")
  endif()

  if(SWIFT_STDLIB_STABLE_ABI)
    list(APPEND result "-DSWIFT_LIBRARY_EVOLUTION=1")
  else()
    list(APPEND result "-DSWIFT_LIBRARY_EVOLUTION=0")
  endif()

  if(SWIFT_STDLIB_SUPPORT_BACK_DEPLOYMENT)
    list(APPEND result "-DSWIFT_STDLIB_SUPPORT_BACK_DEPLOYMENT")
  endif()

  if(SWIFT_ENABLE_REFLECTION)
    list(APPEND result "-DSWIFT_ENABLE_REFLECTION")
  endif()

  if(SWIFT_STDLIB_HAS_DLADDR)
    list(APPEND result "-DSWIFT_STDLIB_HAS_DLADDR")
  endif()

  if(SWIFT_RUNTIME_STATIC_IMAGE_INSPECTION)
    list(APPEND result "-DSWIFT_RUNTIME_STATIC_IMAGE_INSPECTION")
  endif()

  if(SWIFT_STDLIB_HAS_DARWIN_LIBMALLOC)
    list(APPEND result "-DSWIFT_STDLIB_HAS_DARWIN_LIBMALLOC=1")
  else()
    list(APPEND result "-DSWIFT_STDLIB_HAS_DARWIN_LIBMALLOC=0")
  endif()

  if(SWIFT_STDLIB_HAS_ASL)
    list(APPEND result "-DSWIFT_STDLIB_HAS_ASL")
  endif()

  if(SWIFT_STDLIB_HAS_STDIN)
    list(APPEND result "-DSWIFT_STDLIB_HAS_STDIN")
  endif()

  if(SWIFT_STDLIB_HAS_ENVIRON)
    list(APPEND result "-DSWIFT_STDLIB_HAS_ENVIRON")
  endif()

  if(SWIFT_STDLIB_HAS_LOCALE)
    list(APPEND result "-DSWIFT_STDLIB_HAS_LOCALE")
  endif()

  if(SWIFT_STDLIB_SINGLE_THREADED_CONCURRENCY)
    list(APPEND result "-DSWIFT_STDLIB_SINGLE_THREADED_CONCURRENCY")
  endif()

  if(SWIFT_STDLIB_TASK_TO_THREAD_MODEL_CONCURRENCY)
    list(APPEND result "-DSWIFT_STDLIB_TASK_TO_THREAD_MODEL_CONCURRENCY")
  endif()

  string(TOUPPER "${SWIFT_SDK_${CFLAGS_SDK}_THREADING_PACKAGE}" _threading_package)
  list(APPEND result "-DSWIFT_THREADING_${_threading_package}")

  if(SWIFT_STDLIB_OS_VERSIONING)
    list(APPEND result "-DSWIFT_RUNTIME_OS_VERSIONING")
  endif()

  if(SWIFT_STDLIB_PASSTHROUGH_METADATA_ALLOCATOR)
    list(APPEND result "-DSWIFT_STDLIB_PASSTHROUGH_METADATA_ALLOCATOR")
  endif()

  if(SWIFT_STDLIB_SHORT_MANGLING_LOOKUPS)
    list(APPEND result "-DSWIFT_STDLIB_SHORT_MANGLING_LOOKUPS")
  endif()

  if(SWIFT_STDLIB_ENABLE_VECTOR_TYPES)
    list(APPEND result "-DSWIFT_STDLIB_ENABLE_VECTOR_TYPES")
  endif()

  if(SWIFT_STDLIB_HAS_TYPE_PRINTING)
    list(APPEND result "-DSWIFT_STDLIB_HAS_TYPE_PRINTING")
  endif()

  if(SWIFT_STDLIB_SUPPORTS_BACKTRACE_REPORTING)
    list(APPEND result "-DSWIFT_STDLIB_SUPPORTS_BACKTRACE_REPORTING")
  endif()

  if(SWIFT_STDLIB_ENABLE_UNICODE_DATA)
    list(APPEND result "-DSWIFT_STDLIB_ENABLE_UNICODE_DATA")
  endif()

  if(SWIFT_STDLIB_CONCURRENCY_TRACING)
    list(APPEND result "-DSWIFT_STDLIB_CONCURRENCY_TRACING")
  endif()

  if(SWIFT_STDLIB_USE_RELATIVE_PROTOCOL_WITNESS_TABLES)
    list(APPEND result "-DSWIFT_STDLIB_USE_RELATIVE_PROTOCOL_WITNESS_TABLES")
  endif()

  list(APPEND result ${SWIFT_STDLIB_EXTRA_C_COMPILE_FLAGS})

  set("${CFLAGS_RESULT_VAR_NAME}" "${result}" PARENT_SCOPE)
endfunction()

function(_add_target_variant_link_flags)
  set(oneValueArgs SDK ARCH BUILD_TYPE ENABLE_ASSERTIONS ANALYZE_CODE_COVERAGE
  DEPLOYMENT_VERSION_OSX DEPLOYMENT_VERSION_MACCATALYST DEPLOYMENT_VERSION_IOS DEPLOYMENT_VERSION_TVOS DEPLOYMENT_VERSION_WATCHOS
  RESULT_VAR_NAME ENABLE_LTO LTO_OBJECT_NAME LINK_LIBRARIES_VAR_NAME LIBRARY_SEARCH_DIRECTORIES_VAR_NAME
  MACCATALYST_BUILD_FLAVOR
  )
  cmake_parse_arguments(LFLAGS
    ""
    "${oneValueArgs}"
    ""
    ${ARGN})

  precondition(LFLAGS_SDK MESSAGE "Should specify an SDK")
  precondition(LFLAGS_ARCH MESSAGE "Should specify an architecture")

  set(result ${${LFLAGS_RESULT_VAR_NAME}})
  set(link_libraries ${${LFLAGS_LINK_LIBRARIES_VAR_NAME}})
  set(library_search_directories ${${LFLAGS_LIBRARY_SEARCH_DIRECTORIES_VAR_NAME}})

  _add_target_variant_c_compile_link_flags(
    SDK "${LFLAGS_SDK}"
    ARCH "${LFLAGS_ARCH}"
    BUILD_TYPE "${LFLAGS_BUILD_TYPE}"
    ENABLE_ASSERTIONS "${LFLAGS_ENABLE_ASSERTIONS}"
    ENABLE_LTO "${LFLAGS_ENABLE_LTO}"
    ANALYZE_CODE_COVERAGE "${LFLAGS_ANALYZE_CODE_COVERAGE}"
    DEPLOYMENT_VERSION_OSX "${LFLAGS_DEPLOYMENT_VERSION_OSX}"
    DEPLOYMENT_VERSION_MACCATALYST "${LFLAGS_DEPLOYMENT_VERSION_MACCATALYST}"
    DEPLOYMENT_VERSION_IOS "${LFLAGS_DEPLOYMENT_VERSION_IOS}"
    DEPLOYMENT_VERSION_TVOS "${LFLAGS_DEPLOYMENT_VERSION_TVOS}"
    DEPLOYMENT_VERSION_WATCHOS "${LFLAGS_DEPLOYMENT_VERSION_WATCHOS}"
    RESULT_VAR_NAME result
    MACCATALYST_BUILD_FLAVOR  "${LFLAGS_MACCATALYST_BUILD_FLAVOR}")
  if("${LFLAGS_SDK}" STREQUAL "LINUX")
    list(APPEND link_libraries "pthread" "dl")
    if("${LFLAGS_ARCH}" MATCHES "armv5|armv6|armv7|i686")
      list(APPEND link_libraries "atomic")
    endif()
  elseif("${LFLAGS_SDK}" STREQUAL "FREEBSD")
    list(APPEND link_libraries "pthread")
  elseif("${LFLAGS_SDK}" STREQUAL "OPENBSD")
    list(APPEND link_libraries "pthread")
  elseif("${LFLAGS_SDK}" STREQUAL "CYGWIN")
    # No extra libraries required.
  elseif("${LFLAGS_SDK}" STREQUAL "WINDOWS")
    # We don't need to add -nostdlib using MSVC or clang-cl, as MSVC and clang-cl rely on auto-linking entirely.
    if(NOT SWIFT_COMPILER_IS_MSVC_LIKE)
      # NOTE: we do not use "/MD" or "/MDd" and select the runtime via linker
      # options. This causes conflicts.
      list(APPEND result "-nostdlib")
    endif()
    swift_windows_lib_for_arch(${LFLAGS_ARCH} ${LFLAGS_ARCH}_LIB)
    list(APPEND library_search_directories ${${LFLAGS_ARCH}_LIB})

    # NOTE(compnerd) workaround incorrectly extensioned import libraries from
    # the Windows SDK on case sensitive file systems.
    list(APPEND library_search_directories
         ${CMAKE_BINARY_DIR}/winsdk_lib_${LFLAGS_ARCH}_symlinks)
  elseif("${LFLAGS_SDK}" STREQUAL "HAIKU")
    list(APPEND link_libraries "bsd")
    list(APPEND result "-Wl,-Bsymbolic")
  elseif("${LFLAGS_SDK}" STREQUAL "ANDROID")
    list(APPEND link_libraries "dl" "log")
    # We need to add the math library, which is linked implicitly by libc++
    list(APPEND result "-lm")
    if(NOT "${SWIFT_ANDROID_NDK_PATH}" STREQUAL "")
      file(GLOB RESOURCE_DIR ${SWIFT_SDK_ANDROID_ARCH_${LFLAGS_ARCH}_PATH}/../lib64/clang/*)
      list(APPEND result "-resource-dir=${RESOURCE_DIR}")
    endif()

    # link against the custom C++ library
    swift_android_cxx_libraries_for_arch(${LFLAGS_ARCH} cxx_link_libraries)
    list(APPEND link_libraries ${cxx_link_libraries})
  else()
    # If lto is enabled, we need to add the object path flag so that the LTO code
    # generator leaves the intermediate object file in a place where it will not
    # be touched. The reason why this must be done is that on OS X, debug info is
    # left in object files. So if the object file is removed when we go to
    # generate a dsym, the debug info is gone.
    if (LFLAGS_ENABLE_LTO)
      precondition(LFLAGS_LTO_OBJECT_NAME
        MESSAGE "Should specify a unique name for the lto object")
      set(lto_object_dir ${CMAKE_CURRENT_BINARY_DIR}/${CMAKE_CFG_INTDIR})
      set(lto_object ${lto_object_dir}/${LFLAGS_LTO_OBJECT_NAME}-lto.o)
        list(APPEND result "-Wl,-object_path_lto,${lto_object}")
      endif()
  endif()

  if(SWIFT_USE_LINKER AND NOT SWIFT_COMPILER_IS_MSVC_LIKE)
    # The linker is normally chosen based on the host, but the Android NDK only
    # uses lld now.
    if("${LFLAGS_SDK}" STREQUAL "ANDROID")
      set(linker "lld")
    else()
      set(linker "${SWIFT_USE_LINKER}")
    endif()
    if(CMAKE_HOST_SYSTEM_NAME STREQUAL Windows)
      list(APPEND result "-fuse-ld=${linker}.exe")
    else()
      list(APPEND result "-fuse-ld=${linker}")
    endif()
  endif()

  # Enable dead stripping. Portions of this logic were copied from llvm's
  # `add_link_opts` function (which, perhaps, should have been used here in the
  # first place, but at this point it's hard to say whether that's feasible).
  #
  # TODO: Evaluate/enable -f{function,data}-sections --gc-sections for bfd,
  # gold, and lld.
  if(NOT CMAKE_BUILD_TYPE STREQUAL Debug)
    if(${CMAKE_SYSTEM_NAME} MATCHES "Darwin")
      # See rdar://48283130: This gives 6MB+ size reductions for swift and
      # SourceKitService, and much larger size reductions for sil-opt etc.
      list(APPEND result "-Wl,-dead_strip")
    endif()
  endif()

  get_maccatalyst_build_flavor(maccatalyst_build_flavor
    "${LFLAGS_SDK}" "${LFLAGS_MACCATALYST_BUILD_FLAVOR}")

  set("${LFLAGS_RESULT_VAR_NAME}" "${result}" PARENT_SCOPE)
  set("${LFLAGS_LINK_LIBRARIES_VAR_NAME}" "${link_libraries}" PARENT_SCOPE)
  set("${LFLAGS_LIBRARY_SEARCH_DIRECTORIES_VAR_NAME}" "${library_search_directories}" PARENT_SCOPE)
endfunction()

# Add a universal binary target created from the output of the given
# set of targets by running 'lipo'.
#
# Usage:
#   _add_swift_lipo_target(
#     sdk                 # The name of the SDK the target was created for.
#                         # Examples include "OSX", "IOS", "ANDROID", etc.
#     target              # The name of the target to create
#     output              # The file to be created by this target
#     source_targets...   # The source targets whose outputs will be
#                         # lipo'd into the output.
#   )
function(_add_swift_lipo_target)
  cmake_parse_arguments(
    LIPO                # prefix
    "CODESIGN"          # options
    "SDK;TARGET;OUTPUT" # single-value args
    ""                  # multi-value args
    ${ARGN})

  precondition(LIPO_SDK MESSAGE "sdk is required")
  precondition(LIPO_TARGET MESSAGE "target is required")
  precondition(LIPO_OUTPUT MESSAGE "output is required")
  precondition(LIPO_UNPARSED_ARGUMENTS MESSAGE "one or more inputs are required")

  set(source_targets ${LIPO_UNPARSED_ARGUMENTS})

  # Gather the source binaries.
  set(source_binaries)
  foreach(source_target ${source_targets})
    list(APPEND source_binaries $<TARGET_FILE:${source_target}>)
  endforeach()

  if("${SWIFT_SDK_${LIPO_SDK}_OBJECT_FORMAT}" STREQUAL "MACHO")
    if(LIPO_CODESIGN)
      set(codesign_command COMMAND "codesign" "-f" "-s" "-" "${LIPO_OUTPUT}")
    endif()

    set(lipo_lto_env)
    # When lipo-ing LTO-based libraries with lipo on Darwin, the tool uses
    # libLTO.dylib to inspect the bitcode files. However, by default the "host"
    # libLTO.dylib is loaded, which might be too old and not understand the
    # just-built bitcode format. Let's ask lipo to use the just-built
    # libLTO.dylib from the toolchain that we're using to build.
    if(APPLE AND SWIFT_NATIVE_CLANG_TOOLS_PATH)
      set(lipo_lto_env "LIBLTO_PATH=${SWIFT_NATIVE_CLANG_TOOLS_PATH}/../lib/libLTO.dylib")
    endif()

    # Use lipo to create the final binary.
    add_custom_command_target(unused_var
        COMMAND "${CMAKE_COMMAND}" "-E" "env" ${lipo_lto_env} "${SWIFT_LIPO}" "-create" "-output" "${LIPO_OUTPUT}" ${source_binaries}
        ${codesign_command}
        CUSTOM_TARGET_NAME "${LIPO_TARGET}"
        OUTPUT "${LIPO_OUTPUT}"
        DEPENDS ${source_targets})
  else()
    # We don't know how to create fat binaries for other platforms.
    add_custom_command_target(unused_var
        COMMAND "${CMAKE_COMMAND}" "-E" "copy" "${source_binaries}" "${LIPO_OUTPUT}"
        CUSTOM_TARGET_NAME "${LIPO_TARGET}"
        OUTPUT "${LIPO_OUTPUT}"
        DEPENDS ${source_targets})
  endif()
endfunction()
 
# Add a single variant of a new Swift library.
#
# Usage:
#   add_swift_target_library_single(
#     target
#     name
#     [MODULE_TARGETS]
#     [SHARED]
#     [STATIC]
#     [SDK sdk]
#     [ARCHITECTURE architecture]
#     [DEPENDS dep1 ...]
#     [LINK_LIBRARIES dep1 ...]
#     [FRAMEWORK_DEPENDS dep1 ...]
#     [FRAMEWORK_DEPENDS_WEAK dep1 ...]
#     [C_COMPILE_FLAGS flag1...]
#     [SWIFT_COMPILE_FLAGS flag1...]
#     [LINK_FLAGS flag1...]
#     [FILE_DEPENDS target1 ...]
#     [DONT_EMBED_BITCODE]
#     [IS_STDLIB]
#     [IS_STDLIB_CORE]
#     [IS_SDK_OVERLAY]
#     INSTALL_IN_COMPONENT comp
#     MACCATALYST_BUILD_FLAVOR flavor
#     source1 [source2 source3 ...])
#
# target
#   Name of the target (e.g., swiftParse-IOS-armv7).
#
# name
#   Name of the library (e.g., swiftParse).
#
# MODULE_TARGETS
#   Names of the module target (e.g., swiftParse-swiftmodule-IOS-armv7).
#
# SHARED
#   Build a shared library.
#
# STATIC
#   Build a static library.
#
# SDK sdk
#   SDK to build for.
#
# ARCHITECTURE
#   Architecture to build for.
#
# DEPENDS
#   Targets that this library depends on.
#
# LINK_LIBRARIES
#   Libraries this library depends on.
#
# FRAMEWORK_DEPENDS
#   System frameworks this library depends on.
#
# FRAMEWORK_DEPENDS_WEAK
#   System frameworks this library depends on that should be weakly-linked.
#
# C_COMPILE_FLAGS
#   Extra compile flags (C, C++, ObjC).
#
# SWIFT_COMPILE_FLAGS
#   Extra compile flags (Swift).
#
# LINK_FLAGS
#   Extra linker flags.
#
# FILE_DEPENDS
#   Additional files this library depends on.
#
# DONT_EMBED_BITCODE
#   Don't embed LLVM bitcode in this target, even if it is enabled globally.
#
# IS_STDLIB
#   Install library dylib and swift module files to lib/swift.
#
# IS_STDLIB_CORE
#   Compile as the standard library core.
#
# IS_SDK_OVERLAY
#   Treat the library as a part of the Swift SDK overlay.
#
# INSTALL_IN_COMPONENT comp
#   The Swift installation component that this library belongs to.
#
# MACCATALYST_BUILD_FLAVOR
#   Possible values are 'ios-like', 'macos-like', 'zippered', 'unzippered-twin'
#
# source1 ...
#   Sources to add into this library
function(add_swift_target_library_single target name)
  set(SWIFTLIB_SINGLE_options
        DONT_EMBED_BITCODE
        IS_SDK_OVERLAY
        IS_STDLIB
        IS_STDLIB_CORE
        NOSWIFTRT
        OBJECT_LIBRARY
        SHARED
        STATIC
        NO_LINK_NAME
        INSTALL_WITH_SHARED)
  set(SWIFTLIB_SINGLE_single_parameter_options
        ARCHITECTURE
        DEPLOYMENT_VERSION_IOS
        DEPLOYMENT_VERSION_OSX
        DEPLOYMENT_VERSION_TVOS
        DEPLOYMENT_VERSION_WATCHOS
        INSTALL_IN_COMPONENT
        DARWIN_INSTALL_NAME_DIR
        SDK
        DEPLOYMENT_VERSION_MACCATALYST
        MACCATALYST_BUILD_FLAVOR
        BACK_DEPLOYMENT_LIBRARY
        ENABLE_LTO
        BOOTSTRAPPING)
  set(SWIFTLIB_SINGLE_multiple_parameter_options
        C_COMPILE_FLAGS
        DEPENDS
        FILE_DEPENDS
        FRAMEWORK_DEPENDS
        FRAMEWORK_DEPENDS_WEAK
        GYB_SOURCES
        INCORPORATE_OBJECT_LIBRARIES
        INCORPORATE_OBJECT_LIBRARIES_SHARED_ONLY
        LINK_FLAGS
        LINK_LIBRARIES
        PRIVATE_LINK_LIBRARIES
        SWIFT_COMPILE_FLAGS
        MODULE_TARGETS)

  cmake_parse_arguments(SWIFTLIB_SINGLE
                        "${SWIFTLIB_SINGLE_options}"
                        "${SWIFTLIB_SINGLE_single_parameter_options}"
                        "${SWIFTLIB_SINGLE_multiple_parameter_options}"
                        ${ARGN})

  translate_flag(${SWIFTLIB_SINGLE_STATIC} "STATIC"
                 SWIFTLIB_SINGLE_STATIC_keyword)
  translate_flag(${SWIFTLIB_SINGLE_NO_LINK_NAME} "NO_LINK_NAME"
                 SWIFTLIB_SINGLE_NO_LINK_NAME_keyword)
  if(DEFINED SWIFTLIB_SINGLE_BOOTSTRAPPING)
    set(BOOTSTRAPPING_arg "BOOTSTRAPPING" ${SWIFTLIB_SINGLE_BOOTSTRAPPING})
  endif()

  get_bootstrapping_path(out_bin_dir
      ${SWIFT_RUNTIME_OUTPUT_INTDIR} "${SWIFTLIB_SINGLE_BOOTSTRAPPING}")
  get_bootstrapping_path(out_lib_dir
      ${SWIFT_LIBRARY_OUTPUT_INTDIR} "${SWIFTLIB_SINGLE_BOOTSTRAPPING}")
  get_bootstrapping_path(lib_dir
      ${SWIFTLIB_DIR} "${SWIFTLIB_SINGLE_BOOTSTRAPPING}")
  get_bootstrapping_path(static_lib_dir
      ${SWIFTSTATICLIB_DIR} "${SWIFTLIB_SINGLE_BOOTSTRAPPING}")

  # Determine macCatalyst build flavor
  get_maccatalyst_build_flavor(maccatalyst_build_flavor
    "${SWIFTLIB_SINGLE_SDK}" "${SWIFTLIB_SINGLE_MACCATALYST_BUILD_FLAVOR}")

  set(SWIFTLIB_SINGLE_SOURCES ${SWIFTLIB_SINGLE_UNPARSED_ARGUMENTS})

  translate_flags(SWIFTLIB_SINGLE "${SWIFTLIB_SINGLE_options}")

  # Check arguments.
  precondition(SWIFTLIB_SINGLE_SDK MESSAGE "Should specify an SDK")
  precondition(SWIFTLIB_SINGLE_ARCHITECTURE MESSAGE "Should specify an architecture")
  precondition(SWIFTLIB_SINGLE_INSTALL_IN_COMPONENT MESSAGE "INSTALL_IN_COMPONENT is required")

  if(NOT SWIFTLIB_SINGLE_SHARED AND
     NOT SWIFTLIB_SINGLE_STATIC AND
     NOT SWIFTLIB_SINGLE_OBJECT_LIBRARY)
    message(FATAL_ERROR
        "Either SHARED, STATIC, or OBJECT_LIBRARY must be specified")
  endif()

  # Determine the subdirectory where this library will be installed.
  set(SWIFTLIB_SINGLE_SUBDIR
      "${SWIFT_SDK_${SWIFTLIB_SINGLE_SDK}_LIB_SUBDIR}/${SWIFTLIB_SINGLE_ARCHITECTURE}")

  # macCatalyst ios-like builds are installed in the maccatalyst/x86_64 directory
  if(maccatalyst_build_flavor STREQUAL "ios-like")
    set(SWIFTLIB_SINGLE_SUBDIR
        "${SWIFT_SDK_MACCATALYST_LIB_SUBDIR}/${SWIFTLIB_SINGLE_ARCHITECTURE}")
  endif()

  if ("${SWIFTLIB_SINGLE_BOOTSTRAPPING}" STREQUAL "")
    set(output_sub_dir ${SWIFTLIB_SINGLE_SUBDIR})
  else()
    # In the bootstrapping builds, we only have the single host architecture.
    # So generated the library directly in the parent SDK specific directory
    # (avoiding to lipo/copy the library).
    set(output_sub_dir ${SWIFT_SDK_${SWIFTLIB_SINGLE_SDK}_LIB_SUBDIR})
  endif()

  # Include LLVM Bitcode slices for iOS, Watch OS, and Apple TV OS device libraries.
  set(embed_bitcode_arg)
  if(SWIFT_EMBED_BITCODE_SECTION AND NOT SWIFTLIB_SINGLE_DONT_EMBED_BITCODE)
    if("${SWIFTLIB_SINGLE_SDK}" STREQUAL "IOS" OR
       "${SWIFTLIB_SINGLE_SDK}" STREQUAL "TVOS" OR
       "${SWIFTLIB_SINGLE_SDK}" STREQUAL "WATCHOS")
      list(APPEND SWIFTLIB_SINGLE_C_COMPILE_FLAGS "-fembed-bitcode")
      set(embed_bitcode_arg EMBED_BITCODE)
    endif()
  endif()

  if(XCODE)
    string(REGEX MATCHALL "/[^/]+" split_path ${CMAKE_CURRENT_SOURCE_DIR})
    list(GET split_path -1 dir)
    file(GLOB_RECURSE SWIFTLIB_SINGLE_HEADERS
      ${SWIFT_SOURCE_DIR}/include/swift${dir}/*.h
      ${SWIFT_SOURCE_DIR}/include/swift${dir}/*.def
      ${CMAKE_CURRENT_SOURCE_DIR}/*.def)

    file(GLOB_RECURSE SWIFTLIB_SINGLE_TDS
      ${SWIFT_SOURCE_DIR}/include/swift${dir}/*.td)

    set_source_files_properties(${SWIFTLIB_SINGLE_HEADERS} ${SWIFTLIB_SINGLE_TDS}
      PROPERTIES
      HEADER_FILE_ONLY true)
    source_group("TableGen descriptions" FILES ${SWIFTLIB_SINGLE_TDS})

    set(SWIFTLIB_SINGLE_SOURCES ${SWIFTLIB_SINGLE_SOURCES} ${SWIFTLIB_SINGLE_HEADERS} ${SWIFTLIB_SINGLE_TDS})
  endif()

  if(MODULE)
    set(libkind MODULE)
  elseif(SWIFTLIB_SINGLE_OBJECT_LIBRARY)
    set(libkind OBJECT)
  # If both SHARED and STATIC are specified, we add the SHARED library first.
  # The STATIC library is handled further below.
  elseif(SWIFTLIB_SINGLE_SHARED)
    set(libkind SHARED)
  elseif(SWIFTLIB_SINGLE_STATIC)
    set(libkind STATIC)
  else()
    message(FATAL_ERROR
        "Either SHARED, STATIC, or OBJECT_LIBRARY must be specified")
  endif()

  if(SWIFTLIB_SINGLE_GYB_SOURCES)
    handle_gyb_sources(
        gyb_dependency_targets
        SWIFTLIB_SINGLE_GYB_SOURCES
        ARCH "${SWIFTLIB_SINGLE_ARCHITECTURE}")
    set(SWIFTLIB_SINGLE_SOURCES ${SWIFTLIB_SINGLE_SOURCES}
      ${SWIFTLIB_SINGLE_GYB_SOURCES})
  endif()

  # Remove the "swift" prefix from the name to determine the module name.
  if(SWIFTLIB_SINGLE_IS_STDLIB_CORE)
    set(module_name "Swift")
  else()
    string(REPLACE swift "" module_name "${name}")
  endif()

  if("${SWIFTLIB_SINGLE_SDK}" STREQUAL "WINDOWS")
    if(NOT "${CMAKE_C_COMPILER_ID}" STREQUAL "MSVC")
      swift_windows_get_sdk_vfs_overlay(SWIFTLIB_SINGLE_VFS_OVERLAY)
      list(APPEND SWIFTLIB_SINGLE_SWIFT_COMPILE_FLAGS
        -Xcc;-Xclang;-Xcc;-ivfsoverlay;-Xcc;-Xclang;-Xcc;${SWIFTLIB_SINGLE_VFS_OVERLAY})
    endif()
    list(APPEND SWIFTLIB_SINGLE_SWIFT_COMPILE_FLAGS
      -vfsoverlay;"${SWIFT_WINDOWS_VFS_OVERLAY}")
    swift_windows_include_for_arch(${SWIFTLIB_SINGLE_ARCHITECTURE} SWIFTLIB_INCLUDE)
    foreach(directory ${SWIFTLIB_INCLUDE})
      list(APPEND SWIFTLIB_SINGLE_SWIFT_COMPILE_FLAGS -Xcc;-isystem;-Xcc;${directory})
    endforeach()
    if("${SWIFTLIB_SINGLE_ARCHITECTURE}" MATCHES arm)
      list(APPEND SWIFTLIB_SINGLE_SWIFT_COMPILE_FLAGS -Xcc;-D_ARM_WINAPI_PARTITION_DESKTOP_SDK_AVAILABLE)
    endif()
    list(APPEND SWIFTLIB_SINGLE_SWIFT_COMPILE_FLAGS
      -libc;${SWIFT_STDLIB_MSVC_RUNTIME_LIBRARY})
  endif()

  # Define availability macros.
  foreach(def ${SWIFT_STDLIB_AVAILABILITY_DEFINITIONS})
    list(APPEND SWIFTLIB_SINGLE_SWIFT_COMPILE_FLAGS "-Xfrontend" "-define-availability" "-Xfrontend" "${def}") 
  endforeach()

  # Enable -target-min-inlining-version
  list(APPEND SWIFTLIB_SINGLE_SWIFT_COMPILE_FLAGS "-Xfrontend" "-target-min-inlining-version" "-Xfrontend" "min")

  # Don't install the Swift module content for back-deployment libraries.
  if (SWIFTLIB_SINGLE_BACK_DEPLOYMENT_LIBRARY)
    set(install_in_component "never_install")
  else()
    set(install_in_component "${SWIFTLIB_SINGLE_INSTALL_IN_COMPONENT}")
  endif()

  # FIXME: don't actually depend on the libraries in SWIFTLIB_SINGLE_LINK_LIBRARIES,
  # just any swiftmodule files that are associated with them.
  handle_swift_sources(
      swift_object_dependency_target
      swift_module_dependency_target
      swift_sib_dependency_target
      swift_sibopt_dependency_target
      swift_sibgen_dependency_target
      SWIFTLIB_SINGLE_SOURCES
      SWIFTLIB_SINGLE_EXTERNAL_SOURCES ${name}
      DEPENDS
        ${gyb_dependency_targets}
        ${SWIFTLIB_SINGLE_DEPENDS}
        ${SWIFTLIB_SINGLE_FILE_DEPENDS}
        ${SWIFTLIB_SINGLE_LINK_LIBRARIES}
      SDK ${SWIFTLIB_SINGLE_SDK}
      ARCHITECTURE ${SWIFTLIB_SINGLE_ARCHITECTURE}
      MODULE_NAME ${module_name}
      COMPILE_FLAGS ${SWIFTLIB_SINGLE_SWIFT_COMPILE_FLAGS}
      ${SWIFTLIB_SINGLE_IS_STDLIB_keyword}
      ${SWIFTLIB_SINGLE_IS_STDLIB_CORE_keyword}
      ${SWIFTLIB_SINGLE_IS_SDK_OVERLAY_keyword}
      ${embed_bitcode_arg}
      ${SWIFTLIB_SINGLE_STATIC_keyword}
      ${SWIFTLIB_SINGLE_NO_LINK_NAME_keyword}
      ENABLE_LTO "${SWIFTLIB_SINGLE_ENABLE_LTO}"
      INSTALL_IN_COMPONENT "${install_in_component}"
      MACCATALYST_BUILD_FLAVOR "${SWIFTLIB_SINGLE_MACCATALYST_BUILD_FLAVOR}"
      ${BOOTSTRAPPING_arg})
  add_swift_source_group("${SWIFTLIB_SINGLE_EXTERNAL_SOURCES}")

  # If there were any swift sources, then a .swiftmodule may have been created.
  # If that is the case, then add a target which is an alias of the module files.
  set(VARIANT_SUFFIX "-${SWIFT_SDK_${SWIFTLIB_SINGLE_SDK}_LIB_SUBDIR}-${SWIFTLIB_SINGLE_ARCHITECTURE}")
  if(maccatalyst_build_flavor STREQUAL "ios-like")
    set(VARIANT_SUFFIX "-${SWIFT_SDK_MACCATALYST_LIB_SUBDIR}-${SWIFTLIB_SINGLE_ARCHITECTURE}")
  endif()

  if(NOT "${SWIFTLIB_SINGLE_MODULE_TARGETS}" STREQUAL "" AND NOT "${swift_module_dependency_target}" STREQUAL "")
    foreach(module_target ${SWIFTLIB_SINGLE_MODULE_TARGETS})
      add_custom_target("${module_target}"
        DEPENDS ${swift_module_dependency_target})
      set_target_properties("${module_target}" PROPERTIES
        FOLDER "Swift libraries/Modules")
    endforeach()
  endif()

  # For standalone overlay builds to work
  if(NOT BUILD_STANDALONE AND "${SWIFTLIB_SINGLE_BOOTSTRAPPING}" STREQUAL "")
    if (EXISTS swift_sib_dependency_target AND NOT "${swift_sib_dependency_target}" STREQUAL "")
      add_dependencies(swift-stdlib${VARIANT_SUFFIX}-sib ${swift_sib_dependency_target})
    endif()

    if (EXISTS swift_sibopt_dependency_target AND NOT "${swift_sibopt_dependency_target}" STREQUAL "")
      add_dependencies(swift-stdlib${VARIANT_SUFFIX}-sibopt ${swift_sibopt_dependency_target})
    endif()

    if (EXISTS swift_sibgen_dependency_target AND NOT "${swift_sibgen_dependency_target}" STREQUAL "")
      add_dependencies(swift-stdlib${VARIANT_SUFFIX}-sibgen ${swift_sibgen_dependency_target})
    endif()
  endif()

  # Only build the modules for any arch listed in the *_MODULE_ARCHITECTURES.
  if(SWIFTLIB_SINGLE_SDK IN_LIST SWIFT_DARWIN_PLATFORMS
      AND SWIFTLIB_SINGLE_ARCHITECTURE IN_LIST SWIFT_SDK_${SWIFTLIB_SINGLE_SDK}_MODULE_ARCHITECTURES)
    # Create dummy target to hook up the module target dependency.
    add_custom_target("${target}"
      DEPENDS
        "${swift_module_dependency_target}")

    return()
  endif()

  set(SWIFTLIB_INCORPORATED_OBJECT_LIBRARIES_EXPRESSIONS)
  foreach(object_library ${SWIFTLIB_SINGLE_INCORPORATE_OBJECT_LIBRARIES})
    list(APPEND SWIFTLIB_INCORPORATED_OBJECT_LIBRARIES_EXPRESSIONS
        $<TARGET_OBJECTS:${object_library}${VARIANT_SUFFIX}>)
  endforeach()

  set(SWIFTLIB_INCORPORATED_OBJECT_LIBRARIES_EXPRESSIONS_SHARED_ONLY)
  foreach(object_library ${SWIFTLIB_SINGLE_INCORPORATE_OBJECT_LIBRARIES_SHARED_ONLY})
    list(APPEND SWIFTLIB_INCORPORATED_OBJECT_LIBRARIES_EXPRESSIONS_SHARED_ONLY
        $<TARGET_OBJECTS:${object_library}${VARIANT_SUFFIX}>)
  endforeach()

  set(SWIFTLIB_SINGLE_XCODE_WORKAROUND_SOURCES)
  if(XCODE)
    set(SWIFTLIB_SINGLE_XCODE_WORKAROUND_SOURCES
        # Note: the dummy.cpp source file provides no definitions. However,
        # it forces Xcode to properly link the static library.
        ${SWIFT_SOURCE_DIR}/cmake/dummy.cpp)
  endif()

  set(INCORPORATED_OBJECT_LIBRARIES_EXPRESSIONS ${SWIFTLIB_INCORPORATED_OBJECT_LIBRARIES_EXPRESSIONS})
  if(${libkind} STREQUAL "SHARED")
    list(APPEND INCORPORATED_OBJECT_LIBRARIES_EXPRESSIONS
         ${SWIFTLIB_INCORPORATED_OBJECT_LIBRARIES_EXPRESSIONS_SHARED_ONLY})
  endif()

  add_library("${target}" ${libkind}
              ${SWIFTLIB_SINGLE_SOURCES}
              ${SWIFTLIB_SINGLE_EXTERNAL_SOURCES}
              ${INCORPORATED_OBJECT_LIBRARIES_EXPRESSIONS}
              ${SWIFTLIB_SINGLE_XCODE_WORKAROUND_SOURCES})
  # NOTE: always inject the LLVMSupport directory before anything else.  We want
  # to ensure that the runtime is built with our local copy of LLVMSupport
  target_include_directories(${target} BEFORE PRIVATE
    ${SWIFT_SOURCE_DIR}/stdlib/include)
  if(("${SWIFT_SDK_${SWIFTLIB_SINGLE_SDK}_OBJECT_FORMAT}" STREQUAL "ELF" OR
      "${SWIFT_SDK_${SWIFTLIB_SINGLE_SDK}_OBJECT_FORMAT}" STREQUAL "COFF"))
    if("${libkind}" STREQUAL "SHARED" AND NOT SWIFTLIB_SINGLE_NOSWIFTRT)
      # TODO(compnerd) switch to the generator expression when cmake is upgraded
      # to a version which supports it.
      # target_sources(${target}
      #                PRIVATE
      #                  $<TARGET_OBJECTS:swiftImageRegistrationObject${SWIFT_SDK_${SWIFTLIB_SINGLE_SDK}_OBJECT_FORMAT}-${SWIFT_SDK_${SWIFTLIB_SINGLE_SDK}_LIB_SUBDIR}-${SWIFTLIB_SINGLE_ARCHITECTURE}>)
      if(SWIFTLIB_SINGLE_SDK STREQUAL WINDOWS)
        set(extension .obj)
      else()
        set(extension .o)
      endif()
      target_sources(${target}
                     PRIVATE
                       "${SWIFTLIB_DIR}/${SWIFTLIB_SINGLE_SUBDIR}/swiftrt${extension}")
      set_source_files_properties("${SWIFTLIB_DIR}/${SWIFTLIB_SINGLE_SUBDIR}/swiftrt${extension}"
                                  PROPERTIES
                                    GENERATED 1)
    endif()
  endif()
  _set_target_prefix_and_suffix("${target}" "${libkind}" "${SWIFTLIB_SINGLE_SDK}")

  # Target libraries that include libDemangling must define the name to use for
  # the inline namespace to distinguish symbols from those built for the
  # compiler, in order to avoid possible ODR violations if both are statically
  # linked into the same binary.
  target_compile_definitions("${target}" PRIVATE
                             SWIFT_INLINE_NAMESPACE=__runtime)

  if("${SWIFTLIB_SINGLE_SDK}" STREQUAL "WINDOWS")
    swift_windows_include_for_arch(${SWIFTLIB_SINGLE_ARCHITECTURE} SWIFTLIB_INCLUDE)
    target_include_directories("${target}" SYSTEM PRIVATE
      ${SWIFTLIB_INCLUDE})
  endif()

  if("${SWIFTLIB_SINGLE_SDK}" STREQUAL "WINDOWS" AND NOT "${CMAKE_SYSTEM_NAME}" STREQUAL "Windows")
    if("${libkind}" STREQUAL "SHARED")
      # Each dll has an associated .lib (import library); since we may be
      # building on a non-DLL platform (not windows), create an imported target
      # for the library which created implicitly by the dll.
      add_custom_command_target(${target}_IMPORT_LIBRARY
                                OUTPUT "${SWIFTLIB_DIR}/${SWIFTLIB_SINGLE_SUBDIR}/${name}.lib"
                                DEPENDS "${target}")
      add_library(${target}_IMPLIB SHARED IMPORTED GLOBAL)
      set_property(TARGET "${target}_IMPLIB" PROPERTY
          IMPORTED_LOCATION "${SWIFTLIB_DIR}/${SWIFTLIB_SINGLE_SUBDIR}/${name}.lib")
      add_dependencies(${target}_IMPLIB ${${target}_IMPORT_LIBRARY})
    endif()
    set_property(TARGET "${target}" PROPERTY NO_SONAME ON)
  endif()

  llvm_update_compile_flags(${target})

  set_output_directory(${target}
      BINARY_DIR ${out_bin_dir} LIBRARY_DIR ${out_lib_dir})

  if(MODULE)
    set_target_properties("${target}" PROPERTIES
        PREFIX ""
        SUFFIX ${LLVM_PLUGIN_EXT})
  endif()

  # For back-deployed libraries, install into lib/swift-<version>.
  if (SWIFTLIB_SINGLE_BACK_DEPLOYMENT_LIBRARY)
    set(swiftlib_prefix "${CMAKE_BINARY_DIR}/${CMAKE_CFG_INTDIR}/lib/swift-${SWIFTLIB_SINGLE_BACK_DEPLOYMENT_LIBRARY}")
  else()
    set(swiftlib_prefix ${lib_dir})
  endif()

  # Install runtime libraries to lib/swift instead of lib. This works around
  # the fact that -isysroot prevents linking to libraries in the system
  # /usr/lib if Swift is installed in /usr.
  set_target_properties("${target}" PROPERTIES
    LIBRARY_OUTPUT_DIRECTORY ${swiftlib_prefix}/${output_sub_dir}
    ARCHIVE_OUTPUT_DIRECTORY ${swiftlib_prefix}/${output_sub_dir})
  if(SWIFTLIB_SINGLE_SDK STREQUAL WINDOWS AND SWIFTLIB_SINGLE_IS_STDLIB_CORE
      AND libkind STREQUAL SHARED)
    add_custom_command(TARGET ${target} POST_BUILD
      COMMAND ${CMAKE_COMMAND} -E copy_if_different $<TARGET_FILE:${target}> ${swiftlib_prefix}/${output_sub_dir})
  endif()

  foreach(config ${CMAKE_CONFIGURATION_TYPES})
    string(TOUPPER ${config} config_upper)
    escape_path_for_xcode("${config}" "${swiftlib_prefix}" config_lib_dir)
    set_target_properties(${target} PROPERTIES
      LIBRARY_OUTPUT_DIRECTORY_${config_upper} ${config_lib_dir}/${output_sub_dir}
      ARCHIVE_OUTPUT_DIRECTORY_${config_upper} ${config_lib_dir}/${output_sub_dir})
  endforeach()

  if(SWIFTLIB_SINGLE_SDK IN_LIST SWIFT_DARWIN_PLATFORMS)
    set(install_name_dir "@rpath")

    if(SWIFTLIB_SINGLE_IS_STDLIB)
      set(install_name_dir "${SWIFT_DARWIN_STDLIB_INSTALL_NAME_DIR}")

      # iOS-like overlays are installed in a separate directory so that
      # unzippered twins do not conflict.
      if(maccatalyst_build_flavor STREQUAL "ios-like"
          AND DEFINED SWIFT_DARWIN_MACCATALYST_STDLIB_INSTALL_NAME_DIR)
        set(install_name_dir "${SWIFT_DARWIN_MACCATALYST_STDLIB_INSTALL_NAME_DIR}")
      endif()
    endif()

    if(SWIFTLIB_SINGLE_DARWIN_INSTALL_NAME_DIR)
      set(install_name_dir "${SWIFTLIB_SINGLE_DARWIN_INSTALL_NAME_DIR}")
    endif()

    set_target_properties("${target}"
      PROPERTIES
      INSTALL_NAME_DIR "${install_name_dir}")
  elseif("${SWIFTLIB_SINGLE_SDK}" STREQUAL "LINUX")
    set_target_properties("${target}"
      PROPERTIES
      INSTALL_RPATH "$ORIGIN")
  elseif("${SWIFTLIB_SINGLE_SDK}" STREQUAL "CYGWIN")
    set_target_properties("${target}"
      PROPERTIES
      INSTALL_RPATH "$ORIGIN:/usr/lib/swift/cygwin")
  elseif("${SWIFTLIB_SINGLE_SDK}" STREQUAL "ANDROID")
    # CMake generates an incorrect rule `$SONAME_FLAG $INSTALLNAME_DIR$SONAME`
    # for an Android cross-build from a macOS host. Construct the proper linker
    # flags manually in add_swift_target_library instead, see there with
    # variable `swiftlib_link_flags_all`.
    set_target_properties("${target}" PROPERTIES NO_SONAME TRUE)
    # Only set the install RPATH if the toolchain and stdlib will be in Termux
    # or some other native sysroot on Android.
    if(NOT "${SWIFT_ANDROID_NATIVE_SYSROOT}" STREQUAL "")
      set_target_properties("${target}"
        PROPERTIES
        INSTALL_RPATH "$ORIGIN")
    endif()
  elseif("${SWIFTLIB_SINGLE_SDK}" STREQUAL "OPENBSD")
    set_target_properties("${target}"
      PROPERTIES
      INSTALL_RPATH "$ORIGIN")
  endif()

  set_target_properties("${target}" PROPERTIES BUILD_WITH_INSTALL_RPATH YES)
  set_target_properties("${target}" PROPERTIES FOLDER "Swift libraries")

  # Configure the static library target.
  # Set compile and link flags for the non-static target.
  # Do these LAST.
  set(target_static)
  if(SWIFTLIB_SINGLE_IS_STDLIB AND SWIFTLIB_SINGLE_STATIC AND NOT SWIFTLIB_SINGLE_INSTALL_WITH_SHARED)
    set(target_static "${target}-static")

    # We have already compiled Swift sources.  Link everything into a static
    # library.
    add_library(${target_static} STATIC
        ${SWIFTLIB_SINGLE_SOURCES}
        ${SWIFTLIB_INCORPORATED_OBJECT_LIBRARIES_EXPRESSIONS}
        ${SWIFTLIB_SINGLE_XCODE_WORKAROUND_SOURCES})

    set_output_directory(${target_static}
        BINARY_DIR ${out_bin_dir}
        LIBRARY_DIR ${out_lib_dir})

    if(SWIFTLIB_INSTALL_WITH_SHARED)
      set(swift_lib_dir ${lib_dir})
    else()
      set(swift_lib_dir ${static_lib_dir})
    endif()

    foreach(config ${CMAKE_CONFIGURATION_TYPES})
      string(TOUPPER ${config} config_upper)
      escape_path_for_xcode(
          "${config}" "${swift_lib_dir}" config_lib_dir)
      set_target_properties(${target_static} PROPERTIES
        LIBRARY_OUTPUT_DIRECTORY_${config_upper} ${config_lib_dir}/${output_sub_dir}
        ARCHIVE_OUTPUT_DIRECTORY_${config_upper} ${config_lib_dir}/${output_sub_dir})
    endforeach()

    set_target_properties(${target_static} PROPERTIES
      LIBRARY_OUTPUT_DIRECTORY ${swift_lib_dir}/${output_sub_dir}
      ARCHIVE_OUTPUT_DIRECTORY ${swift_lib_dir}/${output_sub_dir})
  endif()

  set_target_properties(${target}
      PROPERTIES
      # Library name (without the variant information)
      OUTPUT_NAME ${name})
  if(target_static)
    set_target_properties(${target_static}
        PROPERTIES
        OUTPUT_NAME ${name})
  endif()

  # Don't build standard libraries by default.  We will enable building
  # standard libraries that the user requested; the rest can be built on-demand.
  foreach(t "${target}" ${target_static})
    set_target_properties(${t} PROPERTIES EXCLUDE_FROM_ALL TRUE)
  endforeach()

  # Handle linking and dependencies.
  add_dependencies_multiple_targets(
      TARGETS "${target}" ${target_static}
      DEPENDS
        ${SWIFTLIB_SINGLE_DEPENDS}
        ${gyb_dependency_targets}
        "${swift_object_dependency_target}"
        "${swift_module_dependency_target}"
        ${LLVM_COMMON_DEPENDS})

  if("${libkind}" STREQUAL "SHARED")
    target_link_libraries("${target}" PRIVATE ${SWIFTLIB_SINGLE_LINK_LIBRARIES})
  elseif("${libkind}" STREQUAL "OBJECT")
    precondition_list_empty(
        "${SWIFTLIB_SINGLE_LINK_LIBRARIES}"
        "OBJECT_LIBRARY may not link to anything")
  else()
    target_link_libraries("${target}" INTERFACE ${SWIFTLIB_SINGLE_LINK_LIBRARIES})
  endif()

  if(target_static)
    _list_add_string_suffix(
        "${SWIFTLIB_SINGLE_LINK_LIBRARIES}"
        "-static"
        target_static_depends)
    # FIXME: should this be target_link_libraries?
    add_dependencies_multiple_targets(
        TARGETS "${target_static}"
        DEPENDS ${target_static_depends})
  endif()

  # Link against system frameworks.
  foreach(FRAMEWORK ${SWIFTLIB_SINGLE_FRAMEWORK_DEPENDS})
    foreach(t "${target}" ${target_static})
      target_link_libraries("${t}" PUBLIC "-framework ${FRAMEWORK}")
    endforeach()
  endforeach()
  foreach(FRAMEWORK ${SWIFTLIB_SINGLE_FRAMEWORK_DEPENDS_WEAK})
    foreach(t "${target}" ${target_static})
      target_link_libraries("${t}" PUBLIC "-weak_framework ${FRAMEWORK}")
    endforeach()
  endforeach()

  # Collect compile and link flags for the static and non-static targets.
  # Don't set PROPERTY COMPILE_FLAGS or LINK_FLAGS directly.
  set(c_compile_flags
      ${SWIFTLIB_SINGLE_C_COMPILE_FLAGS}  "-DSWIFT_TARGET_LIBRARY_NAME=${name}")
  set(link_flags ${SWIFTLIB_SINGLE_LINK_FLAGS})

  set(library_search_subdir "${SWIFT_SDK_${SWIFTLIB_SINGLE_SDK}_LIB_SUBDIR}")
  set(library_search_directories
      "${lib_dir}/${output_sub_dir}"
      "${SWIFT_NATIVE_SWIFT_TOOLS_PATH}/../lib/swift/${SWIFTLIB_SINGLE_SUBDIR}"
      "${SWIFT_NATIVE_SWIFT_TOOLS_PATH}/../lib/swift/${SWIFT_SDK_${SWIFTLIB_SINGLE_SDK}_LIB_SUBDIR}")

  # In certain cases when building, the environment variable SDKROOT is set to override
  # where the sdk root is located in the system. If that environment variable has been
  # set by the user, respect it and add the specified SDKROOT directory to the
  # library_search_directories so we are able to link against those libraries
  if(DEFINED ENV{SDKROOT} AND EXISTS "$ENV{SDKROOT}/usr/lib/swift")
      list(APPEND library_search_directories "$ENV{SDKROOT}/usr/lib/swift")
  endif()

  list(APPEND library_search_directories "${SWIFT_SDK_${sdk}_ARCH_${arch}_PATH}/usr/lib/swift")

  # Add variant-specific flags.
  set(build_type "${SWIFT_STDLIB_BUILD_TYPE}")
  set(enable_assertions "${SWIFT_STDLIB_ASSERTIONS}")
  set(lto_type "${SWIFT_STDLIB_ENABLE_LTO}")

  _add_target_variant_c_compile_flags(
    SDK "${SWIFTLIB_SINGLE_SDK}"
    ARCH "${SWIFTLIB_SINGLE_ARCHITECTURE}"
    BUILD_TYPE "${build_type}"
    ENABLE_ASSERTIONS "${enable_assertions}"
    ANALYZE_CODE_COVERAGE "${analyze_code_coverage}"
    ENABLE_LTO "${lto_type}"
    DEPLOYMENT_VERSION_OSX "${SWIFTLIB_DEPLOYMENT_VERSION_OSX}"
    DEPLOYMENT_VERSION_MACCATALYST "${SWIFTLIB_DEPLOYMENT_VERSION_MACCATALYST}"
    DEPLOYMENT_VERSION_IOS "${SWIFTLIB_DEPLOYMENT_VERSION_IOS}"
    DEPLOYMENT_VERSION_TVOS "${SWIFTLIB_DEPLOYMENT_VERSION_TVOS}"
    DEPLOYMENT_VERSION_WATCHOS "${SWIFTLIB_DEPLOYMENT_VERSION_WATCHOS}"
    RESULT_VAR_NAME c_compile_flags
    MACCATALYST_BUILD_FLAVOR "${SWIFTLIB_SINGLE_MACCATALYST_BUILD_FLAVOR}"
    )

  if(SWIFTLIB_SINGLE_SDK STREQUAL WINDOWS)
    if(libkind STREQUAL SHARED)
      list(APPEND c_compile_flags -D_WINDLL)
    endif()
  endif()
  _add_target_variant_link_flags(
    SDK "${SWIFTLIB_SINGLE_SDK}"
    ARCH "${SWIFTLIB_SINGLE_ARCHITECTURE}"
    BUILD_TYPE "${build_type}"
    ENABLE_ASSERTIONS "${enable_assertions}"
    ANALYZE_CODE_COVERAGE "${analyze_code_coverage}"
    ENABLE_LTO "${lto_type}"
    LTO_OBJECT_NAME "${target}-${SWIFTLIB_SINGLE_SDK}-${SWIFTLIB_SINGLE_ARCHITECTURE}"
    DEPLOYMENT_VERSION_OSX "${SWIFTLIB_DEPLOYMENT_VERSION_OSX}"
    DEPLOYMENT_VERSION_MACCATALYST "${SWIFTLIB_DEPLOYMENT_VERSION_MACCATALYST}"
    DEPLOYMENT_VERSION_IOS "${SWIFTLIB_DEPLOYMENT_VERSION_IOS}"
    DEPLOYMENT_VERSION_TVOS "${SWIFTLIB_DEPLOYMENT_VERSION_TVOS}"
    DEPLOYMENT_VERSION_WATCHOS "${SWIFTLIB_DEPLOYMENT_VERSION_WATCHOS}"
    RESULT_VAR_NAME link_flags
    LINK_LIBRARIES_VAR_NAME link_libraries
    LIBRARY_SEARCH_DIRECTORIES_VAR_NAME library_search_directories
    MACCATALYST_BUILD_FLAVOR "${SWIFTLIB_SINGLE_MACCATALYST_BUILD_FLAVOR}"
      )

  # Configure plist creation for OS X.
  set(PLIST_INFO_PLIST "Info.plist" CACHE STRING "Plist name")
  if("${SWIFTLIB_SINGLE_SDK}" IN_LIST SWIFT_DARWIN_PLATFORMS AND SWIFTLIB_SINGLE_IS_STDLIB)
    set(PLIST_INFO_NAME ${name})

    # Underscores aren't permitted in the bundle identifier.
    string(REPLACE "_" "" PLIST_INFO_UTI "com.apple.dt.runtime.${name}")
    set(PLIST_INFO_VERSION "${SWIFT_VERSION}")
    if (SWIFT_COMPILER_VERSION)
      set(PLIST_INFO_BUILD_VERSION
        "${SWIFT_COMPILER_VERSION}")
    endif()

    set(PLIST_INFO_PLIST_OUT "${PLIST_INFO_PLIST}")
    list(APPEND link_flags
         "-Wl,-sectcreate,__TEXT,__info_plist,${CMAKE_CURRENT_BINARY_DIR}/${PLIST_INFO_PLIST_OUT}")
    configure_file(
        "${SWIFT_SOURCE_DIR}/stdlib/${PLIST_INFO_PLIST}.in"
        "${PLIST_INFO_PLIST_OUT}"
        @ONLY
        NEWLINE_STYLE UNIX)
    set_property(TARGET ${target} APPEND PROPERTY LINK_DEPENDS "${CMAKE_CURRENT_BINARY_DIR}/${PLIST_INFO_PLIST_OUT}")

    # If Application Extensions are enabled, pass the linker flag marking
    # the dylib as safe.
    if (CXX_SUPPORTS_FAPPLICATION_EXTENSION AND (NOT DISABLE_APPLICATION_EXTENSION))
      list(APPEND link_flags "-Wl,-application_extension")
    endif()

    set(PLIST_INFO_UTI)
    set(PLIST_INFO_NAME)
    set(PLIST_INFO_VERSION)
    set(PLIST_INFO_BUILD_VERSION)
  endif()

  # Set compilation and link flags.
  if(SWIFTLIB_SINGLE_SDK STREQUAL WINDOWS)
    swift_windows_include_for_arch(${SWIFTLIB_SINGLE_ARCHITECTURE}
      ${SWIFTLIB_SINGLE_ARCHITECTURE}_INCLUDE)
    target_include_directories(${target} SYSTEM PRIVATE
      ${${SWIFTLIB_SINGLE_ARCHITECTURE}_INCLUDE})

    if(NOT ${CMAKE_C_COMPILER_ID} STREQUAL MSVC)
      swift_windows_get_sdk_vfs_overlay(SWIFTLIB_SINGLE_VFS_OVERLAY)
      target_compile_options(${target} PRIVATE
        "SHELL:-Xclang -ivfsoverlay -Xclang ${SWIFTLIB_SINGLE_VFS_OVERLAY}")

      # MSVC doesn't support -Xclang. We don't need to manually specify
      # the dependent libraries as `cl` does so.
      target_compile_options(${target} PRIVATE
        "SHELL:-Xclang --dependent-lib=oldnames"
        # TODO(compnerd) handle /MT, /MTd
        "SHELL:-Xclang --dependent-lib=msvcrt$<$<CONFIG:Debug>:d>")
    endif()
  endif()
  target_compile_options(${target} PRIVATE
    ${c_compile_flags})
  target_link_options(${target} PRIVATE
    ${link_flags})
  if(${SWIFTLIB_SINGLE_SDK} IN_LIST SWIFT_DARWIN_PLATFORMS)
    target_link_options(${target} PRIVATE
      "LINKER:-compatibility_version,1")
    if(SWIFT_COMPILER_VERSION)
      target_link_options(${target} PRIVATE
        "LINKER:-current_version,${SWIFT_COMPILER_VERSION}")
    endif()
    # Include LLVM Bitcode slices for iOS, Watch OS, and Apple TV OS device libraries.
    if(SWIFT_EMBED_BITCODE_SECTION AND NOT SWIFTLIB_SINGLE_DONT_EMBED_BITCODE)
      if("${SWIFTLIB_SINGLE_SDK}" STREQUAL "IOS" OR
         "${SWIFTLIB_SINGLE_SDK}" STREQUAL "TVOS" OR
         "${SWIFTLIB_SINGLE_SDK}" STREQUAL "WATCHOS")
        # Please note that using a generator expression to fit
        # this in a single target_link_options does not work
        # (at least in CMake 3.15 and 3.16),
        # since that seems not to allow the LINKER: prefix to be
        # evaluated (i.e. it will be added as-is to the linker parameters)
        target_link_options(${target} PRIVATE
          "LINKER:-bitcode_bundle"
          "LINKER:-lto_library,${LLVM_LIBRARY_DIR}/libLTO.dylib")

        if(SWIFT_EMBED_BITCODE_SECTION_HIDE_SYMBOLS)
          target_link_options(${target} PRIVATE
            "LINKER:-bitcode_hide_symbols")
        endif()
      endif()
    endif()

    # Silence warnings about global initializers. We already have clang
    # emitting warnings about global initializers when it compiles the code.
    list(APPEND swiftlib_link_flags_all "-Xlinker -no_warn_inits")
  endif()

  if(${SWIFTLIB_SINGLE_SDK} IN_LIST SWIFT_APPLE_PLATFORMS)
    # In the past, we relied on unsetting globally
    # CMAKE_OSX_ARCHITECTURES to ensure that CMake
    # would not add the -arch flag. This is no longer
    # the case  when running on Apple Silicon, when
    # CMake will enforce a default (see
    # https://gitlab.kitware.com/cmake/cmake/-/merge_requests/5291)
    set_property(TARGET ${target} PROPERTY OSX_ARCHITECTURES "${SWIFTLIB_SINGLE_ARCHITECTURE}")
    if(TARGET "${target_static}")
      set_property(TARGET ${target_static} PROPERTY OSX_ARCHITECTURES "${SWIFTLIB_SINGLE_ARCHITECTURE}")
    endif()
  endif()

  target_link_libraries(${target} PRIVATE
    ${link_libraries})
  target_link_directories(${target} PRIVATE
    ${library_search_directories})

  # Adjust the linked libraries for windows targets.  On Windows, the link is
  # performed against the import library, and the runtime uses the dll.  Not
  # doing so will result in incorrect symbol resolution and linkage.  We created
  # import library targets when the library was added.  Use that to adjust the
  # link libraries.
  if(SWIFTLIB_SINGLE_SDK STREQUAL WINDOWS AND NOT CMAKE_SYSTEM_NAME STREQUAL Windows)
    foreach(library_list LINK_LIBRARIES PRIVATE_LINK_LIBRARIES)
      set(import_libraries)
      foreach(library ${SWIFTLIB_SINGLE_${library_list}})
        # Ensure that the library is a target.  If an absolute path was given,
        # then we do not have an import library associated with it.  This occurs
        # primarily with ICU (which will be an import library).  Import
        # libraries are only associated with shared libraries, so add an
        # additional check for that as well.
        set(import_library ${library})
        if(TARGET ${library})
          get_target_property(type ${library} TYPE)
          if(${type} STREQUAL "SHARED_LIBRARY")
            set(import_library ${library}_IMPLIB)
          endif()
        endif()
        list(APPEND import_libraries ${import_library})
      endforeach()
      set(SWIFTLIB_SINGLE_${library_list} ${import_libraries})
    endforeach()
  endif()

  if("${libkind}" STREQUAL "OBJECT")
    precondition_list_empty(
        "${SWIFTLIB_SINGLE_PRIVATE_LINK_LIBRARIES}"
        "OBJECT_LIBRARY may not link to anything")
  else()
    target_link_libraries("${target}" PRIVATE
        ${SWIFTLIB_SINGLE_PRIVATE_LINK_LIBRARIES})
  endif()

  # NOTE(compnerd) use the C linker language to invoke `clang` rather than
  # `clang++` as we explicitly link against the C++ runtime.  We were previously
  # actually passing `-nostdlib++` to avoid the C++ runtime linkage.
  if("${SWIFTLIB_SINGLE_SDK}" STREQUAL "ANDROID")
    set_property(TARGET "${target}" PROPERTY
      LINKER_LANGUAGE "C")
  else()
    set_property(TARGET "${target}" PROPERTY
      LINKER_LANGUAGE "CXX")
  endif()

  if(target_static)
    target_compile_options(${target_static} PRIVATE
      ${c_compile_flags})
    # FIXME: The fallback paths here are going to be dynamic libraries.

    if(SWIFTLIB_INSTALL_WITH_SHARED)
      set(search_base_dir ${lib_dir})
    else()
      set(search_base_dir ${static_lib_dir})
    endif()
    set(library_search_directories
        "${search_base_dir}/${SWIFTLIB_SINGLE_SUBDIR}"
        "${SWIFT_NATIVE_SWIFT_TOOLS_PATH}/../lib/swift/${SWIFTLIB_SINGLE_SUBDIR}"
        "${SWIFT_NATIVE_SWIFT_TOOLS_PATH}/../lib/swift/${SWIFT_SDK_${SWIFTLIB_SINGLE_SDK}_LIB_SUBDIR}")
    target_link_directories(${target_static} PRIVATE
      ${library_search_directories})
    target_link_libraries("${target_static}" PRIVATE
        ${SWIFTLIB_SINGLE_PRIVATE_LINK_LIBRARIES})

    # Force executables linker language to be CXX so that we do not link using the
    # host toolchain swiftc.
    if("${SWIFTLIB_SINGLE_SDK}" STREQUAL "ANDROID")
      set_property(TARGET "${target_static}" PROPERTY
        LINKER_LANGUAGE "C")
    else()
      set_property(TARGET "${target_static}" PROPERTY
        LINKER_LANGUAGE "CXX")
    endif()
  endif()

  # Do not add code here.
endfunction()

# Add a new Swift target library.
#
# NOTE: This has not had the swift host code debrided from it yet. That will be
# in a forthcoming commit.
#
# Usage:
#   add_swift_target_library(name
#     [SHARED]
#     [STATIC]
#     [DEPENDS dep1 ...]
#     [LINK_LIBRARIES dep1 ...]
#     [SWIFT_MODULE_DEPENDS dep1 ...]
#     [FRAMEWORK_DEPENDS dep1 ...]
#     [FRAMEWORK_DEPENDS_WEAK dep1 ...]
#     [FILE_DEPENDS target1 ...]
#     [TARGET_SDKS sdk1...]
#     [C_COMPILE_FLAGS flag1...]
#     [SWIFT_COMPILE_FLAGS flag1...]
#     [LINK_FLAGS flag1...]
#     [DONT_EMBED_BITCODE]
#     [INSTALL]
#     [IS_STDLIB]
#     [IS_STDLIB_CORE]
#     [INSTALL_WITH_SHARED]
#     INSTALL_IN_COMPONENT comp
#     DEPLOYMENT_VERSION_OSX version
#     DEPLOYMENT_VERSION_MACCATALYST version
#     DEPLOYMENT_VERSION_IOS version
#     DEPLOYMENT_VERSION_TVOS version
#     DEPLOYMENT_VERSION_WATCHOS version
#     MACCATALYST_BUILD_FLAVOR flavor
#     BACK_DEPLOYMENT_LIBRARY version
#     source1 [source2 source3 ...])
#
# name
#   Name of the library (e.g., swiftParse).
#
# SHARED
#   Build a shared library.
#
# STATIC
#   Build a static library.
#
# DEPENDS
#   Targets that this library depends on.
#
# LINK_LIBRARIES
#   Libraries this library depends on.
#
# SWIFT_MODULE_DEPENDS
#   Swift modules this library depends on.
#
# SWIFT_MODULE_DEPENDS_OSX
#   Swift modules this library depends on when built for OS X.
#
# SWIFT_MODULE_DEPENDS_MACCATALYST
#   Zippered Swift modules this library depends on when built for macCatalyst.
#   For example, Foundation.
#
# SWIFT_MODULE_DEPENDS_MACCATALYST_UNZIPPERED
#   Unzippered Swift modules this library depends on when built for macCatalyst.
#   For example, UIKit
#
# SWIFT_MODULE_DEPENDS_IOS
#   Swift modules this library depends on when built for iOS.
#
# SWIFT_MODULE_DEPENDS_TVOS
#   Swift modules this library depends on when built for tvOS.
#
# SWIFT_MODULE_DEPENDS_WATCHOS
#   Swift modules this library depends on when built for watchOS.
#
# SWIFT_MODULE_DEPENDS_FREESTANDING
#   Swift modules this library depends on when built for Freestanding.
#
# SWIFT_MODULE_DEPENDS_FREEBSD
#   Swift modules this library depends on when built for FreeBSD.
#
# SWIFT_MODULE_DEPENDS_OPENBSD
#   Swift modules this library depends on when built for OpenBSD.
#
# SWIFT_MODULE_DEPENDS_LINUX
#   Swift modules this library depends on when built for Linux.
#
# SWIFT_MODULE_DEPENDS_CYGWIN
#   Swift modules this library depends on when built for Cygwin.
#
# SWIFT_MODULE_DEPENDS_HAIKU
#   Swift modules this library depends on when built for Haiku.
#
# SWIFT_MODULE_DEPENDS_WASI
#   Swift modules this library depends on when built for WASI.
#
# FRAMEWORK_DEPENDS
#   System frameworks this library depends on.
#
# FRAMEWORK_DEPENDS_WEAK
#   System frameworks this library depends on that should be weak-linked
#
# FILE_DEPENDS
#   Additional files this library depends on.
#
# TARGET_SDKS
#   The set of SDKs in which this library is included. If empty, the library
#   is included in all SDKs.
#
# C_COMPILE_FLAGS
#   Extra compiler flags (C, C++, ObjC).
#
# SWIFT_COMPILE_FLAGS
#   Extra compiler flags (Swift).
#
# LINK_FLAGS
#   Extra linker flags.
#
# DONT_EMBED_BITCODE
#   Don't embed LLVM bitcode in this target, even if it is enabled globally.
#
# IS_STDLIB
#   Treat the library as a part of the Swift standard library.
#
# IS_STDLIB_CORE
#   Compile as the Swift standard library core.
#
# IS_SDK_OVERLAY
#   Treat the library as a part of the Swift SDK overlay.
#
# BACK_DEPLOYMENT_LIBRARY
#   Treat this as a back-deployment library to the given Swift version
#
# INSTALL_IN_COMPONENT comp
#   The Swift installation component that this library belongs to.
#
# DEPLOYMENT_VERSION_OSX
#   The minimum deployment version to build for if this is an OSX library.
#
# DEPLOYMENT_VERSION_MACCATALYST
#   The minimum deployment version to build for if this is an macCatalyst library.
#
# DEPLOYMENT_VERSION_IOS
#   The minimum deployment version to build for if this is an iOS library.
#
# DEPLOYMENT_VERSION_TVOS
#   The minimum deployment version to build for if this is an TVOS library.
#
# DEPLOYMENT_VERSION_WATCHOS
#   The minimum deployment version to build for if this is an WATCHOS library.
#
# INSTALL_WITH_SHARED
#   Install a static library target alongside shared libraries
#
# MACCATALYST_BUILD_FLAVOR
#   Possible values are 'ios-like', 'macos-like', 'zippered', 'unzippered-twin'
#   Presence of a build flavor requires SWIFT_MODULE_DEPENDS_MACCATALYST to be
#   defined and have values.
#
# source1 ...
#   Sources to add into this library.
function(add_swift_target_library name)
  set(SWIFTLIB_options
        DONT_EMBED_BITCODE
        HAS_SWIFT_CONTENT
        IS_SDK_OVERLAY
        IS_STDLIB
        IS_STDLIB_CORE
        IS_SWIFT_ONLY
        NOSWIFTRT
        OBJECT_LIBRARY
        SHARED
        STATIC
        NO_LINK_NAME
        INSTALL_WITH_SHARED)
  set(SWIFTLIB_single_parameter_options
        DEPLOYMENT_VERSION_IOS
        DEPLOYMENT_VERSION_OSX
        DEPLOYMENT_VERSION_TVOS
        DEPLOYMENT_VERSION_WATCHOS
        INSTALL_IN_COMPONENT
        DARWIN_INSTALL_NAME_DIR
        DEPLOYMENT_VERSION_MACCATALYST
        MACCATALYST_BUILD_FLAVOR
        BACK_DEPLOYMENT_LIBRARY)
  set(SWIFTLIB_multiple_parameter_options
        C_COMPILE_FLAGS
        C_COMPILE_FLAGS_IOS
        C_COMPILE_FLAGS_OSX
        C_COMPILE_FLAGS_TVOS
        C_COMPILE_FLAGS_WATCHOS
        C_COMPILE_FLAGS_LINUX
        C_COMPILE_FLAGS_WINDOWS
        DEPENDS
        FILE_DEPENDS
        FRAMEWORK_DEPENDS
        FRAMEWORK_DEPENDS_IOS_TVOS
        FRAMEWORK_DEPENDS_OSX
        FRAMEWORK_DEPENDS_WEAK
        GYB_SOURCES
        INCORPORATE_OBJECT_LIBRARIES
        INCORPORATE_OBJECT_LIBRARIES_SHARED_ONLY
        LINK_FLAGS
        LINK_LIBRARIES
        PRIVATE_LINK_LIBRARIES
        SWIFT_COMPILE_FLAGS
        SWIFT_COMPILE_FLAGS_IOS
        SWIFT_COMPILE_FLAGS_OSX
        SWIFT_COMPILE_FLAGS_TVOS
        SWIFT_COMPILE_FLAGS_WATCHOS
        SWIFT_COMPILE_FLAGS_LINUX
        SWIFT_MODULE_DEPENDS
        SWIFT_MODULE_DEPENDS_CYGWIN
        SWIFT_MODULE_DEPENDS_FREEBSD
        SWIFT_MODULE_DEPENDS_FREESTANDING
        SWIFT_MODULE_DEPENDS_OPENBSD
        SWIFT_MODULE_DEPENDS_HAIKU
        SWIFT_MODULE_DEPENDS_IOS
        SWIFT_MODULE_DEPENDS_LINUX
        SWIFT_MODULE_DEPENDS_OSX
        SWIFT_MODULE_DEPENDS_TVOS
        SWIFT_MODULE_DEPENDS_WASI
        SWIFT_MODULE_DEPENDS_WATCHOS
        SWIFT_MODULE_DEPENDS_WINDOWS
        SWIFT_MODULE_DEPENDS_FROM_SDK
        TARGET_SDKS
        SWIFT_COMPILE_FLAGS_MACCATALYST
        SWIFT_MODULE_DEPENDS_MACCATALYST
        SWIFT_MODULE_DEPENDS_MACCATALYST_UNZIPPERED)

  cmake_parse_arguments(SWIFTLIB
                        "${SWIFTLIB_options}"
                        "${SWIFTLIB_single_parameter_options}"
                        "${SWIFTLIB_multiple_parameter_options}"
                        ${ARGN})
  set(SWIFTLIB_SOURCES ${SWIFTLIB_UNPARSED_ARGUMENTS})

  # Ensure it's impossible to build for macCatalyst without module dependencies
  if(SWIFT_ENABLE_MACCATALYST AND SWIFTLIB_MACCATALYST_BUILD_FLAVOR)
    if((NOT SWIFTLIB_MACCATALYST_BUILD_FLAVOR STREQUAL "zippered") OR
       SWIFTLIB_SWIFT_MODULE_DEPENDS_OSX)
      precondition(SWIFTLIB_SWIFT_MODULE_DEPENDS_MACCATALYST
        MESSAGE "SWIFT_MODULE_DEPENDS_MACCATALYST is required when building for macCatalyst")
    endif()
  endif()

  # Infer arguments.

  if(SWIFTLIB_IS_SDK_OVERLAY)
    set(SWIFTLIB_HAS_SWIFT_CONTENT TRUE)
    set(SWIFTLIB_IS_STDLIB TRUE)
  endif()

  # Standard library is always a target library.
  if(SWIFTLIB_IS_STDLIB)
    set(SWIFTLIB_HAS_SWIFT_CONTENT TRUE)
  endif()

  # If target SDKs are not specified, build for all known SDKs.
  if("${SWIFTLIB_TARGET_SDKS}" STREQUAL "")
    set(SWIFTLIB_TARGET_SDKS ${SWIFT_SDKS})
  endif()
  list_replace(SWIFTLIB_TARGET_SDKS ALL_APPLE_PLATFORMS "${SWIFT_DARWIN_PLATFORMS}")

  # All Swift code depends on the standard library, except for the standard
  # library itself.
  if(SWIFTLIB_HAS_SWIFT_CONTENT AND NOT SWIFTLIB_IS_STDLIB_CORE)
    list(APPEND SWIFTLIB_SWIFT_MODULE_DEPENDS Core)

    # swiftSwiftOnoneSupport does not depend on itself, obviously.
    if(NOT ${name} STREQUAL swiftSwiftOnoneSupport)
      # All Swift code depends on the SwiftOnoneSupport in non-optimized mode,
      # except for the standard library itself.
      is_build_type_optimized("${SWIFT_STDLIB_BUILD_TYPE}" optimized)
      if(NOT optimized)
        list(APPEND SWIFTLIB_SWIFT_MODULE_DEPENDS SwiftOnoneSupport)
      endif()
    endif()
  endif()

  if((NOT "${SWIFT_BUILD_STDLIB}") AND
     (NOT "${SWIFTLIB_SWIFT_MODULE_DEPENDS}" STREQUAL ""))
    list(REMOVE_ITEM SWIFTLIB_SWIFT_MODULE_DEPENDS Core SwiftOnoneSupport)
  endif()

  translate_flags(SWIFTLIB "${SWIFTLIB_options}")
  precondition(SWIFTLIB_INSTALL_IN_COMPONENT MESSAGE "INSTALL_IN_COMPONENT is required")

  if(NOT SWIFTLIB_SHARED AND
     NOT SWIFTLIB_STATIC AND
     NOT SWIFTLIB_OBJECT_LIBRARY)
    message(FATAL_ERROR
        "Either SHARED, STATIC, or OBJECT_LIBRARY must be specified")
  endif()

  # In the standard library and overlays, warn about implicit overrides
  # as a reminder to consider when inherited protocols need different
  # behavior for their requirements.
  if (SWIFTLIB_IS_STDLIB)
    list(APPEND SWIFTLIB_SWIFT_COMPILE_FLAGS "-warn-implicit-overrides")
    list(APPEND SWIFTLIB_SWIFT_COMPILE_FLAGS "-Xfrontend;-enable-ossa-modules")
    list(APPEND SWIFTLIB_SWIFT_COMPILE_FLAGS "-Xfrontend;-enable-lexical-lifetimes=false")
  endif()

  if(NOT SWIFT_BUILD_RUNTIME_WITH_HOST_COMPILER AND NOT BUILD_STANDALONE AND
     NOT SWIFT_PREBUILT_CLANG AND NOT SWIFTLIB_IS_SWIFT_ONLY)
    list(APPEND SWIFTLIB_DEPENDS clang)
  endif()

  # Turn off implicit import of _Concurrency when building libraries
  list(APPEND SWIFTLIB_SWIFT_COMPILE_FLAGS "-Xfrontend;-disable-implicit-concurrency-module-import")

  # Turn off implicit import of _StringProcessing when building libraries
  list(APPEND SWIFTLIB_SWIFT_COMPILE_FLAGS "-Xfrontend;-disable-implicit-string-processing-module-import")

  # Turn off implicit import of _Backtracing when building libraries
  if(SWIFT_COMPILER_SUPPORTS_BACKTRACING)
    list(APPEND SWIFTLIB_SWIFT_COMPILE_FLAGS "-Xfrontend;-disable-implicit-backtracing-module-import")
  endif()

  if(SWIFTLIB_IS_STDLIB AND SWIFT_STDLIB_ENABLE_PRESPECIALIZATION)
    list(APPEND SWIFTLIB_SWIFT_COMPILE_FLAGS "-Xfrontend;-prespecialize-generic-metadata")
  endif()

  if(SWIFT_STDLIB_TASK_TO_THREAD_MODEL_CONCURRENCY)
      list(APPEND SWIFTLIB_SWIFT_COMPILE_FLAGS "-Xfrontend;-concurrency-model=task-to-thread")
  endif()

  # If we are building this library for targets, loop through the various
  # SDKs building the variants of this library.
  list_intersect(
      "${SWIFTLIB_TARGET_SDKS}" "${SWIFT_SDKS}" SWIFTLIB_TARGET_SDKS)

  foreach(sdk ${SWIFTLIB_TARGET_SDKS})
    if(NOT SWIFT_SDK_${sdk}_ARCHITECTURES)
      # SWIFT_SDK_${sdk}_ARCHITECTURES is empty, so just continue
      continue()
    endif()

    # Skip building library for macOS if macCatalyst support is not enabled and the
    # library only builds for macOS when macCatalyst is enabled.
    if(NOT SWIFT_ENABLE_MACCATALYST AND
        sdk STREQUAL "OSX" AND
        SWIFTLIB_MACCATALYST_BUILD_FLAVOR STREQUAL "ios-like")
      message(STATUS "Skipping OSX SDK for module ${name}")
      continue()
    endif()

    # Determine if/what macCatalyst build flavor we are
    get_maccatalyst_build_flavor(maccatalyst_build_flavor
      "${sdk}" "${SWIFTLIB_MACCATALYST_BUILD_FLAVOR}")

    set(maccatalyst_build_flavors)
    if(NOT DEFINED maccatalyst_build_flavor)
       list(APPEND maccatalyst_build_flavors "none")
    elseif(maccatalyst_build_flavor STREQUAL "unzippered-twin")
      list(APPEND maccatalyst_build_flavors "macos-like" "ios-like")
    else()
      list(APPEND maccatalyst_build_flavors "${maccatalyst_build_flavor}")
    endif()

    # Loop over the build flavors for the this library. If it is an unzippered
    # twin we'll build it twice: once for "macos-like" and once for "ios-like"
    # flavors.
    foreach(maccatalyst_build_flavor ${maccatalyst_build_flavors})
    if(maccatalyst_build_flavor STREQUAL "none")
      unset(maccatalyst_build_flavor)
    endif()

    set(THIN_INPUT_TARGETS)

    # Collect architecture agnostic SDK module dependencies
    set(swiftlib_module_depends_flattened ${SWIFTLIB_SWIFT_MODULE_DEPENDS})
    if(${sdk} STREQUAL OSX)
       if(DEFINED maccatalyst_build_flavor AND NOT maccatalyst_build_flavor STREQUAL "macos-like")
          list(APPEND swiftlib_module_depends_flattened
            ${SWIFTLIB_SWIFT_MODULE_DEPENDS_MACCATALYST})
          list(APPEND swiftlib_module_depends_flattened
            ${SWIFTLIB_SWIFT_MODULE_DEPENDS_MACCATALYST_UNZIPPERED})
        else()
          list(APPEND swiftlib_module_depends_flattened
            ${SWIFTLIB_SWIFT_MODULE_DEPENDS_OSX})
        endif()
      list(APPEND swiftlib_module_depends_flattened
           ${SWIFTLIB_SWIFT_MODULE_DEPENDS_OSX})
    elseif(${sdk} STREQUAL IOS OR ${sdk} STREQUAL IOS_SIMULATOR)
      list(APPEND swiftlib_module_depends_flattened
           ${SWIFTLIB_SWIFT_MODULE_DEPENDS_IOS})
    elseif(${sdk} STREQUAL TVOS OR ${sdk} STREQUAL TVOS_SIMULATOR)
      list(APPEND swiftlib_module_depends_flattened
           ${SWIFTLIB_SWIFT_MODULE_DEPENDS_TVOS})
    elseif(${sdk} STREQUAL WATCHOS OR ${sdk} STREQUAL WATCHOS_SIMULATOR)
      list(APPEND swiftlib_module_depends_flattened
           ${SWIFTLIB_SWIFT_MODULE_DEPENDS_WATCHOS})
    elseif(${sdk} STREQUAL FREESTANDING)
      list(APPEND swiftlib_module_depends_flattened
           ${SWIFTLIB_SWIFT_MODULE_DEPENDS_FREESTANDING})
    elseif(${sdk} STREQUAL FREEBSD)
      list(APPEND swiftlib_module_depends_flattened
           ${SWIFTLIB_SWIFT_MODULE_DEPENDS_FREEBSD})
    elseif(${sdk} STREQUAL OPENBSD)
      list(APPEND swiftlib_module_depends_flattened
           ${SWIFTLIB_SWIFT_MODULE_DEPENDS_OPENBSD})
    elseif(${sdk} STREQUAL LINUX OR ${sdk} STREQUAL ANDROID)
      list(APPEND swiftlib_module_depends_flattened
           ${SWIFTLIB_SWIFT_MODULE_DEPENDS_LINUX})
    elseif(${sdk} STREQUAL CYGWIN)
      list(APPEND swiftlib_module_depends_flattened
           ${SWIFTLIB_SWIFT_MODULE_DEPENDS_CYGWIN})
    elseif(${sdk} STREQUAL HAIKU)
      list(APPEND swiftlib_module_depends_flattened
           ${SWIFTLIB_SWIFT_MODULE_DEPENDS_HAIKU})
    elseif(${sdk} STREQUAL WASI)
      list(APPEND swiftlib_module_depends_flattened
           ${SWIFTLIB_SWIFT_MODULE_DEPENDS_WASI})
    elseif(${sdk} STREQUAL WINDOWS)
      list(APPEND swiftlib_module_depends_flattened
           ${SWIFTLIB_SWIFT_MODULE_DEPENDS_WINDOWS})
    endif()

    # Collect architecture agnostic SDK framework dependencies
    set(swiftlib_framework_depends_flattened ${SWIFTLIB_FRAMEWORK_DEPENDS})
    if(${sdk} STREQUAL OSX)
      list(APPEND swiftlib_framework_depends_flattened
           ${SWIFTLIB_FRAMEWORK_DEPENDS_OSX})
    elseif(${sdk} STREQUAL IOS OR ${sdk} STREQUAL IOS_SIMULATOR OR
           ${sdk} STREQUAL TVOS OR ${sdk} STREQUAL TVOS_SIMULATOR)
      list(APPEND swiftlib_framework_depends_flattened
           ${SWIFTLIB_FRAMEWORK_DEPENDS_IOS_TVOS})
    endif()

    # Collect architecture agnostic swift compiler flags
    set(swiftlib_swift_compile_flags_all ${SWIFTLIB_SWIFT_COMPILE_FLAGS})
    if(${sdk} STREQUAL OSX)
      list(APPEND swiftlib_swift_compile_flags_all
           ${SWIFTLIB_SWIFT_COMPILE_FLAGS_OSX})
    elseif(${sdk} STREQUAL IOS OR ${sdk} STREQUAL IOS_SIMULATOR)
      list(APPEND swiftlib_swift_compile_flags_all
           ${SWIFTLIB_SWIFT_COMPILE_FLAGS_IOS})
    elseif(${sdk} STREQUAL TVOS OR ${sdk} STREQUAL TVOS_SIMULATOR)
      list(APPEND swiftlib_swift_compile_flags_all
           ${SWIFTLIB_SWIFT_COMPILE_FLAGS_TVOS})
    elseif(${sdk} STREQUAL WATCHOS OR ${sdk} STREQUAL WATCHOS_SIMULATOR)
      list(APPEND swiftlib_swift_compile_flags_all
           ${SWIFTLIB_SWIFT_COMPILE_FLAGS_WATCHOS})
    elseif(${sdk} STREQUAL LINUX)
      list(APPEND swiftlib_swift_compile_flags_all
           ${SWIFTLIB_SWIFT_COMPILE_FLAGS_LINUX})
    elseif(${sdk} STREQUAL WINDOWS)
      # FIXME: https://github.com/apple/swift/issues/44614
      # static and shared are not mutually exclusive; however since we do a
      # single build of the sources, this doesn't work for building both
      # simultaneously.  Effectively, only shared builds are supported on
      # windows currently.
      if(SWIFTLIB_SHARED)
        list(APPEND swiftlib_swift_compile_flags_all -D_WINDLL)
        if(SWIFTLIB_IS_STDLIB_CORE)
          list(APPEND swiftlib_swift_compile_flags_all -DswiftCore_EXPORTS)
        endif()
      elseif(SWIFTLIB_STATIC)
        list(APPEND swiftlib_swift_compile_flags_all -D_LIB)
      endif()
    endif()


    # Collect architecture agnostic SDK linker flags
    set(swiftlib_link_flags_all ${SWIFTLIB_LINK_FLAGS})
    if(${sdk} STREQUAL IOS_SIMULATOR AND ${name} STREQUAL swiftMediaPlayer)
      # message("DISABLING AUTOLINK FOR swiftMediaPlayer")
      list(APPEND swiftlib_link_flags_all "-Xlinker" "-ignore_auto_link")
    endif()

    # We unconditionally removed "-z,defs" from CMAKE_SHARED_LINKER_FLAGS in
    # swift_common_standalone_build_config_llvm within
    # SwiftSharedCMakeConfig.cmake, where it was added by a call to
    # HandleLLVMOptions.
    #
    # Rather than applying it to all targets and libraries, we here add it
    # back to supported targets and libraries only.  This is needed for ELF
    # targets only; however, RemoteMirror needs to build with undefined
    # symbols.
    if(${SWIFT_SDK_${sdk}_OBJECT_FORMAT} STREQUAL ELF AND
       NOT ${name} STREQUAL swiftRemoteMirror)
      list(APPEND swiftlib_link_flags_all "-Wl,-z,defs")
    endif()
    # Setting back linker flags which are not supported when making Android build on macOS cross-compile host.
    if(SWIFTLIB_SHARED AND sdk IN_LIST SWIFT_DARWIN_PLATFORMS)
      list(APPEND swiftlib_link_flags_all "-dynamiclib -Wl,-headerpad_max_install_names")
    endif()

    set(sdk_supported_archs
      ${SWIFT_SDK_${sdk}_ARCHITECTURES}
      ${SWIFT_SDK_${sdk}_MODULE_ARCHITECTURES})
    list(REMOVE_DUPLICATES sdk_supported_archs)

    # For each architecture supported by this SDK
    foreach(arch ${sdk_supported_archs})
      # Configure variables for this subdirectory.
      set(VARIANT_SUFFIX "-${SWIFT_SDK_${sdk}_LIB_SUBDIR}-${arch}")
      set(VARIANT_NAME "${name}${VARIANT_SUFFIX}")
      set(MODULE_VARIANT_SUFFIX "-swiftmodule${VARIANT_SUFFIX}")
      set(MODULE_VARIANT_NAME "${name}${MODULE_VARIANT_SUFFIX}")

      # Configure macCatalyst flavor variables
      if(DEFINED maccatalyst_build_flavor)
        set(maccatalyst_variant_suffix "-${SWIFT_SDK_MACCATALYST_LIB_SUBDIR}-${arch}")
        set(maccatalyst_variant_name "${name}${maccatalyst_variant_suffix}")

        set(maccatalyst_module_variant_suffix "-swiftmodule${maccatalyst_variant_suffix}")
        set(maccatalyst_module_variant_name "${name}${maccatalyst_module_variant_suffix}")
      endif()

      # Map dependencies over to the appropriate variants.
      set(swiftlib_link_libraries)
      foreach(lib ${SWIFTLIB_LINK_LIBRARIES})
        if(TARGET "${lib}${VARIANT_SUFFIX}")
          list(APPEND swiftlib_link_libraries "${lib}${VARIANT_SUFFIX}")
        else()
          list(APPEND swiftlib_link_libraries "${lib}")
        endif()
      endforeach()

      # Swift compiles depend on swift modules, while links depend on
      # linked libraries.  Find targets for both of these here.
      set(swiftlib_module_dependency_targets)
      set(swiftlib_private_link_libraries_targets)

      if(NOT BUILD_STANDALONE)
        foreach(mod ${swiftlib_module_depends_flattened})
          if(DEFINED maccatalyst_build_flavor)
            if(maccatalyst_build_flavor STREQUAL "zippered")
              # Zippered libraries are dependent on both the macCatalyst and normal macOS
              # modules of their dependencies (which themselves must be zippered).
              list(APPEND swiftlib_module_dependency_targets
                   "swift${mod}${maccatalyst_module_variant_suffix}")
              list(APPEND swiftlib_module_dependency_targets
                   "swift${mod}${MODULE_VARIANT_SUFFIX}")

              # Zippered libraries link against their zippered library targets, which
              # live (and are built in) the same location as normal macOS libraries.
              list(APPEND swiftlib_private_link_libraries_targets
                "swift${mod}${VARIANT_SUFFIX}")
            elseif(maccatalyst_build_flavor STREQUAL "ios-like")
              # iOS-like libraries depend on the macCatalyst modules of their dependencies
              # regardless of whether the target is zippered or macCatalyst only.
              list(APPEND swiftlib_module_dependency_targets
                   "swift${mod}${maccatalyst_module_variant_suffix}")

              # iOS-like libraries can link against either iOS-like library targets
              # or zippered targets.
              if(mod IN_LIST SWIFTLIB_SWIFT_MODULE_DEPENDS_MACCATALYST_UNZIPPERED)
                list(APPEND swiftlib_private_link_libraries_targets
                    "swift${mod}${maccatalyst_variant_suffix}")
              else()
                list(APPEND swiftlib_private_link_libraries_targets
                    "swift${mod}${VARIANT_SUFFIX}")
              endif()
            else()
              list(APPEND swiftlib_module_dependency_targets
                   "swift${mod}${MODULE_VARIANT_SUFFIX}")

              list(APPEND swiftlib_private_link_libraries_targets
                 "swift${mod}${VARIANT_SUFFIX}")
            endif()
            continue()
          endif()

          list(APPEND swiftlib_module_dependency_targets
              "swift${mod}${MODULE_VARIANT_SUFFIX}")

          list(APPEND swiftlib_private_link_libraries_targets
              "swift${mod}${VARIANT_SUFFIX}")
        endforeach()
      endif()

      foreach(lib ${SWIFTLIB_PRIVATE_LINK_LIBRARIES})
        if(TARGET "${lib}${VARIANT_SUFFIX}")
          list(APPEND swiftlib_private_link_libraries_targets
              "${lib}${VARIANT_SUFFIX}")
        else()
          list(APPEND swiftlib_private_link_libraries_targets "${lib}")
        endif()
      endforeach()

      # Add PrivateFrameworks, rdar://28466433
      set(swiftlib_c_compile_flags_all ${SWIFTLIB_C_COMPILE_FLAGS})
      set(swiftlib_link_flags_all ${SWIFTLIB_LINK_FLAGS})

      # Collect architecture agnostic c compiler flags
      if(${sdk} STREQUAL OSX)
        list(APPEND swiftlib_c_compile_flags_all
             ${SWIFTLIB_C_COMPILE_FLAGS_OSX})
      elseif(${sdk} STREQUAL IOS OR ${sdk} STREQUAL IOS_SIMULATOR)
        list(APPEND swiftlib_c_compile_flags_all
             ${SWIFTLIB_C_COMPILE_FLAGS_IOS})
      elseif(${sdk} STREQUAL TVOS OR ${sdk} STREQUAL TVOS_SIMULATOR)
        list(APPEND swiftlib_c_compile_flags_all
             ${SWIFTLIB_C_COMPILE_FLAGS_TVOS})
      elseif(${sdk} STREQUAL WATCHOS OR ${sdk} STREQUAL WATCHOS_SIMULATOR)
        list(APPEND swiftlib_c_compile_flags_all
             ${SWIFTLIB_C_COMPILE_FLAGS_WATCHOS})
      elseif(${sdk} STREQUAL LINUX)
        list(APPEND swiftlib_c_compile_flags_all
             ${SWIFTLIB_C_COMPILE_FLAGS_LINUX})
      elseif(${sdk} STREQUAL WINDOWS)
        list(APPEND swiftlib_c_compile_flags_all
             ${SWIFTLIB_C_COMPILE_FLAGS_WINDOWS})
      endif()

      # Add flags to prepend framework search paths for the parallel framework
      # hierarchy rooted at /System/iOSSupport/...
      # These paths must come before their normal counterparts so that when compiling
      # macCatalyst-only or unzippered-twin overlays the macCatalyst version
      # of a framework is found and not the Mac version.
      if(maccatalyst_build_flavor STREQUAL "ios-like")

        # The path to find iOS-only frameworks (such as UIKit) under macCatalyst.
        set(ios_support_frameworks_path "${SWIFT_SDK_${sdk}_PATH}/System/iOSSupport/System/Library/Frameworks/")

        list(APPEND swiftlib_swift_compile_flags_all "-Fsystem" "${ios_support_frameworks_path}")
        list(APPEND swiftlib_c_compile_flags_all "-iframework" "${ios_support_frameworks_path}")
        # We collate -F with the framework path to avoid unwanted deduplication
        # of options by target_compile_options -- this way no undesired
        # side effects are introduced should a new search path be added.
        list(APPEND swiftlib_link_flags_all "-F${ios_support_frameworks_path}")
      endif()

      if(sdk IN_LIST SWIFT_DARWIN_PLATFORMS AND SWIFTLIB_IS_SDK_OVERLAY)
        set(swiftlib_swift_compile_private_frameworks_flag "-Fsystem" "${SWIFT_SDK_${sdk}_ARCH_${arch}_PATH}/System/Library/PrivateFrameworks/")
        foreach(tbd_lib ${SWIFTLIB_SWIFT_MODULE_DEPENDS_FROM_SDK})
          list(APPEND swiftlib_link_flags_all "${SWIFT_SDK_${sdk}_ARCH_${arch}_PATH}/usr/lib/swift/libswift${tbd_lib}.tbd")
        endforeach()
      endif()

      set(variant_name "${VARIANT_NAME}")
      set(module_variant_names "${MODULE_VARIANT_NAME}")
      if(maccatalyst_build_flavor STREQUAL "ios-like")
        set(variant_name "${maccatalyst_variant_name}")
        set(module_variant_names "${maccatalyst_module_variant_name}")
      elseif(maccatalyst_build_flavor STREQUAL "zippered")
        # Zippered libraries produce two modules: one for macCatalyst and one for macOS
        # and so need two module targets.
        list(APPEND module_variant_names "${maccatalyst_module_variant_name}")
      endif()

      # Setting back linker flags which are not supported when making Android build on macOS cross-compile host.
      if(SWIFTLIB_SHARED AND ${sdk} STREQUAL ANDROID)
        list(APPEND swiftlib_link_flags_all "-shared")
        # TODO: Instead of `lib${name}.so` find variable or target property which already have this value.
        list(APPEND swiftlib_link_flags_all "-Wl,-soname,lib${name}.so")
      endif()

      if (SWIFTLIB_BACK_DEPLOYMENT_LIBRARY)
        set(back_deployment_library_option BACK_DEPLOYMENT_LIBRARY ${SWIFTLIB_BACK_DEPLOYMENT_LIBRARY})
      else()
        set(back_deployment_library_option)
      endif()

      # Add this library variant.
      add_swift_target_library_single(
        ${variant_name}
        ${name}
        ${SWIFTLIB_SHARED_keyword}
        ${SWIFTLIB_STATIC_keyword}
        ${SWIFTLIB_NO_LINK_NAME_keyword}
        ${SWIFTLIB_OBJECT_LIBRARY_keyword}
        ${SWIFTLIB_INSTALL_WITH_SHARED_keyword}
        ${SWIFTLIB_SOURCES}
        MODULE_TARGETS ${module_variant_names}
        SDK ${sdk}
        ARCHITECTURE ${arch}
        DEPENDS ${SWIFTLIB_DEPENDS}
        LINK_LIBRARIES ${swiftlib_link_libraries}
        FRAMEWORK_DEPENDS ${swiftlib_framework_depends_flattened}
        FRAMEWORK_DEPENDS_WEAK ${SWIFTLIB_FRAMEWORK_DEPENDS_WEAK}
        FILE_DEPENDS ${SWIFTLIB_FILE_DEPENDS} ${swiftlib_module_dependency_targets}
        C_COMPILE_FLAGS ${swiftlib_c_compile_flags_all}
        SWIFT_COMPILE_FLAGS ${swiftlib_swift_compile_flags_all} ${swiftlib_swift_compile_flags_arch} ${swiftlib_swift_compile_private_frameworks_flag}
        LINK_FLAGS ${swiftlib_link_flags_all}
        PRIVATE_LINK_LIBRARIES ${swiftlib_private_link_libraries_targets}
        INCORPORATE_OBJECT_LIBRARIES ${SWIFTLIB_INCORPORATE_OBJECT_LIBRARIES}
        INCORPORATE_OBJECT_LIBRARIES_SHARED_ONLY ${SWIFTLIB_INCORPORATE_OBJECT_LIBRARIES_SHARED_ONLY}
        ${SWIFTLIB_DONT_EMBED_BITCODE_keyword}
        ${SWIFTLIB_IS_STDLIB_keyword}
        ${SWIFTLIB_IS_STDLIB_CORE_keyword}
        ${SWIFTLIB_IS_SDK_OVERLAY_keyword}
        ${SWIFTLIB_NOSWIFTRT_keyword}
        DARWIN_INSTALL_NAME_DIR "${SWIFTLIB_DARWIN_INSTALL_NAME_DIR}"
        INSTALL_IN_COMPONENT "${SWIFTLIB_INSTALL_IN_COMPONENT}"
        DEPLOYMENT_VERSION_OSX "${SWIFTLIB_DEPLOYMENT_VERSION_OSX}"
        DEPLOYMENT_VERSION_MACCATALYST "${SWIFTLIB_DEPLOYMENT_VERSION_MACCATALYST}"
        DEPLOYMENT_VERSION_IOS "${SWIFTLIB_DEPLOYMENT_VERSION_IOS}"
        DEPLOYMENT_VERSION_TVOS "${SWIFTLIB_DEPLOYMENT_VERSION_TVOS}"
        DEPLOYMENT_VERSION_WATCHOS "${SWIFTLIB_DEPLOYMENT_VERSION_WATCHOS}"
        MACCATALYST_BUILD_FLAVOR "${maccatalyst_build_flavor}"
        ${back_deployment_library_option}
        ENABLE_LTO "${SWIFT_STDLIB_ENABLE_LTO}"
        GYB_SOURCES ${SWIFTLIB_GYB_SOURCES}
      )
    if(NOT SWIFT_BUILT_STANDALONE AND NOT "${CMAKE_C_COMPILER_ID}" MATCHES "Clang")
      add_dependencies(${VARIANT_NAME} clang)
    endif()

      if(sdk STREQUAL WINDOWS)
        if(SWIFT_COMPILER_IS_MSVC_LIKE)
          if (SWIFT_STDLIB_MSVC_RUNTIME_LIBRARY MATCHES MultiThreadedDebugDLL)
            target_compile_options(${VARIANT_NAME} PRIVATE /MDd /D_DLL /D_DEBUG)
          elseif (SWIFT_STDLIB_MSVC_RUNTIME_LIBRARY MATCHES MultiThreadedDebug)
            target_compile_options(${VARIANT_NAME} PRIVATE /MTd /U_DLL /D_DEBUG)
          elseif (SWIFT_STDLIB_MSVC_RUNTIME_LIBRARY MATCHES MultiThreadedDLL)
            target_compile_options(${VARIANT_NAME} PRIVATE /MD /D_DLL /U_DEBUG)
          elseif (SWIFT_STDLIB_MSVC_RUNTIME_LIBRARY MATCHES MultiThreaded)
            target_compile_options(${VARIANT_NAME} PRIVATE /MT /U_DLL /U_DEBUG)
          endif()
        endif()
      endif()

      if(NOT SWIFTLIB_OBJECT_LIBRARY)
        # Add dependencies on the (not-yet-created) custom lipo target.
        foreach(DEP ${SWIFTLIB_LINK_LIBRARIES})
          if (NOT "${DEP}" STREQUAL "icucore" AND
              NOT "${DEP}" STREQUAL "dispatch" AND
              NOT "${DEP}" STREQUAL "BlocksRuntime")
            add_dependencies(${VARIANT_NAME}
              "${DEP}-${SWIFT_SDK_${sdk}_LIB_SUBDIR}")
          endif()
        endforeach()

        if (SWIFTLIB_IS_STDLIB AND SWIFTLIB_STATIC)
          # Add dependencies on the (not-yet-created) custom lipo target.
          foreach(DEP ${SWIFTLIB_LINK_LIBRARIES})
            if (NOT "${DEP}" STREQUAL "icucore" AND
                NOT "${DEP}" STREQUAL "dispatch" AND
                NOT "${DEP}" STREQUAL "BlocksRuntime")
              add_dependencies("${VARIANT_NAME}-static"
                "${DEP}-${SWIFT_SDK_${sdk}_LIB_SUBDIR}-static")
            endif()
          endforeach()
        endif()

        if(arch IN_LIST SWIFT_SDK_${sdk}_ARCHITECTURES)
          # Note this thin library.
          list(APPEND THIN_INPUT_TARGETS ${VARIANT_NAME})
        endif()
      endif()
    endforeach()

    # Configure module-only targets
    if(NOT SWIFT_SDK_${sdk}_ARCHITECTURES
        AND SWIFT_SDK_${sdk}_MODULE_ARCHITECTURES)
      set(_target "${name}-${SWIFT_SDK_${sdk}_LIB_SUBDIR}")

      # Create unified sdk target
      add_custom_target("${_target}")

      foreach(_arch ${SWIFT_SDK_${sdk}_MODULE_ARCHITECTURES})
        set(_variant_suffix "-${SWIFT_SDK_${sdk}_LIB_SUBDIR}-${_arch}")
        set(_module_variant_name "${name}-swiftmodule-${_variant_suffix}")

        add_dependencies("${_target}" ${_module_variant_name})

        # Add Swift standard library targets as dependencies to the top-level
        # convenience target.
        if(TARGET "swift-stdlib${_variant_suffix}")
          add_dependencies("swift-stdlib${_variant_suffix}"
            "${_target}")
        endif()
      endforeach()

      return()
    endif()

    set(library_subdir "${SWIFT_SDK_${sdk}_LIB_SUBDIR}")
    if(maccatalyst_build_flavor STREQUAL "ios-like")
      set(library_subdir "${SWIFT_SDK_MACCATALYST_LIB_SUBDIR}")
    endif()

    if(NOT SWIFTLIB_OBJECT_LIBRARY)
      # Determine the name of the universal library.
      if(SWIFTLIB_SHARED)
        if("${sdk}" STREQUAL "WINDOWS")
          set(UNIVERSAL_LIBRARY_NAME
            "${SWIFTLIB_DIR}/${library_subdir}/${name}.dll")
        elseif(SWIFTLIB_BACK_DEPLOYMENT_LIBRARY)
          set(UNIVERSAL_LIBRARY_NAME
            "${CMAKE_BINARY_DIR}/${CMAKE_CFG_INTDIR}/lib/swift-${SWIFTLIB_BACK_DEPLOYMENT_LIBRARY}/${library_subdir}/${CMAKE_SHARED_LIBRARY_PREFIX}${name}${CMAKE_SHARED_LIBRARY_SUFFIX}")
        else()
          set(UNIVERSAL_LIBRARY_NAME
            "${SWIFTLIB_DIR}/${library_subdir}/${CMAKE_SHARED_LIBRARY_PREFIX}${name}${CMAKE_SHARED_LIBRARY_SUFFIX}")
        endif()
      else()
        if("${sdk}" STREQUAL "WINDOWS")
          set(UNIVERSAL_LIBRARY_NAME
            "${SWIFTLIB_DIR}/${library_subdir}/${name}.lib")
        else()
          set(UNIVERSAL_LIBRARY_NAME
            "${SWIFTLIB_DIR}/${library_subdir}/${CMAKE_STATIC_LIBRARY_PREFIX}${name}${CMAKE_STATIC_LIBRARY_SUFFIX}")
        endif()
      endif()

      set(lipo_target "${name}-${library_subdir}")
      if("${CMAKE_SYSTEM_NAME}" STREQUAL "Darwin" AND SWIFTLIB_SHARED)
        set(codesign_arg CODESIGN)
      endif()
      precondition(THIN_INPUT_TARGETS)
      _add_swift_lipo_target(SDK
                               ${sdk}
                             TARGET
                               ${lipo_target}
                             OUTPUT
                               ${UNIVERSAL_LIBRARY_NAME}
                             ${codesign_arg}
                             ${THIN_INPUT_TARGETS})

      # Cache universal libraries for dependency purposes
      set(UNIVERSAL_LIBRARY_NAMES_${library_subdir}
        ${UNIVERSAL_LIBRARY_NAMES_${library_subdir}}
        ${lipo_target}
        CACHE INTERNAL "UNIVERSAL_LIBRARY_NAMES_${library_subdir}")

      # Determine the subdirectory where this library will be installed.
      set(resource_dir_sdk_subdir "${SWIFT_SDK_${sdk}_LIB_SUBDIR}")
      if(maccatalyst_build_flavor STREQUAL "ios-like")
        set(resource_dir_sdk_subdir "${SWIFT_SDK_MACCATALYST_LIB_SUBDIR}")
      endif()

      precondition(resource_dir_sdk_subdir)

      if(SWIFTLIB_SHARED OR SWIFTLIB_INSTALL_WITH_SHARED)
        set(resource_dir "swift")
        set(file_permissions
            OWNER_READ OWNER_WRITE OWNER_EXECUTE
            GROUP_READ GROUP_EXECUTE
            WORLD_READ WORLD_EXECUTE)
      else()
        set(resource_dir "swift_static")
        set(file_permissions
            OWNER_READ OWNER_WRITE
            GROUP_READ
            WORLD_READ)
      endif()

      set(optional_arg)
      if(sdk IN_LIST SWIFT_DARWIN_PLATFORMS)
        # Allow installation of stdlib without building all variants on Darwin.
        set(optional_arg "OPTIONAL")
      endif()

      if(sdk STREQUAL WINDOWS AND CMAKE_SYSTEM_NAME STREQUAL Windows)
        add_dependencies(${SWIFTLIB_INSTALL_IN_COMPONENT} ${name}-windows-${SWIFT_PRIMARY_VARIANT_ARCH})
        swift_install_in_component(TARGETS ${name}-windows-${SWIFT_PRIMARY_VARIANT_ARCH}
                                   RUNTIME
                                     DESTINATION "bin"
                                     COMPONENT "${SWIFTLIB_INSTALL_IN_COMPONENT}"
                                   LIBRARY
                                     DESTINATION "lib${LLVM_LIBDIR_SUFFIX}/${resource_dir}/${resource_dir_sdk_subdir}/${SWIFT_PRIMARY_VARIANT_ARCH}"
                                     COMPONENT "${SWIFTLIB_INSTALL_IN_COMPONENT}"
                                   ARCHIVE
                                     DESTINATION "lib${LLVM_LIBDIR_SUFFIX}/${resource_dir}/${resource_dir_sdk_subdir}/${SWIFT_PRIMARY_VARIANT_ARCH}"
                                     COMPONENT "${SWIFTLIB_INSTALL_IN_COMPONENT}"
                                   PERMISSIONS ${file_permissions})
      else()
        # NOTE: ${UNIVERSAL_LIBRARY_NAME} is the output associated with the target
        # ${lipo_target}
        add_dependencies(${SWIFTLIB_INSTALL_IN_COMPONENT} ${lipo_target})

        if (SWIFTLIB_BACK_DEPLOYMENT_LIBRARY)
          # Back-deployment libraries get installed into a versioned directory.
          set(install_dest "lib${LLVM_LIBDIR_SUFFIX}/${resource_dir}-${SWIFTLIB_BACK_DEPLOYMENT_LIBRARY}/${resource_dir_sdk_subdir}")
        else()
          set(install_dest "lib${LLVM_LIBDIR_SUFFIX}/${resource_dir}/${resource_dir_sdk_subdir}")
        endif()

        swift_install_in_component(FILES "${UNIVERSAL_LIBRARY_NAME}"
                                   DESTINATION ${install_dest}
                                   COMPONENT "${SWIFTLIB_INSTALL_IN_COMPONENT}"
                                   PERMISSIONS ${file_permissions}
                                   "${optional_arg}")
      endif()
      if(sdk STREQUAL WINDOWS)
        foreach(arch ${SWIFT_SDK_WINDOWS_ARCHITECTURES})
          if(TARGET ${name}-windows-${arch}_IMPLIB)
            get_target_property(import_library ${name}-windows-${arch}_IMPLIB IMPORTED_LOCATION)
            add_dependencies(${SWIFTLIB_INSTALL_IN_COMPONENT} ${name}-windows-${arch}_IMPLIB)
            swift_install_in_component(FILES ${import_library}
                                       DESTINATION "lib${LLVM_LIBDIR_SUFFIX}/${resource_dir}/${resource_dir_sdk_subdir}/${arch}"
                                       COMPONENT ${SWIFTLIB_INSTALL_IN_COMPONENT}
                                       PERMISSIONS OWNER_READ OWNER_WRITE GROUP_READ WORLD_READ)
          endif()
        endforeach()
      endif()

      swift_is_installing_component(
        "${SWIFTLIB_INSTALL_IN_COMPONENT}"
        is_installing)

      # Add the arch-specific library targets to the global exports.
      foreach(arch ${SWIFT_SDK_${sdk}_ARCHITECTURES})
        set(_variant_name "${name}-${SWIFT_SDK_${sdk}_LIB_SUBDIR}-${arch}")
        if(maccatalyst_build_flavor STREQUAL "ios-like")
          set(_variant_name "${name}-${SWIFT_SDK_MACCATALYST_LIB_SUBDIR}-${arch}")
        endif()

        if(NOT TARGET "${_variant_name}")
          continue()
        endif()

        if(is_installing)
          set_property(GLOBAL APPEND
            PROPERTY SWIFT_EXPORTS ${_variant_name})
        else()
          set_property(GLOBAL APPEND
            PROPERTY SWIFT_BUILDTREE_EXPORTS ${_variant_name})
        endif()
      endforeach()

      # Add the swiftmodule-only targets to the lipo target dependencies.
      foreach(arch ${SWIFT_SDK_${sdk}_MODULE_ARCHITECTURES})
        set(_variant_name "${name}-${SWIFT_SDK_${sdk}_LIB_SUBDIR}-${arch}")
        if(maccatalyst_build_flavor STREQUAL "ios-like")
          set(_variant_name "${name}-${SWIFT_SDK_MACCATALYST_LIB_SUBDIR}-${arch}")
        endif()

        if(NOT TARGET "${_variant_name}")
          continue()
        endif()

        add_dependencies("${lipo_target}" "${_variant_name}")
      endforeach()

      # If we built static variants of the library, create a lipo target for
      # them.
      set(lipo_target_static)
      if (SWIFTLIB_IS_STDLIB AND SWIFTLIB_STATIC AND NOT SWIFTLIB_INSTALL_WITH_SHARED)
        set(THIN_INPUT_TARGETS_STATIC)
        foreach(TARGET ${THIN_INPUT_TARGETS})
          list(APPEND THIN_INPUT_TARGETS_STATIC "${TARGET}-static")
        endforeach()

        set(install_subdir "swift_static")
        set(universal_subdir ${SWIFTSTATICLIB_DIR})

        set(lipo_target_static
            "${name}-${library_subdir}-static")
        set(UNIVERSAL_LIBRARY_NAME
            "${universal_subdir}/${library_subdir}/${CMAKE_STATIC_LIBRARY_PREFIX}${name}${CMAKE_STATIC_LIBRARY_SUFFIX}")
        _add_swift_lipo_target(SDK
                                 ${sdk}
                               TARGET
                                 ${lipo_target_static}
                               OUTPUT
                                 "${UNIVERSAL_LIBRARY_NAME}"
                               ${THIN_INPUT_TARGETS_STATIC})
        add_dependencies(${SWIFTLIB_INSTALL_IN_COMPONENT} ${lipo_target_static})
        swift_install_in_component(FILES "${UNIVERSAL_LIBRARY_NAME}"
                                   DESTINATION "lib${LLVM_LIBDIR_SUFFIX}/${install_subdir}/${resource_dir_sdk_subdir}"
                                   PERMISSIONS
                                     OWNER_READ OWNER_WRITE
                                     GROUP_READ
                                     WORLD_READ
                                   COMPONENT "${SWIFTLIB_INSTALL_IN_COMPONENT}"
                                   "${optional_arg}")
      endif()

      # Add Swift standard library targets as dependencies to the top-level
      # convenience target.
      set(FILTERED_UNITTESTS
            swiftStdlibCollectionUnittest
            swiftStdlibUnicodeUnittest)

      foreach(arch ${SWIFT_SDK_${sdk}_ARCHITECTURES})
        set(VARIANT_SUFFIX "-${SWIFT_SDK_${sdk}_LIB_SUBDIR}-${arch}")
        if(TARGET "swift-stdlib${VARIANT_SUFFIX}" AND
           TARGET "swift-test-stdlib${VARIANT_SUFFIX}")
          add_dependencies("swift-stdlib${VARIANT_SUFFIX}"
              ${lipo_target}
              ${lipo_target_static})
          if(NOT "${name}" IN_LIST FILTERED_UNITTESTS)
            add_dependencies("swift-test-stdlib${VARIANT_SUFFIX}"
                ${lipo_target}
                ${lipo_target_static})
          endif()
        endif()
      endforeach()
    endif()
  endforeach() # maccatalyst_build_flavors
  endforeach()
endfunction()

# Add an executable compiled for a given variant.
#
# Don't use directly, use add_swift_executable and add_swift_target_executable
# instead.
#
# See add_swift_executable for detailed documentation.
#
# Additional parameters:
#   [SDK sdk]
#     SDK to build for.
#
#   [ARCHITECTURE architecture]
#     Architecture to build for.
#
#   [INSTALL_IN_COMPONENT component]
#     The Swift installation component that this executable belongs to.
#     Defaults to never_install.
function(_add_swift_target_executable_single name)
  set(options)
  set(single_parameter_options
    ARCHITECTURE
    SDK
    INSTALL_IN_COMPONENT)
  set(multiple_parameter_options
    COMPILE_FLAGS
    DEPENDS)
  cmake_parse_arguments(SWIFTEXE_SINGLE
    "${options}"
    "${single_parameter_options}"
    "${multiple_parameter_options}"
    ${ARGN})

  set(SWIFTEXE_SINGLE_SOURCES ${SWIFTEXE_SINGLE_UNPARSED_ARGUMENTS})

  # Check arguments.
  precondition(SWIFTEXE_SINGLE_SDK MESSAGE "Should specify an SDK")
  precondition(SWIFTEXE_SINGLE_ARCHITECTURE MESSAGE "Should specify an architecture")

  # Determine compiler flags.
  set(c_compile_flags)
  set(link_flags)

  # Prepare linker search directories.
  set(library_search_directories
        "${SWIFTLIB_DIR}/${SWIFT_SDK_${SWIFTEXE_SINGLE_SDK}_LIB_SUBDIR}")

  # Add variant-specific flags.
  _add_target_variant_c_compile_flags(
    SDK "${SWIFTEXE_SINGLE_SDK}"
    ARCH "${SWIFTEXE_SINGLE_ARCHITECTURE}"
    BUILD_TYPE "${CMAKE_BUILD_TYPE}"
    ENABLE_ASSERTIONS "${LLVM_ENABLE_ASSERTIONS}"
    ENABLE_LTO "${SWIFT_STDLIB_ENABLE_LTO}"
    ANALYZE_CODE_COVERAGE "${SWIFT_ANALYZE_CODE_COVERAGE}"
    RESULT_VAR_NAME c_compile_flags)
  _add_target_variant_link_flags(
    SDK "${SWIFTEXE_SINGLE_SDK}"
    ARCH "${SWIFTEXE_SINGLE_ARCHITECTURE}"
    BUILD_TYPE "${CMAKE_BUILD_TYPE}"
    ENABLE_ASSERTIONS "${LLVM_ENABLE_ASSERTIONS}"
    ENABLE_LTO "${SWIFT_STDLIB_ENABLE_LTO}"
    LTO_OBJECT_NAME "${name}-${SWIFTEXE_SINGLE_SDK}-${SWIFTEXE_SINGLE_ARCHITECTURE}"
    ANALYZE_CODE_COVERAGE "${SWIFT_ANALYZE_CODE_COVERAGE}"
    RESULT_VAR_NAME link_flags
    LINK_LIBRARIES_VAR_NAME link_libraries
    LIBRARY_SEARCH_DIRECTORIES_VAR_NAME library_search_directories)

  string(MAKE_C_IDENTIFIER "${name}" module_name)

  if(SWIFTEXE_SINGLE_SDK STREQUAL WINDOWS)
    list(APPEND SWIFTEXE_SINGLE_COMPILE_FLAGS
      -vfsoverlay;"${SWIFT_WINDOWS_VFS_OVERLAY}")
  endif()

  handle_swift_sources(
      dependency_target
      unused_module_dependency_target
      unused_sib_dependency_target
      unused_sibopt_dependency_target
      unused_sibgen_dependency_target
      SWIFTEXE_SINGLE_SOURCES SWIFTEXE_SINGLE_EXTERNAL_SOURCES ${name}
      DEPENDS
        ${SWIFTEXE_SINGLE_DEPENDS}
      MODULE_NAME ${module_name}
      SDK ${SWIFTEXE_SINGLE_SDK}
      ARCHITECTURE ${SWIFTEXE_SINGLE_ARCHITECTURE}
      COMPILE_FLAGS ${SWIFTEXE_SINGLE_COMPILE_FLAGS}
      ENABLE_LTO "${SWIFT_STDLIB_ENABLE_LTO}"
      INSTALL_IN_COMPONENT "${install_in_component}"
      IS_MAIN)
  add_swift_source_group("${SWIFTEXE_SINGLE_EXTERNAL_SOURCES}")

  add_executable(${name}
      ${SWIFTEXE_SINGLE_SOURCES}
      ${SWIFTEXE_SINGLE_EXTERNAL_SOURCES})

  add_dependencies_multiple_targets(
      TARGETS "${name}"
      DEPENDS
        ${dependency_target}
        ${LLVM_COMMON_DEPENDS}
        ${SWIFTEXE_SINGLE_DEPENDS})
  llvm_update_compile_flags("${name}")

  if(SWIFTEXE_SINGLE_SDK STREQUAL WINDOWS)
    swift_windows_include_for_arch(${SWIFTEXE_SINGLE_ARCHITECTURE}
      ${SWIFTEXE_SINGLE_ARCHITECTURE}_INCLUDE)
    target_include_directories(${name} SYSTEM PRIVATE
      ${${SWIFTEXE_SINGLE_ARCHITECTURE}_INCLUDE})
    if(NOT ${CMAKE_C_COMPILER_ID} STREQUAL MSVC)
      # MSVC doesn't support -Xclang. We don't need to manually specify
      # the dependent libraries as `cl` does so.
      target_compile_options(${name} PRIVATE
        "SHELL:-Xclang --dependent-lib=oldnames"
        # TODO(compnerd) handle /MT, /MTd
        "SHELL:-Xclang --dependent-lib=msvcrt$<$<CONFIG:Debug>:d>")
    endif()
  endif()

  target_compile_options(${name} PRIVATE
    ${c_compile_flags})
  target_link_directories(${name} PRIVATE
    ${library_search_directories})
  target_link_options(${name} PRIVATE
    ${link_flags})
  target_link_libraries(${name} PRIVATE
    ${link_libraries})
  if (SWIFT_PARALLEL_LINK_JOBS)
    set_property(TARGET ${name} PROPERTY JOB_POOL_LINK swift_link_job_pool)
  endif()
  if(${SWIFTEXE_SINGLE_SDK} IN_LIST SWIFT_DARWIN_PLATFORMS)
    set_target_properties(${name} PROPERTIES
      BUILD_WITH_INSTALL_RPATH YES
      INSTALL_RPATH "@executable_path/../lib/swift/${SWIFT_SDK_${SWIFTEXE_SINGLE_SDK}_LIB_SUBDIR};@executable_path/../../../lib/swift/${SWIFT_SDK_${SWIFTEXE_SINGLE_SDK}_LIB_SUBDIR}")
  endif()
  set_output_directory(${name}
      BINARY_DIR ${SWIFT_RUNTIME_OUTPUT_INTDIR}
      LIBRARY_DIR ${SWIFT_LIBRARY_OUTPUT_INTDIR})

  # NOTE(compnerd) use the C linker language to invoke `clang` rather than
  # `clang++` as we explicitly link against the C++ runtime.  We were previously
  # actually passing `-nostdlib++` to avoid the C++ runtime linkage.
  if(${SWIFTEXE_SINGLE_SDK} STREQUAL ANDROID)
    set_property(TARGET "${name}" PROPERTY
      LINKER_LANGUAGE "C")
  else()
    set_property(TARGET "${name}" PROPERTY
      LINKER_LANGUAGE "CXX")
  endif()

  set_target_properties(${name} PROPERTIES FOLDER "Swift executables")
endfunction()

# Add an executable for each target variant. Executables are given suffixes
# with the variant SDK and ARCH.
#
# See add_swift_executable for detailed documentation.
function(add_swift_target_executable name)
  set(SWIFTEXE_options
    EXCLUDE_FROM_ALL
    BUILD_WITH_STDLIB
    BUILD_WITH_LIBEXEC)
  set(SWIFTEXE_single_parameter_options
    INSTALL_IN_COMPONENT)
  set(SWIFTEXE_multiple_parameter_options
    DEPENDS
    LINK_LIBRARIES
    SWIFT_MODULE_DEPENDS
    SWIFT_MODULE_DEPENDS_CYGWIN
    SWIFT_MODULE_DEPENDS_FREEBSD
    SWIFT_MODULE_DEPENDS_FREESTANDING
    SWIFT_MODULE_DEPENDS_OPENBSD
    SWIFT_MODULE_DEPENDS_HAIKU
    SWIFT_MODULE_DEPENDS_IOS
    SWIFT_MODULE_DEPENDS_LINUX
    SWIFT_MODULE_DEPENDS_OSX
    SWIFT_MODULE_DEPENDS_TVOS
    SWIFT_MODULE_DEPENDS_WASI
    SWIFT_MODULE_DEPENDS_WATCHOS
    SWIFT_MODULE_DEPENDS_WINDOWS
    SWIFT_MODULE_DEPENDS_FROM_SDK
    SWIFT_MODULE_DEPENDS_MACCATALYST
    SWIFT_MODULE_DEPENDS_MACCATALYST_UNZIPPERED
    TARGET_SDKS
    COMPILE_FLAGS
  )

  # Parse the arguments we were given.
  cmake_parse_arguments(SWIFTEXE_TARGET
    "${SWIFTEXE_options}"
    "${SWIFTEXE_single_parameter_options}"
    "${SWIFTEXE_multiple_parameter_options}"
    ${ARGN})

  set(SWIFTEXE_TARGET_SOURCES ${SWIFTEXE_TARGET_UNPARSED_ARGUMENTS})

  if(SWIFTEXE_TARGET_EXCLUDE_FROM_ALL)
    message(SEND_ERROR "${name} is using EXCLUDE_FROM_ALL which is deprecated.")
  endif()

  if("${SWIFTEXE_TARGET_INSTALL_IN_COMPONENT}" STREQUAL "")
    set(install_in_component "never_install")
  else()
    set(install_in_component "${SWIFTEXE_TARGET_INSTALL_IN_COMPONENT}")
  endif()

  # Turn off implicit imports
  list(APPEND SWIFTEXE_TARGET_COMPILE_FLAGS "-Xfrontend;-disable-implicit-concurrency-module-import")

  if(SWIFT_ENABLE_EXPERIMENTAL_STRING_PROCESSING)
    list(APPEND SWIFTEXE_TARGET_COMPILE_FLAGS
                      "-Xfrontend;-disable-implicit-string-processing-module-import")
  endif()

  if(SWIFT_IMPLICIT_BACKTRACING_IMPORT)
    list(APPEND SWIFTEXE_TARGET_COMPILE_FLAGS "-Xfrontend;-disable-implicit-backtracing-module-import")
  endif()

  if(SWIFT_BUILD_STDLIB)
    # All Swift executables depend on the standard library.
    list(APPEND SWIFTEXE_TARGET_SWIFT_MODULE_DEPENDS Core)
    # All Swift executables depend on the swiftSwiftOnoneSupport library.
    list(APPEND SWIFTEXE_TARGET_SWIFT_MODULE_DEPENDS SwiftOnoneSupport)
  endif()

  # If target SDKs are not specified, build for all known SDKs.
  if("${SWIFTEXE_TARGET_TARGET_SDKS}" STREQUAL "")
    set(SWIFTEXE_TARGET_TARGET_SDKS ${SWIFT_SDKS})
  endif()
  list_replace(SWIFTEXE_TARGET_TARGET_SDKS ALL_APPLE_PLATFORMS "${SWIFT_DARWIN_PLATFORMS}")

  list_intersect(
    "${SWIFTEXE_TARGET_TARGET_SDKS}" "${SWIFT_SDKS}" SWIFTEXE_TARGET_TARGET_SDKS)

  foreach(sdk ${SWIFTEXE_TARGET_TARGET_SDKS})
    set(THIN_INPUT_TARGETS)

    # Collect architecture agnostic SDK module dependencies
    set(swiftexe_module_depends_flattened ${SWIFTEXE_TARGET_SWIFT_MODULE_DEPENDS})
    if(${sdk} STREQUAL OSX)
      if(DEFINED maccatalyst_build_flavor AND NOT maccatalyst_build_flavor STREQUAL "macos-like")
        list(APPEND swiftexe_module_depends_flattened
          ${SWIFTEXE_TARGET_SWIFT_MODULE_DEPENDS_MACCATALYST})
        list(APPEND swiftexe_module_depends_flattened
          ${SWIFTEXE_TARGET_SWIFT_MODULE_DEPENDS_MACCATALYST_UNZIPPERED})
      else()
        list(APPEND swiftexe_module_depends_flattened
          ${SWIFTEXE_TARGET_SWIFT_MODULE_DEPENDS_OSX})
      endif()
      list(APPEND swiftexe_module_depends_flattened
        ${SWIFTEXE_TARGET_SWIFT_MODULE_DEPENDS_OSX})
    elseif(${sdk} STREQUAL IOS OR ${sdk} STREQUAL IOS_SIMULATOR)
      list(APPEND swiftexe_module_depends_flattened
        ${SWIFTEXE_TARGET_SWIFT_MODULE_DEPENDS_IOS})
    elseif(${sdk} STREQUAL TVOS OR ${sdk} STREQUAL TVOS_SIMULATOR)
      list(APPEND swiftexe_module_depends_flattened
        ${SWIFTEXE_TARGET_SWIFT_MODULE_DEPENDS_TVOS})
    elseif(${sdk} STREQUAL WATCHOS OR ${sdk} STREQUAL WATCHOS_SIMULATOR)
      list(APPEND swiftexe_module_depends_flattened
        ${SWIFTEXE_TARGET_SWIFT_MODULE_DEPENDS_WATCHOS})
    elseif(${sdk} STREQUAL FREESTANDING)
      list(APPEND swiftexe_module_depends_flattened
        ${SWIFTEXE_TARGET_SWIFT_MODULE_DEPENDS_FREESTANDING})
    elseif(${sdk} STREQUAL FREEBSD)
      list(APPEND swiftexe_module_depends_flattened
        ${SWIFTEXE_TARGET_SWIFT_MODULE_DEPENDS_FREEBSD})
    elseif(${sdk} STREQUAL OPENBSD)
      list(APPEND swiftexe_module_depends_flattened
        ${SWIFTEXE_TARGET_SWIFT_MODULE_DEPENDS_OPENBSD})
    elseif(${sdk} STREQUAL LINUX OR ${sdk} STREQUAL ANDROID)
      list(APPEND swiftexe_module_depends_flattened
        ${SWIFTEXE_TARGET_SWIFT_MODULE_DEPENDS_LINUX})
    elseif(${sdk} STREQUAL CYGWIN)
      list(APPEND swiftexe_module_depends_flattened
        ${SWIFTEXE_TARGET_SWIFT_MODULE_DEPENDS_CYGWIN})
    elseif(${sdk} STREQUAL HAIKU)
      list(APPEND swiftexe_module_depends_flattened
        ${SWIFTEXE_TARGET_SWIFT_MODULE_DEPENDS_HAIKU})
    elseif(${sdk} STREQUAL WASI)
      list(APPEND swiftexe_module_depends_flattened
        ${SWIFTEXE_TARGET_SWIFT_MODULE_DEPENDS_WASI})
    elseif(${sdk} STREQUAL WINDOWS)
      list(APPEND swiftexe_module_depends_flattened
        ${SWIFTEXE_TARGET_SWIFT_MODULE_DEPENDS_WINDOWS})
    endif()

    foreach(arch ${SWIFT_SDK_${sdk}_ARCHITECTURES})
      set(VARIANT_SUFFIX "-${SWIFT_SDK_${sdk}_LIB_SUBDIR}-${arch}")
      set(VARIANT_NAME "${name}${VARIANT_SUFFIX}")
      set(MODULE_VARIANT_SUFFIX "-swiftmodule${VARIANT_SUFFIX}")
      set(MODULE_VARIANT_NAME "${name}${MODULE_VARIANT_SUFFIX}")

      # Configure macCatalyst flavor variables
      if(DEFINED maccatalyst_build_flavor)
        set(maccatalyst_variant_suffix "-${SWIFT_SDK_MACCATALYST_LIB_SUBDIR}-${arch}")
        set(maccatalyst_variant_name "${name}${maccatalyst_variant_suffix}")

        set(maccatalyst_module_variant_suffix "-swiftmodule${maccatalyst_variant_suffix}")
        set(maccatalyst_module_variant_name "${name}${maccatalyst_module_variant_suffix}")
      endif()

      # Swift compiles depend on swift modules, while links depend on
      # linked libraries.  Find targets for both of these here.
      set(swiftexe_module_dependency_targets)
      set(swiftexe_link_libraries_targets)
      foreach(mod ${swiftexe_module_depends_flattened})
        if(DEFINED maccatalyst_build_flavor)
          if(maccatalyst_build_flavor STREQUAL "zippered")
            # Zippered libraries are dependent on both the macCatalyst and normal macOS
            # modules of their dependencies (which themselves must be zippered).
            list(APPEND swiftexe_module_dependency_targets
              "swift${mod}${maccatalyst_module_variant_suffix}")
            list(APPEND swiftexe_module_dependency_targets
              "swift${mod}${MODULE_VARIANT_SUFFIX}")

            # Zippered libraries link against their zippered library targets, which
            # live (and are built in) the same location as normal macOS libraries.
            list(APPEND swiftexe_link_libraries_targets
              "swift${mod}${VARIANT_SUFFIX}")
          elseif(maccatalyst_build_flavor STREQUAL "ios-like")
            # iOS-like libraries depend on the macCatalyst modules of their dependencies
            # regardless of whether the target is zippered or macCatalyst only.
            list(APPEND swiftexe_module_dependency_targets
              "swift${mod}${maccatalyst_module_variant_suffix}")

            # iOS-like libraries can link against either iOS-like library targets
            # or zippered targets.
            if(mod IN_LIST SWIFTEXE_TARGET_SWIFT_MODULE_DEPENDS_MACCATALYST_UNZIPPERED)
              list(APPEND swiftexe_link_libraries_targets
                "swift${mod}${maccatalyst_variant_suffix}")
            else()
              list(APPEND swiftexe_link_libraries_targets
                "swift${mod}${VARIANT_SUFFIX}")
            endif()
          else()
            list(APPEND swiftexe_module_dependency_targets
              "swift${mod}${MODULE_VARIANT_SUFFIX}")

            list(APPEND swiftexe_link_libraries_targets
              "swift${mod}${VARIANT_SUFFIX}")
          endif()
          continue()
        endif()

        list(APPEND swiftexe_module_dependency_targets
          "swift${mod}${MODULE_VARIANT_SUFFIX}")

        list(APPEND swiftexe_link_libraries_targets
          "swift${mod}${VARIANT_SUFFIX}")
      endforeach()

      # Don't add the ${arch} to the suffix.  We want to link against fat
      # libraries.
      _list_add_string_suffix(
          "${SWIFTEXE_TARGET_DEPENDS}"
          "-${SWIFT_SDK_${sdk}_LIB_SUBDIR}"
          SWIFTEXE_TARGET_DEPENDS_with_suffix)

      _add_swift_target_executable_single(
          ${VARIANT_NAME}
          ${SWIFTEXE_TARGET_SOURCES}
          DEPENDS
            ${SWIFTEXE_TARGET_DEPENDS_with_suffix}
            ${swiftexe_module_dependency_targets}
          SDK "${sdk}"
          ARCHITECTURE "${arch}"
          COMPILE_FLAGS
            ${SWIFTEXE_TARGET_COMPILE_FLAGS}
          INSTALL_IN_COMPONENT ${install_in_component})

      _list_add_string_suffix(
          "${SWIFTEXE_TARGET_LINK_LIBRARIES}"
          "-${SWIFT_SDK_${sdk}_LIB_SUBDIR}-${arch}"
          SWIFTEXE_TARGET_LINK_LIBRARIES_TARGETS)
      target_link_libraries(${VARIANT_NAME} PRIVATE
        ${SWIFTEXE_TARGET_LINK_LIBRARIES_TARGETS}
        ${swiftexe_link_libraries_targets})

      if(NOT "${VARIANT_SUFFIX}" STREQUAL "${SWIFT_PRIMARY_VARIANT_SUFFIX}")
        # By default, don't build executables for target SDKs to avoid building
        # target stdlibs.
        set_target_properties(${VARIANT_NAME} PROPERTIES
          EXCLUDE_FROM_ALL TRUE)
      endif()

      if(${sdk} IN_LIST SWIFT_APPLE_PLATFORMS)
        # In the past, we relied on unsetting globally
        # CMAKE_OSX_ARCHITECTURES to ensure that CMake would
        # not add the -arch flag
        # This is no longer the case when running on Apple Silicon,
        # when CMake will enforce a default (see
        # https://gitlab.kitware.com/cmake/cmake/-/merge_requests/5291)
        set_property(TARGET ${VARIANT_NAME} PROPERTY OSX_ARCHITECTURES "${arch}")

        add_custom_command(TARGET ${VARIANT_NAME}
          POST_BUILD
          COMMAND "codesign" "-f" "-s" "-" "${SWIFT_RUNTIME_OUTPUT_INTDIR}/${VARIANT_NAME}")
      endif()

      list(APPEND THIN_INPUT_TARGETS ${VARIANT_NAME})
    endforeach()

    if(SWIFTEXE_TARGET_BUILD_WITH_LIBEXEC)
      set(library_subdir "${SWIFT_SDK_${sdk}_LIB_SUBDIR}")
      if(maccatalyst_build_flavor STREQUAL "ios-like")
        set(library_subdir "${SWIFT_SDK_MACCATALYST_LIB_SUBDIR}")
      endif()

      set(lipo_target_dir "${SWIFTLIBEXEC_DIR}/${library_subdir}")
      set(lipo_suffix "")
    else()
      set(lipo_target_dir "${SWIFT_RUNTIME_OUTPUT_INTDIR}")
      set(lipo_suffix "-${sdk}")
    endif()

    if("${sdk}" STREQUAL "WINDOWS")
      set(UNIVERSAL_NAME "${lipo_target_dir}/${name}${lipo_suffix}.exe")
    else()
      set(UNIVERSAL_NAME "${lipo_target_dir}/${name}${lipo_suffix}")
    endif()

    set(lipo_target "${name}-${sdk}")
    if("${CMAKE_SYSTEM_NAME}" STREQUAL "Darwin")
      set(codesign_arg CODESIGN)
    endif()
    precondition(THIN_INPUT_TARGETS)
    _add_swift_lipo_target(SDK
                             ${sdk}
                           TARGET
                             ${lipo_target}
                           OUTPUT
                             ${UNIVERSAL_NAME}
                           ${codesign_arg}
                           ${THIN_INPUT_TARGETS})

    # Determine the subdirectory where this executable will be installed
    set(resource_dir_sdk_subdir "${SWIFT_SDK_${sdk}_LIB_SUBDIR}")
    if(maccatalyst_build_flavor STREQUAL "ios-like")
      set(resource_dir_sdk_subdir "${SWIFT_SDK_MACCATALYST_LIB_SUBDIR}")
    endif()

    precondition(resource_dir_sdk_subdir)

    if(sdk STREQUAL WINDOWS AND CMAKE_SYSTEM_NAME STREQUAL Windows)
      add_dependencies(${install_in_component} ${name}-windows-${SWIFT_PRIMARY_VARIANT_ARCH})
      swift_install_in_component(TARGETS ${name}-windows-${SWIFT_PRIMARY_VARIANT_ARCH}
                                 RUNTIME
                                   DESTINATION "bin"
                                   COMPONENT "${install_in_component}"
                                 LIBRARY
                                   DESTINATION "libexec${LLVM_LIBDIR_SUFFIX}/swift/${resource_dir_sdk_subdir}/${SWIFT_PRIMARY_VARIANT_ARCH}"
                                   COMPONENT "${install_in_component}"
                                 ARCHIVE
                                   DESTINATION "libexec${LLVM_LIBDIR_SUFFIX}/swift/${resource_dir_sdk_subdir}/${SWIFT_PRIMARY_VARIANT_ARCH}"
                                   COMPONENT "${install_in_component}"
                                 PERMISSIONS
                                   OWNER_READ OWNER_WRITE OWNER_EXECUTE
                                   GROUP_READ GROUP_EXECUTE
                                   WORLD_READ WORLD_EXECUTE)
    else()
      add_dependencies(${install_in_component} ${lipo_target})

      set(install_dest "libexec${LLVM_LIBDIR_SUFFIX}/swift/${resource_dir_sdk_subdir}")
      swift_install_in_component(FILES "${UNIVERSAL_LIBRARY_NAME}"
                                   DESTINATION ${install_dest}
                                   COMPONENT "${install_in_component}"
                                 PERMISSIONS
                                   OWNER_READ OWNER_WRITE OWNER_EXECUTE
                                   GROUP_READ GROUP_EXECUTE
                                   WORLD_READ WORLD_EXECUTE
                                 "${optional_arg}")
    endif()

    swift_is_installing_component(
      "${install_in_component}"
      is_installing)

    # Add the arch-specific executable targets to the global exports
    foreach(arch ${SWIFT_SDK_${sdk}_ARCHITECTURES})
      set(VARIANT_SUFFIX "-${SWIFT_SDK_${sdk}_LIB_SUBDIR}-${arch}")
      set(VARIANT_NAME "${name}${VARIANT_SUFFIX}")

      if(is_installing)
        set_property(GLOBAL APPEND
          PROPERTY SWIFT_EXPORTS ${VARIANT_NAME})
      else()
        set_property(GLOBAL APPEND
          PROPERTY SWIFT_BUILDTREE_EXPORTS ${VARIANT_NAME})
      endif()
    endforeach()

    # Add the lipo target to the top-level convenience targets
    if(SWIFTEXE_TARGET_BUILD_WITH_STDLIB)
      foreach(arch ${SWIFT_SDK_${sdk}_ARCHITECTURES})
        set(variant "-${SWIFT_SDK_${sdk}_LIB_SUBDIR}-${arch}")
        if(TARGET "swift-stdlib${VARIANT_SUFFIX}" AND
           TARGET "swift-test-stdlib${VARIANT_SUFFIX}")
          add_dependencies("swift-stdlib${variant}" ${lipo_target})
          add_dependencies("swift-test-stdlib${variant}" ${lipo_target})
        endif()
      endforeach()
    endif()

    if(SWIFTEXE_TARGET_BUILD_WITH_LIBEXEC)
      foreach(arch ${SWIFT_SDK_${sdk}_ARCHITECTURES})
        set(variant "-${SWIFT_SDK_${sdk}_LIB_SUBDIR}-${arch}")
        if(TARGET "swift-libexec${variant}")
          add_dependencies("swift-libexec${variant}" ${lipo_target})
        endif()
      endforeach()
    endif()

  endforeach()
endfunction()<|MERGE_RESOLUTION|>--- conflicted
+++ resolved
@@ -315,10 +315,6 @@
      list(APPEND result -funwind-tables)
   endif()
 
-  if("${CFLAGS_SDK}" STREQUAL "WASI")
-    list(APPEND result "-D_WASI_EMULATED_MMAN" "-D_WASI_EMULATED_SIGNAL" "-D_WASI_EMULATED_PROCESS_CLOCKS")
-  endif()
-
   if("${CFLAGS_SDK}" STREQUAL "LINUX")
     if(${CFLAGS_ARCH} STREQUAL x86_64)
       # this is the minimum architecture that supports 16 byte CAS, which is necessary to avoid a dependency to libatomic
@@ -326,13 +322,10 @@
     endif()
   endif()
 
-<<<<<<< HEAD
-=======
   if("${CFLAGS_SDK}" STREQUAL "WASI")
-    list(APPEND result "-D_WASI_EMULATED_MMAN" "-D_WASI_EMULATED_PROCESS_CLOCKS")
-  endif()
-
->>>>>>> 4e2f3b1c
+    list(APPEND result "-D_WASI_EMULATED_MMAN" "-D_WASI_EMULATED_SIGNAL" "-D_WASI_EMULATED_PROCESS_CLOCKS")
+  endif()
+
   if(NOT SWIFT_STDLIB_ENABLE_OBJC_INTEROP)
     list(APPEND result "-DSWIFT_OBJC_INTEROP=0")
   endif()
