
include(AddSwift)
include(SwiftSource)

function(add_dependencies_multiple_targets)
  cmake_parse_arguments(
      ADMT # prefix
      "" # options
      "" # single-value args
      "TARGETS;DEPENDS" # multi-value args
      ${ARGN})
  precondition(ADMT_UNPARSED_ARGUMENTS NEGATE MESSAGE "unrecognized arguments: ${ADMT_UNPARSED_ARGUMENTS}")

  if(NOT "${ADMT_DEPENDS}" STREQUAL "")
    foreach(target ${ADMT_TARGETS})
      add_dependencies("${target}" ${ADMT_DEPENDS})
    endforeach()
  endif()
endfunction()

# Usage:
# _add_target_variant_c_compile_link_flags(
#   SDK sdk
#   ARCH arch
#   BUILD_TYPE build_type
#   ENABLE_LTO enable_lto
#   ANALYZE_CODE_COVERAGE analyze_code_coverage
#   RESULT_VAR_NAME result_var_name
#   DEPLOYMENT_VERSION_OSX version # If provided, overrides the default value of the OSX deployment target set by the Swift project for this compilation only.
#   DEPLOYMENT_VERSION_MACCATALYST version
#   DEPLOYMENT_VERSION_IOS version
#   DEPLOYMENT_VERSION_TVOS version
#   DEPLOYMENT_VERSION_WATCHOS version
#
# )
function(_add_target_variant_c_compile_link_flags)
  set(oneValueArgs SDK ARCH BUILD_TYPE RESULT_VAR_NAME ENABLE_LTO ANALYZE_CODE_COVERAGE
    DEPLOYMENT_VERSION_OSX DEPLOYMENT_VERSION_MACCATALYST DEPLOYMENT_VERSION_IOS DEPLOYMENT_VERSION_TVOS DEPLOYMENT_VERSION_WATCHOS
    MACCATALYST_BUILD_FLAVOR
  )
  cmake_parse_arguments(CFLAGS
    ""
    "${oneValueArgs}"
    ""
    ${ARGN})

  get_maccatalyst_build_flavor(maccatalyst_build_flavor
      "${CFLAGS_SDK}" "${CFLAGS_MACCATALYST_BUILD_FLAVOR}")

  set(result ${${CFLAGS_RESULT_VAR_NAME}})

  if("${CFLAGS_SDK}" IN_LIST SWIFT_APPLE_PLATFORMS)
    # Check if there's a specific OS deployment version needed for this invocation
    if("${CFLAGS_SDK}" STREQUAL "OSX")
      if(DEFINED maccatalyst_build_flavor)
        set(DEPLOYMENT_VERSION ${CFLAGS_DEPLOYMENT_VERSION_MACCATALYST})
      else()
        set(DEPLOYMENT_VERSION ${CFLAGS_DEPLOYMENT_VERSION_OSX})
      endif()
    elseif("${CFLAGS_SDK}" STREQUAL "IOS" OR "${CFLAGS_SDK}" STREQUAL "IOS_SIMULATOR")
      set(DEPLOYMENT_VERSION ${CFLAGS_DEPLOYMENT_VERSION_IOS})
    elseif("${CFLAGS_SDK}" STREQUAL "TVOS" OR "${CFLAGS_SDK}" STREQUAL "TVOS_SIMULATOR")
      set(DEPLOYMENT_VERSION ${CFLAGS_DEPLOYMENT_VERSION_TVOS})
    elseif("${CFLAGS_SDK}" STREQUAL "WATCHOS" OR "${CFLAGS_SDK}" STREQUAL "WATCHOS_SIMULATOR")
      set(DEPLOYMENT_VERSION ${CFLAGS_DEPLOYMENT_VERSION_WATCHOS})
    endif()

    if("${DEPLOYMENT_VERSION}" STREQUAL "")
      set(DEPLOYMENT_VERSION "${SWIFT_SDK_${CFLAGS_SDK}_DEPLOYMENT_VERSION}")
    endif()
  endif()

  # MSVC, clang-cl, gcc don't understand -target.
  if(CMAKE_C_COMPILER_ID MATCHES "^Clang|AppleClang$" AND
      NOT SWIFT_COMPILER_IS_MSVC_LIKE)
    get_target_triple(target target_variant "${CFLAGS_SDK}" "${CFLAGS_ARCH}"
      MACCATALYST_BUILD_FLAVOR "${maccatalyst_build_flavor}"
      DEPLOYMENT_VERSION "${DEPLOYMENT_VERSION}")
    list(APPEND result "-target" "${target}")
    if(target_variant)
      list(APPEND result "-target-variant" "${target_variant}")
    endif()
  endif()

  set(_sysroot "${SWIFT_SDK_${CFLAGS_SDK}_ARCH_${CFLAGS_ARCH}_PATH}")
  if(SWIFT_SDK_${CFLAGS_SDK}_USE_ISYSROOT)
    list(APPEND result "-isysroot" "${_sysroot}")
  elseif(NOT SWIFT_COMPILER_IS_MSVC_LIKE AND NOT "${_sysroot}" STREQUAL "/")
    list(APPEND result "--sysroot=${_sysroot}")
  endif()

  if("${CFLAGS_SDK}" STREQUAL "ANDROID")
    # lld can handle targeting the android build.  However, if lld is not
    # enabled, then fallback to the linker included in the android NDK.
    if(NOT SWIFT_USE_LINKER STREQUAL "lld")
      swift_android_tools_path(${CFLAGS_ARCH} tools_path)
      list(APPEND result "-B" "${tools_path}")
    endif()
  endif()

  if("${CFLAGS_SDK}" IN_LIST SWIFT_APPLE_PLATFORMS)
    # We collate -F with the framework path to avoid unwanted deduplication
    # of options by target_compile_options -- this way no undesired
    # side effects are introduced should a new search path be added.
    list(APPEND result
      "-arch" "${CFLAGS_ARCH}"
      "-F${SWIFT_SDK_${CFLAGS_SDK}_PATH}/../../../Developer/Library/Frameworks")

    set(add_explicit_version TRUE)

    # iOS-like and zippered libraries get their deployment version from the
    # target triple
    if(maccatalyst_build_flavor STREQUAL "ios-like" OR
        maccatalyst_build_flavor STREQUAL "zippered")
      set(add_explicit_version FALSE)
    endif()

    if(add_explicit_version)
      list(APPEND result
        "-m${SWIFT_SDK_${CFLAGS_SDK}_VERSION_MIN_NAME}-version-min=${DEPLOYMENT_VERSION}")
     endif()
  endif()

  if(CFLAGS_ANALYZE_CODE_COVERAGE)
    list(APPEND result "-fprofile-instr-generate"
                       "-fcoverage-mapping")
  endif()

  _compute_lto_flag("${CFLAGS_ENABLE_LTO}" _lto_flag_out)
  if (_lto_flag_out)
    list(APPEND result "${_lto_flag_out}")
  endif()

  set("${CFLAGS_RESULT_VAR_NAME}" "${result}" PARENT_SCOPE)
endfunction()


function(_add_target_variant_c_compile_flags)
  set(oneValueArgs SDK ARCH BUILD_TYPE ENABLE_ASSERTIONS ANALYZE_CODE_COVERAGE
    DEPLOYMENT_VERSION_OSX DEPLOYMENT_VERSION_MACCATALYST DEPLOYMENT_VERSION_IOS DEPLOYMENT_VERSION_TVOS DEPLOYMENT_VERSION_WATCHOS
    RESULT_VAR_NAME ENABLE_LTO
    MACCATALYST_BUILD_FLAVOR)
  cmake_parse_arguments(CFLAGS
    ""
    "${oneValueArgs}"
    ""
    ${ARGN})

  set(result ${${CFLAGS_RESULT_VAR_NAME}})

  _add_target_variant_c_compile_link_flags(
    SDK "${CFLAGS_SDK}"
    ARCH "${CFLAGS_ARCH}"
    BUILD_TYPE "${CFLAGS_BUILD_TYPE}"
    ENABLE_ASSERTIONS "${CFLAGS_ENABLE_ASSERTIONS}"
    ENABLE_LTO "${CFLAGS_ENABLE_LTO}"
    ANALYZE_CODE_COVERAGE FALSE
    DEPLOYMENT_VERSION_OSX "${CFLAGS_DEPLOYMENT_VERSION_OSX}"
    DEPLOYMENT_VERSION_MACCATALYST "${CFLAGS_DEPLOYMENT_VERSION_MACCATALYST}"
    DEPLOYMENT_VERSION_IOS "${CFLAGS_DEPLOYMENT_VERSION_IOS}"
    DEPLOYMENT_VERSION_TVOS "${CFLAGS_DEPLOYMENT_VERSION_TVOS}"
    DEPLOYMENT_VERSION_WATCHOS "${CFLAGS_DEPLOYMENT_VERSION_WATCHOS}"
    RESULT_VAR_NAME result
    MACCATALYST_BUILD_FLAVOR "${CFLAGS_MACCATALYST_BUILD_FLAVOR}")

  is_build_type_optimized("${CFLAGS_BUILD_TYPE}" optimized)
  if(optimized)
    if("${CFLAGS_BUILD_TYPE}" STREQUAL "MinSizeRel")
      list(APPEND result "-Os")
    else()
      list(APPEND result "-O2")
    endif()

    # Omit leaf frame pointers on x86 production builds (optimized, no debug
    # info, and no asserts).
    is_build_type_with_debuginfo("${CFLAGS_BUILD_TYPE}" debug)
    if(NOT debug AND NOT CFLAGS_ENABLE_ASSERTIONS)
      if("${CFLAGS_ARCH}" STREQUAL "i386" OR "${CFLAGS_ARCH}" STREQUAL "i686")
        if(NOT SWIFT_COMPILER_IS_MSVC_LIKE)
          list(APPEND result "-momit-leaf-frame-pointer")
        else()
          list(APPEND result "/Oy")
        endif()
      endif()
    endif()
  else()
    if(NOT SWIFT_COMPILER_IS_MSVC_LIKE)
      list(APPEND result "-O0")
    else()
      list(APPEND result "/Od")
    endif()
  endif()

  # CMake automatically adds the flags for debug info if we use MSVC/clang-cl.
  if(NOT SWIFT_COMPILER_IS_MSVC_LIKE)
    is_build_type_with_debuginfo("${CFLAGS_BUILD_TYPE}" debuginfo)
    if(debuginfo)
      _compute_lto_flag("${CFLAGS_ENABLE_LTO}" _lto_flag_out)
      if(_lto_flag_out)
        list(APPEND result "-gline-tables-only")
      else()
        list(APPEND result "-g")
      endif()
    else()
      list(APPEND result "-g0")
    endif()
  endif()

  if("${CFLAGS_SDK}" STREQUAL "WINDOWS")
    # MSVC/clang-cl don't support -fno-pic or -fms-compatibility-version.
    if(NOT SWIFT_COMPILER_IS_MSVC_LIKE)
      list(APPEND result -fno-pic)
      list(APPEND result "-fms-compatibility-version=1900")
    endif()

    list(APPEND result "-DLLVM_ON_WIN32")
    list(APPEND result "-D_CRT_SECURE_NO_WARNINGS")
    list(APPEND result "-D_CRT_NONSTDC_NO_WARNINGS")
    if(NOT "${CMAKE_C_COMPILER_ID}" STREQUAL "MSVC")
      list(APPEND result "-D_CRT_USE_BUILTIN_OFFSETOF")
    endif()
    # TODO(compnerd) permit building for different families
    list(APPEND result "-D_CRT_USE_WINAPI_FAMILY_DESKTOP_APP")
    if("${CFLAGS_ARCH}" MATCHES arm)
      list(APPEND result "-D_ARM_WINAPI_PARTITION_DESKTOP_SDK_AVAILABLE")
    endif()
    list(APPEND result "-D_MT")
    # TODO(compnerd) handle /MT
    list(APPEND result "-D_DLL")
    # NOTE: We assume that we are using VS 2015 U2+
    list(APPEND result "-D_ENABLE_ATOMIC_ALIGNMENT_FIX")
    # NOTE: We use over-aligned values for the RefCount side-table
    # (see revision d913eefcc93f8c80d6d1a6de4ea898a2838d8b6f)
    # This is required to build with VS2017 15.8+
    list(APPEND result "-D_ENABLE_EXTENDED_ALIGNED_STORAGE=1")

    # msvcprt's std::function requires RTTI, but we do not want RTTI data.
    # Emulate /GR-.
    # TODO(compnerd) when moving up to VS 2017 15.3 and newer, we can disable
    # RTTI again
    if(SWIFT_COMPILER_IS_MSVC_LIKE)
      list(APPEND result /GR-)
    else()
      list(APPEND result -frtti)
      list(APPEND result -Xclang;-fno-rtti-data)
    endif()

    # NOTE: VS 2017 15.3 introduced this to disable the static components of
    # RTTI as well.  This requires a newer SDK though and we do not have
    # guarantees on the SDK version currently.
    list(APPEND result "-D_HAS_STATIC_RTTI=0")

    # NOTE(compnerd) workaround LLVM invoking `add_definitions(-D_DEBUG)` which
    # causes failures for the runtime library when cross-compiling due to
    # undefined symbols from the standard library.
    if(NOT CMAKE_BUILD_TYPE STREQUAL Debug)
      list(APPEND result "-U_DEBUG")
    endif()
  endif()

  if(${CFLAGS_SDK} STREQUAL ANDROID)
    if(${CFLAGS_ARCH} STREQUAL x86_64)
      # NOTE(compnerd) Android NDK 21 or lower will generate library calls to
      # `__sync_val_compare_and_swap_16` rather than lowering to the CPU's
      # `cmpxchg16b` instruction as the `cx16` feature is disabled due to a bug
      # in Clang.  This is being fixed in the current master Clang and will
      # hopefully make it into Clang 9.0.  In the mean time, workaround this in
      # the build.
      if(CMAKE_C_COMPILER_ID MATCHES Clang AND CMAKE_C_COMPILER_VERSION
          VERSION_LESS 9.0.0)
        list(APPEND result -mcx16)
      endif()
    endif()
  endif()

  if(CFLAGS_ENABLE_ASSERTIONS)
    list(APPEND result "-UNDEBUG")
  else()
    list(APPEND result "-DNDEBUG")
  endif()

  if(SWIFT_ENABLE_RUNTIME_FUNCTION_COUNTERS)
    list(APPEND result "-DSWIFT_ENABLE_RUNTIME_FUNCTION_COUNTERS")
  endif()

  if(CFLAGS_ANALYZE_CODE_COVERAGE)
    list(APPEND result "-fprofile-instr-generate"
                       "-fcoverage-mapping")
  endif()

  if((CFLAGS_ARCH STREQUAL "armv7" OR CFLAGS_ARCH STREQUAL "aarch64") AND
     (CFLAGS_SDK STREQUAL "LINUX" OR CFLAGS_SDK STREQUAL "ANDROID"))
     list(APPEND result -funwind-tables)
  endif()

  if("${CFLAGS_SDK}" STREQUAL "ANDROID")
    list(APPEND result -nostdinc++)
    swift_android_libcxx_include_paths(CFLAGS_CXX_INCLUDES)
    swift_android_include_for_arch("${CFLAGS_ARCH}" "${CFLAGS_ARCH}_INCLUDE")
    foreach(path IN LISTS CFLAGS_CXX_INCLUDES ${CFLAGS_ARCH}_INCLUDE)
      list(APPEND result "SHELL:${CMAKE_INCLUDE_SYSTEM_FLAG_C}${path}")
    endforeach()
    list(APPEND result "-D__ANDROID_API__=${SWIFT_ANDROID_API_LEVEL}")
  endif()

  if("${CFLAGS_SDK}" STREQUAL "LINUX")
    if(${CFLAGS_ARCH} STREQUAL x86_64)
      # this is the minimum architecture that supports 16 byte CAS, which is necessary to avoid a dependency to libatomic
      list(APPEND result "-march=core2")
    endif()
  endif()

  if("${CFLAGS_SDK}" STREQUAL "WASI")
    list(APPEND result "-D_WASI_EMULATED_MMAN")
  endif()

  if(SWIFT_DISABLE_OBJC_INTEROP)
    list(APPEND result "-DSWIFT_OBJC_INTEROP=0")
  endif()

  if(SWIFT_STDLIB_STABLE_ABI)
    list(APPEND result "-DSWIFT_LIBRARY_EVOLUTION=1")
  else()
    list(APPEND result "-DSWIFT_LIBRARY_EVOLUTION=0")
  endif()

  if(NOT SWIFT_ENABLE_COMPATIBILITY_OVERRIDES)
    list(APPEND result "-DSWIFT_RUNTIME_NO_COMPATIBILITY_OVERRIDES")
  endif()

  if(SWIFT_RUNTIME_MACHO_NO_DYLD)
    list(APPEND result "-DSWIFT_RUNTIME_MACHO_NO_DYLD")
  endif()

  if(SWIFT_STDLIB_SINGLE_THREADED_RUNTIME)
    list(APPEND result "-DSWIFT_STDLIB_SINGLE_THREADED_RUNTIME")
  endif()

  if(SWIFT_STDLIB_OS_VERSIONING)
    list(APPEND result "-DSWIFT_RUNTIME_OS_VERSIONING")
  endif()

  set("${CFLAGS_RESULT_VAR_NAME}" "${result}" PARENT_SCOPE)
endfunction()

function(_add_target_variant_link_flags)
  set(oneValueArgs SDK ARCH BUILD_TYPE ENABLE_ASSERTIONS ANALYZE_CODE_COVERAGE
  DEPLOYMENT_VERSION_OSX DEPLOYMENT_VERSION_MACCATALYST DEPLOYMENT_VERSION_IOS DEPLOYMENT_VERSION_TVOS DEPLOYMENT_VERSION_WATCHOS
  RESULT_VAR_NAME ENABLE_LTO LTO_OBJECT_NAME LINK_LIBRARIES_VAR_NAME LIBRARY_SEARCH_DIRECTORIES_VAR_NAME
  MACCATALYST_BUILD_FLAVOR
  )
  cmake_parse_arguments(LFLAGS
    ""
    "${oneValueArgs}"
    ""
    ${ARGN})

  precondition(LFLAGS_SDK MESSAGE "Should specify an SDK")
  precondition(LFLAGS_ARCH MESSAGE "Should specify an architecture")

  set(result ${${LFLAGS_RESULT_VAR_NAME}})
  set(link_libraries ${${LFLAGS_LINK_LIBRARIES_VAR_NAME}})
  set(library_search_directories ${${LFLAGS_LIBRARY_SEARCH_DIRECTORIES_VAR_NAME}})

  _add_target_variant_c_compile_link_flags(
    SDK "${LFLAGS_SDK}"
    ARCH "${LFLAGS_ARCH}"
    BUILD_TYPE "${LFLAGS_BUILD_TYPE}"
    ENABLE_ASSERTIONS "${LFLAGS_ENABLE_ASSERTIONS}"
    ENABLE_LTO "${LFLAGS_ENABLE_LTO}"
    ANALYZE_CODE_COVERAGE "${LFLAGS_ANALYZE_CODE_COVERAGE}"
    DEPLOYMENT_VERSION_OSX "${LFLAGS_DEPLOYMENT_VERSION_OSX}"
    DEPLOYMENT_VERSION_MACCATALYST "${LFLAGS_DEPLOYMENT_VERSION_MACCATALYST}"
    DEPLOYMENT_VERSION_IOS "${LFLAGS_DEPLOYMENT_VERSION_IOS}"
    DEPLOYMENT_VERSION_TVOS "${LFLAGS_DEPLOYMENT_VERSION_TVOS}"
    DEPLOYMENT_VERSION_WATCHOS "${LFLAGS_DEPLOYMENT_VERSION_WATCHOS}"
    RESULT_VAR_NAME result
    MACCATALYST_BUILD_FLAVOR  "${LFLAGS_MACCATALYST_BUILD_FLAVOR}")
  if("${LFLAGS_SDK}" STREQUAL "LINUX")
    list(APPEND link_libraries "pthread" "dl")
  elseif("${LFLAGS_SDK}" STREQUAL "FREEBSD")
    list(APPEND link_libraries "pthread")
  elseif("${LFLAGS_SDK}" STREQUAL "OPENBSD")
    list(APPEND link_libraries "pthread")
  elseif("${LFLAGS_SDK}" STREQUAL "CYGWIN")
    # No extra libraries required.
  elseif("${LFLAGS_SDK}" STREQUAL "WINDOWS")
    # We don't need to add -nostdlib using MSVC or clang-cl, as MSVC and clang-cl rely on auto-linking entirely.
    if(NOT SWIFT_COMPILER_IS_MSVC_LIKE)
      # NOTE: we do not use "/MD" or "/MDd" and select the runtime via linker
      # options. This causes conflicts.
      list(APPEND result "-nostdlib")
    endif()
    swift_windows_lib_for_arch(${LFLAGS_ARCH} ${LFLAGS_ARCH}_LIB)
    list(APPEND library_search_directories ${${LFLAGS_ARCH}_LIB})

    # NOTE(compnerd) workaround incorrectly extensioned import libraries from
    # the Windows SDK on case sensitive file systems.
    list(APPEND library_search_directories
         ${CMAKE_BINARY_DIR}/winsdk_lib_${LFLAGS_ARCH}_symlinks)
  elseif("${LFLAGS_SDK}" STREQUAL "HAIKU")
    list(APPEND link_libraries "bsd" "atomic")
    list(APPEND result "-Wl,-Bsymbolic")
  elseif("${LFLAGS_SDK}" STREQUAL "ANDROID")
    list(APPEND link_libraries "dl" "log" "atomic")
    # We need to add the math library, which is linked implicitly by libc++
    list(APPEND result "-lm")

    # link against the custom C++ library
    swift_android_cxx_libraries_for_arch(${LFLAGS_ARCH} cxx_link_libraries)
    list(APPEND link_libraries ${cxx_link_libraries})

    # link against the ICU libraries
    list(APPEND link_libraries
      ${SWIFT_ANDROID_${LFLAGS_ARCH}_ICU_I18N}
      ${SWIFT_ANDROID_${LFLAGS_ARCH}_ICU_UC})

    swift_android_lib_for_arch(${LFLAGS_ARCH} ${LFLAGS_ARCH}_LIB)
    foreach(path IN LISTS ${LFLAGS_ARCH}_LIB)
      list(APPEND library_search_directories ${path})
    endforeach()
  else()
    # If lto is enabled, we need to add the object path flag so that the LTO code
    # generator leaves the intermediate object file in a place where it will not
    # be touched. The reason why this must be done is that on OS X, debug info is
    # left in object files. So if the object file is removed when we go to
    # generate a dsym, the debug info is gone.
    if (LFLAGS_ENABLE_LTO)
      precondition(LFLAGS_LTO_OBJECT_NAME
        MESSAGE "Should specify a unique name for the lto object")
      set(lto_object_dir ${CMAKE_CURRENT_BINARY_DIR}/${CMAKE_CFG_INTDIR})
      set(lto_object ${lto_object_dir}/${LFLAGS_LTO_OBJECT_NAME}-lto.o)
        list(APPEND result "-Wl,-object_path_lto,${lto_object}")
      endif()
  endif()

  if(NOT "${SWIFT_${LFLAGS_SDK}_${LFLAGS_ARCH}_ICU_UC}" STREQUAL "")
    get_filename_component(SWIFT_${LFLAGS_SDK}_${LFLAGS_ARCH}_ICU_UC_LIBDIR
      "${SWIFT_${LFLAGS_SDK}_${LFLAGS_ARCH}_ICU_UC}" DIRECTORY)
    list(APPEND library_search_directories "${SWIFT_${LFLAGS_SDK}_${LFLAGS_ARCH}_ICU_UC_LIBDIR}")
  endif()
  if(NOT "${SWIFT_${LFLAGS_SDK}_${LFLAGS_ARCH}_ICU_I18N}" STREQUAL "")
    get_filename_component(SWIFT_${LFLAGS_SDK}_${LFLAGS_ARCH}_ICU_I18N_LIBDIR
      "${SWIFT_${LFLAGS_SDK}_${LFLAGS_ARCH}_ICU_I18N}" DIRECTORY)
    list(APPEND library_search_directories "${SWIFT_${LFLAGS_SDK}_${LFLAGS_ARCH}_ICU_I18N_LIBDIR}")
  endif()

  if(SWIFT_USE_LINKER AND NOT SWIFT_COMPILER_IS_MSVC_LIKE)
    if(CMAKE_HOST_SYSTEM_NAME STREQUAL Windows)
      list(APPEND result "-fuse-ld=${SWIFT_USE_LINKER}.exe")
    else()
      list(APPEND result "-fuse-ld=${SWIFT_USE_LINKER}")
    endif()
  endif()

  # Enable dead stripping. Portions of this logic were copied from llvm's
  # `add_link_opts` function (which, perhaps, should have been used here in the
  # first place, but at this point it's hard to say whether that's feasible).
  #
  # TODO: Evaluate/enable -f{function,data}-sections --gc-sections for bfd,
  # gold, and lld.
  if(NOT CMAKE_BUILD_TYPE STREQUAL Debug)
    if(${CMAKE_SYSTEM_NAME} MATCHES "Darwin")
      # See rdar://48283130: This gives 6MB+ size reductions for swift and
      # SourceKitService, and much larger size reductions for sil-opt etc.
      list(APPEND result "-Wl,-dead_strip")
    endif()
  endif()

  get_maccatalyst_build_flavor(maccatalyst_build_flavor
    "${LFLAGS_SDK}" "${LFLAGS_MACCATALYST_BUILD_FLAVOR}")

  set("${LFLAGS_RESULT_VAR_NAME}" "${result}" PARENT_SCOPE)
  set("${LFLAGS_LINK_LIBRARIES_VAR_NAME}" "${link_libraries}" PARENT_SCOPE)
  set("${LFLAGS_LIBRARY_SEARCH_DIRECTORIES_VAR_NAME}" "${library_search_directories}" PARENT_SCOPE)
endfunction()

# Add a universal binary target created from the output of the given
# set of targets by running 'lipo'.
#
# Usage:
#   _add_swift_lipo_target(
#     sdk                 # The name of the SDK the target was created for.
#                         # Examples include "OSX", "IOS", "ANDROID", etc.
#     target              # The name of the target to create
#     output              # The file to be created by this target
#     source_targets...   # The source targets whose outputs will be
#                         # lipo'd into the output.
#   )
function(_add_swift_lipo_target)
  cmake_parse_arguments(
    LIPO                # prefix
    "CODESIGN"          # options
    "SDK;TARGET;OUTPUT" # single-value args
    ""                  # multi-value args
    ${ARGN})

  precondition(LIPO_SDK MESSAGE "sdk is required")
  precondition(LIPO_TARGET MESSAGE "target is required")
  precondition(LIPO_OUTPUT MESSAGE "output is required")
  precondition(LIPO_UNPARSED_ARGUMENTS MESSAGE "one or more inputs are required")

  set(source_targets ${LIPO_UNPARSED_ARGUMENTS})

  # Gather the source binaries.
  set(source_binaries)
  foreach(source_target ${source_targets})
    list(APPEND source_binaries $<TARGET_FILE:${source_target}>)
  endforeach()

  if("${SWIFT_SDK_${LIPO_SDK}_OBJECT_FORMAT}" STREQUAL "MACHO")
    if(LIPO_CODESIGN)
      set(codesign_command COMMAND "codesign" "-f" "-s" "-" "${LIPO_OUTPUT}")
    endif()
    # Use lipo to create the final binary.
    add_custom_command_target(unused_var
        COMMAND "${SWIFT_LIPO}" "-create" "-output" "${LIPO_OUTPUT}" ${source_binaries}
        ${codesign_command}
        CUSTOM_TARGET_NAME "${LIPO_TARGET}"
        OUTPUT "${LIPO_OUTPUT}"
        DEPENDS ${source_targets})
  else()
    # We don't know how to create fat binaries for other platforms.
    add_custom_command_target(unused_var
        COMMAND "${CMAKE_COMMAND}" "-E" "copy" "${source_binaries}" "${LIPO_OUTPUT}"
        CUSTOM_TARGET_NAME "${LIPO_TARGET}"
        OUTPUT "${LIPO_OUTPUT}"
        DEPENDS ${source_targets})
  endif()
endfunction()
 
# Add a single variant of a new Swift library.
#
# Usage:
#   _add_swift_target_library_single(
#     target
#     name
#     [MODULE_TARGETS]
#     [SHARED]
#     [STATIC]
#     [SDK sdk]
#     [ARCHITECTURE architecture]
#     [DEPENDS dep1 ...]
#     [LINK_LIBRARIES dep1 ...]
#     [FRAMEWORK_DEPENDS dep1 ...]
#     [FRAMEWORK_DEPENDS_WEAK dep1 ...]
#     [C_COMPILE_FLAGS flag1...]
#     [SWIFT_COMPILE_FLAGS flag1...]
#     [LINK_FLAGS flag1...]
#     [FILE_DEPENDS target1 ...]
#     [DONT_EMBED_BITCODE]
#     [IS_STDLIB]
#     [IS_STDLIB_CORE]
#     [IS_SDK_OVERLAY]
#     INSTALL_IN_COMPONENT comp
#     MACCATALYST_BUILD_FLAVOR flavor
#     source1 [source2 source3 ...])
#
# target
#   Name of the target (e.g., swiftParse-IOS-armv7).
#
# name
#   Name of the library (e.g., swiftParse).
#
# MODULE_TARGETS
#   Names of the module target (e.g., swiftParse-swiftmodule-IOS-armv7).
#
# SHARED
#   Build a shared library.
#
# STATIC
#   Build a static library.
#
# SDK sdk
#   SDK to build for.
#
# ARCHITECTURE
#   Architecture to build for.
#
# DEPENDS
#   Targets that this library depends on.
#
# LINK_LIBRARIES
#   Libraries this library depends on.
#
# FRAMEWORK_DEPENDS
#   System frameworks this library depends on.
#
# FRAMEWORK_DEPENDS_WEAK
#   System frameworks this library depends on that should be weakly-linked.
#
# C_COMPILE_FLAGS
#   Extra compile flags (C, C++, ObjC).
#
# SWIFT_COMPILE_FLAGS
#   Extra compile flags (Swift).
#
# LINK_FLAGS
#   Extra linker flags.
#
# FILE_DEPENDS
#   Additional files this library depends on.
#
# DONT_EMBED_BITCODE
#   Don't embed LLVM bitcode in this target, even if it is enabled globally.
#
# IS_STDLIB
#   Install library dylib and swift module files to lib/swift.
#
# IS_STDLIB_CORE
#   Compile as the standard library core.
#
# IS_SDK_OVERLAY
#   Treat the library as a part of the Swift SDK overlay.
#
# INSTALL_IN_COMPONENT comp
#   The Swift installation component that this library belongs to.
#
# MACCATALYST_BUILD_FLAVOR
#   Possible values are 'ios-like', 'macos-like', 'zippered', 'unzippered-twin'
#
# source1 ...
#   Sources to add into this library
function(_add_swift_target_library_single target name)
  set(SWIFTLIB_SINGLE_options
        DONT_EMBED_BITCODE
        IS_SDK_OVERLAY
        IS_STDLIB
        IS_STDLIB_CORE
        NOSWIFTRT
        OBJECT_LIBRARY
        SHARED
        STATIC
        TARGET_LIBRARY
        INSTALL_WITH_SHARED)
  set(SWIFTLIB_SINGLE_single_parameter_options
        ARCHITECTURE
        DEPLOYMENT_VERSION_IOS
        DEPLOYMENT_VERSION_OSX
        DEPLOYMENT_VERSION_TVOS
        DEPLOYMENT_VERSION_WATCHOS
        INSTALL_IN_COMPONENT
        DARWIN_INSTALL_NAME_DIR
        SDK
        DEPLOYMENT_VERSION_MACCATALYST
        MACCATALYST_BUILD_FLAVOR)
  set(SWIFTLIB_SINGLE_multiple_parameter_options
        C_COMPILE_FLAGS
        DEPENDS
        FILE_DEPENDS
        FRAMEWORK_DEPENDS
        FRAMEWORK_DEPENDS_WEAK
        GYB_SOURCES
        INCORPORATE_OBJECT_LIBRARIES
        INCORPORATE_OBJECT_LIBRARIES_SHARED_ONLY
        LINK_FLAGS
        LINK_LIBRARIES
        PRIVATE_LINK_LIBRARIES
        SWIFT_COMPILE_FLAGS
        MODULE_TARGETS)

  cmake_parse_arguments(SWIFTLIB_SINGLE
                        "${SWIFTLIB_SINGLE_options}"
                        "${SWIFTLIB_SINGLE_single_parameter_options}"
                        "${SWIFTLIB_SINGLE_multiple_parameter_options}"
                        ${ARGN})

  translate_flag(${SWIFTLIB_SINGLE_STATIC} "STATIC"
                 SWIFTLIB_SINGLE_STATIC_keyword)

  # Determine macCatalyst build flavor
  get_maccatalyst_build_flavor(maccatalyst_build_flavor
    "${SWIFTLIB_SINGLE_SDK}" "${SWIFTLIB_SINGLE_MACCATALYST_BUILD_FLAVOR}")

  set(SWIFTLIB_SINGLE_SOURCES ${SWIFTLIB_SINGLE_UNPARSED_ARGUMENTS})

  translate_flags(SWIFTLIB_SINGLE "${SWIFTLIB_SINGLE_options}")

  # Check arguments.
  precondition(SWIFTLIB_SINGLE_SDK MESSAGE "Should specify an SDK")
  precondition(SWIFTLIB_SINGLE_ARCHITECTURE MESSAGE "Should specify an architecture")
  precondition(SWIFTLIB_SINGLE_INSTALL_IN_COMPONENT MESSAGE "INSTALL_IN_COMPONENT is required")

  if(NOT SWIFTLIB_SINGLE_SHARED AND
     NOT SWIFTLIB_SINGLE_STATIC AND
     NOT SWIFTLIB_SINGLE_OBJECT_LIBRARY)
    message(FATAL_ERROR
        "Either SHARED, STATIC, or OBJECT_LIBRARY must be specified")
  endif()

  # Determine the subdirectory where this library will be installed.
  set(SWIFTLIB_SINGLE_SUBDIR
      "${SWIFT_SDK_${SWIFTLIB_SINGLE_SDK}_LIB_SUBDIR}/${SWIFTLIB_SINGLE_ARCHITECTURE}")

  # macCatalyst ios-like builds are installed in the maccatalyst/x86_64 directory
  if(maccatalyst_build_flavor STREQUAL "ios-like")
    set(SWIFTLIB_SINGLE_SUBDIR
        "${SWIFT_SDK_MACCATALYST_LIB_SUBDIR}/${SWIFTLIB_SINGLE_ARCHITECTURE}")
  endif()

  # Include LLVM Bitcode slices for iOS, Watch OS, and Apple TV OS device libraries.
  set(embed_bitcode_arg)
  if(SWIFT_EMBED_BITCODE_SECTION AND NOT SWIFTLIB_SINGLE_DONT_EMBED_BITCODE)
    if("${SWIFTLIB_SINGLE_SDK}" STREQUAL "IOS" OR "${SWIFTLIB_SINGLE_SDK}" STREQUAL "TVOS" OR "${SWIFTLIB_SINGLE_SDK}" STREQUAL "WATCHOS")
      list(APPEND SWIFTLIB_SINGLE_C_COMPILE_FLAGS "-fembed-bitcode")
      set(embed_bitcode_arg EMBED_BITCODE)
    endif()
  endif()

  if(XCODE)
    string(REGEX MATCHALL "/[^/]+" split_path ${CMAKE_CURRENT_SOURCE_DIR})
    list(GET split_path -1 dir)
    file(GLOB_RECURSE SWIFTLIB_SINGLE_HEADERS
      ${SWIFT_SOURCE_DIR}/include/swift${dir}/*.h
      ${SWIFT_SOURCE_DIR}/include/swift${dir}/*.def
      ${CMAKE_CURRENT_SOURCE_DIR}/*.def)

    file(GLOB_RECURSE SWIFTLIB_SINGLE_TDS
      ${SWIFT_SOURCE_DIR}/include/swift${dir}/*.td)

    set_source_files_properties(${SWIFTLIB_SINGLE_HEADERS} ${SWIFTLIB_SINGLE_TDS}
      PROPERTIES
      HEADER_FILE_ONLY true)
    source_group("TableGen descriptions" FILES ${SWIFTLIB_SINGLE_TDS})

    set(SWIFTLIB_SINGLE_SOURCES ${SWIFTLIB_SINGLE_SOURCES} ${SWIFTLIB_SINGLE_HEADERS} ${SWIFTLIB_SINGLE_TDS})
  endif()

  if(MODULE)
    set(libkind MODULE)
  elseif(SWIFTLIB_SINGLE_OBJECT_LIBRARY)
    set(libkind OBJECT)
  # If both SHARED and STATIC are specified, we add the SHARED library first.
  # The STATIC library is handled further below.
  elseif(SWIFTLIB_SINGLE_SHARED)
    set(libkind SHARED)
  elseif(SWIFTLIB_SINGLE_STATIC)
    set(libkind STATIC)
  else()
    message(FATAL_ERROR
        "Either SHARED, STATIC, or OBJECT_LIBRARY must be specified")
  endif()

  if(SWIFTLIB_SINGLE_GYB_SOURCES)
    handle_gyb_sources(
        gyb_dependency_targets
        SWIFTLIB_SINGLE_GYB_SOURCES
        "${SWIFTLIB_SINGLE_ARCHITECTURE}")
    set(SWIFTLIB_SINGLE_SOURCES ${SWIFTLIB_SINGLE_SOURCES}
      ${SWIFTLIB_SINGLE_GYB_SOURCES})
  endif()

  # Remove the "swift" prefix from the name to determine the module name.
  if(SWIFTLIB_IS_STDLIB_CORE)
    set(module_name "Swift")
  else()
    string(REPLACE swift "" module_name "${name}")
  endif()

  if("${SWIFTLIB_SINGLE_SDK}" STREQUAL "WINDOWS")
    if(NOT "${CMAKE_C_COMPILER_ID}" STREQUAL "MSVC")
      swift_windows_get_sdk_vfs_overlay(SWIFTLIB_SINGLE_VFS_OVERLAY)
      list(APPEND SWIFTLIB_SINGLE_SWIFT_COMPILE_FLAGS
        -Xcc;-Xclang;-Xcc;-ivfsoverlay;-Xcc;-Xclang;-Xcc;${SWIFTLIB_SINGLE_VFS_OVERLAY})
    endif()
    swift_windows_include_for_arch(${SWIFTLIB_SINGLE_ARCHITECTURE} SWIFTLIB_INCLUDE)
    foreach(directory ${SWIFTLIB_INCLUDE})
      list(APPEND SWIFTLIB_SINGLE_SWIFT_COMPILE_FLAGS -Xcc;-isystem;-Xcc;${directory})
    endforeach()
    if("${SWIFTLIB_SINGLE_ARCHITECTURE}" MATCHES arm)
      list(APPEND SWIFTLIB_SINGLE_SWIFT_COMPILE_FLAGS -Xcc;-D_ARM_WINAPI_PARTITION_DESKTOP_SDK_AVAILABLE)
    endif()
    list(APPEND SWIFTLIB_SINGLE_SWIFT_COMPILE_FLAGS
      -libc;${SWIFT_STDLIB_MSVC_RUNTIME_LIBRARY})
  endif()

  # FIXME: don't actually depend on the libraries in SWIFTLIB_SINGLE_LINK_LIBRARIES,
  # just any swiftmodule files that are associated with them.
  handle_swift_sources(
      swift_object_dependency_target
      swift_module_dependency_target
      swift_sib_dependency_target
      swift_sibopt_dependency_target
      swift_sibgen_dependency_target
      SWIFTLIB_SINGLE_SOURCES
      SWIFTLIB_SINGLE_EXTERNAL_SOURCES ${name}
      DEPENDS
        ${gyb_dependency_targets}
        ${SWIFTLIB_SINGLE_DEPENDS}
        ${SWIFTLIB_SINGLE_FILE_DEPENDS}
        ${SWIFTLIB_SINGLE_LINK_LIBRARIES}
      SDK ${SWIFTLIB_SINGLE_SDK}
      ARCHITECTURE ${SWIFTLIB_SINGLE_ARCHITECTURE}
      MODULE_NAME ${module_name}
      COMPILE_FLAGS ${SWIFTLIB_SINGLE_SWIFT_COMPILE_FLAGS}
      ${SWIFTLIB_SINGLE_IS_STDLIB_keyword}
      ${SWIFTLIB_SINGLE_IS_STDLIB_CORE_keyword}
      ${SWIFTLIB_SINGLE_IS_SDK_OVERLAY_keyword}
      ${embed_bitcode_arg}
      ${SWIFTLIB_SINGLE_STATIC_keyword}
      INSTALL_IN_COMPONENT "${SWIFTLIB_SINGLE_INSTALL_IN_COMPONENT}"
      MACCATALYST_BUILD_FLAVOR "${SWIFTLIB_SINGLE_MACCATALYST_BUILD_FLAVOR}")
  add_swift_source_group("${SWIFTLIB_SINGLE_EXTERNAL_SOURCES}")

  # If there were any swift sources, then a .swiftmodule may have been created.
  # If that is the case, then add a target which is an alias of the module files.
  set(VARIANT_SUFFIX "-${SWIFT_SDK_${SWIFTLIB_SINGLE_SDK}_LIB_SUBDIR}-${SWIFTLIB_SINGLE_ARCHITECTURE}")
  if(maccatalyst_build_flavor STREQUAL "ios-like")
    set(VARIANT_SUFFIX "-${SWIFT_SDK_MACCATALYST_LIB_SUBDIR}-${SWIFTLIB_SINGLE_ARCHITECTURE}")
  endif()

  if(NOT "${SWIFTLIB_SINGLE_MODULE_TARGETS}" STREQUAL "" AND NOT "${swift_module_dependency_target}" STREQUAL "")
    foreach(module_target ${SWIFTLIB_SINGLE_MODULE_TARGETS})
      add_custom_target("${module_target}"
        DEPENDS ${swift_module_dependency_target})
      set_target_properties("${module_target}" PROPERTIES
        FOLDER "Swift libraries/Modules")
    endforeach()
  endif()

  # For standalone overlay builds to work
  if(NOT BUILD_STANDALONE)
    if (EXISTS swift_sib_dependency_target AND NOT "${swift_sib_dependency_target}" STREQUAL "")
      add_dependencies(swift-stdlib${VARIANT_SUFFIX}-sib ${swift_sib_dependency_target})
    endif()

    if (EXISTS swift_sibopt_dependency_target AND NOT "${swift_sibopt_dependency_target}" STREQUAL "")
      add_dependencies(swift-stdlib${VARIANT_SUFFIX}-sibopt ${swift_sibopt_dependency_target})
    endif()

    if (EXISTS swift_sibgen_dependency_target AND NOT "${swift_sibgen_dependency_target}" STREQUAL "")
      add_dependencies(swift-stdlib${VARIANT_SUFFIX}-sibgen ${swift_sibgen_dependency_target})
    endif()
  endif()

  # Only build the modules for any arch listed in the *_MODULE_ARCHITECTURES.
  if(SWIFTLIB_SINGLE_SDK IN_LIST SWIFT_APPLE_PLATFORMS
      AND SWIFTLIB_SINGLE_ARCHITECTURE IN_LIST SWIFT_SDK_${SWIFTLIB_SINGLE_SDK}_MODULE_ARCHITECTURES)
    # Create dummy target to hook up the module target dependency.
    add_custom_target("${target}"
      DEPENDS
        "${swift_module_dependency_target}")

    return()
  endif()

  set(SWIFTLIB_INCORPORATED_OBJECT_LIBRARIES_EXPRESSIONS)
  foreach(object_library ${SWIFTLIB_SINGLE_INCORPORATE_OBJECT_LIBRARIES})
    list(APPEND SWIFTLIB_INCORPORATED_OBJECT_LIBRARIES_EXPRESSIONS
        $<TARGET_OBJECTS:${object_library}${VARIANT_SUFFIX}>)
  endforeach()

  set(SWIFTLIB_INCORPORATED_OBJECT_LIBRARIES_EXPRESSIONS_SHARED_ONLY)
  foreach(object_library ${SWIFTLIB_SINGLE_INCORPORATE_OBJECT_LIBRARIES_SHARED_ONLY})
    list(APPEND SWIFTLIB_INCORPORATED_OBJECT_LIBRARIES_EXPRESSIONS_SHARED_ONLY
        $<TARGET_OBJECTS:${object_library}${VARIANT_SUFFIX}>)
  endforeach()

  set(SWIFTLIB_SINGLE_XCODE_WORKAROUND_SOURCES)
  if(XCODE AND SWIFTLIB_SINGLE_TARGET_LIBRARY)
    set(SWIFTLIB_SINGLE_XCODE_WORKAROUND_SOURCES
        # Note: the dummy.cpp source file provides no definitions. However,
        # it forces Xcode to properly link the static library.
        ${SWIFT_SOURCE_DIR}/cmake/dummy.cpp)
  endif()

  set(INCORPORATED_OBJECT_LIBRARIES_EXPRESSIONS ${SWIFTLIB_INCORPORATED_OBJECT_LIBRARIES_EXPRESSIONS})
  if(${libkind} STREQUAL "SHARED")
    list(APPEND INCORPORATED_OBJECT_LIBRARIES_EXPRESSIONS
         ${SWIFTLIB_INCORPORATED_OBJECT_LIBRARIES_EXPRESSIONS_SHARED_ONLY})
  endif()

  add_library("${target}" ${libkind}
              ${SWIFTLIB_SINGLE_SOURCES}
              ${SWIFTLIB_SINGLE_EXTERNAL_SOURCES}
              ${INCORPORATED_OBJECT_LIBRARIES_EXPRESSIONS}
              ${SWIFTLIB_SINGLE_XCODE_WORKAROUND_SOURCES})
  # NOTE: always inject the LLVMSupport directory before anything else.  We want
  # to ensure that the runtime is built with our local copy of LLVMSupport
  target_include_directories(${target} BEFORE PRIVATE
    ${SWIFT_SOURCE_DIR}/stdlib/include)
  if(("${SWIFT_SDK_${SWIFTLIB_SINGLE_SDK}_OBJECT_FORMAT}" STREQUAL "ELF" OR
      "${SWIFT_SDK_${SWIFTLIB_SINGLE_SDK}_OBJECT_FORMAT}" STREQUAL "COFF") AND
     SWIFTLIB_SINGLE_TARGET_LIBRARY)
    if("${libkind}" STREQUAL "SHARED" AND NOT SWIFTLIB_SINGLE_NOSWIFTRT)
      # TODO(compnerd) switch to the generator expression when cmake is upgraded
      # to a version which supports it.
      # target_sources(${target}
      #                PRIVATE
      #                  $<TARGET_OBJECTS:swiftImageRegistrationObject${SWIFT_SDK_${SWIFTLIB_SINGLE_SDK}_OBJECT_FORMAT}-${SWIFT_SDK_${SWIFTLIB_SINGLE_SDK}_LIB_SUBDIR}-${SWIFTLIB_SINGLE_ARCHITECTURE}>)
      if(SWIFTLIB_SINGLE_SDK STREQUAL WINDOWS)
        set(extension .obj)
      else()
        set(extension .o)
      endif()
      target_sources(${target}
                     PRIVATE
                       "${SWIFTLIB_DIR}/${SWIFTLIB_SINGLE_SUBDIR}/swiftrt${extension}")
      set_source_files_properties("${SWIFTLIB_DIR}/${SWIFTLIB_SINGLE_SUBDIR}/swiftrt${extension}"
                                  PROPERTIES
                                    GENERATED 1)
    endif()
  endif()
  _set_target_prefix_and_suffix("${target}" "${libkind}" "${SWIFTLIB_SINGLE_SDK}")

  # Target libraries that include libDemangling must define the name to use for
  # the inline namespace to distinguish symbols from those built for the
  # compiler, in order to avoid possible ODR violations if both are statically
  # linked into the same binary.
  target_compile_definitions("${target}" PRIVATE
                             SWIFT_INLINE_NAMESPACE=__runtime)

  if("${SWIFTLIB_SINGLE_SDK}" STREQUAL "WINDOWS")
    swift_windows_include_for_arch(${SWIFTLIB_SINGLE_ARCHITECTURE} SWIFTLIB_INCLUDE)
    target_include_directories("${target}" SYSTEM PRIVATE
      ${SWIFTLIB_INCLUDE})
  endif()

  if("${SWIFTLIB_SINGLE_SDK}" STREQUAL "WINDOWS" AND NOT "${CMAKE_SYSTEM_NAME}" STREQUAL "Windows")
    if("${libkind}" STREQUAL "SHARED")
      # Each dll has an associated .lib (import library); since we may be
      # building on a non-DLL platform (not windows), create an imported target
      # for the library which created implicitly by the dll.
      add_custom_command_target(${target}_IMPORT_LIBRARY
                                OUTPUT "${SWIFTLIB_DIR}/${SWIFTLIB_SINGLE_SUBDIR}/${name}.lib"
                                DEPENDS "${target}")
      add_library(${target}_IMPLIB SHARED IMPORTED GLOBAL)
      set_property(TARGET "${target}_IMPLIB" PROPERTY
          IMPORTED_LOCATION "${SWIFTLIB_DIR}/${SWIFTLIB_SINGLE_SUBDIR}/${name}.lib")
      add_dependencies(${target}_IMPLIB ${${target}_IMPORT_LIBRARY})
    endif()
    set_property(TARGET "${target}" PROPERTY NO_SONAME ON)
  endif()

  llvm_update_compile_flags(${target})

  set_output_directory(${target}
      BINARY_DIR ${SWIFT_RUNTIME_OUTPUT_INTDIR}
      LIBRARY_DIR ${SWIFT_LIBRARY_OUTPUT_INTDIR})

  if(MODULE)
    set_target_properties("${target}" PROPERTIES
        PREFIX ""
        SUFFIX ${LLVM_PLUGIN_EXT})
  endif()

  if(SWIFTLIB_SINGLE_TARGET_LIBRARY)
    # Install runtime libraries to lib/swift instead of lib. This works around
    # the fact that -isysroot prevents linking to libraries in the system
    # /usr/lib if Swift is installed in /usr.
    set_target_properties("${target}" PROPERTIES
      LIBRARY_OUTPUT_DIRECTORY ${SWIFTLIB_DIR}/${SWIFTLIB_SINGLE_SUBDIR}
      ARCHIVE_OUTPUT_DIRECTORY ${SWIFTLIB_DIR}/${SWIFTLIB_SINGLE_SUBDIR})
    if(SWIFTLIB_SINGLE_SDK STREQUAL WINDOWS AND SWIFTLIB_SINGLE_IS_STDLIB_CORE
        AND libkind STREQUAL SHARED)
      add_custom_command(TARGET ${target} POST_BUILD
        COMMAND ${CMAKE_COMMAND} -E copy_if_different $<TARGET_FILE:${target}> ${SWIFTLIB_DIR}/${SWIFTLIB_SINGLE_SUBDIR})
    endif()

    foreach(config ${CMAKE_CONFIGURATION_TYPES})
      string(TOUPPER ${config} config_upper)
      escape_path_for_xcode("${config}" "${SWIFTLIB_DIR}" config_lib_dir)
      set_target_properties(${target} PROPERTIES
        LIBRARY_OUTPUT_DIRECTORY_${config_upper} ${config_lib_dir}/${SWIFTLIB_SINGLE_SUBDIR}
        ARCHIVE_OUTPUT_DIRECTORY_${config_upper} ${config_lib_dir}/${SWIFTLIB_SINGLE_SUBDIR})
    endforeach()
  endif()

  if(SWIFTLIB_SINGLE_SDK IN_LIST SWIFT_APPLE_PLATFORMS)
    set(install_name_dir "@rpath")

    if(SWIFTLIB_SINGLE_IS_STDLIB)
      set(install_name_dir "${SWIFT_DARWIN_STDLIB_INSTALL_NAME_DIR}")

      # iOS-like overlays are installed in a separate directory so that
      # unzippered twins do not conflict.
      if(maccatalyst_build_flavor STREQUAL "ios-like"
          AND DEFINED SWIFT_DARWIN_MACCATALYST_STDLIB_INSTALL_NAME_DIR)
        set(install_name_dir "${SWIFT_DARWIN_MACCATALYST_STDLIB_INSTALL_NAME_DIR}")
      endif()
    endif()

    # Always use @rpath for XCTest
    if(module_name STREQUAL "XCTest")
      set(install_name_dir "@rpath")
    endif()

    if(SWIFTLIB_SINGLE_DARWIN_INSTALL_NAME_DIR)
      set(install_name_dir "${SWIFTLIB_SINGLE_DARWIN_INSTALL_NAME_DIR}")
    endif()

    set_target_properties("${target}"
      PROPERTIES
      INSTALL_NAME_DIR "${install_name_dir}")
  elseif("${SWIFTLIB_SINGLE_SDK}" STREQUAL "LINUX")
    set_target_properties("${target}"
      PROPERTIES
      INSTALL_RPATH "$ORIGIN:/usr/lib/swift/linux")
  elseif("${SWIFTLIB_SINGLE_SDK}" STREQUAL "CYGWIN")
    set_target_properties("${target}"
      PROPERTIES
      INSTALL_RPATH "$ORIGIN:/usr/lib/swift/cygwin")
  elseif("${SWIFTLIB_SINGLE_SDK}" STREQUAL "ANDROID")
    # CMake generates an incorrect rule `$SONAME_FLAG $INSTALLNAME_DIR$SONAME`
    # for an Android cross-build from a macOS host. Construct the proper linker
    # flags manually in add_swift_target_library instead, see there with
    # variable `swiftlib_link_flags_all`.
    if(SWIFTLIB_SINGLE_TARGET_LIBRARY)
      set_target_properties("${target}" PROPERTIES NO_SONAME TRUE)
    endif()
    # Only set the install RPATH if the toolchain and stdlib will be in Termux
    # or some other native sysroot on Android.
    if(NOT "${SWIFT_ANDROID_NATIVE_SYSROOT}" STREQUAL "")
      set_target_properties("${target}"
        PROPERTIES
        INSTALL_RPATH "$ORIGIN")
    endif()
  endif()

  set_target_properties("${target}" PROPERTIES BUILD_WITH_INSTALL_RPATH YES)
  set_target_properties("${target}" PROPERTIES FOLDER "Swift libraries")

  # Configure the static library target.
  # Set compile and link flags for the non-static target.
  # Do these LAST.
  set(target_static)
  if(SWIFTLIB_SINGLE_IS_STDLIB AND SWIFTLIB_SINGLE_STATIC)
    set(target_static "${target}-static")

    # We have already compiled Swift sources.  Link everything into a static
    # library.
    add_library(${target_static} STATIC
        ${SWIFTLIB_SINGLE_SOURCES}
        ${SWIFTLIB_INCORPORATED_OBJECT_LIBRARIES_EXPRESSIONS}
        ${SWIFTLIB_SINGLE_XCODE_WORKAROUND_SOURCES})

    set_output_directory(${target_static}
        BINARY_DIR ${SWIFT_RUNTIME_OUTPUT_INTDIR}
        LIBRARY_DIR ${SWIFT_LIBRARY_OUTPUT_INTDIR})

    if(SWIFTLIB_INSTALL_WITH_SHARED)
      set(swift_lib_dir ${SWIFTLIB_DIR})
    else()
      set(swift_lib_dir ${SWIFTSTATICLIB_DIR})
    endif()

    foreach(config ${CMAKE_CONFIGURATION_TYPES})
      string(TOUPPER ${config} config_upper)
      escape_path_for_xcode(
          "${config}" "${swift_lib_dir}" config_lib_dir)
      set_target_properties(${target_static} PROPERTIES
        LIBRARY_OUTPUT_DIRECTORY_${config_upper} ${config_lib_dir}/${SWIFTLIB_SINGLE_SUBDIR}
        ARCHIVE_OUTPUT_DIRECTORY_${config_upper} ${config_lib_dir}/${SWIFTLIB_SINGLE_SUBDIR})
    endforeach()

    set_target_properties(${target_static} PROPERTIES
      LIBRARY_OUTPUT_DIRECTORY ${swift_lib_dir}/${SWIFTLIB_SINGLE_SUBDIR}
      ARCHIVE_OUTPUT_DIRECTORY ${swift_lib_dir}/${SWIFTLIB_SINGLE_SUBDIR})
  endif()

  set_target_properties(${target}
      PROPERTIES
      # Library name (without the variant information)
      OUTPUT_NAME ${name})
  if(target_static)
    set_target_properties(${target_static}
        PROPERTIES
        OUTPUT_NAME ${name})
  endif()

  # Don't build standard libraries by default.  We will enable building
  # standard libraries that the user requested; the rest can be built on-demand.
  if(SWIFTLIB_SINGLE_TARGET_LIBRARY)
    foreach(t "${target}" ${target_static})
      set_target_properties(${t} PROPERTIES EXCLUDE_FROM_ALL TRUE)
    endforeach()
  endif()

  # Handle linking and dependencies.
  add_dependencies_multiple_targets(
      TARGETS "${target}" ${target_static}
      DEPENDS
        ${SWIFTLIB_SINGLE_DEPENDS}
        ${gyb_dependency_targets}
        "${swift_object_dependency_target}"
        "${swift_module_dependency_target}"
        ${LLVM_COMMON_DEPENDS})

  if("${libkind}" STREQUAL "SHARED")
    target_link_libraries("${target}" PRIVATE ${SWIFTLIB_SINGLE_LINK_LIBRARIES})
  elseif("${libkind}" STREQUAL "OBJECT")
    precondition_list_empty(
        "${SWIFTLIB_SINGLE_LINK_LIBRARIES}"
        "OBJECT_LIBRARY may not link to anything")
  else()
    target_link_libraries("${target}" INTERFACE ${SWIFTLIB_SINGLE_LINK_LIBRARIES})
  endif()

  # Don't add the icucore target.
  set(SWIFTLIB_SINGLE_LINK_LIBRARIES_WITHOUT_ICU)
  foreach(item ${SWIFTLIB_SINGLE_LINK_LIBRARIES})
    if(NOT "${item}" STREQUAL "icucore")
      list(APPEND SWIFTLIB_SINGLE_LINK_LIBRARIES_WITHOUT_ICU "${item}")
    endif()
  endforeach()

  if(target_static)
    _list_add_string_suffix(
        "${SWIFTLIB_SINGLE_LINK_LIBRARIES_WITHOUT_ICU}"
        "-static"
        target_static_depends)
    # FIXME: should this be target_link_libraries?
    add_dependencies_multiple_targets(
        TARGETS "${target_static}"
        DEPENDS ${target_static_depends})
  endif()

  # Link against system frameworks.
  foreach(FRAMEWORK ${SWIFTLIB_SINGLE_FRAMEWORK_DEPENDS})
    foreach(t "${target}" ${target_static})
      target_link_libraries("${t}" PUBLIC "-framework ${FRAMEWORK}")
    endforeach()
  endforeach()
  foreach(FRAMEWORK ${SWIFTLIB_SINGLE_FRAMEWORK_DEPENDS_WEAK})
    foreach(t "${target}" ${target_static})
      target_link_libraries("${t}" PUBLIC "-weak_framework ${FRAMEWORK}")
    endforeach()
  endforeach()

  # Collect compile and link flags for the static and non-static targets.
  # Don't set PROPERTY COMPILE_FLAGS or LINK_FLAGS directly.
  set(c_compile_flags ${SWIFTLIB_SINGLE_C_COMPILE_FLAGS})
  set(link_flags ${SWIFTLIB_SINGLE_LINK_FLAGS})

  set(library_search_subdir "${SWIFT_SDK_${SWIFTLIB_SINGLE_SDK}_LIB_SUBDIR}")
  set(library_search_directories
      "${SWIFTLIB_DIR}/${SWIFTLIB_SINGLE_SUBDIR}"
      "${SWIFT_NATIVE_SWIFT_TOOLS_PATH}/../lib/swift/${SWIFTLIB_SINGLE_SUBDIR}"
      "${SWIFT_NATIVE_SWIFT_TOOLS_PATH}/../lib/swift/${SWIFT_SDK_${SWIFTLIB_SINGLE_SDK}_LIB_SUBDIR}")

  # In certain cases when building, the environment variable SDKROOT is set to override
  # where the sdk root is located in the system. If that environment variable has been
  # set by the user, respect it and add the specified SDKROOT directory to the
  # library_search_directories so we are able to link against those libraries
  if(DEFINED ENV{SDKROOT} AND EXISTS "$ENV{SDKROOT}/usr/lib/swift")
      list(APPEND library_search_directories "$ENV{SDKROOT}/usr/lib/swift")
  endif()

  list(APPEND library_search_directories "${SWIFT_SDK_${sdk}_ARCH_${arch}_PATH}/usr/lib/swift")

  # Add variant-specific flags.
  if(SWIFTLIB_SINGLE_TARGET_LIBRARY)
    set(build_type "${SWIFT_STDLIB_BUILD_TYPE}")
    set(enable_assertions "${SWIFT_STDLIB_ASSERTIONS}")
  else()
    set(build_type "${CMAKE_BUILD_TYPE}")
    set(enable_assertions "${LLVM_ENABLE_ASSERTIONS}")
    set(analyze_code_coverage "${SWIFT_ANALYZE_CODE_COVERAGE}")
  endif()

  if (NOT SWIFTLIB_SINGLE_TARGET_LIBRARY)
    set(lto_type "${SWIFT_TOOLS_ENABLE_LTO}")
  endif()

  _add_target_variant_c_compile_flags(
    SDK "${SWIFTLIB_SINGLE_SDK}"
    ARCH "${SWIFTLIB_SINGLE_ARCHITECTURE}"
    BUILD_TYPE "${build_type}"
    ENABLE_ASSERTIONS "${enable_assertions}"
    ANALYZE_CODE_COVERAGE "${analyze_code_coverage}"
    ENABLE_LTO "${lto_type}"
    DEPLOYMENT_VERSION_OSX "${SWIFTLIB_DEPLOYMENT_VERSION_OSX}"
    DEPLOYMENT_VERSION_MACCATALYST "${SWIFTLIB_DEPLOYMENT_VERSION_MACCATALYST}"
    DEPLOYMENT_VERSION_IOS "${SWIFTLIB_DEPLOYMENT_VERSION_IOS}"
    DEPLOYMENT_VERSION_TVOS "${SWIFTLIB_DEPLOYMENT_VERSION_TVOS}"
    DEPLOYMENT_VERSION_WATCHOS "${SWIFTLIB_DEPLOYMENT_VERSION_WATCHOS}"
    RESULT_VAR_NAME c_compile_flags
    MACCATALYST_BUILD_FLAVOR "${SWIFTLIB_SINGLE_MACCATALYST_BUILD_FLAVOR}"
    )

  if(SWIFTLIB_SINGLE_SDK STREQUAL WINDOWS)
    if(libkind STREQUAL SHARED)
      list(APPEND c_compile_flags -D_WINDLL)
    endif()
  endif()
  _add_target_variant_link_flags(
    SDK "${SWIFTLIB_SINGLE_SDK}"
    ARCH "${SWIFTLIB_SINGLE_ARCHITECTURE}"
    BUILD_TYPE "${build_type}"
    ENABLE_ASSERTIONS "${enable_assertions}"
    ANALYZE_CODE_COVERAGE "${analyze_code_coverage}"
    ENABLE_LTO "${lto_type}"
    LTO_OBJECT_NAME "${target}-${SWIFTLIB_SINGLE_SDK}-${SWIFTLIB_SINGLE_ARCHITECTURE}"
    DEPLOYMENT_VERSION_OSX "${SWIFTLIB_DEPLOYMENT_VERSION_OSX}"
    DEPLOYMENT_VERSION_MACCATALYST "${SWIFTLIB_DEPLOYMENT_VERSION_MACCATALYST}"
    DEPLOYMENT_VERSION_IOS "${SWIFTLIB_DEPLOYMENT_VERSION_IOS}"
    DEPLOYMENT_VERSION_TVOS "${SWIFTLIB_DEPLOYMENT_VERSION_TVOS}"
    DEPLOYMENT_VERSION_WATCHOS "${SWIFTLIB_DEPLOYMENT_VERSION_WATCHOS}"
    RESULT_VAR_NAME link_flags
    LINK_LIBRARIES_VAR_NAME link_libraries
    LIBRARY_SEARCH_DIRECTORIES_VAR_NAME library_search_directories
    MACCATALYST_BUILD_FLAVOR "${SWIFTLIB_SINGLE_MACCATALYST_BUILD_FLAVOR}"
      )

  # Configure plist creation for OS X.
  set(PLIST_INFO_PLIST "Info.plist" CACHE STRING "Plist name")
  if("${SWIFTLIB_SINGLE_SDK}" IN_LIST SWIFT_APPLE_PLATFORMS AND SWIFTLIB_SINGLE_IS_STDLIB)
    set(PLIST_INFO_NAME ${name})
    set(PLIST_INFO_UTI "com.apple.dt.runtime.${name}")
    set(PLIST_INFO_VERSION "${SWIFT_VERSION}")
    if (SWIFT_COMPILER_VERSION)
      set(PLIST_INFO_BUILD_VERSION
        "${SWIFT_COMPILER_VERSION}")
    endif()

    set(PLIST_INFO_PLIST_OUT "${PLIST_INFO_PLIST}")
    list(APPEND link_flags
         "-Wl,-sectcreate,__TEXT,__info_plist,${CMAKE_CURRENT_BINARY_DIR}/${PLIST_INFO_PLIST_OUT}")
    configure_file(
        "${SWIFT_SOURCE_DIR}/stdlib/${PLIST_INFO_PLIST}.in"
        "${PLIST_INFO_PLIST_OUT}"
        @ONLY
        NEWLINE_STYLE UNIX)

    # If Application Extensions are enabled, pass the linker flag marking
    # the dylib as safe.
    if (CXX_SUPPORTS_FAPPLICATION_EXTENSION AND (NOT DISABLE_APPLICATION_EXTENSION))
      list(APPEND link_flags "-Wl,-application_extension")
    endif()

    set(PLIST_INFO_UTI)
    set(PLIST_INFO_NAME)
    set(PLIST_INFO_VERSION)
    set(PLIST_INFO_BUILD_VERSION)
  endif()

  # Set compilation and link flags.
  if(SWIFTLIB_SINGLE_SDK STREQUAL WINDOWS)
    swift_windows_include_for_arch(${SWIFTLIB_SINGLE_ARCHITECTURE}
      ${SWIFTLIB_SINGLE_ARCHITECTURE}_INCLUDE)
    target_include_directories(${target} SYSTEM PRIVATE
      ${${SWIFTLIB_SINGLE_ARCHITECTURE}_INCLUDE})

    if(NOT ${CMAKE_C_COMPILER_ID} STREQUAL MSVC)
      swift_windows_get_sdk_vfs_overlay(SWIFTLIB_SINGLE_VFS_OVERLAY)
      target_compile_options(${target} PRIVATE
        "SHELL:-Xclang -ivfsoverlay -Xclang ${SWIFTLIB_SINGLE_VFS_OVERLAY}")

      # MSVC doesn't support -Xclang. We don't need to manually specify
      # the dependent libraries as `cl` does so.
      target_compile_options(${target} PRIVATE
        "SHELL:-Xclang --dependent-lib=oldnames"
        # TODO(compnerd) handle /MT, /MTd
        "SHELL:-Xclang --dependent-lib=msvcrt$<$<CONFIG:Debug>:d>")
    endif()
  endif()
  target_include_directories(${target} SYSTEM PRIVATE
    ${SWIFT_${SWIFTLIB_SINGLE_SDK}_${SWIFTLIB_SINGLE_ARCHITECTURE}_ICU_UC_INCLUDE}
    ${SWIFT_${SWIFTLIB_SINGLE_SDK}_${SWIFTLIB_SINGLE_ARCHITECTURE}_ICU_I18N_INCLUDE})
  target_compile_options(${target} PRIVATE
    ${c_compile_flags})
  target_link_options(${target} PRIVATE
    ${link_flags})
  if(${SWIFTLIB_SINGLE_SDK} IN_LIST SWIFT_APPLE_PLATFORMS)
    target_link_options(${target} PRIVATE
      "LINKER:-compatibility_version,1")
    if(SWIFT_COMPILER_VERSION)
      target_link_options(${target} PRIVATE
        "LINKER:-current_version,${SWIFT_COMPILER_VERSION}")
    endif()
    # Include LLVM Bitcode slices for iOS, Watch OS, and Apple TV OS device libraries.
    if(SWIFT_EMBED_BITCODE_SECTION AND NOT SWIFTLIB_SINGLE_DONT_EMBED_BITCODE)
      if(${SWIFTLIB_SINGLE_SDK} STREQUAL "IOS" OR
         ${SWIFTLIB_SINGLE_SDK} STREQUAL "TVOS" OR
         ${SWIFTLIB_SINGLE_SDK} STREQUAL "WATCHOS")
        # Please note that using a generator expression to fit
        # this in a single target_link_options does not work
        # (at least in CMake 3.15 and 3.16),
        # since that seems not to allow the LINKER: prefix to be
        # evaluated (i.e. it will be added as-is to the linker parameters)
        target_link_options(${target} PRIVATE
          "LINKER:-bitcode_bundle"
          "LINKER:-lto_library,${LLVM_LIBRARY_DIR}/libLTO.dylib")

        if(SWIFT_EMBED_BITCODE_SECTION_HIDE_SYMBOLS)
          target_link_options(${target} PRIVATE
            "LINKER:-bitcode_hide_symbols")
        endif()
      endif()
    endif()
  endif()
  target_link_libraries(${target} PRIVATE
    ${link_libraries})
  target_link_directories(${target} PRIVATE
    ${library_search_directories})

  # Adjust the linked libraries for windows targets.  On Windows, the link is
  # performed against the import library, and the runtime uses the dll.  Not
  # doing so will result in incorrect symbol resolution and linkage.  We created
  # import library targets when the library was added.  Use that to adjust the
  # link libraries.
  if(SWIFTLIB_SINGLE_SDK STREQUAL WINDOWS AND NOT CMAKE_SYSTEM_NAME STREQUAL Windows)
    foreach(library_list LINK_LIBRARIES PRIVATE_LINK_LIBRARIES)
      set(import_libraries)
      foreach(library ${SWIFTLIB_SINGLE_${library_list}})
        # Ensure that the library is a target.  If an absolute path was given,
        # then we do not have an import library associated with it.  This occurs
        # primarily with ICU (which will be an import library).  Import
        # libraries are only associated with shared libraries, so add an
        # additional check for that as well.
        set(import_library ${library})
        if(TARGET ${library})
          get_target_property(type ${library} TYPE)
          if(${type} STREQUAL "SHARED_LIBRARY")
            set(import_library ${library}_IMPLIB)
          endif()
        endif()
        list(APPEND import_libraries ${import_library})
      endforeach()
      set(SWIFTLIB_SINGLE_${library_list} ${import_libraries})
    endforeach()
  endif()

  if("${libkind}" STREQUAL "OBJECT")
    precondition_list_empty(
        "${SWIFTLIB_SINGLE_PRIVATE_LINK_LIBRARIES}"
        "OBJECT_LIBRARY may not link to anything")
  else()
    target_link_libraries("${target}" PRIVATE
        ${SWIFTLIB_SINGLE_PRIVATE_LINK_LIBRARIES})
  endif()

  # NOTE(compnerd) use the C linker language to invoke `clang` rather than
  # `clang++` as we explicitly link against the C++ runtime.  We were previously
  # actually passing `-nostdlib++` to avoid the C++ runtime linkage.
  if("${SWIFTLIB_SINGLE_SDK}" STREQUAL "ANDROID")
    set_property(TARGET "${target}" PROPERTY
      LINKER_LANGUAGE "C")
  else()
    set_property(TARGET "${target}" PROPERTY
      LINKER_LANGUAGE "CXX")
  endif()

  if(target_static)
    target_compile_options(${target_static} PRIVATE
      ${c_compile_flags})
    # FIXME: The fallback paths here are going to be dynamic libraries.

    if(SWIFTLIB_INSTALL_WITH_SHARED)
      set(search_base_dir ${SWIFTLIB_DIR})
    else()
      set(search_base_dir ${SWIFTSTATICLIB_DIR})
    endif()
    set(library_search_directories
        "${search_base_dir}/${SWIFTLIB_SINGLE_SUBDIR}"
        "${SWIFT_NATIVE_SWIFT_TOOLS_PATH}/../lib/swift/${SWIFTLIB_SINGLE_SUBDIR}"
        "${SWIFT_NATIVE_SWIFT_TOOLS_PATH}/../lib/swift/${SWIFT_SDK_${SWIFTLIB_SINGLE_SDK}_LIB_SUBDIR}")
    target_link_directories(${target_static} PRIVATE
      ${library_search_directories})
    target_link_libraries("${target_static}" PRIVATE
        ${SWIFTLIB_SINGLE_PRIVATE_LINK_LIBRARIES})
  endif()

  # Do not add code here.
endfunction()

# Add a new Swift target library.
#
# NOTE: This function inherits all options from add_swift_target_library_single_sdk
# except for SDK.
# Usage:
#   add_swift_target_library(name
#     [TARGET_SDKS sdk1...]
#     [add_swift_target_library_single_sdk's options ...])
#
# TARGET_SDKS
#   The set of SDKs in which this library is included. If empty, the library
#   is included in all SDKs.
function(add_swift_target_library name)
  set(options)
  set(single_parameter_options)
  set(multiple_parameter_options TARGET_SDKS)
  cmake_parse_arguments(ASTL
    "${options}"
    "${single_parameter_options}"
    "${multiple_parameter_options}"
    ${ARGN})

  # If target SDKs are not specified, build for all known SDKs.
  if("${ASTL_TARGET_SDKS}" STREQUAL "")
    set(ASTL_TARGET_SDKS ${SWIFT_SDKS})
  endif()
  list_replace(ASTL_TARGET_SDKS ALL_APPLE_PLATFORMS "${SWIFT_APPLE_PLATFORMS}")

  # If we are building this library for targets, loop through the various
  # SDKs building the variants of this library.
  foreach(sdk ${ASTL_TARGET_SDKS})
    add_swift_target_library_single_sdk(${name}
      SDK ${sdk}
      ${ARGN})
  endforeach()
endfunction()

# Add a new Swift library for a single SDK.
#
# NOTE: This has not had the swift host code debrided from it yet. That will be
# in a forthcoming commit.
#
# Usage:
#   add_swift_target_library_single_sdk(name
#     [SHARED]
#     [STATIC]
#     [DEPENDS dep1 ...]
#     [LINK_LIBRARIES dep1 ...]
#     [SWIFT_MODULE_DEPENDS dep1 ...]
#     [FRAMEWORK_DEPENDS dep1 ...]
#     [FRAMEWORK_DEPENDS_WEAK dep1 ...]
#     [FILE_DEPENDS target1 ...]
#     [C_COMPILE_FLAGS flag1...]
#     [SWIFT_COMPILE_FLAGS flag1...]
#     [LINK_FLAGS flag1...]
#     [DONT_EMBED_BITCODE]
#     [INSTALL]
#     [IS_STDLIB]
#     [IS_STDLIB_CORE]
#     [INSTALL_WITH_SHARED]
#     INSTALL_IN_COMPONENT comp
#     DEPLOYMENT_VERSION_OSX version
#     DEPLOYMENT_VERSION_MACCATALYST version
#     DEPLOYMENT_VERSION_IOS version
#     DEPLOYMENT_VERSION_TVOS version
#     DEPLOYMENT_VERSION_WATCHOS version
#     MACCATALYST_BUILD_FLAVOR flavor
#     source1 [source2 source3 ...])
#
# name
#   Name of the library (e.g., swiftParse).
#
# SHARED
#   Build a shared library.
#
# STATIC
#   Build a static library.
#
# DEPENDS
#   Targets that this library depends on.
#
# LINK_LIBRARIES
#   Libraries this library depends on.
#
# SWIFT_MODULE_DEPENDS
#   Swift modules this library depends on.
#
# SWIFT_MODULE_DEPENDS_OSX
#   Swift modules this library depends on when built for OS X.
#
# SWIFT_MODULE_DEPENDS_MACCATALYST
#   Zippered Swift modules this library depends on when built for macCatalyst.
#   For example, Foundation.
#
# SWIFT_MODULE_DEPENDS_MACCATALYST_UNZIPPERED
#   Unzippered Swift modules this library depends on when built for macCatalyst.
#   For example, UIKit
#
# SWIFT_MODULE_DEPENDS_IOS
#   Swift modules this library depends on when built for iOS.
#
# SWIFT_MODULE_DEPENDS_TVOS
#   Swift modules this library depends on when built for tvOS.
#
# SWIFT_MODULE_DEPENDS_WATCHOS
#   Swift modules this library depends on when built for watchOS.
#
# SWIFT_MODULE_DEPENDS_FREEBSD
#   Swift modules this library depends on when built for FreeBSD.
#
# SWIFT_MODULE_DEPENDS_OPENBSD
#   Swift modules this library depends on when built for OpenBSD.
#
# SWIFT_MODULE_DEPENDS_LINUX
#   Swift modules this library depends on when built for Linux.
#
# SWIFT_MODULE_DEPENDS_CYGWIN
#   Swift modules this library depends on when built for Cygwin.
#
# SWIFT_MODULE_DEPENDS_HAIKU
#   Swift modules this library depends on when built for Haiku.
#
# SWIFT_MODULE_DEPENDS_WASI
#   Swift modules this library depends on when built for WASI.
#
# FRAMEWORK_DEPENDS
#   System frameworks this library depends on.
#
# FRAMEWORK_DEPENDS_WEAK
#   System frameworks this library depends on that should be weak-linked
#
# FILE_DEPENDS
#   Additional files this library depends on.
#
# SDK sdk
#   SDK to build for.
#
# C_COMPILE_FLAGS
#   Extra compiler flags (C, C++, ObjC).
#
# SWIFT_COMPILE_FLAGS
#   Extra compiler flags (Swift).
#
# LINK_FLAGS
#   Extra linker flags.
#
# DONT_EMBED_BITCODE
#   Don't embed LLVM bitcode in this target, even if it is enabled globally.
#
# IS_STDLIB
#   Treat the library as a part of the Swift standard library.
#
# IS_STDLIB_CORE
#   Compile as the Swift standard library core.
#
# IS_SDK_OVERLAY
#   Treat the library as a part of the Swift SDK overlay.
#
# INSTALL_IN_COMPONENT comp
#   The Swift installation component that this library belongs to.
#
# DEPLOYMENT_VERSION_OSX
#   The minimum deployment version to build for if this is an OSX library.
#
# DEPLOYMENT_VERSION_MACCATALYST
#   The minimum deployment version to build for if this is an macCatalyst library.
#
# DEPLOYMENT_VERSION_IOS
#   The minimum deployment version to build for if this is an iOS library.
#
# DEPLOYMENT_VERSION_TVOS
#   The minimum deployment version to build for if this is an TVOS library.
#
# DEPLOYMENT_VERSION_WATCHOS
#   The minimum deployment version to build for if this is an WATCHOS library.
#
# INSTALL_WITH_SHARED
#   Install a static library target alongside shared libraries
#
# MACCATALYST_BUILD_FLAVOR
#   Possible values are 'ios-like', 'macos-like', 'zippered', 'unzippered-twin'
#   Presence of a build flavor requires SWIFT_MODULE_DEPENDS_MACCATALYST to be
#   defined and have values.
#
# source1 ...
#   Sources to add into this library.
function(add_swift_target_library_single_sdk name)
  set(SWIFTLIB_options
        DONT_EMBED_BITCODE
        HAS_SWIFT_CONTENT
        IS_SDK_OVERLAY
        IS_STDLIB
        IS_STDLIB_CORE
        NOSWIFTRT
        OBJECT_LIBRARY
        SHARED
        STATIC
        INSTALL_WITH_SHARED)
  set(SWIFTLIB_single_parameter_options
        SDK
        DEPLOYMENT_VERSION_IOS
        DEPLOYMENT_VERSION_OSX
        DEPLOYMENT_VERSION_TVOS
        DEPLOYMENT_VERSION_WATCHOS
        INSTALL_IN_COMPONENT
        DARWIN_INSTALL_NAME_DIR
        DEPLOYMENT_VERSION_MACCATALYST
        MACCATALYST_BUILD_FLAVOR)
  set(SWIFTLIB_multiple_parameter_options
        C_COMPILE_FLAGS
        DEPENDS
        FILE_DEPENDS
        FRAMEWORK_DEPENDS
        FRAMEWORK_DEPENDS_IOS_TVOS
        FRAMEWORK_DEPENDS_OSX
        FRAMEWORK_DEPENDS_WEAK
        GYB_SOURCES
        INCORPORATE_OBJECT_LIBRARIES
        INCORPORATE_OBJECT_LIBRARIES_SHARED_ONLY
        LINK_FLAGS
        LINK_LIBRARIES
        PRIVATE_LINK_LIBRARIES
        SWIFT_COMPILE_FLAGS
        SWIFT_COMPILE_FLAGS_IOS
        SWIFT_COMPILE_FLAGS_OSX
        SWIFT_COMPILE_FLAGS_TVOS
        SWIFT_COMPILE_FLAGS_WATCHOS
        SWIFT_COMPILE_FLAGS_LINUX
        SWIFT_MODULE_DEPENDS
        SWIFT_MODULE_DEPENDS_CYGWIN
        SWIFT_MODULE_DEPENDS_FREEBSD
        SWIFT_MODULE_DEPENDS_OPENBSD
        SWIFT_MODULE_DEPENDS_HAIKU
        SWIFT_MODULE_DEPENDS_IOS
        SWIFT_MODULE_DEPENDS_LINUX
        SWIFT_MODULE_DEPENDS_OSX
        SWIFT_MODULE_DEPENDS_TVOS
        SWIFT_MODULE_DEPENDS_WASI
        SWIFT_MODULE_DEPENDS_WATCHOS
        SWIFT_MODULE_DEPENDS_WINDOWS
        SWIFT_MODULE_DEPENDS_FROM_SDK
        TARGET_SDKS
        SWIFT_COMPILE_FLAGS_MACCATALYST
        SWIFT_MODULE_DEPENDS_MACCATALYST
        SWIFT_MODULE_DEPENDS_MACCATALYST_UNZIPPERED)

  cmake_parse_arguments(SWIFTLIB
                        "${SWIFTLIB_options}"
                        "${SWIFTLIB_single_parameter_options}"
                        "${SWIFTLIB_multiple_parameter_options}"
                        ${ARGN})
  set(SWIFTLIB_SOURCES ${SWIFTLIB_UNPARSED_ARGUMENTS})

  # Ensure it's impossible to build for macCatalyst without module dependencies
  if(SWIFT_ENABLE_MACCATALYST AND SWIFTLIB_MACCATALYST_BUILD_FLAVOR)
    if((NOT SWIFTLIB_MACCATALYST_BUILD_FLAVOR STREQUAL "zippered") OR
       SWIFTLIB_SWIFT_MODULE_DEPENDS_OSX)
      precondition(SWIFTLIB_SWIFT_MODULE_DEPENDS_MACCATALYST
        MESSAGE "SWIFT_MODULE_DEPENDS_MACCATALYST is required when building for macCatalyst")
    endif()
  endif()

  # Infer arguments.

  if(SWIFTLIB_IS_SDK_OVERLAY)
    set(SWIFTLIB_HAS_SWIFT_CONTENT TRUE)
    set(SWIFTLIB_IS_STDLIB TRUE)
  endif()

  # Standard library is always a target library.
  if(SWIFTLIB_IS_STDLIB)
    set(SWIFTLIB_HAS_SWIFT_CONTENT TRUE)
  endif()

  # All Swift code depends on the standard library, except for the standard
  # library itself.
  if(SWIFTLIB_HAS_SWIFT_CONTENT AND NOT SWIFTLIB_IS_STDLIB_CORE)
    list(APPEND SWIFTLIB_SWIFT_MODULE_DEPENDS Core)

    # swiftSwiftOnoneSupport does not depend on itself, obviously.
    if(NOT ${name} STREQUAL swiftSwiftOnoneSupport)
      # All Swift code depends on the SwiftOnoneSupport in non-optimized mode,
      # except for the standard library itself.
      is_build_type_optimized("${SWIFT_STDLIB_BUILD_TYPE}" optimized)
      if(NOT optimized)
        list(APPEND SWIFTLIB_SWIFT_MODULE_DEPENDS SwiftOnoneSupport)
      endif()
    endif()
  endif()

  if((NOT "${SWIFT_BUILD_STDLIB}") AND
     (NOT "${SWIFTLIB_SWIFT_MODULE_DEPENDS}" STREQUAL ""))
    list(REMOVE_ITEM SWIFTLIB_SWIFT_MODULE_DEPENDS Core SwiftOnoneSupport)
  endif()

  translate_flags(SWIFTLIB "${SWIFTLIB_options}")
  precondition(SWIFTLIB_INSTALL_IN_COMPONENT MESSAGE "INSTALL_IN_COMPONENT is required")

  if(NOT SWIFTLIB_SHARED AND
     NOT SWIFTLIB_STATIC AND
     NOT SWIFTLIB_OBJECT_LIBRARY)
    message(FATAL_ERROR
        "Either SHARED, STATIC, or OBJECT_LIBRARY must be specified")
  endif()

  # In the standard library and overlays, warn about implicit overrides
  # as a reminder to consider when inherited protocols need different
  # behavior for their requirements.
  if (SWIFTLIB_IS_STDLIB)
    list(APPEND SWIFTLIB_SWIFT_COMPILE_FLAGS "-warn-implicit-overrides")
  endif()

  if(NOT SWIFT_BUILD_RUNTIME_WITH_HOST_COMPILER AND NOT BUILD_STANDALONE)
    list(APPEND SWIFTLIB_DEPENDS clang)
  endif()

    if(NOT SWIFT_SDK_${SWIFTLIB_SDK}_ARCHITECTURES)
      # SWIFT_SDK_${SWIFTLIB_SDK}_ARCHITECTURES is empty, so just return
      return()
    endif()

    # Skip building library for macOS if macCatalyst support is not enabled and the
    # library only builds for macOS when macCatalyst is enabled.
    if(NOT SWIFT_ENABLE_MACCATALYST AND
        SWIFTLIB_SDK STREQUAL "OSX" AND
        SWIFTLIB_MACCATALYST_BUILD_FLAVOR STREQUAL "ios-like")
      message(STATUS "Skipping OSX SDK for module ${name}")
      return()
    endif()

    # Determine if/what macCatalyst build flavor we are
    get_maccatalyst_build_flavor(maccatalyst_build_flavor
      "${SWIFTLIB_SDK}" "${SWIFTLIB_MACCATALYST_BUILD_FLAVOR}")

    set(maccatalyst_build_flavors)
    if(NOT DEFINED maccatalyst_build_flavor)
       list(APPEND maccatalyst_build_flavors "none")
    elseif(maccatalyst_build_flavor STREQUAL "unzippered-twin")
      list(APPEND maccatalyst_build_flavors "macos-like" "ios-like")
    else()
      list(APPEND maccatalyst_build_flavors "${maccatalyst_build_flavor}")
    endif()

    # Loop over the build flavors for the this library. If it is an unzippered
    # twin we'll build it twice: once for "macos-like" and once for "ios-like"
    # flavors.
    foreach(maccatalyst_build_flavor ${maccatalyst_build_flavors})
    if(maccatalyst_build_flavor STREQUAL "none")
      unset(maccatalyst_build_flavor)
    endif()

    set(THIN_INPUT_TARGETS)

    # Collect architecture agnostic SDK module dependencies
    set(swiftlib_module_depends_flattened ${SWIFTLIB_SWIFT_MODULE_DEPENDS})
    if(${SWIFTLIB_SDK} STREQUAL OSX)
       if(DEFINED maccatalyst_build_flavor AND NOT maccatalyst_build_flavor STREQUAL "macos-like")
          list(APPEND swiftlib_module_depends_flattened
            ${SWIFTLIB_SWIFT_MODULE_DEPENDS_MACCATALYST})
          list(APPEND swiftlib_module_depends_flattened
            ${SWIFTLIB_SWIFT_MODULE_DEPENDS_MACCATALYST_UNZIPPERED})
        else()
          list(APPEND swiftlib_module_depends_flattened
            ${SWIFTLIB_SWIFT_MODULE_DEPENDS_OSX})
        endif()
      list(APPEND swiftlib_module_depends_flattened
           ${SWIFTLIB_SWIFT_MODULE_DEPENDS_OSX})
    elseif(${SWIFTLIB_SDK} STREQUAL IOS OR ${SWIFTLIB_SDK} STREQUAL IOS_SIMULATOR)
      list(APPEND swiftlib_module_depends_flattened
           ${SWIFTLIB_SWIFT_MODULE_DEPENDS_IOS})
    elseif(${SWIFTLIB_SDK} STREQUAL TVOS OR ${SWIFTLIB_SDK} STREQUAL TVOS_SIMULATOR)
      list(APPEND swiftlib_module_depends_flattened
           ${SWIFTLIB_SWIFT_MODULE_DEPENDS_TVOS})
    elseif(${SWIFTLIB_SDK} STREQUAL WATCHOS OR ${SWIFTLIB_SDK} STREQUAL WATCHOS_SIMULATOR)
      list(APPEND swiftlib_module_depends_flattened
           ${SWIFTLIB_SWIFT_MODULE_DEPENDS_WATCHOS})
    elseif(${SWIFTLIB_SDK} STREQUAL FREEBSD)
      list(APPEND swiftlib_module_depends_flattened
           ${SWIFTLIB_SWIFT_MODULE_DEPENDS_FREEBSD})
<<<<<<< HEAD
    elseif(${SWIFTLIB_SDK} STREQUAL LINUX OR ${SWIFTLIB_SDK} STREQUAL ANDROID)
=======
    elseif(${sdk} STREQUAL OPENBSD)
      list(APPEND swiftlib_module_depends_flattened
           ${SWIFTLIB_SWIFT_MODULE_DEPENDS_OPENBSD})
    elseif(${sdk} STREQUAL LINUX OR ${sdk} STREQUAL ANDROID)
>>>>>>> 3c386d80
      list(APPEND swiftlib_module_depends_flattened
           ${SWIFTLIB_SWIFT_MODULE_DEPENDS_LINUX})
    elseif(${SWIFTLIB_SDK} STREQUAL CYGWIN)
      list(APPEND swiftlib_module_depends_flattened
           ${SWIFTLIB_SWIFT_MODULE_DEPENDS_CYGWIN})
    elseif(${SWIFTLIB_SDK} STREQUAL HAIKU)
      list(APPEND swiftlib_module_depends_flattened
           ${SWIFTLIB_SWIFT_MODULE_DEPENDS_HAIKU})
<<<<<<< HEAD
    elseif(${SWIFTLIB_SDK} STREQUAL WINDOWS)
=======
    elseif(${sdk} STREQUAL WASI)
      list(APPEND swiftlib_module_depends_flattened
           ${SWIFTLIB_SWIFT_MODULE_DEPENDS_WASI})
    elseif(${sdk} STREQUAL WINDOWS)
>>>>>>> 3c386d80
      list(APPEND swiftlib_module_depends_flattened
           ${SWIFTLIB_SWIFT_MODULE_DEPENDS_WINDOWS})
    endif()

    # Collect architecture agnostic SDK framework dependencies
    set(swiftlib_framework_depends_flattened ${SWIFTLIB_FRAMEWORK_DEPENDS})
    if(${SWIFTLIB_SDK} STREQUAL OSX)
      list(APPEND swiftlib_framework_depends_flattened
           ${SWIFTLIB_FRAMEWORK_DEPENDS_OSX})
    elseif(${SWIFTLIB_SDK} STREQUAL IOS OR ${SWIFTLIB_SDK} STREQUAL IOS_SIMULATOR OR
           ${SWIFTLIB_SDK} STREQUAL TVOS OR ${SWIFTLIB_SDK} STREQUAL TVOS_SIMULATOR)
      list(APPEND swiftlib_framework_depends_flattened
           ${SWIFTLIB_FRAMEWORK_DEPENDS_IOS_TVOS})
    endif()

    # Collect architecutre agnostic compiler flags
    set(swiftlib_swift_compile_flags_all ${SWIFTLIB_SWIFT_COMPILE_FLAGS})
    if(${SWIFTLIB_SDK} STREQUAL OSX)
      list(APPEND swiftlib_swift_compile_flags_all
           ${SWIFTLIB_SWIFT_COMPILE_FLAGS_OSX})
    elseif(${SWIFTLIB_SDK} STREQUAL IOS OR ${SWIFTLIB_SDK} STREQUAL IOS_SIMULATOR)
      list(APPEND swiftlib_swift_compile_flags_all
           ${SWIFTLIB_SWIFT_COMPILE_FLAGS_IOS})
    elseif(${SWIFTLIB_SDK} STREQUAL TVOS OR ${SWIFTLIB_SDK} STREQUAL TVOS_SIMULATOR)
      list(APPEND swiftlib_swift_compile_flags_all
           ${SWIFTLIB_SWIFT_COMPILE_FLAGS_TVOS})
    elseif(${SWIFTLIB_SDK} STREQUAL WATCHOS OR ${SWIFTLIB_SDK} STREQUAL WATCHOS_SIMULATOR)
      list(APPEND swiftlib_swift_compile_flags_all
           ${SWIFTLIB_SWIFT_COMPILE_FLAGS_WATCHOS})
    elseif(${SWIFTLIB_SDK} STREQUAL LINUX)
      list(APPEND swiftlib_swift_compile_flags_all
           ${SWIFTLIB_SWIFT_COMPILE_FLAGS_LINUX})
    elseif(${SWIFTLIB_SDK} STREQUAL WINDOWS)
      # FIXME(SR2005) static and shared are not mutually exclusive; however
      # since we do a single build of the sources, this doesn't work for
      # building both simultaneously.  Effectively, only shared builds are
      # supported on windows currently.
      if(SWIFTLIB_SHARED)
        list(APPEND swiftlib_swift_compile_flags_all -D_WINDLL)
        if(SWIFTLIB_IS_STDLIB_CORE)
          list(APPEND swiftlib_swift_compile_flags_all -DswiftCore_EXPORTS)
        endif()
      elseif(SWIFTLIB_STATIC)
        list(APPEND swiftlib_swift_compile_flags_all -D_LIB)
      endif()
    endif()


    # Collect architecture agnostic SDK linker flags
    set(swiftlib_link_flags_all ${SWIFTLIB_LINK_FLAGS})
    if(${SWIFTLIB_SDK} STREQUAL IOS_SIMULATOR AND ${name} STREQUAL swiftMediaPlayer)
      # message("DISABLING AUTOLINK FOR swiftMediaPlayer")
      list(APPEND swiftlib_link_flags_all "-Xlinker" "-ignore_auto_link")
    endif()

    # We unconditionally removed "-z,defs" from CMAKE_SHARED_LINKER_FLAGS in
    # swift_common_standalone_build_config_llvm within
    # SwiftSharedCMakeConfig.cmake, where it was added by a call to
    # HandleLLVMOptions.
    #
    # Rather than applying it to all targets and libraries, we here add it
    # back to supported targets and libraries only.  This is needed for ELF
    # targets only; however, RemoteMirror needs to build with undefined
    # symbols.
    if(${SWIFT_SDK_${SWIFTLIB_SDK}_OBJECT_FORMAT} STREQUAL ELF AND
       NOT ${name} STREQUAL swiftRemoteMirror)
      list(APPEND swiftlib_link_flags_all "-Wl,-z,defs")
    endif()
    # Setting back linker flags which are not supported when making Android build on macOS cross-compile host.
<<<<<<< HEAD
    if(SWIFTLIB_SHARED)
      if(SWIFTLIB_SDK IN_LIST SWIFT_APPLE_PLATFORMS)
        list(APPEND swiftlib_link_flags_all "-dynamiclib -Wl,-headerpad_max_install_names")
      elseif(${SWIFTLIB_SDK} STREQUAL ANDROID)
        list(APPEND swiftlib_link_flags_all "-shared")
        # TODO: Instead of `lib${name}.so` find variable or target property which already have this value.
        list(APPEND swiftlib_link_flags_all "-Wl,-soname,lib${name}.so")
      endif()
=======
    if(SWIFTLIB_SHARED AND sdk IN_LIST SWIFT_APPLE_PLATFORMS)
      list(APPEND swiftlib_link_flags_all "-dynamiclib -Wl,-headerpad_max_install_names")
>>>>>>> 3c386d80
    endif()

    set(sdk_supported_archs
      ${SWIFT_SDK_${SWIFTLIB_SDK}_ARCHITECTURES}
      ${SWIFT_SDK_${SWIFTLIB_SDK}_MODULE_ARCHITECTURES})
    list(REMOVE_DUPLICATES sdk_supported_archs)

    # For each architecture supported by this SDK
    foreach(arch ${sdk_supported_archs})
      # Configure variables for this subdirectory.
      set(VARIANT_SUFFIX "-${SWIFT_SDK_${SWIFTLIB_SDK}_LIB_SUBDIR}-${arch}")
      set(VARIANT_NAME "${name}${VARIANT_SUFFIX}")
      set(MODULE_VARIANT_SUFFIX "-swiftmodule${VARIANT_SUFFIX}")
      set(MODULE_VARIANT_NAME "${name}${MODULE_VARIANT_SUFFIX}")

      # Configure macCatalyst flavor variables
      if(DEFINED maccatalyst_build_flavor)
        set(maccatalyst_variant_suffix "-${SWIFT_SDK_MACCATALYST_LIB_SUBDIR}-${arch}")
        set(maccatalyst_variant_name "${name}${maccatalyst_variant_suffix}")

        set(maccatalyst_module_variant_suffix "-swiftmodule${maccatalyst_variant_suffix}")
        set(maccatalyst_module_variant_name "${name}${maccatalyst_module_variant_suffix}")
      endif()

      # Map dependencies over to the appropriate variants.
      set(swiftlib_link_libraries)
      foreach(lib ${SWIFTLIB_LINK_LIBRARIES})
        if(TARGET "${lib}${VARIANT_SUFFIX}")
          list(APPEND swiftlib_link_libraries "${lib}${VARIANT_SUFFIX}")
        else()
          list(APPEND swiftlib_link_libraries "${lib}")
        endif()
      endforeach()

      # Swift compiles depend on swift modules, while links depend on
      # linked libraries.  Find targets for both of these here.
      set(swiftlib_module_dependency_targets)
      set(swiftlib_private_link_libraries_targets)

      if(NOT BUILD_STANDALONE)
        foreach(mod ${swiftlib_module_depends_flattened})
          if(DEFINED maccatalyst_build_flavor)
            if(maccatalyst_build_flavor STREQUAL "zippered")
              # Zippered libraries are dependent on both the macCatalyst and normal macOS
              # modules of their dependencies (which themselves must be zippered).
              list(APPEND swiftlib_module_dependency_targets
                   "swift${mod}${maccatalyst_module_variant_suffix}")
              list(APPEND swiftlib_module_dependency_targets
                   "swift${mod}${MODULE_VARIANT_SUFFIX}")

              # Zippered libraries link against their zippered library targets, which
              # live (and are built in) the same location as normal macOS libraries.
              list(APPEND swiftlib_private_link_libraries_targets
                "swift${mod}${VARIANT_SUFFIX}")
            elseif(maccatalyst_build_flavor STREQUAL "ios-like")
              # iOS-like libraries depend on the macCatalyst modules of their dependencies
              # regardless of whether the target is zippered or macCatalyst only.
              list(APPEND swiftlib_module_dependency_targets
                   "swift${mod}${maccatalyst_module_variant_suffix}")

              # iOS-like libraries can link against either iOS-like library targets
              # or zippered targets.
              if(mod IN_LIST SWIFTLIB_SWIFT_MODULE_DEPENDS_MACCATALYST_UNZIPPERED)
                list(APPEND swiftlib_private_link_libraries_targets
                    "swift${mod}${maccatalyst_variant_suffix}")
              else()
                list(APPEND swiftlib_private_link_libraries_targets
                    "swift${mod}${VARIANT_SUFFIX}")
              endif()
            else()
              list(APPEND swiftlib_module_dependency_targets
                   "swift${mod}${MODULE_VARIANT_SUFFIX}")

              list(APPEND swiftlib_private_link_libraries_targets
                 "swift${mod}${VARIANT_SUFFIX}")
            endif()
            continue()
          endif()

          list(APPEND swiftlib_module_dependency_targets
              "swift${mod}${MODULE_VARIANT_SUFFIX}")

          list(APPEND swiftlib_private_link_libraries_targets
              "swift${mod}${VARIANT_SUFFIX}")
        endforeach()
      endif()

      foreach(lib ${SWIFTLIB_PRIVATE_LINK_LIBRARIES})
        if(TARGET "${lib}${VARIANT_SUFFIX}")
          list(APPEND swiftlib_private_link_libraries_targets
              "${lib}${VARIANT_SUFFIX}")
        else()
          list(APPEND swiftlib_private_link_libraries_targets "${lib}")
        endif()
      endforeach()

      # Add PrivateFrameworks, rdar://28466433
      set(swiftlib_c_compile_flags_all ${SWIFTLIB_C_COMPILE_FLAGS})
      set(swiftlib_link_flags_all ${SWIFTLIB_LINK_FLAGS})

      # Add flags to prepend framework search paths for the parallel framework
      # hierarchy rooted at /System/iOSSupport/...
      # These paths must come before their normal counterparts so that when compiling
      # macCatalyst-only or unzippered-twin overlays the macCatalyst version
      # of a framework is found and not the Mac version.
      if(maccatalyst_build_flavor STREQUAL "ios-like"
          OR (name STREQUAL "swiftXCTest"
            AND maccatalyst_build_flavor STREQUAL "zippered"))

        # The path to find iOS-only frameworks (such as UIKit) under macCatalyst.
        set(ios_support_frameworks_path "${SWIFT_SDK_${SWIFTLIB_SDK}_PATH}/System/iOSSupport/System/Library/Frameworks/")

        list(APPEND swiftlib_swift_compile_flags_all "-Fsystem" "${ios_support_frameworks_path}")
        list(APPEND swiftlib_c_compile_flags_all "-iframework" "${ios_support_frameworks_path}")
        # We collate -F with the framework path to avoid unwanted deduplication
        # of options by target_compile_options -- this way no undesired
        # side effects are introduced should a new search path be added.
        list(APPEND swiftlib_link_flags_all "-F${ios_support_frameworks_path}")
      endif()

      if(SWIFTLIB_SDK IN_LIST SWIFT_APPLE_PLATFORMS AND SWIFTLIB_IS_SDK_OVERLAY)
        set(swiftlib_swift_compile_private_frameworks_flag "-Fsystem" "${SWIFT_SDK_${SWIFTLIB_SDK}_ARCH_${arch}_PATH}/System/Library/PrivateFrameworks/")
        foreach(tbd_lib ${SWIFTLIB_SWIFT_MODULE_DEPENDS_FROM_SDK})
          list(APPEND swiftlib_link_flags_all "${SWIFT_SDK_${SWIFTLIB_SDK}_ARCH_${arch}_PATH}/usr/lib/swift/libswift${tbd_lib}.tbd")
        endforeach()
      endif()

      set(variant_name "${VARIANT_NAME}")
      set(module_variant_names "${MODULE_VARIANT_NAME}")
      if(maccatalyst_build_flavor STREQUAL "ios-like")
        set(variant_name "${maccatalyst_variant_name}")
        set(module_variant_names "${maccatalyst_module_variant_name}")
      elseif(maccatalyst_build_flavor STREQUAL "zippered")
        # Zippered libraries produce two modules: one for macCatalyst and one for macOS
        # and so need two module targets.
        list(APPEND module_variant_names "${maccatalyst_module_variant_name}")
      endif()

     list(APPEND swiftlib_c_compile_flags_all "-DSWIFT_TARGET_LIBRARY_NAME=${name}")

      # Setting back linker flags which are not supported when making Android build on macOS cross-compile host.
      if(SWIFTLIB_SHARED AND ${sdk} STREQUAL ANDROID)
        list(APPEND swiftlib_link_flags_all "-shared")
        # TODO: Instead of `lib${name}.so` find variable or target property which already have this value.
        list(APPEND swiftlib_link_flags_all "-Wl,-soname,lib${name}.so")
      endif()

      # Add this library variant.
      _add_swift_target_library_single(
        ${variant_name}
        ${name}
        ${SWIFTLIB_SHARED_keyword}
        ${SWIFTLIB_STATIC_keyword}
        ${SWIFTLIB_OBJECT_LIBRARY_keyword}
        ${SWIFTLIB_INSTALL_WITH_SHARED_keyword}
        ${SWIFTLIB_SOURCES}
        TARGET_LIBRARY
        MODULE_TARGETS ${module_variant_names}
        SDK ${SWIFTLIB_SDK}
        ARCHITECTURE ${arch}
        DEPENDS ${SWIFTLIB_DEPENDS}
        LINK_LIBRARIES ${swiftlib_link_libraries}
        FRAMEWORK_DEPENDS ${swiftlib_framework_depends_flattened}
        FRAMEWORK_DEPENDS_WEAK ${SWIFTLIB_FRAMEWORK_DEPENDS_WEAK}
        FILE_DEPENDS ${SWIFTLIB_FILE_DEPENDS} ${swiftlib_module_dependency_targets}
        C_COMPILE_FLAGS ${swiftlib_c_compile_flags_all}
        SWIFT_COMPILE_FLAGS ${swiftlib_swift_compile_flags_all} ${swiftlib_swift_compile_flags_arch} ${swiftlib_swift_compile_private_frameworks_flag}
        LINK_FLAGS ${swiftlib_link_flags_all}
        PRIVATE_LINK_LIBRARIES ${swiftlib_private_link_libraries_targets}
        INCORPORATE_OBJECT_LIBRARIES ${SWIFTLIB_INCORPORATE_OBJECT_LIBRARIES}
        INCORPORATE_OBJECT_LIBRARIES_SHARED_ONLY ${SWIFTLIB_INCORPORATE_OBJECT_LIBRARIES_SHARED_ONLY}
        ${SWIFTLIB_DONT_EMBED_BITCODE_keyword}
        ${SWIFTLIB_IS_STDLIB_keyword}
        ${SWIFTLIB_IS_STDLIB_CORE_keyword}
        ${SWIFTLIB_IS_SDK_OVERLAY_keyword}
        ${SWIFTLIB_NOSWIFTRT_keyword}
        DARWIN_INSTALL_NAME_DIR "${SWIFTLIB_DARWIN_INSTALL_NAME_DIR}"
        INSTALL_IN_COMPONENT "${SWIFTLIB_INSTALL_IN_COMPONENT}"
        DEPLOYMENT_VERSION_OSX "${SWIFTLIB_DEPLOYMENT_VERSION_OSX}"
        DEPLOYMENT_VERSION_MACCATALYST "${SWIFTLIB_DEPLOYMENT_VERSION_MACCATALYST}"
        DEPLOYMENT_VERSION_IOS "${SWIFTLIB_DEPLOYMENT_VERSION_IOS}"
        DEPLOYMENT_VERSION_TVOS "${SWIFTLIB_DEPLOYMENT_VERSION_TVOS}"
        DEPLOYMENT_VERSION_WATCHOS "${SWIFTLIB_DEPLOYMENT_VERSION_WATCHOS}"
        MACCATALYST_BUILD_FLAVOR "${maccatalyst_build_flavor}"

        GYB_SOURCES ${SWIFTLIB_GYB_SOURCES}
      )
    if(NOT SWIFT_BUILT_STANDALONE AND NOT "${CMAKE_C_COMPILER_ID}" MATCHES "Clang")
      add_dependencies(${VARIANT_NAME} clang)
    endif()

      if(SWIFTLIB_SDK STREQUAL WINDOWS)
        if(SWIFT_COMPILER_IS_MSVC_LIKE)
          if (SWIFT_STDLIB_MSVC_RUNTIME_LIBRARY MATCHES MultiThreadedDebugDLL)
            target_compile_options(${VARIANT_NAME} PRIVATE /MDd /D_DLL /D_DEBUG)
          elseif (SWIFT_STDLIB_MSVC_RUNTIME_LIBRARY MATCHES MultiThreadedDebug)
            target_compile_options(${VARIANT_NAME} PRIVATE /MTd /U_DLL /D_DEBUG)
          elseif (SWIFT_STDLIB_MSVC_RUNTIME_LIBRARY MATCHES MultiThreadedDLL)
            target_compile_options(${VARIANT_NAME} PRIVATE /MD /D_DLL /U_DEBUG)
          elseif (SWIFT_STDLIB_MSVC_RUNTIME_LIBRARY MATCHES MultiThreaded)
            target_compile_options(${VARIANT_NAME} PRIVATE /MT /U_DLL /U_DEBUG)
          endif()
        endif()
      endif()

      if(NOT SWIFTLIB_OBJECT_LIBRARY)
        # Add dependencies on the (not-yet-created) custom lipo target.
        foreach(DEP ${SWIFTLIB_LINK_LIBRARIES})
          if (NOT "${DEP}" STREQUAL "icucore")
            add_dependencies(${VARIANT_NAME}
              "${DEP}-${SWIFT_SDK_${SWIFTLIB_SDK}_LIB_SUBDIR}")
          endif()
        endforeach()

        if (SWIFTLIB_IS_STDLIB AND SWIFTLIB_STATIC)
          # Add dependencies on the (not-yet-created) custom lipo target.
          foreach(DEP ${SWIFTLIB_LINK_LIBRARIES})
            if (NOT "${DEP}" STREQUAL "icucore")
              add_dependencies("${VARIANT_NAME}-static"
                "${DEP}-${SWIFT_SDK_${SWIFTLIB_SDK}_LIB_SUBDIR}-static")
            endif()
          endforeach()
        endif()

        if(arch IN_LIST SWIFT_SDK_${SWIFTLIB_SDK}_ARCHITECTURES)
          # Note this thin library.
          list(APPEND THIN_INPUT_TARGETS ${VARIANT_NAME})
        endif()
      endif()
    endforeach()

    # Configure module-only targets
    if(NOT SWIFT_SDK_${SWIFTLIB_SDK}_ARCHITECTURES
        AND SWIFT_SDK_${SWIFTLIB_SDK}_MODULE_ARCHITECTURES)
      set(_target "${name}-${SWIFT_SDK_${SWIFTLIB_SDK}_LIB_SUBDIR}")

      # Create unified sdk target
      add_custom_target("${_target}")

      foreach(_arch ${SWIFT_SDK_${SWIFTLIB_SDK}_MODULE_ARCHITECTURES})
        set(_variant_suffix "-${SWIFT_SDK_${SWIFTLIB_SDK}_LIB_SUBDIR}-${_arch}")
        set(_module_variant_name "${name}-swiftmodule-${_variant_suffix}")

        add_dependencies("${_target}" ${_module_variant_name})

        # Add Swift standard library targets as dependencies to the top-level
        # convenience target.
        if(TARGET "swift-stdlib${_variant_suffix}")
          add_dependencies("swift-stdlib${_variant_suffix}"
            "${_target}")
        endif()
      endforeach()

      return()
    endif()

    set(library_subdir "${SWIFT_SDK_${SWIFTLIB_SDK}_LIB_SUBDIR}")
    if(maccatalyst_build_flavor STREQUAL "ios-like")
      set(library_subdir "${SWIFT_SDK_MACCATALYST_LIB_SUBDIR}")
    endif()

    if(NOT SWIFTLIB_OBJECT_LIBRARY)
      # Determine the name of the universal library.
      if(SWIFTLIB_SHARED)
        if("${SWIFTLIB_SDK}" STREQUAL "WINDOWS")
          set(UNIVERSAL_LIBRARY_NAME
            "${SWIFTLIB_DIR}/${library_subdir}/${name}.dll")
        else()
          set(UNIVERSAL_LIBRARY_NAME
            "${SWIFTLIB_DIR}/${library_subdir}/${CMAKE_SHARED_LIBRARY_PREFIX}${name}${CMAKE_SHARED_LIBRARY_SUFFIX}")
        endif()
      else()
        if("${SWIFTLIB_SDK}" STREQUAL "WINDOWS")
          set(UNIVERSAL_LIBRARY_NAME
            "${SWIFTLIB_DIR}/${library_subdir}/${name}.lib")
        else()
          set(UNIVERSAL_LIBRARY_NAME
            "${SWIFTLIB_DIR}/${library_subdir}/${CMAKE_STATIC_LIBRARY_PREFIX}${name}${CMAKE_STATIC_LIBRARY_SUFFIX}")
        endif()
      endif()

      set(lipo_target "${name}-${library_subdir}")
      if("${CMAKE_SYSTEM_NAME}" STREQUAL "Darwin" AND SWIFTLIB_SHARED)
        set(codesign_arg CODESIGN)
      endif()
      precondition(THIN_INPUT_TARGETS)
      _add_swift_lipo_target(SDK
                               ${SWIFTLIB_SDK}
                             TARGET
                               ${lipo_target}
                             OUTPUT
                               ${UNIVERSAL_LIBRARY_NAME}
                             ${codesign_arg}
                             ${THIN_INPUT_TARGETS})

      # Cache universal libraries for dependency purposes
      set(UNIVERSAL_LIBRARY_NAMES_${library_subdir}
        ${UNIVERSAL_LIBRARY_NAMES_${library_subdir}}
        ${lipo_target}
        CACHE INTERNAL "UNIVERSAL_LIBRARY_NAMES_${library_subdir}")

      # Determine the subdirectory where this library will be installed.
      set(resource_dir_sdk_subdir "${SWIFT_SDK_${SWIFTLIB_SDK}_LIB_SUBDIR}")
      if(maccatalyst_build_flavor STREQUAL "ios-like")
        set(resource_dir_sdk_subdir "${SWIFT_SDK_MACCATALYST_LIB_SUBDIR}")
      endif()

      precondition(resource_dir_sdk_subdir)

      if(SWIFTLIB_SHARED OR SWIFTLIB_INSTALL_WITH_SHARED)
        set(resource_dir "swift")
        set(file_permissions
            OWNER_READ OWNER_WRITE OWNER_EXECUTE
            GROUP_READ GROUP_EXECUTE
            WORLD_READ WORLD_EXECUTE)
      else()
        set(resource_dir "swift_static")
        set(file_permissions
            OWNER_READ OWNER_WRITE
            GROUP_READ
            WORLD_READ)
      endif()

      set(optional_arg)
      if(SWIFTLIB_SDK IN_LIST SWIFT_APPLE_PLATFORMS)
        # Allow installation of stdlib without building all variants on Darwin.
        set(optional_arg "OPTIONAL")
      endif()

      if(SWIFTLIB_SDK STREQUAL WINDOWS AND CMAKE_SYSTEM_NAME STREQUAL Windows)
        add_dependencies(${SWIFTLIB_INSTALL_IN_COMPONENT} ${name}-windows-${SWIFT_PRIMARY_VARIANT_ARCH})
        swift_install_in_component(TARGETS ${name}-windows-${SWIFT_PRIMARY_VARIANT_ARCH}
                                   RUNTIME
                                     DESTINATION "bin"
                                     COMPONENT "${SWIFTLIB_INSTALL_IN_COMPONENT}"
                                   LIBRARY
                                     DESTINATION "lib${LLVM_LIBDIR_SUFFIX}/${resource_dir}/${resource_dir_sdk_subdir}/${SWIFT_PRIMARY_VARIANT_ARCH}"
                                     COMPONENT "${SWIFTLIB_INSTALL_IN_COMPONENT}"
                                   ARCHIVE
                                     DESTINATION "lib${LLVM_LIBDIR_SUFFIX}/${resource_dir}/${resource_dir_sdk_subdir}/${SWIFT_PRIMARY_VARIANT_ARCH}"
                                     COMPONENT "${SWIFTLIB_INSTALL_IN_COMPONENT}"
                                   PERMISSIONS ${file_permissions})
      else()
        # NOTE: ${UNIVERSAL_LIBRARY_NAME} is the output associated with the target
        # ${lipo_target}
        add_dependencies(${SWIFTLIB_INSTALL_IN_COMPONENT} ${lipo_target})
        swift_install_in_component(FILES "${UNIVERSAL_LIBRARY_NAME}"
                                   DESTINATION "lib${LLVM_LIBDIR_SUFFIX}/${resource_dir}/${resource_dir_sdk_subdir}"
                                   COMPONENT "${SWIFTLIB_INSTALL_IN_COMPONENT}"
                                   PERMISSIONS ${file_permissions}
                                   "${optional_arg}")
      endif()
      if(SWIFTLIB_SDK STREQUAL WINDOWS)
        foreach(arch ${SWIFT_SDK_WINDOWS_ARCHITECTURES})
          if(TARGET ${name}-windows-${arch}_IMPLIB)
            get_target_property(import_library ${name}-windows-${arch}_IMPLIB IMPORTED_LOCATION)
            add_dependencies(${SWIFTLIB_INSTALL_IN_COMPONENT} ${name}-windows-${arch}_IMPLIB)
            swift_install_in_component(FILES ${import_library}
                                       DESTINATION "lib${LLVM_LIBDIR_SUFFIX}/${resource_dir}/${resource_dir_sdk_subdir}/${arch}"
                                       COMPONENT ${SWIFTLIB_INSTALL_IN_COMPONENT}
                                       PERMISSIONS OWNER_READ OWNER_WRITE GROUP_READ WORLD_READ)
          endif()
        endforeach()
      endif()

      swift_is_installing_component(
        "${SWIFTLIB_INSTALL_IN_COMPONENT}"
        is_installing)

      # Add the arch-specific library targets to the global exports.
      foreach(arch ${SWIFT_SDK_${SWIFTLIB_SDK}_ARCHITECTURES})
        set(_variant_name "${name}-${SWIFT_SDK_${SWIFTLIB_SDK}_LIB_SUBDIR}-${arch}")
        if(maccatalyst_build_flavor STREQUAL "ios-like")
          set(_variant_name "${name}-${SWIFT_SDK_MACCATALYST_LIB_SUBDIR}-${arch}")
        endif()

        if(NOT TARGET "${_variant_name}")
          continue()
        endif()

        if(is_installing)
          set_property(GLOBAL APPEND
            PROPERTY SWIFT_EXPORTS ${_variant_name})
        else()
          set_property(GLOBAL APPEND
            PROPERTY SWIFT_BUILDTREE_EXPORTS ${_variant_name})
        endif()
      endforeach()

      # Add the swiftmodule-only targets to the lipo target depdencies.
      foreach(arch ${SWIFT_SDK_${SWIFTLIB_SDK}_MODULE_ARCHITECTURES})
        set(_variant_name "${name}-${SWIFT_SDK_${SWIFTLIB_SDK}_LIB_SUBDIR}-${arch}")
        if(maccatalyst_build_flavor STREQUAL "ios-like")
          set(_variant_name "${name}-${SWIFT_SDK_MACCATALYST_LIB_SUBDIR}-${arch}")
        endif()

        if(NOT TARGET "${_variant_name}")
          continue()
        endif()

        add_dependencies("${lipo_target}" "${_variant_name}")
      endforeach()

      # If we built static variants of the library, create a lipo target for
      # them.
      set(lipo_target_static)
      if (SWIFTLIB_IS_STDLIB AND SWIFTLIB_STATIC)
        set(THIN_INPUT_TARGETS_STATIC)
        foreach(TARGET ${THIN_INPUT_TARGETS})
          list(APPEND THIN_INPUT_TARGETS_STATIC "${TARGET}-static")
        endforeach()

        if(SWIFTLIB_INSTALL_WITH_SHARED)
          set(install_subdir "swift")
          set(universal_subdir ${SWIFTLIB_DIR})
        else()
          set(install_subdir "swift_static")
          set(universal_subdir ${SWIFTSTATICLIB_DIR})
        endif()

        set(lipo_target_static
            "${name}-${library_subdir}-static")
        set(UNIVERSAL_LIBRARY_NAME
            "${universal_subdir}/${library_subdir}/${CMAKE_STATIC_LIBRARY_PREFIX}${name}${CMAKE_STATIC_LIBRARY_SUFFIX}")
        _add_swift_lipo_target(SDK
                                 ${SWIFTLIB_SDK}
                               TARGET
                                 ${lipo_target_static}
                               OUTPUT
                                 "${UNIVERSAL_LIBRARY_NAME}"
                               ${THIN_INPUT_TARGETS_STATIC})
        add_dependencies(${SWIFTLIB_INSTALL_IN_COMPONENT} ${lipo_target_static})
        swift_install_in_component(FILES "${UNIVERSAL_LIBRARY_NAME}"
                                   DESTINATION "lib${LLVM_LIBDIR_SUFFIX}/${install_subdir}/${resource_dir_sdk_subdir}"
                                   PERMISSIONS
                                     OWNER_READ OWNER_WRITE
                                     GROUP_READ
                                     WORLD_READ
                                   COMPONENT "${SWIFTLIB_INSTALL_IN_COMPONENT}"
                                   "${optional_arg}")
      endif()

      # Add Swift standard library targets as dependencies to the top-level
      # convenience target.
      set(FILTERED_UNITTESTS
            swiftStdlibCollectionUnittest
            swiftStdlibUnicodeUnittest)

      foreach(arch ${SWIFT_SDK_${SWIFTLIB_SDK}_ARCHITECTURES})
        set(VARIANT_SUFFIX "-${SWIFT_SDK_${SWIFTLIB_SDK}_LIB_SUBDIR}-${arch}")
        if(TARGET "swift-stdlib${VARIANT_SUFFIX}" AND
           TARGET "swift-test-stdlib${VARIANT_SUFFIX}")
          add_dependencies("swift-stdlib${VARIANT_SUFFIX}"
              ${lipo_target}
              ${lipo_target_static})
          if(NOT "${name}" IN_LIST FILTERED_UNITTESTS)
            add_dependencies("swift-test-stdlib${VARIANT_SUFFIX}"
                ${lipo_target}
                ${lipo_target_static})
          endif()
        endif()
      endforeach()
    endif()
  endforeach() # maccatalyst_build_flavors
endfunction()

# Add an executable compiled for a given variant.
#
# Don't use directly, use add_swift_executable and add_swift_target_executable
# instead.
#
# See add_swift_executable for detailed documentation.
#
# Additional parameters:
#   [SDK sdk]
#     SDK to build for.
#
#   [ARCHITECTURE architecture]
#     Architecture to build for.
function(_add_swift_target_executable_single name)
  set(options)
  set(single_parameter_options
    ARCHITECTURE
    SDK)
  set(multiple_parameter_options
    COMPILE_FLAGS
    DEPENDS)
  cmake_parse_arguments(SWIFTEXE_SINGLE
    "${options}"
    "${single_parameter_options}"
    "${multiple_parameter_options}"
    ${ARGN})

  set(SWIFTEXE_SINGLE_SOURCES ${SWIFTEXE_SINGLE_UNPARSED_ARGUMENTS})

  # Check arguments.
  precondition(SWIFTEXE_SINGLE_SDK MESSAGE "Should specify an SDK")
  precondition(SWIFTEXE_SINGLE_ARCHITECTURE MESSAGE "Should specify an architecture")

  # Determine compiler flags.
  set(c_compile_flags)
  set(link_flags)

  # Prepare linker search directories.
  set(library_search_directories
        "${SWIFTLIB_DIR}/${SWIFT_SDK_${SWIFTEXE_SINGLE_SDK}_LIB_SUBDIR}")

  # Add variant-specific flags.
  _add_target_variant_c_compile_flags(
    SDK "${SWIFTEXE_SINGLE_SDK}"
    ARCH "${SWIFTEXE_SINGLE_ARCHITECTURE}"
    BUILD_TYPE "${CMAKE_BUILD_TYPE}"
    ENABLE_ASSERTIONS "${LLVM_ENABLE_ASSERTIONS}"
    ENABLE_LTO "${SWIFT_TOOLS_ENABLE_LTO}"
    ANALYZE_CODE_COVERAGE "${SWIFT_ANALYZE_CODE_COVERAGE}"
    RESULT_VAR_NAME c_compile_flags)
  _add_target_variant_link_flags(
    SDK "${SWIFTEXE_SINGLE_SDK}"
    ARCH "${SWIFTEXE_SINGLE_ARCHITECTURE}"
    BUILD_TYPE "${CMAKE_BUILD_TYPE}"
    ENABLE_ASSERTIONS "${LLVM_ENABLE_ASSERTIONS}"
    ENABLE_LTO "${SWIFT_TOOLS_ENABLE_LTO}"
    LTO_OBJECT_NAME "${name}-${SWIFTEXE_SINGLE_SDK}-${SWIFTEXE_SINGLE_ARCHITECTURE}"
    ANALYZE_CODE_COVERAGE "${SWIFT_ANALYZE_CODE_COVERAGE}"
    RESULT_VAR_NAME link_flags
    LINK_LIBRARIES_VAR_NAME link_libraries
    LIBRARY_SEARCH_DIRECTORIES_VAR_NAME library_search_directories)

  handle_swift_sources(
      dependency_target
      unused_module_dependency_target
      unused_sib_dependency_target
      unused_sibopt_dependency_target
      unused_sibgen_dependency_target
      SWIFTEXE_SINGLE_SOURCES SWIFTEXE_SINGLE_EXTERNAL_SOURCES ${name}
      DEPENDS
        ${SWIFTEXE_SINGLE_DEPENDS}
      MODULE_NAME ${name}
      SDK ${SWIFTEXE_SINGLE_SDK}
      ARCHITECTURE ${SWIFTEXE_SINGLE_ARCHITECTURE}
      COMPILE_FLAGS ${SWIFTEXE_SINGLE_COMPILE_FLAGS}
      IS_MAIN)
  add_swift_source_group("${SWIFTEXE_SINGLE_EXTERNAL_SOURCES}")

  add_executable(${name}
      ${SWIFTEXE_SINGLE_SOURCES}
      ${SWIFTEXE_SINGLE_EXTERNAL_SOURCES})

  add_dependencies_multiple_targets(
      TARGETS "${name}"
      DEPENDS
        ${dependency_target}
        ${LLVM_COMMON_DEPENDS}
        ${SWIFTEXE_SINGLE_DEPENDS})
  llvm_update_compile_flags("${name}")

  if(SWIFTEXE_SINGLE_SDK STREQUAL WINDOWS)
    swift_windows_include_for_arch(${SWIFTEXE_SINGLE_ARCHITECTURE}
      ${SWIFTEXE_SINGLE_ARCHITECTURE}_INCLUDE)
    target_include_directories(${name} SYSTEM PRIVATE
      ${${SWIFTEXE_SINGLE_ARCHITECTURE}_INCLUDE})

    if(NOT ${CMAKE_C_COMPILER_ID} STREQUAL MSVC)
      # MSVC doesn't support -Xclang. We don't need to manually specify
      # the dependent libraries as `cl` does so.
      target_compile_options(${name} PRIVATE
        "SHELL:-Xclang --dependent-lib=oldnames"
        # TODO(compnerd) handle /MT, /MTd
        "SHELL:-Xclang --dependent-lib=msvcrt$<$<CONFIG:Debug>:d>")
    endif()
  endif()
  target_compile_options(${name} PRIVATE
    ${c_compile_flags})
  target_link_directories(${name} PRIVATE
    ${library_search_directories})
  target_link_options(${name} PRIVATE
    ${link_flags})
  target_link_libraries(${name} PRIVATE
    ${link_libraries})
  if (SWIFT_PARALLEL_LINK_JOBS)
    set_property(TARGET ${name} PROPERTY JOB_POOL_LINK swift_link_job_pool)
  endif()
  if(${SWIFTEXE_SINGLE_SDK} IN_LIST SWIFT_APPLE_PLATFORMS)
    set_target_properties(${name} PROPERTIES
      BUILD_WITH_INSTALL_RPATH YES
      INSTALL_RPATH "@executable_path/../lib/swift/${SWIFT_SDK_${SWIFTEXE_SINGLE_SDK}_LIB_SUBDIR}")
  endif()
  set_output_directory(${name}
      BINARY_DIR ${SWIFT_RUNTIME_OUTPUT_INTDIR}
      LIBRARY_DIR ${SWIFT_LIBRARY_OUTPUT_INTDIR})

  # NOTE(compnerd) use the C linker language to invoke `clang` rather than
  # `clang++` as we explicitly link against the C++ runtime.  We were previously
  # actually passing `-nostdlib++` to avoid the C++ runtime linkage.
  if(${SWIFTEXE_SINGLE_SDK} STREQUAL ANDROID)
    set_property(TARGET "${name}" PROPERTY
      LINKER_LANGUAGE "C")
  else()
    set_property(TARGET "${name}" PROPERTY
      LINKER_LANGUAGE "CXX")
  endif()

  set_target_properties(${name} PROPERTIES FOLDER "Swift executables")
endfunction()

# Add an executable for each target variant. Executables are given suffixes
# with the variant SDK and ARCH.
#
# See add_swift_executable for detailed documentation.
function(add_swift_target_executable name)
  # Parse the arguments we were given.
  cmake_parse_arguments(SWIFTEXE_TARGET
    "EXCLUDE_FROM_ALL;;BUILD_WITH_STDLIB"
    ""
    "DEPENDS;LINK_LIBRARIES"
    ${ARGN})

  set(SWIFTEXE_TARGET_SOURCES ${SWIFTEXE_TARGET_UNPARSED_ARGUMENTS})

  if(SWIFTEXE_TARGET_EXCLUDE_FROM_ALL)
    message(SEND_ERROR "${name} is using EXCLUDE_FROM_ALL which is deprecated.")
  endif()

  # All Swift executables depend on the standard library.
  list(APPEND SWIFTEXE_TARGET_LINK_LIBRARIES swiftCore)
  # All Swift executables depend on the swiftSwiftOnoneSupport library.
  list(APPEND SWIFTEXE_TARGET_DEPENDS swiftSwiftOnoneSupport)

  foreach(sdk ${SWIFT_SDKS})
    foreach(arch ${SWIFT_SDK_${sdk}_ARCHITECTURES})
      set(VARIANT_SUFFIX "-${SWIFT_SDK_${sdk}_LIB_SUBDIR}-${arch}")
      set(VARIANT_NAME "${name}${VARIANT_SUFFIX}")

      if(SWIFTEXE_TARGET_BUILD_WITH_STDLIB)
        add_dependencies("swift-test-stdlib${VARIANT_SUFFIX}" ${VARIANT_NAME})
      endif()

      # Don't add the ${arch} to the suffix.  We want to link against fat
      # libraries.
      _list_add_string_suffix(
          "${SWIFTEXE_TARGET_DEPENDS}"
          "-${SWIFT_SDK_${sdk}_LIB_SUBDIR}"
          SWIFTEXE_TARGET_DEPENDS_with_suffix)
      _add_swift_target_executable_single(
          ${VARIANT_NAME}
          ${SWIFTEXE_TARGET_SOURCES}
          DEPENDS ${SWIFTEXE_TARGET_DEPENDS_with_suffix}
          SDK "${sdk}"
          ARCHITECTURE "${arch}")

      _list_add_string_suffix(
          "${SWIFTEXE_TARGET_LINK_LIBRARIES}"
          "-${SWIFT_SDK_${sdk}_LIB_SUBDIR}-${arch}"
          SWIFTEXE_TARGET_LINK_LIBRARIES_TARGETS)
      target_link_libraries(${VARIANT_NAME} PRIVATE
          ${SWIFTEXE_TARGET_LINK_LIBRARIES_TARGETS})

      if(NOT "${VARIANT_SUFFIX}" STREQUAL "${SWIFT_PRIMARY_VARIANT_SUFFIX}")
        # By default, don't build executables for target SDKs to avoid building
        # target stdlibs.
        set_target_properties(${VARIANT_NAME} PROPERTIES
          EXCLUDE_FROM_ALL TRUE)
      endif()

      if(${sdk} IN_LIST SWIFT_APPLE_PLATFORMS)
        add_custom_command_target(unused_var2
         COMMAND "codesign" "-f" "-s" "-" "${SWIFT_RUNTIME_OUTPUT_INTDIR}/${VARIANT_NAME}"
         CUSTOM_TARGET_NAME "${VARIANT_NAME}_signed"
         OUTPUT "${SWIFT_RUNTIME_OUTPUT_INTDIR}/${VARIANT_NAME}_signed"
         DEPENDS ${VARIANT_NAME})
      else()
        # No code signing on other platforms.
        add_custom_command_target(unused_var2
         CUSTOM_TARGET_NAME "${VARIANT_NAME}_signed"
         OUTPUT "${SWIFT_RUNTIME_OUTPUT_INTDIR}/${VARIANT_NAME}_signed"
         DEPENDS ${VARIANT_NAME})
       endif()
    endforeach()
  endforeach()
endfunction()<|MERGE_RESOLUTION|>--- conflicted
+++ resolved
@@ -1743,14 +1743,10 @@
     elseif(${SWIFTLIB_SDK} STREQUAL FREEBSD)
       list(APPEND swiftlib_module_depends_flattened
            ${SWIFTLIB_SWIFT_MODULE_DEPENDS_FREEBSD})
-<<<<<<< HEAD
-    elseif(${SWIFTLIB_SDK} STREQUAL LINUX OR ${SWIFTLIB_SDK} STREQUAL ANDROID)
-=======
-    elseif(${sdk} STREQUAL OPENBSD)
+    elseif(${SWIFTLIB_SDK} STREQUAL OPENBSD)
       list(APPEND swiftlib_module_depends_flattened
            ${SWIFTLIB_SWIFT_MODULE_DEPENDS_OPENBSD})
-    elseif(${sdk} STREQUAL LINUX OR ${sdk} STREQUAL ANDROID)
->>>>>>> 3c386d80
+    elseif(${SWIFTLIB_SDK} STREQUAL LINUX OR ${SWIFTLIB_SDK} STREQUAL ANDROID)
       list(APPEND swiftlib_module_depends_flattened
            ${SWIFTLIB_SWIFT_MODULE_DEPENDS_LINUX})
     elseif(${SWIFTLIB_SDK} STREQUAL CYGWIN)
@@ -1759,14 +1755,10 @@
     elseif(${SWIFTLIB_SDK} STREQUAL HAIKU)
       list(APPEND swiftlib_module_depends_flattened
            ${SWIFTLIB_SWIFT_MODULE_DEPENDS_HAIKU})
-<<<<<<< HEAD
-    elseif(${SWIFTLIB_SDK} STREQUAL WINDOWS)
-=======
-    elseif(${sdk} STREQUAL WASI)
+    elseif(${SWIFTLIB_SDK} STREQUAL WASI)
       list(APPEND swiftlib_module_depends_flattened
            ${SWIFTLIB_SWIFT_MODULE_DEPENDS_WASI})
-    elseif(${sdk} STREQUAL WINDOWS)
->>>>>>> 3c386d80
+    elseif(${SWIFTLIB_SDK} STREQUAL WINDOWS)
       list(APPEND swiftlib_module_depends_flattened
            ${SWIFTLIB_SWIFT_MODULE_DEPENDS_WINDOWS})
     endif()
@@ -1836,19 +1828,8 @@
       list(APPEND swiftlib_link_flags_all "-Wl,-z,defs")
     endif()
     # Setting back linker flags which are not supported when making Android build on macOS cross-compile host.
-<<<<<<< HEAD
-    if(SWIFTLIB_SHARED)
-      if(SWIFTLIB_SDK IN_LIST SWIFT_APPLE_PLATFORMS)
-        list(APPEND swiftlib_link_flags_all "-dynamiclib -Wl,-headerpad_max_install_names")
-      elseif(${SWIFTLIB_SDK} STREQUAL ANDROID)
-        list(APPEND swiftlib_link_flags_all "-shared")
-        # TODO: Instead of `lib${name}.so` find variable or target property which already have this value.
-        list(APPEND swiftlib_link_flags_all "-Wl,-soname,lib${name}.so")
-      endif()
-=======
-    if(SWIFTLIB_SHARED AND sdk IN_LIST SWIFT_APPLE_PLATFORMS)
+    if(SWIFTLIB_SHARED AND SWIFTLIB_SDK IN_LIST SWIFT_APPLE_PLATFORMS)
       list(APPEND swiftlib_link_flags_all "-dynamiclib -Wl,-headerpad_max_install_names")
->>>>>>> 3c386d80
     endif()
 
     set(sdk_supported_archs
