--- conflicted
+++ resolved
@@ -1210,14 +1210,10 @@
     if _runTestsInProcess {
       if t.stdinText != nil {
         print("The test \(fullTestName) requires stdin input and can't be run in-process, marking as failed")
-<<<<<<< HEAD
         _anyExpectFailed.store(1) /*true*/
-=======
-        _anyExpectFailed = true
       } else if t.requiresOwnProcess {
         print("The test \(fullTestName) requires running in a child process and can't be run in-process, marking as failed.")
-        _anyExpectFailed = true
->>>>>>> 09847e60
+        _anyExpectFailed.store(1) /*true*/
       } else {
         _anyExpectFailed.store(0) /*false*/
         testSuite._runTest(name: t.name, parameter: testParameter)
