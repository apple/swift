//===--- PRNG.swift -------------------------------------------------------===//
//
// This source file is part of the Swift.org open source project
//
// Copyright (c) 2014 - 2016 Apple Inc. and the Swift project authors
// Licensed under Apache License v2.0 with Runtime Library Exception
//
// See http://swift.org/LICENSE.txt for license information
// See http://swift.org/CONTRIBUTORS.txt for the list of Swift project authors
//
//===----------------------------------------------------------------------===//

import SwiftShims

public func rand32() -> UInt32 {
  return _swift_stdlib_cxx11_mt19937()
}

public func rand32(exclusiveUpperBound limit: UInt32) -> UInt32 {
  return _swift_stdlib_cxx11_mt19937_uniform(limit)
}

public func rand64() -> UInt64 {
  return
    (UInt64(_swift_stdlib_cxx11_mt19937()) << 32) |
    UInt64(_swift_stdlib_cxx11_mt19937())
}

public func randInt() -> Int {
#if arch(i386) || arch(arm)
  return Int(Int32(bitPattern: rand32()))
#elseif arch(x86_64) || arch(arm64) || arch(powerpc64) || arch(powerpc64le)
  return Int(Int64(bitPattern: rand64()))
#else
  fatalError("unimplemented")
#endif
}

public func randArray64(_ count: Int) -> [UInt64] {
  var result = [UInt64](repeating: 0, count: count)
  for i in result.indices {
    result[i] = rand64()
  }
  return result
}

public func randArray(_ count: Int) -> [Int] {
  var result = [Int](repeating: 0, count: count)
  for i in result.indices {
    result[i] = randInt()
  }
  return result
}

public func pickRandom<
<<<<<<< HEAD
  C : RandomAccessCollection
>(c: C) -> C.Iterator.Element {
=======
  C : Collection where C.Index : RandomAccessIndex
>(_ c: C) -> C.Iterator.Element {
>>>>>>> 75100a95
  let i = Int(rand32(exclusiveUpperBound: numericCast(c.count)))
  return c[c.index(numericCast(i), stepsFrom: c.startIndex)]
}<|MERGE_RESOLUTION|>--- conflicted
+++ resolved
@@ -53,13 +53,8 @@
 }
 
 public func pickRandom<
-<<<<<<< HEAD
   C : RandomAccessCollection
->(c: C) -> C.Iterator.Element {
-=======
-  C : Collection where C.Index : RandomAccessIndex
 >(_ c: C) -> C.Iterator.Element {
->>>>>>> 75100a95
   let i = Int(rand32(exclusiveUpperBound: numericCast(c.count)))
   return c[c.index(numericCast(i), stepsFrom: c.startIndex)]
 }