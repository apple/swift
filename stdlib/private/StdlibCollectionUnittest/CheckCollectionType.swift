--- conflicted
+++ resolved
@@ -21,11 +21,7 @@
 
   public var isEmpty: Bool { return count == 0 }
 
-<<<<<<< HEAD
   public func bounds<C : Collection>(in c: C) -> Range<C.Index> {
-=======
-  public func boundsIn<C : Collection>(_ c: C) -> Range<C.Index> {
->>>>>>> 75100a95
     let i = c.startIndex
     return c.index(numericCast(bounds.lowerBound), stepsFrom: i) ..<
            c.index(numericCast(bounds.upperBound), stepsFrom: i)
