//===--- TgmathDerivatives.swift.gyb --------------------------*- swift -*-===//
//
// This source file is part of the Swift.org open source project
//
// Copyright (c) 2020 Apple Inc. and the Swift project authors
// Licensed under Apache License v2.0 with Runtime Library Exception
//
// See https://swift.org/LICENSE.txt for license information
// See https://swift.org/CONTRIBUTORS.txt for the list of Swift project authors
//
//===----------------------------------------------------------------------===//
// This file defines derivatives for tgmath functions.
//===----------------------------------------------------------------------===//

import Swift

#if os(macOS) || os(iOS) || os(tvOS) || os(watchOS) || os(visionOS)
  import Darwin.C.tgmath
#elseif canImport(Musl)
  import Musl
#elseif os(Linux) || os(FreeBSD) || os(OpenBSD) || os(PS4) || os(Cygwin) || os(Haiku)
  import Glibc
#elseif os(WASI)
  import WASILibc
#elseif os(Windows)
  import CRT
<<<<<<< HEAD
#elseif os(Android)
=======
#elseif canImport(Android)
>>>>>>> 664f3329
  import Android
#else
#error("Unsupported platform")
#endif

%for T in ['T', 'Double']: # Prevents name collisions with system math library
%  generic_signature = '<T: FloatingPoint & Differentiable>' if T == 'T' else ''
%  constraint = 'where T == T.TangentVector' if T == 'T' else ''
@inlinable
@derivative(of: fma)
func _jvpFma${generic_signature} (
  _ x: ${T},
  _ y: ${T},
  _ z: ${T}
) -> (value: ${T}, differential: (${T}, ${T}, ${T}) -> ${T}) ${constraint} {
  return (fma(x, y, z), { (dx, dy, dz) in dx * y + dy * x + dz })
}

@inlinable
@derivative(of: fma)
func _vjpFma${generic_signature} (
  _ x: ${T},
  _ y: ${T},
  _ z: ${T}
) -> (value: ${T}, pullback: (${T}) -> (${T}, ${T}, ${T})) ${constraint} {
  return (fma(x, y, z), { v in (v * y, v * x, v) })
}

@inlinable
@derivative(of: remainder)
func _jvpRemainder${generic_signature} (
  _ x: ${T},
  _ y: ${T}
) -> (value: ${T}, differential: (${T}, ${T}) -> ${T}) ${constraint} {
  fatalError("""
    Unimplemented JVP for 'remainder(_:)'. \
    https://bugs.swift.org/browse/TF-1108 tracks this issue
    """)
}

@inlinable
@derivative(of: remainder)
func _vjpRemainder${generic_signature} (
  _ x: ${T},
  _ y: ${T}
) -> (value: ${T}, pullback: (${T}) -> (${T}, ${T})) ${constraint} {
  return (remainder(x, y), { v in (v, -v * ((x / y).rounded(.toNearestOrEven))) })
}

@inlinable
@derivative(of: fmod)
func _jvpFmod${generic_signature} (
  _ x: ${T},
  _ y: ${T}
) -> (value: ${T}, differential: (${T}, ${T}) -> ${T}) ${constraint} {
  fatalError("""
    Unimplemented JVP for 'fmod(_:)'. \
    https://bugs.swift.org/browse/TF-1108 tracks this issue
    """)
}

@inlinable
@derivative(of: fmod)
func _vjpFmod${generic_signature} (
  _ x: ${T},
  _ y: ${T}
) -> (value: ${T}, pullback: (${T}) -> (${T}, ${T})) ${constraint} {
  return (fmod(x, y), { v in (v, -v * ((x / y).rounded(.towardZero))) })
}

%  for derivative_kind in ['jvp', 'vjp']:
%    linear_map_kind = 'differential' if derivative_kind == 'jvp' else 'pullback'
@inlinable
@derivative(of: sqrt)
func _${derivative_kind}Sqrt${generic_signature} (
  _ x: ${T}
) -> (value: ${T}, ${linear_map_kind}: (${T}) -> ${T}) ${constraint} {
  let value = sqrt(x)
  return (value, { v in v / (2 * value) })
}

@inlinable
@derivative(of: ceil)
func _${derivative_kind}Ceil${generic_signature} (
  _ x: ${T}
) -> (value: ${T}, ${linear_map_kind}: (${T}) -> ${T}) ${constraint} {
  return (ceil(x), { v in 0 })
}

@inlinable
@derivative(of: floor)
func _${derivative_kind}Floor${generic_signature} (
  _ x: ${T}
) -> (value: ${T}, ${linear_map_kind}: (${T}) -> ${T}) ${constraint} {
  return (floor(x), { v in 0 })
}

@inlinable
@derivative(of: round)
func _${derivative_kind}Round${generic_signature} (
  _ x: ${T}
) -> (value: ${T}, ${linear_map_kind}: (${T}) -> ${T}) ${constraint} {
  return (round(x), { v in 0 })
}

@inlinable
@derivative(of: trunc)
func _${derivative_kind}Trunc${generic_signature} (
  _ x: ${T}
) -> (value: ${T}, ${linear_map_kind}: (${T}) -> ${T}) ${constraint} {
  return (trunc(x), { v in 0 })
}
%  end # for derivative_kind in ['jvp', 'vjp']:
%end # for T in ['T', 'Double']:

// Unary functions
%for derivative_kind in ['jvp', 'vjp']:
%  linear_map_kind = 'differential' if derivative_kind == 'jvp' else 'pullback'
%  for T in ['Float', 'Double', 'Float80']:
%    if T == 'Float80':
#if !(os(Windows) || os(Android) || ($Embedded && !os(Linux) && !(os(macOS) || os(iOS) || os(watchOS) || os(tvOS)))) && (arch(i386) || arch(x86_64))
%    end
@inlinable
@derivative(of: exp)
func _${derivative_kind}Exp(_ x: ${T}) -> (value: ${T}, ${linear_map_kind}: (${T}) -> ${T}) {
  let value = exp(x)
  return (value, { v in value * v })
}

@inlinable
@derivative(of: exp2)
func _${derivative_kind}Exp2(_ x: ${T}) -> (value: ${T}, ${linear_map_kind}: (${T}) -> ${T}) {
  let value = exp2(x)
  return (value, { v in v * ${T}(M_LN2) * value })
}

@inlinable
@derivative(of: log)
func _${derivative_kind}Log(_ x: ${T}) -> (value: ${T}, ${linear_map_kind}: (${T}) -> ${T}) {
  return (log(x), { v in v / x })
}

@inlinable
@derivative(of: log10)
func _${derivative_kind}Log10(_ x: ${T}) -> (value: ${T}, ${linear_map_kind}: (${T}) -> ${T}) {
  return (log10(x), { v in v * ${T}(M_LOG10E) / x })
}

@inlinable
@derivative(of: log2)
func _${derivative_kind}Log2(_ x: ${T}) -> (value: ${T}, ${linear_map_kind}: (${T}) -> ${T}) {
  return (log2(x), { v in v / (${T}(M_LN2) * x) })
}

@inlinable
@derivative(of: sin)
func _${derivative_kind}Sin(_ x: ${T}) -> (value: ${T}, ${linear_map_kind}: (${T}) -> ${T}) {
  return (sin(x), { v in v * cos(x) })
}

@inlinable
@derivative(of: cos)
func _${derivative_kind}Cos(_ x: ${T}) -> (value: ${T}, ${linear_map_kind}: (${T}) -> ${T}) {
  return (cos(x), { v in -v * sin(x) })
}

@inlinable
@derivative(of: tan)
func _${derivative_kind}Tan(_ x: ${T}) -> (value: ${T}, ${linear_map_kind}: (${T}) -> ${T}) {
  let value = tan(x)
  return (value, { v in v * (1 + value * value) })
}

@inlinable
@derivative(of: asin)
func _${derivative_kind}Asin(_ x: ${T}) -> (value: ${T}, ${linear_map_kind}: (${T}) -> ${T}) {
  return (asin(x), { v in v / sqrt(1 - x * x) })
}

@inlinable
@derivative(of: acos)
func _${derivative_kind}Acos(_ x: ${T}) -> (value: ${T}, ${linear_map_kind}: (${T}) -> ${T}) {
  return (acos(x), { v in -v / sqrt(1 - x * x) })
}

@inlinable
@derivative(of: atan)
func _${derivative_kind}Atan(_ x: ${T}) -> (value: ${T}, ${linear_map_kind}: (${T}) -> ${T}) {
  return (atan(x), { v in v / (1 + x * x) })
}

@inlinable
@derivative(of: sinh)
func _${derivative_kind}Sinh(_ x: ${T}) -> (value: ${T}, ${linear_map_kind}: (${T}) -> ${T}) {
  return (sinh(x), { v in v * cosh(x) })
}

@inlinable
@derivative(of: cosh)
func _${derivative_kind}Cosh(_ x: ${T}) -> (value: ${T}, ${linear_map_kind}: (${T}) -> ${T}) {
  return (cosh(x), { v in v * sinh(x) })
}

@inlinable
@derivative(of: tanh)
func _${derivative_kind}Tanh(_ x: ${T}) -> (value: ${T}, ${linear_map_kind}: (${T}) -> ${T}) {
  let value = tanh(x)
  return (value, { v in v * (1 - value * value) })
}

@inlinable
@derivative(of: asinh)
func _${derivative_kind}Asinh(_ x: ${T}) -> (value: ${T}, ${linear_map_kind}: (${T}) -> ${T}) {
  return (asinh(x), { v in v / sqrt(1 + x * x) })
}

@inlinable
@derivative(of: acosh)
func _${derivative_kind}Acosh(_ x: ${T}) -> (value: ${T}, ${linear_map_kind}: (${T}) -> ${T}) {
  return (acosh(x), { v in v / sqrt(x * x - 1) })
}

@inlinable
@derivative(of: atanh)
func _${derivative_kind}Atanh(_ x: ${T}) -> (value: ${T}, ${linear_map_kind}: (${T}) -> ${T}) {
  return (atanh(x), { v in v / (1 - x * x) })
}

@inlinable
@derivative(of: expm1)
func _${derivative_kind}Expm1(_ x: ${T}) -> (value: ${T}, ${linear_map_kind}: (${T}) -> ${T}) {
  return (expm1(x), { v in exp(x) * v })
}

@inlinable
@derivative(of: log1p)
func _${derivative_kind}Log1p(_ x: ${T}) -> (value: ${T}, ${linear_map_kind}: (${T}) -> ${T}) {
  return (log1p(x), { v in v / (x + 1) })
}

@inlinable
@derivative(of: erf)
func _${derivative_kind}Erf(_ x: ${T}) -> (value: ${T}, ${linear_map_kind}: (${T}) -> ${T}) {
  return (erf(x), { v in v * ${T}(M_2_SQRTPI) * exp(-x * x) })
}

@inlinable
@derivative(of: erfc)
func _${derivative_kind}Erfc(_ x: ${T}) -> (value: ${T}, ${linear_map_kind}: (${T}) -> ${T}) {
  return (erfc(x), { v in v * -${T}(M_2_SQRTPI) * exp(-x * x) })
}

%    if T == 'Float80':
#endif
%    end # if T == 'Float80':
%  end # for T in ['Float', 'Double', 'Float80']:
%end # for derivative_kind in ['jvp', 'vjp']:

// Binary functions
%for T in ['Float', 'Double', 'Float80']:
%  if T == 'Float80':
#if !(os(Windows) || os(Android) || ($Embedded && !os(Linux) && !(os(macOS) || os(iOS) || os(watchOS) || os(tvOS)))) && (arch(i386) || arch(x86_64))
%  end
@inlinable
@derivative(of: pow)
func _vjpPow(_ x: ${T}, _ y: ${T}) -> (value: ${T}, pullback: (${T}) -> (${T}, ${T})) {
  let value = pow(x, y)
  return (value, { v in (
    v * y * pow(x, y - 1), v * value * log(x.isLessThanOrEqualTo(0) ? ${T}(1) : x)
  ) })
}

@inlinable
@derivative(of: pow)
func _jvpPow(_ x: ${T}, _ y: ${T}) -> (value: ${T}, differential: (${T}, ${T}) -> ${T}) {
  let value = pow(x, y)
  return (value, { (dx, dy) in
    dx * y * pow(x, y - 1) + dy * value * log(x.isLessThanOrEqualTo(0) ? ${T}(1) : x)
  })
}
%  if T == 'Float80':
#endif
%  end # if T == 'Float80':
%end # for T in ['Float', 'Double', 'Float80']:<|MERGE_RESOLUTION|>--- conflicted
+++ resolved
@@ -24,11 +24,7 @@
   import WASILibc
 #elseif os(Windows)
   import CRT
-<<<<<<< HEAD
-#elseif os(Android)
-=======
 #elseif canImport(Android)
->>>>>>> 664f3329
   import Android
 #else
 #error("Unsupported platform")
