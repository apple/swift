//===--- TgmathDerivatives.swift.gyb --------------------------*- swift -*-===//
//
// This source file is part of the Swift.org open source project
//
// Copyright (c) 2020 Apple Inc. and the Swift project authors
// Licensed under Apache License v2.0 with Runtime Library Exception
//
// See https://swift.org/LICENSE.txt for license information
// See https://swift.org/CONTRIBUTORS.txt for the list of Swift project authors
//
//===----------------------------------------------------------------------===//
// This file defines derivatives for tgmath functions.
//===----------------------------------------------------------------------===//

import Swift

#if os(macOS) || os(iOS) || os(tvOS) || os(watchOS)
  import Darwin.C.tgmath
<<<<<<< HEAD
#elseif os(Linux) || os(FreeBSD) || os(OpenBSD) || os(PS4) || os(Android) || os(Cygwin) || os(Haiku)
=======
#elseif os(Linux) || os(FreeBSD) || os(OpenBSD) || os(PS4) || os(Android) || os(Cygwin) || os(Haiku) || os(WASI)
>>>>>>> f3c7423b
  import Glibc
#elseif os(Windows)
  import MSVCRT
#else
#error("Unsupported platform")
#endif

@usableFromInline
@derivative(of: fma)
func _jvpFma<T: FloatingPoint & Differentiable> (
  _ x: T,
  _ y: T,
  _ z: T
) -> (value: T, differential: (T, T, T) -> T) where T == T.TangentVector {
  return (fma(x, y, z), { (dx, dy, dz) in dx * y + dy * x + dz })
}

@usableFromInline
@derivative(of: fma)
func _vjpFma<T: FloatingPoint & Differentiable> (
  _ x: T,
  _ y: T,
  _ z: T
) -> (value: T, pullback: (T) -> (T, T, T)) where T == T.TangentVector {
  return (fma(x, y, z), { v in (v * y, v * x, v) })
}

@usableFromInline
@derivative(of: remainder)
func _jvpRemainder<T: FloatingPoint & Differentiable> (
  _ x: T,
  _ y: T
) -> (value: T, differential: (T, T) -> T) where T == T.TangentVector {
  fatalError("""
    Unimplemented JVP for 'remainder(_:)'. \
    https://bugs.swift.org/browse/TF-1108 tracks this issue
    """)
}

@usableFromInline
@derivative(of: remainder)
func _vjpRemainder<T: FloatingPoint & Differentiable> (
  _ x: T,
  _ y: T
) -> (value: T, pullback: (T) -> (T, T)) where T == T.TangentVector {
  return (remainder(x, y), { v in (v, -v * ((x / y).rounded(.toNearestOrEven))) })
}

@usableFromInline
@derivative(of: fmod)
func _jvpFmod<T: FloatingPoint & Differentiable> (
  _ x: T,
  _ y: T
) -> (value: T, differential: (T, T) -> T) where T == T.TangentVector {
  fatalError("""
    Unimplemented JVP for 'fmod(_:)'. \
    https://bugs.swift.org/browse/TF-1108 tracks this issue
    """)
}

@usableFromInline
@derivative(of: fmod)
func _vjpFmod<T: FloatingPoint & Differentiable> (
  _ x: T,
  _ y: T
) -> (value: T, pullback: (T) -> (T, T)) where T == T.TangentVector {
  return (fmod(x, y), { v in (v, -v * ((x / y).rounded(.towardZero))) })
}

%for derivative_kind in ['jvp', 'vjp']:
%  linear_map_kind = 'differential' if derivative_kind == 'jvp' else 'pullback'
@usableFromInline
@derivative(of: sqrt)
func _${derivative_kind}Sqrt<T: FloatingPoint & Differentiable> (
  _ x: T
) -> (value: T, ${linear_map_kind}: (T) -> T) where T == T.TangentVector {
  let value = sqrt(x)
  return (value, { v in v / (2 * value) })
}

@usableFromInline
@derivative(of: ceil)
func _${derivative_kind}Ceil<T: FloatingPoint & Differentiable> (
  _ x: T
) -> (value: T, ${linear_map_kind}: (T) -> T) where T == T.TangentVector {
  return (ceil(x), { v in 0 })
}

@usableFromInline
@derivative(of: floor)
func _${derivative_kind}Floor<T: FloatingPoint & Differentiable> (
  _ x: T
) -> (value: T, ${linear_map_kind}: (T) -> T) where T == T.TangentVector {
  return (floor(x), { v in 0 })
}

@usableFromInline
@derivative(of: round)
func _${derivative_kind}Round<T: FloatingPoint & Differentiable> (
  _ x: T
) -> (value: T, ${linear_map_kind}: (T) -> T) where T == T.TangentVector {
  return (round(x), { v in 0 })
}

@usableFromInline
@derivative(of: trunc)
func _${derivative_kind}Trunc<T: FloatingPoint & Differentiable> (
  _ x: T
) -> (value: T, ${linear_map_kind}: (T) -> T) where T == T.TangentVector {
  return (trunc(x), { v in 0 })
}
%end # for derivative_kind in ['jvp', 'vjp']:

%for derivative_kind in ['jvp', 'vjp']:
%  linear_map_kind = 'differential' if derivative_kind == 'jvp' else 'pullback'
%  for T in ['Float', 'Double', 'Float80']:
%    if T == 'Float80':
#if !(os(Windows) || os(Android)) && (arch(i386) || arch(x86_64))
%    end
@inlinable
@derivative(of: exp)
func _${derivative_kind}Exp(_ x: ${T}) -> (value: ${T}, ${linear_map_kind}: (${T}) -> ${T}) {
  let value = exp(x)
  return (value, { v in value * v })
}

@inlinable
@derivative(of: exp2)
func _${derivative_kind}Exp2(_ x: ${T}) -> (value: ${T}, ${linear_map_kind}: (${T}) -> ${T}) {
  let value = exp2(x)
  return (value, { v in v * ${T}(M_LN2) * value })
}

@inlinable
@derivative(of: log)
func _${derivative_kind}Log(_ x: ${T}) -> (value: ${T}, ${linear_map_kind}: (${T}) -> ${T}) {
  return (log(x), { v in v / x })
}

@inlinable
@derivative(of: log10)
func _${derivative_kind}Log10(_ x: ${T}) -> (value: ${T}, ${linear_map_kind}: (${T}) -> ${T}) {
  return (log10(x), { v in v * ${T}(M_LOG10E) / x })
}

@inlinable
@derivative(of: log2)
func _${derivative_kind}Log2(_ x: ${T}) -> (value: ${T}, ${linear_map_kind}: (${T}) -> ${T}) {
  return (log2(x), { v in v / (${T}(M_LN2) * x) })
}

@inlinable
@derivative(of: sin)
func _${derivative_kind}Sin(_ x: ${T}) -> (value: ${T}, ${linear_map_kind}: (${T}) -> ${T}) {
  return (sin(x), { v in v * cos(x) })
}

@inlinable
@derivative(of: cos)
func _${derivative_kind}Cos(_ x: ${T}) -> (value: ${T}, ${linear_map_kind}: (${T}) -> ${T}) {
  return (cos(x), { v in -v * sin(x) })
}

@inlinable
@derivative(of: tan)
func _${derivative_kind}Tan(_ x: ${T}) -> (value: ${T}, ${linear_map_kind}: (${T}) -> ${T}) {
  let value = tan(x)
  return (value, { v in v * (1 + value * value) })
}

@inlinable
@derivative(of: asin)
func _${derivative_kind}Asin(_ x: ${T}) -> (value: ${T}, ${linear_map_kind}: (${T}) -> ${T}) {
  return (asin(x), { v in v / sqrt(1 - x * x) })
}

@inlinable
@derivative(of: acos)
func _${derivative_kind}Acos(_ x: ${T}) -> (value: ${T}, ${linear_map_kind}: (${T}) -> ${T}) {
  return (acos(x), { v in -v / sqrt(1 - x * x) })
}

@inlinable
@derivative(of: atan)
func _${derivative_kind}Atan(_ x: ${T}) -> (value: ${T}, ${linear_map_kind}: (${T}) -> ${T}) {
  return (atan(x), { v in v / (1 + x * x) })
}

@inlinable
@derivative(of: sinh)
func _${derivative_kind}Sinh(_ x: ${T}) -> (value: ${T}, ${linear_map_kind}: (${T}) -> ${T}) {
  return (sinh(x), { v in v * cosh(x) })
}

@inlinable
@derivative(of: cosh)
func _${derivative_kind}Cosh(_ x: ${T}) -> (value: ${T}, ${linear_map_kind}: (${T}) -> ${T}) {
  return (cosh(x), { v in v * sinh(x) })
}

@inlinable
@derivative(of: tanh)
func _${derivative_kind}Tanh(_ x: ${T}) -> (value: ${T}, ${linear_map_kind}: (${T}) -> ${T}) {
  let value = tanh(x)
  return (value, { v in v * (1 - value * value) })
}

@inlinable
@derivative(of: asinh)
func _${derivative_kind}Asinh(_ x: ${T}) -> (value: ${T}, ${linear_map_kind}: (${T}) -> ${T}) {
  return (asinh(x), { v in v / sqrt(1 + x * x) })
}

@inlinable
@derivative(of: acosh)
func _${derivative_kind}Acosh(_ x: ${T}) -> (value: ${T}, ${linear_map_kind}: (${T}) -> ${T}) {
  return (acosh(x), { v in v / sqrt(x * x - 1) })
}

@inlinable
@derivative(of: atanh)
func _${derivative_kind}Atanh(_ x: ${T}) -> (value: ${T}, ${linear_map_kind}: (${T}) -> ${T}) {
  return (atanh(x), { v in v / (1 - x * x) })
}

@inlinable
@derivative(of: expm1)
func _${derivative_kind}Expm1(_ x: ${T}) -> (value: ${T}, ${linear_map_kind}: (${T}) -> ${T}) {
  return (expm1(x), { v in exp(x) * v })
}

@inlinable
@derivative(of: log1p)
func _${derivative_kind}Log1p(_ x: ${T}) -> (value: ${T}, ${linear_map_kind}: (${T}) -> ${T}) {
  return (log1p(x), { v in v / (x + 1) })
}

@inlinable
@derivative(of: erf)
func _${derivative_kind}Erf(_ x: ${T}) -> (value: ${T}, ${linear_map_kind}: (${T}) -> ${T}) {
  return (erf(x), { v in v * ${T}(M_2_SQRTPI) * exp(-x * x) })
}

@inlinable
@derivative(of: erfc)
func _${derivative_kind}Erfc(_ x: ${T}) -> (value: ${T}, ${linear_map_kind}: (${T}) -> ${T}) {
  return (erfc(x), { v in v * -${T}(M_2_SQRTPI) * exp(-x * x) })
}

%    if T == 'Float80':
#endif
%    end # if T == 'Float80':
%  end # for T in ['Float', 'Double', 'Float80']:
%end # for derivative_kind in ['jvp', 'vjp']:<|MERGE_RESOLUTION|>--- conflicted
+++ resolved
@@ -16,11 +16,7 @@
 
 #if os(macOS) || os(iOS) || os(tvOS) || os(watchOS)
   import Darwin.C.tgmath
-<<<<<<< HEAD
-#elseif os(Linux) || os(FreeBSD) || os(OpenBSD) || os(PS4) || os(Android) || os(Cygwin) || os(Haiku)
-=======
 #elseif os(Linux) || os(FreeBSD) || os(OpenBSD) || os(PS4) || os(Android) || os(Cygwin) || os(Haiku) || os(WASI)
->>>>>>> f3c7423b
   import Glibc
 #elseif os(Windows)
   import MSVCRT
