//===--- ThreadSanitizer.cpp - Thread Sanitizer support -------------------===//
//
// This source file is part of the Swift.org open source project
//
// Copyright (c) 2014 - 2021 Apple Inc. and the Swift project authors
// Licensed under Apache License v2.0 with Runtime Library Exception
//
// See https://swift.org/LICENSE.txt for license information
// See https://swift.org/CONTRIBUTORS.txt for the list of Swift project authors
//
//===----------------------------------------------------------------------===//
//
// Thread Sanitizer support for the Swift Task runtime.
//
//===----------------------------------------------------------------------===//

#include "TaskPrivate.h"

// Thread Sanitizer is not supported on Windows.
#if defined(_WIN32)
<<<<<<< HEAD
#define NOMINMAX
#include <windows.h>
#elif defined(__wasi__)

=======
void swift::_swift_tsan_acquire(void *addr) {}
void swift::_swift_tsan_release(void *addr) {}
>>>>>>> eeb0ea29
#else
#include <dlfcn.h>

namespace {
using TSanFunc = void(void *);
TSanFunc *tsan_acquire, *tsan_release;
<<<<<<< HEAD

#if defined(__wasi__)

swift::swift_once_t initOnceToken;
void initializeThreadSanitizer(void *unused) {}

#else

TSanFunc *loadSymbol(const char *name) {
#if defined(_WIN32)
  return (TSanFunc *)GetProcAddress(GetModuleHandle(NULL), name);
#else
  return (TSanFunc *)dlsym(RTLD_DEFAULT, name);
#endif
}

swift::swift_once_t initOnceToken;
void initializeThreadSanitizer(void *unused) {
  tsan_acquire = loadSymbol("__tsan_acquire");
  tsan_release = loadSymbol("__tsan_release");
}
#endif
=======
>>>>>>> eeb0ea29
} // anonymous namespace

void swift::_swift_tsan_acquire(void *addr) {
  if (tsan_acquire) {
    tsan_acquire(addr);
  }
}

void swift::_swift_tsan_release(void *addr) {
  if (tsan_release) {
    tsan_release(addr);
  }
}

SWIFT_EXPORT_FROM(swift_Concurrency) SWIFT_CC(c)
void __tsan_on_initialize() {
  tsan_acquire = (TSanFunc *)dlsym(RTLD_DEFAULT, "__tsan_acquire");
  tsan_release = (TSanFunc *)dlsym(RTLD_DEFAULT, "__tsan_release");
}
#endif<|MERGE_RESOLUTION|>--- conflicted
+++ resolved
@@ -17,47 +17,15 @@
 #include "TaskPrivate.h"
 
 // Thread Sanitizer is not supported on Windows.
-#if defined(_WIN32)
-<<<<<<< HEAD
-#define NOMINMAX
-#include <windows.h>
-#elif defined(__wasi__)
-
-=======
+#if defined(_WIN32) || defined(__wasi__)
 void swift::_swift_tsan_acquire(void *addr) {}
 void swift::_swift_tsan_release(void *addr) {}
->>>>>>> eeb0ea29
 #else
 #include <dlfcn.h>
 
 namespace {
 using TSanFunc = void(void *);
 TSanFunc *tsan_acquire, *tsan_release;
-<<<<<<< HEAD
-
-#if defined(__wasi__)
-
-swift::swift_once_t initOnceToken;
-void initializeThreadSanitizer(void *unused) {}
-
-#else
-
-TSanFunc *loadSymbol(const char *name) {
-#if defined(_WIN32)
-  return (TSanFunc *)GetProcAddress(GetModuleHandle(NULL), name);
-#else
-  return (TSanFunc *)dlsym(RTLD_DEFAULT, name);
-#endif
-}
-
-swift::swift_once_t initOnceToken;
-void initializeThreadSanitizer(void *unused) {
-  tsan_acquire = loadSymbol("__tsan_acquire");
-  tsan_release = loadSymbol("__tsan_release");
-}
-#endif
-=======
->>>>>>> eeb0ea29
 } // anonymous namespace
 
 void swift::_swift_tsan_acquire(void *addr) {
