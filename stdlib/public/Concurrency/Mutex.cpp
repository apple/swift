--- conflicted
+++ resolved
@@ -18,17 +18,8 @@
 // FIXME: figure out some reasonable way to share this stuff
 
 #include "../runtime/MutexPThread.cpp"
-<<<<<<< HEAD
 #include "../runtime/MutexWin32.cpp"
 
 #ifdef SWIFT_STDLIB_SINGLE_THREADED_RUNTIME
   #include "swift/Runtime/MutexSingleThreaded.h"
-#endif
-
-__attribute__ ((weak))
-SWIFT_NORETURN void swift::fatalError(uint32_t flags, const char *format, ...) {
-  abort();
-}
-=======
-#include "../runtime/MutexWin32.cpp"
->>>>>>> 61be047b
+#endif