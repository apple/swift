--- conflicted
+++ resolved
@@ -106,7 +106,6 @@
 /// `CheckedContinuation` logs a message
 /// if either of these invariants is violated.
 ///
-<<<<<<< HEAD
 /// `CheckedContinuation` performs runtime checks
 /// for missing or multiple resume operations.
 /// `UnsafeContinuation` avoids enforcing these invariants at runtime
@@ -119,17 +118,7 @@
 /// Because both types have the same interface,
 /// you can replace one with the other in most circumstances,
 /// without making other changes.
-@available(macOS 9999, iOS 9999, watchOS 9999, tvOS 9999, *)
-=======
-/// `CheckedContinuation` is designed to be a drop-in API replacement for
-/// `UnsafeContinuation` that can be used for testing purposes, at the cost of
-/// an extra allocation and indirection for the wrapper object. Changing a call
-/// of `withUnsafeContinuation` or `withUnsafeThrowingContinuation` into a call
-/// of `withCheckedContinuation` or `withCheckedThrowingContinuation` should be
-/// enough to obtain the extra checking without further source modification in
-/// most circumstances.
-@available(SwiftStdlib 5.5, *)
->>>>>>> 0912fa29
+@available(SwiftStdlib 5.5, *)
 public struct CheckedContinuation<T, E: Error> {
   private let canary: CheckedContinuationCanary
   
@@ -263,7 +252,6 @@
   }
 }
 
-<<<<<<< HEAD
 /// Calls the given closure with a checked continuation.
 ///
 /// - Parameters:
@@ -272,10 +260,7 @@
 ///     runtime diagnostics related to misuse of this continuation.
 ///   - body: A closure that takes an `UnsafeContinuation` parameter.
 ///     The closure must resume the continuation *exactly once*.
-@available(macOS 9999, iOS 9999, watchOS 9999, tvOS 9999, *)
-=======
-@available(SwiftStdlib 5.5, *)
->>>>>>> 0912fa29
+@available(SwiftStdlib 5.5, *)
 public func withCheckedContinuation<T>(
     function: String = #function,
     _ body: (CheckedContinuation<T, Never>) -> Void
@@ -285,7 +270,6 @@
   }
 }
 
-<<<<<<< HEAD
 /// Calls the given throwing closure with a checked continuation.
 ///
 /// - Parameters:
@@ -297,10 +281,7 @@
 ///
 /// If the closure throws an error,
 /// this function rethrows that error.
-@available(macOS 9999, iOS 9999, watchOS 9999, tvOS 9999, *)
-=======
-@available(SwiftStdlib 5.5, *)
->>>>>>> 0912fa29
+@available(SwiftStdlib 5.5, *)
 public func withCheckedThrowingContinuation<T>(
     function: String = #function,
     _ body: (CheckedContinuation<T, Error>) -> Void
