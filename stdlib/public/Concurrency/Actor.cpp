///===--- Actor.cpp - Standard actor implementation ------------------------===///
///
/// This source file is part of the Swift.org open source project
///
/// Copyright (c) 2014 - 2020 Apple Inc. and the Swift project authors
/// Licensed under Apache License v2.0 with Runtime Library Exception
///
/// See https:///swift.org/LICENSE.txt for license information
/// See https:///swift.org/CONTRIBUTORS.txt for the list of Swift project authors
///
///===----------------------------------------------------------------------===///
///
/// The default actor implementation for Swift actors, plus related
/// routines such as generic executor enqueuing and switching.
///
///===----------------------------------------------------------------------===///

#include "swift/Runtime/Concurrency.h"

#include "swift/Runtime/Atomic.h"
#include "swift/Runtime/Casting.h"
#include "swift/Runtime/Mutex.h"
#include "swift/Runtime/ThreadLocal.h"
#include "swift/ABI/Task.h"
#include "swift/ABI/Actor.h"
#include "llvm/ADT/PointerIntPair.h"
#include "TaskPrivate.h"

// Uncomment to enable helpful debug spew to stderr
//#define SWIFT_TASK_PRINTF_DEBUG 1

using namespace swift;

/// Should we yield the thread?
static bool shouldYieldThread() {
  // FIXME: system scheduler integration
  return false;
}

/*****************************************************************************/
/******************************* TASK TRACKING ******************************/
/*****************************************************************************/

namespace {

/// An extremely silly class which exists to make pointer
/// default-initialization constexpr.
template <class T> struct Pointer {
  T *Value;
  constexpr Pointer() : Value(nullptr) {}
  constexpr Pointer(T *value) : Value(value) {}
  operator T *() const { return Value; }
  T *operator->() const { return Value; }
};

/// A class which encapsulates the information we track about
/// the current thread and active executor.
class ExecutorTrackingInfo {
  /// A thread-local variable pointing to the active tracking
  /// information about the current thread, if any.
  ///
  /// TODO: this is obviously runtime-internal and therefore not
  /// reasonable to make ABI. We might want to also provide a way 
  /// for generated code to efficiently query the identity of the
  /// current executor, in order to do a cheap comparison to avoid
  /// doing all the work to suspend the task when we're already on
  /// the right executor. It would make sense for that to be a
  /// separate thread-local variable (or whatever is most efficient
  /// on the target platform).
  static SWIFT_RUNTIME_DECLARE_THREAD_LOCAL(Pointer<ExecutorTrackingInfo>,
                                            ActiveInfoInThread);

  /// The active executor.
  ExecutorRef ActiveExecutor = ExecutorRef::generic();

  /// The tracking info that was active when this one was entered.
  ExecutorTrackingInfo *SavedInfo;

public:
  ExecutorTrackingInfo() = default;

  ExecutorTrackingInfo(const ExecutorTrackingInfo &) = delete;
  ExecutorTrackingInfo &operator=(const ExecutorTrackingInfo &) = delete;

  /// Unconditionally initialize a fresh tracking state on the
  /// current state, shadowing any previous tracking state.
  /// leave() must be called beforet the object goes out of scope.
  void enterAndShadow(ExecutorRef currentExecutor) {
    ActiveExecutor = currentExecutor;
    SavedInfo = ActiveInfoInThread.get();
    ActiveInfoInThread.set(this);
  }

  /// Initialize a tracking state on the current thread if there
  /// isn't one already, or else update the current tracking state.
  ///
  /// Returns a pointer to the active tracking info.  If this is the
  /// same as the object on which this was called, leave() must be
  /// called before the object goes out of scope.
  ExecutorTrackingInfo *enterOrUpdate(ExecutorRef currentExecutor) {
    if (auto activeInfo = ActiveInfoInThread.get()) {
      activeInfo->ActiveExecutor = currentExecutor;
      return activeInfo;
    }

    ActiveExecutor = currentExecutor;
    SavedInfo = nullptr;
    ActiveInfoInThread.set(this);
    return this;
  }

  ExecutorRef getActiveExecutor() const {
    return ActiveExecutor;
  }

  static ExecutorRef getActiveExecutorInThread() {
    if (auto activeInfo = ActiveInfoInThread.get())
      return activeInfo->getActiveExecutor();
    return ExecutorRef::generic();
  }

  void leave() {
    ActiveInfoInThread.set(SavedInfo);
  }
  
  static ExecutorRef getActiveExecutorOnThread() {
    if (auto active = ActiveInfoInThread.get())
      return active->getActiveExecutor();

    swift_unreachable("no active executor?!");
  }
};

class ActiveTask {
  /// A thread-local variable pointing to the active tracking
  /// information about the current thread, if any.
  static SWIFT_RUNTIME_DECLARE_THREAD_LOCAL(Pointer<AsyncTask>, Value);

public:
  static void set(AsyncTask *task) { Value.set(task); }
  static AsyncTask *get() { return Value.get(); }
};

/// Define the thread-locals.
SWIFT_RUNTIME_DECLARE_THREAD_LOCAL(
  Pointer<ExecutorTrackingInfo>,
  ExecutorTrackingInfo::ActiveInfoInThread);
SWIFT_RUNTIME_DECLARE_THREAD_LOCAL(
  Pointer<AsyncTask>,
  ActiveTask::Value);

} // end anonymous namespace

void swift::swift_job_run(Job *job, ExecutorRef executor) {
  ExecutorTrackingInfo trackingInfo;
  trackingInfo.enterAndShadow(executor);

  runJobInEstablishedExecutorContext(job);

  trackingInfo.leave();
}

void swift::runJobInEstablishedExecutorContext(Job *job) {
  _swift_tsan_acquire(job);

  if (auto task = dyn_cast<AsyncTask>(job)) {
    // Update the active task in the current thread.
    ActiveTask::set(task);

    // FIXME: update the task status to say that it's running
    // on the current thread.  If the task suspends itself to run
    // on an actor, it should update the task status appropriately;
    // we don't need to update it afterwards.

    task->runInFullyEstablishedContext();

    // Clear the active task.
    ActiveTask::set(nullptr);
  } else {
    // There's no extra bookkeeping to do for simple jobs.
    job->runSimpleInFullyEstablishedContext();
  }

  _swift_tsan_release(job);
}

AsyncTask *swift::swift_task_getCurrent() {
  return ActiveTask::get();
}

AsyncTask *swift::_swift_task_clearCurrent() {
  auto task = ActiveTask::get();
  ActiveTask::set(nullptr);
  return task;
}

ExecutorRef swift::swift_task_getCurrentExecutor() {
  auto result = ExecutorTrackingInfo::getActiveExecutorOnThread();
#if SWIFT_TASK_PRINTF_DEBUG
  fprintf(stderr, "%p getting current executor %p\n", pthread_self(), (void*)result.getRawValue());
#endif
  return result;
}

/*****************************************************************************/
/*********************** DEFAULT ACTOR IMPLEMENTATION ************************/
/*****************************************************************************/

namespace {

class DefaultActorImpl;

/// A job to process a default actor.  Allocated inline in the actor.
class ProcessInlineJob : public Job {
public:
  ProcessInlineJob(JobPriority priority)
    : Job({JobKind::DefaultActorInline, priority}, &process) {}

  SWIFT_CC(swiftasync)
  static void process(Job *job);

  static bool classof(const Job *job) {
    return job->Flags.getKind() == JobKind::DefaultActorInline;
  }
};

/// A job to process a default actor that's allocated separately from
/// the actor but doesn't need the override mechanics.
class ProcessOutOfLineJob : public Job {
  DefaultActorImpl *Actor;
public:
  ProcessOutOfLineJob(DefaultActorImpl *actor, JobPriority priority)
    : Job({JobKind::DefaultActorSeparate, priority}, &process),
      Actor(actor) {}

  SWIFT_CC(swiftasync)
  static void process(Job *job);

  static bool classof(const Job *job) {
    return job->Flags.getKind() == JobKind::DefaultActorSeparate;
  }
};

/// A job to process a default actor with a new priority; allocated
/// separately from the actor.
class ProcessOverrideJob;

/// Information about the currently-running processing job.
struct RunningJobInfo {
  enum KindType : uint8_t {
    Inline, Override, Other
  };
  KindType Kind;
  JobPriority Priority;
  ProcessOverrideJob *OverrideJob;

  bool wasInlineJob() const {
    return Kind == Inline;
  }

  static RunningJobInfo forOther(JobPriority priority) {
    return {Other, priority, nullptr};
  }
  static RunningJobInfo forInline(JobPriority priority) {
    return {Inline, priority, nullptr};
  }
  static RunningJobInfo forOverride(ProcessOverrideJob *job);

  void setAbandoned();
  void setRunning();
  bool waitForActivation();
};

class JobRef {
  enum : uintptr_t {
    NeedsPreprocessing = 0x1,
    IsOverride = 0x2,
    JobMask = ~uintptr_t(NeedsPreprocessing | IsOverride)
  };

  /// A Job* that may have one of the two bits above mangled into it.
  uintptr_t Value;

  JobRef(Job *job, unsigned flags)
    : Value(reinterpret_cast<uintptr_t>(job) | flags) {}
public:
  constexpr JobRef() : Value(0) {}

  /// Return a reference to a job that's been properly preprocessed.
  static JobRef getPreprocessed(Job *job) {
    /// We allow null pointers here.
    return { job, 0 };
  }

  /// Return a reference to a job that hasn't been preprocesssed yet.
  static JobRef getUnpreprocessed(Job *job) {
    assert(job && "passing a null job");
    return { job, NeedsPreprocessing };
  }

  /// Return a reference to an override job, which needs special
  /// treatment during preprocessing.
  static JobRef getOverride(ProcessOverrideJob *job);

  /// Is this a null reference?
  operator bool() const { return Value != 0; }

  /// Does this job need to be pre-processed before we can treat
  /// the job queue as a proper queue?
  bool needsPreprocessing() const {
    return Value & NeedsPreprocessing;
  }

  /// Is this an unpreprocessed override job?
  bool isOverride() const {
    return Value & IsOverride;
  }

  /// Given that this is an override job, return it.
  ProcessOverrideJob *getAsOverride() const {
    assert(isOverride());
    return reinterpret_cast<ProcessOverrideJob*>(Value & JobMask);
  }
  ProcessOverrideJob *getAsPreprocessedOverride() const;

  Job *getAsJob() const {
    assert(!isOverride());
    return reinterpret_cast<Job*>(Value & JobMask);
  }
  Job *getAsPreprocessedJob() const {
    assert(!isOverride() && !needsPreprocessing());
    return reinterpret_cast<Job*>(Value);
  }

  bool operator==(JobRef other) const {
    return Value == other.Value;
  }
  bool operator!=(JobRef other) const {
    return Value != other.Value;
  }
};

/// The default actor implementation.
///
/// Ownership of the actor is subtle.  Jobs are assumed to keep the actor
/// alive as long as they're executing on it; this allows us to avoid
/// retaining and releasing whenever threads are scheduled to run a job.
/// While jobs are enqueued on the actor, there is a conceptual shared
/// ownership of the currently-enqueued jobs which is passed around
/// between threads and processing jobs and managed using extra retains
/// and releases of the actor.  The basic invariant is as follows:
///
/// - Let R be 1 if there are jobs enqueued on the actor or if a job
///   is currently running on the actor; otherwise let R be 0.
/// - Let N be the number of active processing jobs for the actor.
/// - N >= R
/// - There are N - R extra retains of the actor.
///
/// We can think of this as there being one "owning" processing job
/// and K "extra" jobs.  If there is a processing job that is actively
/// running the actor, it is always the owning job; otherwise, any of
/// the N jobs may win the race to become the owning job.
///
/// We then have the following ownership rules:
///
/// - When we enqueue the first job on an actor, then R becomes 1, and
///   we must create a processing job so that N >= R.  We do not need to
///   retain the actor.
/// - When we create an extra job to process an actor (e.g. because of
///   priority overrides), N increases but R remains the same.  We must
///   retain the actor.
/// - When we start running an actor, our job definitively becomes the
///   owning job, but neither N nor R changes.  We do not need to retain
///   the actor.
/// - When we go to start running an actor and for whatever reason we
///   don't actually do so, we are eliminating an extra processing job,
///   and so N decreases but R remains the same.  We must release the
///   actor.
/// - When we are running an actor and give it up, and there are no
///   remaining jobs on it, then R becomes 0 and N decreases by 1.
///   We do not need to release the actor.
/// - When we are running an actor and give it up, and there are jobs
///   remaining on it, then R remains 1 but N is decreasing by 1.
///   We must either release the actor or create a new processing job
///   for it to maintain the balance.
class DefaultActorImpl : public HeapObject {
  enum class Status {
    /// The actor is not currently scheduled.  Completely redundant
    /// with the job list being empty.
    Idle,

    /// There is currently a job scheduled to process the actor at the
    /// stored max priority.
    Scheduled,

    /// There is currently a thread processing the actor at the stored
    /// max priority.
    Running
  };

  struct Flags : public FlagSet<size_t> {
    enum : size_t {
      Status_offset = 0,
      Status_width = 2,

      HasActiveInlineJob = 2,
      IsDistributedRemote = 3,

      MaxPriority = 8,
      MaxPriority_width = JobFlags::Priority_width,

      // FIXME: add a reference to the running thread ID so that we
      // can boost priorities.
    };

    /// What is the current high-level status of this actor?
    FLAGSET_DEFINE_FIELD_ACCESSORS(Status_offset, Status_width, Status,
                                   getStatus, setStatus)

    /// Is there currently an active processing job allocated inline
    /// in the actor?
    FLAGSET_DEFINE_FLAG_ACCESSORS(HasActiveInlineJob,
                                  hasActiveInlineJob, setHasActiveInlineJob)

    /// Is the actor a distributed 'remote' actor?
    /// I.e. it does not have storage for user-defined properties and all
    /// function call must be transformed into $distributed_ function calls.
    FLAGSET_DEFINE_FLAG_ACCESSORS(IsDistributedRemote,
                                  isDistributedRemote, setIsDistributedRemote)

    /// What is the maximum priority of jobs that are currently running
    /// or enqueued on this actor?
    ///
    /// Note that the above isn't quite correct: we don't actually
    /// lower this after we finish processing higher-priority tasks.
    /// (Doing so introduces some subtleties around kicking off
    /// lower-priority processing jobs.)
    FLAGSET_DEFINE_FIELD_ACCESSORS(MaxPriority, MaxPriority_width,
                                   JobPriority,
                                   getMaxPriority, setMaxPriority)
  };

  /// This is designed to fit into two words, which can generally be
  /// done lock-free on all our supported platforms.
  struct alignas(2 * sizeof(void*)) State {
    JobRef FirstJob;
    struct Flags Flags;
  };

  swift::atomic<State> CurrentState;

  friend class ProcessInlineJob;
  union {
    ProcessInlineJob JobStorage;
  };

public:
  /// Properly construct an actor, except for the heap header.
  /// \param isDistributedRemote When true sets the IsDistributedRemote flag
  void initialize(bool isDistributedRemote = false) {
    // TODO: this is just a simple implementation, rather we would want to allocate a proxy
    auto flags = Flags();
    flags.setIsDistributedRemote(isDistributedRemote);
    new (&CurrentState) std::atomic<State>(State{JobRef(), flags});
  }

  /// Properly destruct an actor, except for the heap header.
  void destroy() {
    assert(CurrentState.load(std::memory_order_relaxed).Flags.getStatus()
             == Status::Idle && "actor not idle during destruction?");
  }

  /// Add a job to this actor.
  void enqueue(Job *job);

  /// Take over running this actor in the current thread, if possible.
  bool tryAssumeThread(RunningJobInfo runner);

  /// Give up running this actor in the current thread.
  void giveUpThread(RunningJobInfo runner);

  /// Claim the next job off the actor or give it up.
  Job *claimNextJobOrGiveUp(bool actorIsOwned, RunningJobInfo runner);

  /// Check if the actor is actually a distributed *remote* actor.
  ///
  /// Note that a distributed *local* actor instance is the same as any other
  /// ordinary default (local) actor, and no special handling is needed for them.
  bool isDistributedRemote();

private:
  /// Schedule an inline processing job.  This can generally only be
  /// done if we know nobody else is trying to do it at the same time,
  /// e.g. if this thread just sucessfully transitioned the actor from
  /// Idle to Scheduled.
  void scheduleNonOverrideProcessJob(JobPriority priority,
                                     bool hasActiveInlineJob);

  static DefaultActorImpl *fromInlineJob(Job *job) {
    assert(isa<ProcessInlineJob>(job));
#pragma clang diagnostic push
#pragma clang diagnostic ignored "-Winvalid-offsetof"
    return reinterpret_cast<DefaultActorImpl*>(
      reinterpret_cast<char*>(job) - offsetof(DefaultActorImpl, JobStorage));
#pragma clang diagnostic pop
  }

  class OverrideJobCache {
    ProcessOverrideJob *Job = nullptr;
    bool IsNeeded = false;
#ifndef NDEBUG
    bool WasCommitted = false;
#endif
  public:
    OverrideJobCache() = default;
    OverrideJobCache(const OverrideJobCache &) = delete;
    OverrideJobCache &operator=(const OverrideJobCache &) = delete;
    ~OverrideJobCache() {
      assert(WasCommitted && "didn't commit override job!");
    }

    void addToState(DefaultActorImpl *actor, State &newState);
    void setNotNeeded() { IsNeeded = false; }
    void commit();
  };
};

} /// end anonymous namespace

static_assert(sizeof(DefaultActorImpl) <= sizeof(DefaultActor) &&
              alignof(DefaultActorImpl) <= alignof(DefaultActor),
              "DefaultActorImpl doesn't fit in DefaultActor");

static DefaultActorImpl *asImpl(DefaultActor *actor) {
  return reinterpret_cast<DefaultActorImpl*>(actor);
}

static DefaultActor *asAbstract(DefaultActorImpl *actor) {
  return reinterpret_cast<DefaultActor*>(actor);
}

/*****************************************************************************/
/*********************** DEFAULT ACTOR IMPLEMENTATION ************************/
/*****************************************************************************/

/// Given that a job is enqueued normally on a default actor, get/set
/// the next job in the actor's queue.
///
/// Note that this must not be used on the override jobs that can appear
/// in the queue; those jobs are not actually in the actor's queue (they're
/// on the global execution queues).  So the actor's actual queue flows
/// through the NextJob field on those objects rather than through
/// the SchedulerPrivate fields.
static JobRef getNextJobInQueue(Job *job) {
  return *reinterpret_cast<JobRef*>(job->SchedulerPrivate);
}
static void setNextJobInQueue(Job *job, JobRef next) {
  *reinterpret_cast<JobRef*>(job->SchedulerPrivate) = next;
}

/// Schedule a processing job that doesn't have to be an override job.
///
/// We can either do this with inline storage or heap-allocated.
/// To ues inline storage, we need to verify that the hasActiveInlineJob
/// flag is not set in the state and then successfully set it.  The
/// argument reports that this has happened correctly.
///
/// We should only schedule a non-override processing job at all if
/// we're transferring ownership of the jobs in it; see the ownership
/// comment on DefaultActorImpl.
void DefaultActorImpl::scheduleNonOverrideProcessJob(JobPriority priority,
                                                     bool hasActiveInlineJob) {
  Job *job;
  if (hasActiveInlineJob) {
    job = new ProcessOutOfLineJob(this, priority);
  } else {
    job = new (&JobStorage) ProcessInlineJob(priority);
  }
  swift_task_enqueueGlobal(job);
}


namespace {

/// A job to process a specific default actor at a higher priority than
/// it was previously running at.
///
/// When an override job is successfully registered with an actor
/// (not enqueued there), the thread processing the actor and the
/// thread processing the override job coordinate by each calling
/// one of a set of methods on the object.
class ProcessOverrideJob : public Job {
  DefaultActorImpl *Actor;

  ConditionVariable::Mutex Lock;
  ConditionVariable Queue;

  /// Has the actor made a decision about this job yet?
  bool IsResolvedByActor = false;

  /// Has the job made a decision about itself yet?
  bool IsResolvedByJob = false;

  /// Has this job been abandoned?
  bool IsAbandoned = false;

public:
  /// SchedulerPrivate in an override job is used for actually scheduling
  /// the job, so the actor queue goes through this instead.
  ///
  /// We also use this temporarily for the list of override jobs on
  /// the actor that we need to wake up.
  JobRef NextJob;

public:
  ProcessOverrideJob(DefaultActorImpl *actor, JobPriority priority,
                     JobRef nextJob)
    : Job({JobKind::DefaultActorOverride, priority}, &process),
      Actor(actor), NextJob(nextJob) {}

  DefaultActorImpl *getActor() const { return Actor; }

  /// Called by the job to notify the actor that the job has chosen
  /// to abandon its work.  This is irrevocable: the job is not going
  /// to have a thread behind it.
  ///
  /// This may delete the job or cause it to be deleted on another thread.
  void setAbandoned() {
    bool shouldDelete = false;
    Lock.withLock([&] {
      assert(!IsResolvedByJob && "job already resolved itself");
      IsResolvedByJob = true;
      IsAbandoned = true;
      shouldDelete = IsResolvedByJob && IsResolvedByActor;
    });
    if (shouldDelete) delete this;    
  }

  /// Called by the job to notify the actor that the job has successfully
  /// taken over the actor and is now running it.
  ///
  /// This may delete the job object or cause it to be deleted on
  /// another thread.
  void setRunning() {
    bool shouldDelete = false;
    Lock.withLock([&] {
      assert(!IsResolvedByJob && "job already resolved itself");
      IsResolvedByJob = true;
      shouldDelete = IsResolvedByJob && IsResolvedByActor;
    });
    if (shouldDelete) delete this;    
  }

  /// Called by the job to wait for the actor to resolve what the job
  /// should do.
  bool waitForActivation() {
    bool isActivated = false;
    Lock.withLockOrWait(Queue, [&] {
      assert(!IsResolvedByJob && "job already resolved itself");
      if (IsResolvedByActor) {
        isActivated = !IsAbandoned;
        IsResolvedByJob = true;
        return true;
      }
      return false;
    });
    delete this;
    return isActivated;
  }

  /// Called by the actor to notify this job that the actor thinks it
  /// should try to take over the actor.  It's okay if that doesn't
  /// succeed (as long as that's because some other job is going to
  /// take over).
  ///
  /// This may delete the job or cause it to be deleted on another
  /// thread.
  bool wakeAndActivate() {
    bool shouldDelete = false;
    bool mayHaveBeenActivated = false;
    Lock.withLockThenNotifyAll(Queue, [&] {
      assert(!IsResolvedByActor && "actor already resolved this sjob");
      IsResolvedByActor = true;
      mayHaveBeenActivated = IsResolvedByJob && !IsAbandoned;
      shouldDelete = IsResolvedByJob && IsResolvedByActor;
    });
    if (shouldDelete) delete this;
    return mayHaveBeenActivated;
  }

  /// Called by the actor to notify this job that the actor does not
  /// think it should try to take over the actor.  It's okay if the
  /// job successfully takes over the actor anyway.
  ///
  /// This may delete the job or cause it to be deleted on another
  /// thread.
  void wakeAndAbandon() {
    bool shouldDelete = false;
    Lock.withLockThenNotifyAll(Queue, [&] {
      assert(!IsResolvedByActor && "actor already resolved this job");
      IsResolvedByActor = true;
      IsAbandoned = true;
      shouldDelete = IsResolvedByJob && IsResolvedByActor;
    });
    if (shouldDelete) delete this;
  }

  SWIFT_CC(swiftasync)
  static void process(Job *job);

  static bool classof(const Job *job) {
    return job->Flags.getKind() == JobKind::DefaultActorOverride;
  }
};

} /// end anonymous namespace

JobRef JobRef::getOverride(ProcessOverrideJob *job) {
  return JobRef(job, NeedsPreprocessing | IsOverride);
}
ProcessOverrideJob *JobRef::getAsPreprocessedOverride() const {
  return cast_or_null<ProcessOverrideJob>(getAsPreprocessedJob());
}
RunningJobInfo RunningJobInfo::forOverride(ProcessOverrideJob *job) {
  return {Override, job->getPriority(), job};
}

/// Flag that the current processing job has been abandoned
/// and will not be running the actor.
void RunningJobInfo::setAbandoned() {
  if (OverrideJob) {
    OverrideJob->setAbandoned();
    OverrideJob = nullptr;
  }
}

/// Flag that the current processing job is now running the actor.
void RunningJobInfo::setRunning() {
  if (OverrideJob) {
    OverrideJob->setRunning();
    OverrideJob = nullptr;
  }
}

/// Try to wait for the current processing job to be activated,
/// if that's possible.  It's okay to call this multiple times
/// (or to call setAbandoned/setRunning after it) as long as
/// it's all on a single value.
bool RunningJobInfo::waitForActivation() {
  if (Kind == Override) {
    // If we don't have an override job, it's because we've already
    // waited for activation successfully.
    if (!OverrideJob) return true;

    bool result = OverrideJob->waitForActivation();
    OverrideJob = nullptr;
    return result;
  }
  return false;
}

/// Wake all the overrides in the given list, activating the first
/// that exactly matches the target priority, if any.
static void wakeOverrides(ProcessOverrideJob *nextOverride,
                          Optional<JobPriority> targetPriority) {
  bool hasAlreadyActivated = false;
  while (nextOverride) {
    // We have to advance to the next override before we call one of
    // the wake methods because they can delete the job immediately
    // (and even if they don't, we'd still be racing with deletion).
    auto cur = nextOverride;
    nextOverride = cur->NextJob.getAsPreprocessedOverride();

    if (hasAlreadyActivated ||
        !targetPriority ||
        cur->getPriority() != *targetPriority)
      cur->wakeAndAbandon();
    else
      hasAlreadyActivated = cur->wakeAndActivate();
  }
}

/// Flag that an override job is needed and create it.
void DefaultActorImpl::OverrideJobCache::addToState(DefaultActorImpl *actor,
                                                    State &newState) {
  IsNeeded = true;
  auto newPriority = newState.Flags.getMaxPriority();
  auto nextJob = newState.FirstJob;
  if (Job) {
    Job->Flags.setPriority(newPriority);
    Job->NextJob = nextJob;
  } else {
    // Override jobs are always "extra" from the perspective of our
    // ownership rules and so require a retain of the actor.  We must
    // do this before changing the actor state because other jobs may
    // race to release the actor as soon as we change the actor state.
    swift_retain(actor);
    Job = new ProcessOverrideJob(actor, newPriority, nextJob);
  }
  newState.FirstJob = JobRef::getOverride(Job);
}

/// Schedule the override job if we created one and still need it.
/// If we created one but didn't end up needing it (which can happen
/// with a race to override), destroy it.
void DefaultActorImpl::OverrideJobCache::commit() {
#ifndef NDEBUG
  assert(!WasCommitted && "committing override job multiple timee");
  WasCommitted = true;
#endif

  if (Job) {
    if (IsNeeded) {
      swift_task_enqueueGlobal(Job);
    } else {
      swift_release(Job->getActor());
      delete Job;
    }
  }
}

/// Preprocess the prefix of the actor's queue that hasn't already
/// been preprocessed:
///
/// - Split the jobs into registered overrides and actual jobs.
/// - Append the actual jobs to any already-preprocessed job list.
///
/// The returned job should become the new root of the job queue
/// (or may be immediately dequeued, in which its successor should).
/// All of the jobs in this list are guaranteed to be non-override jobs.
static Job *preprocessQueue(JobRef first,
                            JobRef previousFirst,
                            Job *previousFirstNewJob,
                            ProcessOverrideJob *&overridesToWake) {
  assert(previousFirst || previousFirstNewJob == nullptr);

  if (!first.needsPreprocessing())
    return first.getAsPreprocessedJob();

  Job *firstNewJob = nullptr;

  while (first != previousFirst) {
    // If we find something that doesn't need preprocessing, it must've
    // been left by a previous queue-processing, which means that
    // this must be our first attempt to preprocess in this processing.
    // Just treat the queue from this point as a well-formed whole
    // to which we need to add any new items we might've just found.
    if (!first.needsPreprocessing()) {
      assert(!previousFirst && !previousFirstNewJob);
      previousFirstNewJob = first.getAsPreprocessedJob();
      break;
    }

    // If the job is an override, add it to the list of override jobs
    // that we need to wake up.  Note that the list of override jobs
    // flows through NextJob; we must not use getNextJobInQueue because
    // that touches queue-private state, and the override job is
    // not enqueued on the actor, merely registered with it.
    if (first.isOverride()) {
      auto overrideJob = first.getAsOverride();
      first = overrideJob->NextJob;
      overrideJob->NextJob = JobRef::getPreprocessed(overridesToWake);
      overridesToWake = overrideJob;
      continue;
    }

    // If the job isn't an override, add it to the front of the list of
    // jobs we're building up.  Note that this reverses the order of
    // jobs; since enqueue() always adds jobs to the front, reversing
    // the order effectively makes the actor queue FIFO, which is what
    // we want.
    // FIXME: but we should also sort by priority
    auto job = first.getAsJob();
    first = getNextJobInQueue(job);
    setNextJobInQueue(job, JobRef::getPreprocessed(firstNewJob));
    firstNewJob = job;
  }

  // If there are jobs already in the queue, put the new jobs at the end.
  if (!firstNewJob) {
    firstNewJob = previousFirstNewJob;
  } else if (previousFirstNewJob) {
    auto cur = previousFirstNewJob;
    while (true) {
      auto next = getNextJobInQueue(cur).getAsPreprocessedJob();
      if (!next) {
        setNextJobInQueue(cur, JobRef::getPreprocessed(firstNewJob));
        break;
      }
      cur = next;
    }
    firstNewJob = previousFirstNewJob;
  }

  return firstNewJob;
}

void DefaultActorImpl::giveUpThread(RunningJobInfo runner) {
#if SWIFT_TASK_PRINTF_DEBUG
  fprintf(stderr, "%p %p.giveUpThread\n", pthread_self(), this);
#endif
  auto oldState = CurrentState.load(std::memory_order_acquire);
  assert(oldState.Flags.getStatus() == Status::Running);

  ProcessOverrideJob *overridesToWake = nullptr;
  auto firstNewJob = preprocessQueue(oldState.FirstJob, JobRef(), nullptr,
                                     overridesToWake);

  while (true) {
    State newState = oldState;
    newState.FirstJob = JobRef::getPreprocessed(firstNewJob);
    if (firstNewJob) {
      newState.Flags.setStatus(Status::Scheduled);
    } else {
      newState.Flags.setStatus(Status::Idle);
    }

    // If the runner was an inline job, it's no longer active.
    if (runner.wasInlineJob()) {
      newState.Flags.setHasActiveInlineJob(false);
    }

    bool hasMoreJobs = (bool) newState.FirstJob;
    bool hasOverrideAtNewPriority =
      (runner.Priority < oldState.Flags.getMaxPriority());
    bool hasActiveInlineJob = newState.Flags.hasActiveInlineJob();
    bool needsNewProcessJob = hasMoreJobs && !hasOverrideAtNewPriority;

    // If we want to create a new inline job below, be sure to claim that
    // in the new state.
    if (needsNewProcessJob && !hasActiveInlineJob) {
      newState.Flags.setHasActiveInlineJob(true);
    }

    auto firstPreprocessed = oldState.FirstJob;
    if (!CurrentState.compare_exchange_weak(oldState, newState,
                    /*success*/ std::memory_order_release,
                    /*failure*/ std::memory_order_acquire)) {
      // Preprocess any new queue items.
      firstNewJob = preprocessQueue(oldState.FirstJob,
                                    firstPreprocessed,
                                    firstNewJob,
                                    overridesToWake);

      // Try again.
      continue;
    }
    _swift_tsan_release(this);
    
#if SWIFT_TASK_PRINTF_DEBUG
#  define LOG_STATE_TRANSITION fprintf(stderr, "%p transition from %zx to %zx in %p.%s\n", \
  pthread_self(), oldState.Flags.getOpaqueValue(), newState.Flags.getOpaqueValue(), this, __FUNCTION__)
#else
#  define LOG_STATE_TRANSITION ((void)0)
#endif
    LOG_STATE_TRANSITION;

    // The priority of the remaining work.
    auto newPriority = newState.Flags.getMaxPriority();

    // Wake any overrides.
    wakeOverrides(overridesToWake, newPriority);

    // This is the actor's owning job; per the ownership rules (see
    // the comment on DefaultActorImpl), if there are remaining
    // jobs, we need to balance out our ownership one way or another.
    // We also, of course, need to ensure that there's a thread that's
    // actually going to process the actor.
    if (hasMoreJobs) {
      // If we know that there's an override job at the new priority,
      // we can let it become the owning job.  We just need to release.
      if (hasOverrideAtNewPriority) {
        swift_release(this);

      // Otherwies, enqueue a job that will try to take over running
      // with the new priority.  This also ensures that there's a job
      // at that priority which will actually take over the actor.
      } else {
        scheduleNonOverrideProcessJob(newPriority, hasActiveInlineJob);
      }
    }

    return;
  }
}

/// Claim the next job on the actor or give it up forever.
///
/// The running thread doesn't need to already own the actor to do this.
/// It does need to be participating correctly in the ownership
/// scheme as a "processing job"; see the comment on DefaultActorImpl.
Job *DefaultActorImpl::claimNextJobOrGiveUp(bool actorIsOwned,
                                            RunningJobInfo runner) {
  auto oldState = CurrentState.load(std::memory_order_acquire);

  // The status had better be Running unless we're trying to acquire
  // our first job.
  assert(oldState.Flags.getStatus() == Status::Running ||
         !actorIsOwned);

  // If we don't yet own the actor, we need to try to claim the actor
  // first; we cannot safely access the queue memory yet because other
  // threads may concurrently be trying to do this.
  if (!actorIsOwned) {
    while (true) {
      // A helper function when the only change we need to try is to
      // update for an inline runner.
      auto tryUpdateForInlineRunner = [&]{
        if (!runner.wasInlineJob()) return true;

        auto newState = oldState;
        newState.Flags.setHasActiveInlineJob(false);
        auto success = CurrentState.compare_exchange_weak(oldState, newState,
                            /*success*/ std::memory_order_relaxed,
                            /*failure*/ std::memory_order_acquire);
        if (success) LOG_STATE_TRANSITION;
        return success;
      };

      // If the actor is out of work, or its priority doesn't match our
      // priority, don't try to take over the actor.
      if (!oldState.FirstJob ||
          oldState.Flags.getMaxPriority() != runner.Priority) {

        // The only change we need here is inline-runner bookkeeping.
        if (!tryUpdateForInlineRunner())
          continue;

        // We're eliminating a processing thread; balance ownership.
        swift_release(this);
        runner.setAbandoned();
        return nullptr;
      }

      // If the actor is currently running, we'd need to wait for
      // it to stop.  We can do this if we're an override job;
      // otherwise we need to exit.
      if (oldState.Flags.getStatus() == Status::Running) {
        if (!runner.waitForActivation()) {
          // The only change we need here is inline-runner bookkeeping.
          if (!tryUpdateForInlineRunner())
            continue;

          swift_release(this);
          return nullptr;
        }

        // Fall through into the compare-exchange below, but anticipate
        // that the actor is now Scheduled instead of Running.
        oldState.Flags.setStatus(Status::Scheduled);
      }

      // Try to set the state as Running.
      assert(oldState.Flags.getStatus() == Status::Scheduled);
      auto newState = oldState;
      newState.Flags.setStatus(Status::Running);

      // Also do our inline-runner bookkeeping.
      if (runner.wasInlineJob())
        newState.Flags.setHasActiveInlineJob(false);

      if (!CurrentState.compare_exchange_weak(oldState, newState,
                              /*success*/ std::memory_order_relaxed,
                              /*failure*/ std::memory_order_acquire))
        continue;
      LOG_STATE_TRANSITION;
      _swift_tsan_acquire(this);
      
      // If that succeeded, we can proceed to the main body.
      oldState = newState;
      runner.setRunning();
      break;
    }
  }

  assert(oldState.Flags.getStatus() == Status::Running);

  // We should have taken care of the inline-job bookkeeping now.
  assert(!oldState.Flags.hasActiveInlineJob() || !runner.wasInlineJob());

  // Okay, now it's safe to look at queue state.
  // Preprocess any queue items at the front of the queue.
  ProcessOverrideJob *overridesToWake = nullptr;
  auto newFirstJob = preprocessQueue(oldState.FirstJob, JobRef(),
                                     nullptr, overridesToWake);

  Optional<JobPriority> remainingJobPriority;
  while (true) {
    State newState = oldState;

    // If the priority we're currently running with is adqeuate for
    // all the remaining jobs, try to dequeue something.
    // FIXME: should this be an exact match in priority instead of
    // potentially running jobs with too high a priority?
    Job *jobToRun;
    if (oldState.Flags.getMaxPriority() <= runner.Priority &&
        newFirstJob) {
      jobToRun = newFirstJob;
      newState.FirstJob = getNextJobInQueue(newFirstJob);
      newState.Flags.setStatus(Status::Running);

    // Otherwise, we should give up the thread.
    } else {
      jobToRun = nullptr;
      newState.FirstJob = JobRef::getPreprocessed(newFirstJob);
      newState.Flags.setStatus(newFirstJob ? Status::Scheduled
                                           : Status::Idle);
    }

    // Try to update the queue.  The changes we've made to the queue
    // structure need to be made visible even if we aren't dequeuing
    // anything.
    auto firstPreprocessed = oldState.FirstJob;
    if (!CurrentState.compare_exchange_weak(oldState, newState,
                     /*success*/ std::memory_order_release,
                     /*failure*/ std::memory_order_acquire)) {
      // Preprocess any new queue items, which will have been formed
      // into a linked list leading to the last head we observed.
      // (The fact that that job may not be the head anymore doesn't
      // matter; we're looking for an exact match with that.)
      newFirstJob = preprocessQueue(oldState.FirstJob,
                                    firstPreprocessed,
                                    newFirstJob,
                                    overridesToWake);

      // Loop to retry updating the state.
      continue;
    }
    LOG_STATE_TRANSITION;
    
    if (jobToRun)
      _swift_tsan_acquire(this);
    else
      _swift_tsan_release(this);

    // We successfully updated the state.

    // If we're giving up the thread with jobs remaining, we need
    // to release the actor, and we should wake overrides with the
    // right priority.
    Optional<JobPriority> remainingJobPriority;
    if (!jobToRun && newFirstJob) {
      remainingJobPriority = newState.Flags.getMaxPriority();
    }

    // Wake the overrides.
    wakeOverrides(overridesToWake, remainingJobPriority);

    // Per the ownership rules (see the comment on DefaultActorImpl),
    // release the actor if we're giving up the thread with jobs
    // remaining.  We intentionally do this after wakeOverrides to
    // try to get the overrides running a little faster.
    if (remainingJobPriority)
      swift_release(this);

    return jobToRun;
  }
}

/// The primary function for processing an actor on a thread.  Start
/// processing the given default actor as the active default actor on
/// the current thread, and keep processing whatever actor we're
/// running when code returns back to us until we're not processing
/// any actors anymore.
///
/// \param currentActor is expected to be passed in as retained to ensure that
///                     the actor lives for the duration of job execution.
///                     Note that this may conflict with the retain/release
///                     design in the DefaultActorImpl, but it does fix bugs!
static void processDefaultActor(DefaultActorImpl *currentActor,
                                RunningJobInfo runner) {
<<<<<<< HEAD
=======
#if SWIFT_TASK_PRINTF_DEBUG
  fprintf(stderr, "%p processDefaultActor %p\n", pthread_self(), currentActor);
#endif
>>>>>>> c5a75121
  DefaultActorImpl *actor = currentActor;

  // Register that we're processing a default actor in this frame.
  ExecutorTrackingInfo trackingInfo;
  auto activeTrackingInfo = trackingInfo.enterOrUpdate(
    ExecutorRef::forDefaultActor(asAbstract(currentActor)));

  bool threadIsRunningActor = false;
  while (true) {
    assert(currentActor);

    // Immediately check if we've been asked to yield the thread.
    if (shouldYieldThread())
      break;

    // Claim another job from the current actor.
    auto job = currentActor->claimNextJobOrGiveUp(threadIsRunningActor,
                                                  runner);

#if SWIFT_TASK_PRINTF_DEBUG
    fprintf(stderr, "%p processDefaultActor %p claimed job %p\n", pthread_self(), currentActor, job);
#endif

    // If we failed to claim a job, we have nothing to do.
    if (!job) {
      // We also gave up the actor as part of failing to claim it.
      // Make sure we don't try to give up the actor again.
      currentActor = nullptr;
      break;
    }

    // Run the job.
    runJobInEstablishedExecutorContext(job);

    // The current actor may have changed after the job.
    // If it's become nil, or not a default actor, we have nothing to do.
    auto currentExecutor = activeTrackingInfo->getActiveExecutor();

#if SWIFT_TASK_PRINTF_DEBUG
    fprintf(stderr, "%p processDefaultActor %p current executor now %p\n", pthread_self(), currentActor, (void*)currentExecutor.getRawValue());
#endif

    if (!currentExecutor.isDefaultActor()) {
      // The job already gave up the thread for us.
      // Make sure we don't try to give up the actor again.
      currentActor = nullptr;
      break;
    }
    currentActor = asImpl(currentExecutor.getDefaultActor());

    // Otherwise, we know that we're running the actor on this thread.
    threadIsRunningActor = true;
  }

  if (activeTrackingInfo == &trackingInfo)
    trackingInfo.leave();

  // If we still have an active actor, we should give it up.
  if (currentActor)
    currentActor->giveUpThread(runner);

  swift_release(actor);
}

void ProcessInlineJob::process(Job *job) {
  DefaultActorImpl *actor = DefaultActorImpl::fromInlineJob(job);

  // Pull the priority out of the job before we do anything that might
  // invalidate it.
  auto targetPriority = job->getPriority();
  auto runner = RunningJobInfo::forInline(targetPriority);

  // FIXME: force tail call
  swift_retain(actor);
  return processDefaultActor(actor, runner);
}

void ProcessOutOfLineJob::process(Job *job) {
  auto self = cast<ProcessOutOfLineJob>(job);
  DefaultActorImpl *actor = self->Actor;

  // Pull the priority out of the job before we do anything that might
  // invalidate it.
  auto targetPriority = job->getPriority();
  auto runner = RunningJobInfo::forOther(targetPriority);

  delete self;

  // FIXME: force tail call
  swift_retain(actor);
  return processDefaultActor(actor, runner);
}

void ProcessOverrideJob::process(Job *job) {
  auto self = cast<ProcessOverrideJob>(job);

  // Pull the actor and priority out of the job.
  auto actor = self->Actor;
  auto runner = RunningJobInfo::forOverride(self);

  // FIXME: force tail call
  swift_retain(actor);
  return processDefaultActor(actor, runner);
}

void DefaultActorImpl::enqueue(Job *job) {
  auto oldState = CurrentState.load(std::memory_order_relaxed);

  OverrideJobCache overrideJob;

  while (true) {
    auto newState = oldState;

    // Put the job at the front of the job list (which will get
    // reversed during preprocessing).
    setNextJobInQueue(job, oldState.FirstJob);
    newState.FirstJob = JobRef::getUnpreprocessed(job);

    auto oldStatus = oldState.Flags.getStatus();
    bool wasIdle = oldStatus == Status::Idle;

    // Update the priority: the prriority of the job we're adding
    // if the actor was idle, or the max if not.  Only the running
    // thread can decrease the actor's priority once it's non-idle.
    // (But note that the job we enqueue can still observe a
    // lowered priority.)
    auto oldPriority = oldState.Flags.getMaxPriority();
    auto newPriority =
      wasIdle ? job->getPriority()
              : std::max(oldPriority, job->getPriority());
    newState.Flags.setMaxPriority(newPriority);

    // If we need an override job, create it (if necessary) and
    // register it with the queue.
    bool needsOverride = !wasIdle && newPriority != oldPriority;
    if (needsOverride) {
      overrideJob.addToState(this, newState);
    } else {
      overrideJob.setNotNeeded();
    }

    // If we don't need an override job, then we might be able to
    // create an inline job; flag that.
    bool hasActiveInlineJob = newState.Flags.hasActiveInlineJob();
    if (wasIdle && !hasActiveInlineJob)
      newState.Flags.setHasActiveInlineJob(true);

    // Make sure the status is at least Scheduled.  We'll actually
    // schedule the job below, if we succeed at this.
    if (wasIdle) {
      newState.Flags.setStatus(Status::Scheduled);
    }

    // Try the compare-exchange, and try again if it fails.
    if (!CurrentState.compare_exchange_weak(oldState, newState,
          /*success*/ std::memory_order_release,
          /*failure*/ std::memory_order_relaxed))
      continue;
    LOG_STATE_TRANSITION;

    // Okay, we successfully updated the status.  Schedule a job to
    // process the actor if necessary.

    // Commit the override job if we created one.
    overrideJob.commit();

    // If the actor is currently idle, schedule it using the
    // invasive job.
    if (wasIdle) {
      assert(!needsOverride);
      scheduleNonOverrideProcessJob(newPriority, hasActiveInlineJob);
    }

    return;
  }
}

bool DefaultActorImpl::tryAssumeThread(RunningJobInfo runner) {
  // We have to load-acquire in order to properly order accesses to
  // the actor's state for the new task.
  auto oldState = CurrentState.load(std::memory_order_acquire);

  // If the actor is currently idle, try to mark it as running.
  while (oldState.Flags.getStatus() == Status::Idle) {
    assert(!oldState.FirstJob);
    auto newState = oldState;
    newState.Flags.setStatus(Status::Running);
    newState.Flags.setMaxPriority(runner.Priority);

    if (CurrentState.compare_exchange_weak(oldState, newState,
                              /*success*/ std::memory_order_relaxed,
                              /*failure*/ std::memory_order_acquire)) {
      LOG_STATE_TRANSITION;
      _swift_tsan_acquire(this);
      return true;
    }
  }

  return false;
}

void swift::swift_defaultActor_initialize(DefaultActor *_actor) {
  asImpl(_actor)->initialize();
}

void swift::swift_defaultActor_destroy(DefaultActor *_actor) {
  asImpl(_actor)->destroy();
}

// TODO: most likely where we'd need to create the "proxy instance" instead?
void swift::swift_distributedActor_remote_initialize(DefaultActor *_actor) {
  auto actor = asImpl(_actor);
  actor->initialize(/*remote=*/true);
}

void swift::swift_distributedActor_destroy(DefaultActor *_actor) {
  // TODO: need to resign the address before we destroy:
  //       something like: actor.transport.resignAddress(actor.address)

  // FIXME: if this is a proxy, we would destroy a bit differently I guess? less memory was allocated etc.
  asImpl(_actor)->destroy(); // today we just replicate what defaultActor_destroy does
}

void swift::swift_defaultActor_enqueue(Job *job, DefaultActor *_actor) {
  asImpl(_actor)->enqueue(job);
}

bool swift::swift_distributed_actor_is_remote(DefaultActor *_actor) {
  return asImpl(_actor)->isDistributedRemote();
}

/// FIXME: only exists for the quick-and-dirty MainActor implementation.
namespace swift {
  Metadata* MainActorMetadata = nullptr;
}

/// FIXME: only exists for the quick-and-dirty MainActor implementation.
void swift::swift_MainActor_register(HeapObject *actor) {
  assert(actor);
  MainActorMetadata = const_cast<Metadata*>(swift_getObjectType(actor));
  assert(MainActorMetadata);
}

/*****************************************************************************/
/****************************** ACTOR SWITCHING ******************************/
/*****************************************************************************/

/// Can the current executor give up its thread?
static bool canGiveUpThreadForSwitch(ExecutorRef currentExecutor) {
  // We can certainly "give up" a generic executor to try to run
  // a task for an actor.
  if (currentExecutor.isGeneric())
    return true;

  // If the current executor is a default actor, we know how to make
  // it give up its thread.
  if (currentExecutor.isDefaultActor())
    return true;

  return false;
}

/// Tell the current executor to give up its thread, given that it
/// returned true from canGiveUpThreadForSwitch().
///
/// Note that we don't update DefaultActorProcessingFrame here; we'll
/// do that in runOnAssumedThread.
static void giveUpThreadForSwitch(ExecutorRef currentExecutor,
                                  RunningJobInfo runner) {
  if (currentExecutor.isGeneric())
    return;

  asImpl(currentExecutor.getDefaultActor())->giveUpThread(runner);
}

/// Try to assume control of the current thread for the given executor
/// in order to run the given job.
///
/// This doesn't actually run the job yet.
///
/// Note that we don't update DefaultActorProcessingFrame here; we'll
/// do that in runOnAssumedThread.
static bool tryAssumeThreadForSwitch(ExecutorRef newExecutor,
                                     RunningJobInfo runner) {
  // If the new executor is generic, we don't need to do anything.
  if (newExecutor.isGeneric()) {
    return true;
  }

  // If the new executor is a default actor, ask it to assume the thread.
  if (newExecutor.isDefaultActor()) {
    return asImpl(newExecutor.getDefaultActor())->tryAssumeThread(runner);
  }

  return false;
}

/// Given that we've assumed control of an executor on this thread,
/// continue to run the given task on it.
SWIFT_CC(swiftasync)
static void runOnAssumedThread(AsyncTask *task, ExecutorRef executor,
                               RunningJobInfo runner) {
  // Set that this actor is now the active default actor on this thread,
  // and set up tracking info if there isn't any already.
  ExecutorTrackingInfo trackingInfo;
  auto activeTrackingInfo = trackingInfo.enterOrUpdate(executor);

  // If one already existed, we should just tail-call the task; we don't
  // want these frames to potentially accumulate linearly.
  if (activeTrackingInfo != &trackingInfo) {
    // FIXME: force tail call
    return task->runInFullyEstablishedContext();
  }

  // Otherwise, run the new task.
  task->runInFullyEstablishedContext();

  // Leave the tracking frame, and give up the current actor if
  // we have one.
  //
  // In principle, we could execute more tasks here, but that's probably
  // not a reasonable thing to do in an assumed context rather than a
  // dedicated actor-processing job.
  executor = trackingInfo.getActiveExecutor();
  trackingInfo.leave();

  if (executor.isDefaultActor())
    asImpl(executor.getDefaultActor())->giveUpThread(runner);
}

SWIFT_CC(swiftasync)
void swift::swift_task_switch(SWIFT_ASYNC_CONTEXT AsyncContext *resumeContext,
                              TaskContinuationFunction *resumeFunction,
                              ExecutorRef newExecutor) {
  auto currentExecutor = ExecutorTrackingInfo::getActiveExecutorInThread();
#if SWIFT_TASK_PRINTF_DEBUG
  fprintf(stderr, "%p switch %p -> %p\n", pthread_self(), (void*)currentExecutor.getRawValue(), (void*)newExecutor.getRawValue());
#endif

  // If the current executor is compatible with running the new executor,
  // we can just immediately continue running with the resume function
  // we were passed in.
  if (!currentExecutor.mustSwitchToRun(newExecutor)) {
    // FIXME: force tail call
    return resumeFunction(resumeContext);
  }

  auto task = swift_task_getCurrent();
  assert(task && "no current task!");

  // Park the task for simplicity instead of trying to thread the
  // initial resumption information into everything below.
  task->ResumeContext = resumeContext;
  task->ResumeTask = resumeFunction;

  // Okay, we semantically need to switch.
  auto runner = RunningJobInfo::forOther(task->getPriority());

  // If the current executor can give up its thread, and the new executor
  // can take over a thread, try to do so; but don't do this if we've
  // been asked to yield the thread.
  if (canGiveUpThreadForSwitch(currentExecutor) &&
      !shouldYieldThread() &&
      tryAssumeThreadForSwitch(newExecutor, runner)) {
    giveUpThreadForSwitch(currentExecutor, runner);
    // FIXME: force tail call
    return runOnAssumedThread(task, newExecutor, runner);
  }

  // Otherwise, just asynchronously enqueue the task on the given
  // executor.
  swift_task_enqueue(task, newExecutor);
}

/*****************************************************************************/
/************************* GENERIC ACTOR INTERFACES **************************/
/*****************************************************************************/

void swift::swift_task_enqueue(Job *job, ExecutorRef executor) {
#if SWIFT_TASK_PRINTF_DEBUG
  fprintf(stderr, "%p enqueue %p\n", pthread_self(), (void*)executor.getRawValue());
#endif

  assert(job && "no job provided");

  _swift_tsan_release(job);

  if (executor.isGeneric())
    return swift_task_enqueueGlobal(job);

  /// FIXME: only exists for the quick-and-dirty MainActor implementation.
  if (executor.isMainExecutor())
    return swift_task_enqueueMainExecutor(job);

  if (executor.isDefaultActor())
    return asImpl(executor.getDefaultActor())->enqueue(job);

  // Just assume it's actually a default actor that we haven't tagged
  // properly.
  // FIXME: call the general method.
  return asImpl(reinterpret_cast<DefaultActor*>(executor.getRawValue()))
    ->enqueue(job);
}

/*****************************************************************************/
/***************************** DISTRIBUTED ACTOR *****************************/
/*****************************************************************************/

bool DefaultActorImpl::isDistributedRemote() {
  auto state = CurrentState.load(std::memory_order_relaxed);
  return state.Flags.isDistributedRemote() == 1;
}<|MERGE_RESOLUTION|>--- conflicted
+++ resolved
@@ -1169,12 +1169,9 @@
 ///                     design in the DefaultActorImpl, but it does fix bugs!
 static void processDefaultActor(DefaultActorImpl *currentActor,
                                 RunningJobInfo runner) {
-<<<<<<< HEAD
-=======
 #if SWIFT_TASK_PRINTF_DEBUG
   fprintf(stderr, "%p processDefaultActor %p\n", pthread_self(), currentActor);
 #endif
->>>>>>> c5a75121
   DefaultActorImpl *actor = currentActor;
 
   // Register that we're processing a default actor in this frame.
