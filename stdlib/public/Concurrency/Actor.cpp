///===--- Actor.cpp - Standard actor implementation ------------------------===///
///
/// This source file is part of the Swift.org open source project
///
/// Copyright (c) 2014 - 2020 Apple Inc. and the Swift project authors
/// Licensed under Apache License v2.0 with Runtime Library Exception
///
/// See https:///swift.org/LICENSE.txt for license information
/// See https:///swift.org/CONTRIBUTORS.txt for the list of Swift project authors
///
///===----------------------------------------------------------------------===///
///
/// The default actor implementation for Swift actors, plus related
/// routines such as generic executor enqueuing and switching.
///
///===----------------------------------------------------------------------===///

#include "swift/Runtime/Concurrency.h"

#ifdef _WIN32
// On Windows, an include below triggers an indirect include of minwindef.h
// which contains a definition of the `max` macro, generating an error in our
// use of std::max in this file. This define prevents those macros from being
// defined.
#define NOMINMAX
#endif

#include "../CompatibilityOverride/CompatibilityOverride.h"
#include "../runtime/ThreadLocalStorage.h"
#include "swift/Runtime/Atomic.h"
#include "swift/Runtime/Casting.h"
#include "swift/Runtime/Once.h"
#include "swift/Runtime/Mutex.h"
#include "swift/Runtime/ThreadLocal.h"
#include "swift/ABI/Task.h"
#include "swift/ABI/Actor.h"
#include "llvm/ADT/PointerIntPair.h"
#include "TaskPrivate.h"

#if !SWIFT_CONCURRENCY_COOPERATIVE_GLOBAL_EXECUTOR
#include <dispatch/dispatch.h>
#endif

#if defined(__APPLE__)
#include <asl.h>
#elif defined(__ANDROID__)
#include <android/log.h>
#endif

#if defined(__ELF__)
#include <unwind.h>
#endif

#if defined(__APPLE__)
#include <asl.h>
#elif defined(__ANDROID__)
#include <android/log.h>
#endif

#if defined(__ELF__)
#include <sys/syscall.h>
#endif

#if HAVE_PTHREAD_H
#include <pthread.h>
#endif

#if defined(_WIN32)
#include <io.h>
#include <handleapi.h>
#include <processthreadsapi.h>
#endif

#if SWIFT_OBJC_INTEROP
extern "C" void *objc_autoreleasePoolPush();
extern "C" void objc_autoreleasePoolPop(void *);
#endif

using namespace swift;

/// Should we yield the thread?
static bool shouldYieldThread() {
  // FIXME: system scheduler integration
  return false;
}

/*****************************************************************************/
/******************************* TASK TRACKING ******************************/
/*****************************************************************************/

namespace {

/// An extremely silly class which exists to make pointer
/// default-initialization constexpr.
template <class T> struct Pointer {
  T *Value;
  constexpr Pointer() : Value(nullptr) {}
  constexpr Pointer(T *value) : Value(value) {}
  operator T *() const { return Value; }
  T *operator->() const { return Value; }
};

/// A class which encapsulates the information we track about
/// the current thread and active executor.
class ExecutorTrackingInfo {
  /// A thread-local variable pointing to the active tracking
  /// information about the current thread, if any.
  ///
  /// TODO: this is obviously runtime-internal and therefore not
  /// reasonable to make ABI. We might want to also provide a way 
  /// for generated code to efficiently query the identity of the
  /// current executor, in order to do a cheap comparison to avoid
  /// doing all the work to suspend the task when we're already on
  /// the right executor. It would make sense for that to be a
  /// separate thread-local variable (or whatever is most efficient
  /// on the target platform).
  static SWIFT_RUNTIME_DECLARE_THREAD_LOCAL(Pointer<ExecutorTrackingInfo>,
                                            ActiveInfoInThread);

  /// The active executor.
  ExecutorRef ActiveExecutor = ExecutorRef::generic();

  /// Whether this context allows switching.  Some contexts do not;
  /// for example, we do not allow switching from swift_job_run
  /// unless the passed-in executor is generic.
  bool AllowsSwitching = true;

  /// The tracking info that was active when this one was entered.
  ExecutorTrackingInfo *SavedInfo;

public:
  ExecutorTrackingInfo() = default;

  ExecutorTrackingInfo(const ExecutorTrackingInfo &) = delete;
  ExecutorTrackingInfo &operator=(const ExecutorTrackingInfo &) = delete;

  /// Unconditionally initialize a fresh tracking state on the
  /// current state, shadowing any previous tracking state.
  /// leave() must be called beforet the object goes out of scope.
  void enterAndShadow(ExecutorRef currentExecutor) {
    ActiveExecutor = currentExecutor;
    SavedInfo = ActiveInfoInThread.get();
    ActiveInfoInThread.set(this);
  }

  /// Initialize a tracking state on the current thread if there
  /// isn't one already, or else update the current tracking state.
  ///
  /// Returns a pointer to the active tracking info.  If this is the
  /// same as the object on which this was called, leave() must be
  /// called before the object goes out of scope.
  ExecutorTrackingInfo *enterOrUpdate(ExecutorRef currentExecutor) {
    if (auto activeInfo = ActiveInfoInThread.get()) {
      activeInfo->ActiveExecutor = currentExecutor;
      return activeInfo;
    }

    ActiveExecutor = currentExecutor;
    SavedInfo = nullptr;
    ActiveInfoInThread.set(this);
    return this;
  }

  ExecutorRef getActiveExecutor() const {
    return ActiveExecutor;
  }

  void setActiveExecutor(ExecutorRef newExecutor) {
    ActiveExecutor = newExecutor;
  }


  bool allowsSwitching() const {
    return AllowsSwitching;
  }

  /// Disallow switching in this tracking context.  This should only
  /// be set on a new tracking info, before any jobs are run in it.
  void disallowSwitching() {
    AllowsSwitching = false;
  }

  static ExecutorTrackingInfo *current() {
    return ActiveInfoInThread.get();
  }

  void leave() {
    ActiveInfoInThread.set(SavedInfo);
  }
};

#ifdef SWIFT_TLS_HAS_RESERVED_PTHREAD_SPECIFIC
class ActiveTask {
public:
  static void set(AsyncTask *task) {
    SWIFT_THREAD_SETSPECIFIC(SWIFT_CONCURRENCY_TASK_KEY, task);
  }
  static AsyncTask *get() {
    return (AsyncTask *)SWIFT_THREAD_GETSPECIFIC(SWIFT_CONCURRENCY_TASK_KEY);
  }
};
#else
class ActiveTask {
  /// A thread-local variable pointing to the active tracking
  /// information about the current thread, if any.
  static SWIFT_RUNTIME_DECLARE_THREAD_LOCAL(Pointer<AsyncTask>, Value);

public:
  static void set(AsyncTask *task) { Value.set(task); }
  static AsyncTask *get() { return Value.get(); }
};

/// Define the thread-locals.
SWIFT_RUNTIME_DECLARE_THREAD_LOCAL(
  Pointer<AsyncTask>,
  ActiveTask::Value);
#endif
SWIFT_RUNTIME_DECLARE_THREAD_LOCAL(
  Pointer<ExecutorTrackingInfo>,
  ExecutorTrackingInfo::ActiveInfoInThread);

} // end anonymous namespace

void swift::runJobInEstablishedExecutorContext(Job *job) {
  _swift_tsan_acquire(job);

#if SWIFT_OBJC_INTEROP
  auto pool = objc_autoreleasePoolPush();
#endif

  if (auto task = dyn_cast<AsyncTask>(job)) {
    // Update the active task in the current thread.
    ActiveTask::set(task);

    // FIXME: update the task status to say that it's running
    // on the current thread.  If the task suspends itself to run
    // on an actor, it should update the task status appropriately;
    // we don't need to update it afterwards.

    task->runInFullyEstablishedContext();

    // Clear the active task.
    ActiveTask::set(nullptr);
  } else {
    // There's no extra bookkeeping to do for simple jobs.
    job->runSimpleInFullyEstablishedContext();
  }

#if SWIFT_OBJC_INTEROP
  objc_autoreleasePoolPop(pool);
#endif

  _swift_tsan_release(job);
}

SWIFT_CC(swift)
static AsyncTask *swift_task_getCurrentImpl() {
  return ActiveTask::get();
}

AsyncTask *swift::_swift_task_clearCurrent() {
  auto task = ActiveTask::get();
  ActiveTask::set(nullptr);
  return task;
}

SWIFT_CC(swift)
static ExecutorRef swift_task_getCurrentExecutorImpl() {
  auto currentTracking = ExecutorTrackingInfo::current();
  auto result = (currentTracking ? currentTracking->getActiveExecutor()
                                 : ExecutorRef::generic());
#if SWIFT_TASK_PRINTF_DEBUG
  fprintf(stderr, "[%p] getting current executor %p\n", pthread_self(), result.getIdentity());
#endif
  return result;
}
#if defined(_WIN32)

static HANDLE __initialPthread = INVALID_HANDLE_VALUE;
#endif

/// Determine whether we are currently executing on the main thread
/// independently of whether we know that we are on the main actor.
static bool isExecutingOnMainThread() {
#if defined(__linux__)
  return syscall(SYS_gettid) == getpid();
#elif defined(_WIN32)
  if (__initialPthread == INVALID_HANDLE_VALUE) {
    DuplicateHandle(GetCurrentProcess(), GetCurrentThread(),
                    GetCurrentProcess(), &__initialPthread, 0, FALSE,
                    DUPLICATE_SAME_ACCESS);
  }

  return __initialPthread == GetCurrentThread();
#else
  return pthread_main_np() == 1;
#endif
}

JobPriority swift::swift_task_getCurrentThreadPriority() {
#if defined(__APPLE__)
  return static_cast<JobPriority>(qos_class_self());
#else
  if (isExecutingOnMainThread())
    return JobPriority::UserInitiated;

  return JobPriority::Unspecified;
#endif
}

SWIFT_CC(swift)
static bool swift_task_isCurrentExecutorImpl(ExecutorRef executor) {
  if (auto currentTracking = ExecutorTrackingInfo::current()) {
    return currentTracking->getActiveExecutor() == executor;
  }

  return executor == _swift_task_getMainExecutor()
      && isExecutingOnMainThread();
}

/// Logging level for unexpected executors:
/// 0 - no logging
/// 1 - warn on each instance
/// 2 - fatal error
static unsigned unexpectedExecutorLogLevel = 1;

static void checkUnexpectedExecutorLogLevel(void *context) {
  const char *levelStr = getenv("SWIFT_UNEXPECTED_EXECUTOR_LOG_LEVEL");
  if (!levelStr)
    return;

  long level = strtol(levelStr, nullptr, 0);
  if (level >= 0 && level < 3)
    unexpectedExecutorLogLevel = level;
}

SWIFT_CC(swift)
void swift::swift_task_reportUnexpectedExecutor(
    const unsigned char *file, uintptr_t fileLength, bool fileIsASCII,
    uintptr_t line, ExecutorRef executor) {
  // Make sure we have an appropriate log level.
  static swift_once_t logLevelToken;
  swift_once(&logLevelToken, checkUnexpectedExecutorLogLevel, nullptr);

  bool isFatalError = false;
  switch (unexpectedExecutorLogLevel) {
  case 0:
    return;

  case 1:
    isFatalError = false;
    break;

  case 2:
    isFatalError = true;
    break;
  }

  const char *functionIsolation;
  const char *whereExpected;
  if (executor == _swift_task_getMainExecutor()) {
    functionIsolation = "@MainActor function";
    whereExpected = "the main thread";
  } else {
    functionIsolation = "actor-isolated function";
    whereExpected = "the same actor";
  }

  char *message;
  swift_asprintf(
      &message,
      "%s: data race detected: %s at %.*s:%d was not called on %s\n",
      isFatalError ? "error" : "warning", functionIsolation,
      (int)fileLength, file, (int)line, whereExpected);

  if (_swift_shouldReportFatalErrorsToDebugger()) {
    RuntimeErrorDetails details = {
        .version = RuntimeErrorDetails::currentVersion,
        .errorType = "actor-isolation-violation",
        .currentStackDescription = "Actor-isolated function called from another thread",
        .framesToSkip = 1,
    };
    _swift_reportToDebugger(
        isFatalError ? RuntimeErrorFlagFatal : RuntimeErrorFlagNone, message,
        &details);
  }

#if defined(_WIN32)
#define STDERR_FILENO 2
  _write(STDERR_FILENO, message, strlen(message));
#else
  write(STDERR_FILENO, message, strlen(message));
#endif
#if defined(__APPLE__)
  asl_log(nullptr, nullptr, ASL_LEVEL_ERR, "%s", message);
#elif defined(__ANDROID__)
  __android_log_print(ANDROID_LOG_FATAL, "SwiftRuntime", "%s", message);
#endif

  free(message);

  if (isFatalError)
    abort();
}

/*****************************************************************************/
/*********************** DEFAULT ACTOR IMPLEMENTATION ************************/
/*****************************************************************************/

namespace {

class DefaultActorImpl;

/// A job to process a default actor.  Allocated inline in the actor.
class ProcessInlineJob : public Job {
public:
  ProcessInlineJob(JobPriority priority)
    : Job({JobKind::DefaultActorInline, priority}, &process) {}

  SWIFT_CC(swiftasync)
  static void process(Job *job);

  static bool classof(const Job *job) {
    return job->Flags.getKind() == JobKind::DefaultActorInline;
  }
};

/// A job to process a default actor that's allocated separately from
/// the actor but doesn't need the override mechanics.
class ProcessOutOfLineJob : public Job {
  DefaultActorImpl *Actor;
public:
  ProcessOutOfLineJob(DefaultActorImpl *actor, JobPriority priority)
    : Job({JobKind::DefaultActorSeparate, priority}, &process),
      Actor(actor) {}

  SWIFT_CC(swiftasync)
  static void process(Job *job);

  static bool classof(const Job *job) {
    return job->Flags.getKind() == JobKind::DefaultActorSeparate;
  }
};

/// A job to process a default actor with a new priority; allocated
/// separately from the actor.
class ProcessOverrideJob;

/// Information about the currently-running processing job.
struct RunningJobInfo {
  enum KindType : uint8_t {
    Inline, Override, Other
  };
  KindType Kind;
  JobPriority Priority;
  ProcessOverrideJob *OverrideJob;

  bool wasInlineJob() const {
    return Kind == Inline;
  }

  static RunningJobInfo forOther(JobPriority priority) {
    return {Other, priority, nullptr};
  }
  static RunningJobInfo forInline(JobPriority priority) {
    return {Inline, priority, nullptr};
  }
  static RunningJobInfo forOverride(ProcessOverrideJob *job);

  void setAbandoned();
  void setRunning();
  bool waitForActivation();
};

class JobRef {
  enum : uintptr_t {
    NeedsPreprocessing = 0x1,
    IsOverride = 0x2,
    JobMask = ~uintptr_t(NeedsPreprocessing | IsOverride)
  };

  /// A Job* that may have one of the two bits above mangled into it.
  uintptr_t Value;

  JobRef(Job *job, unsigned flags)
    : Value(reinterpret_cast<uintptr_t>(job) | flags) {}
public:
  constexpr JobRef() : Value(0) {}

  /// Return a reference to a job that's been properly preprocessed.
  static JobRef getPreprocessed(Job *job) {
    /// We allow null pointers here.
    return { job, 0 };
  }

  /// Return a reference to a job that hasn't been preprocesssed yet.
  static JobRef getUnpreprocessed(Job *job) {
    assert(job && "passing a null job");
    return { job, NeedsPreprocessing };
  }

  /// Return a reference to an override job, which needs special
  /// treatment during preprocessing.
  static JobRef getOverride(ProcessOverrideJob *job);

  /// Is this a null reference?
  operator bool() const { return Value != 0; }

  /// Does this job need to be pre-processed before we can treat
  /// the job queue as a proper queue?
  bool needsPreprocessing() const {
    return Value & NeedsPreprocessing;
  }

  /// Is this an unpreprocessed override job?
  bool isOverride() const {
    return Value & IsOverride;
  }

  /// Given that this is an override job, return it.
  ProcessOverrideJob *getAsOverride() const {
    assert(isOverride());
    return reinterpret_cast<ProcessOverrideJob*>(Value & JobMask);
  }
  ProcessOverrideJob *getAsPreprocessedOverride() const;

  Job *getAsJob() const {
    assert(!isOverride());
    return reinterpret_cast<Job*>(Value & JobMask);
  }
  Job *getAsPreprocessedJob() const {
    assert(!isOverride() && !needsPreprocessing());
    return reinterpret_cast<Job*>(Value);
  }

  bool operator==(JobRef other) const {
    return Value == other.Value;
  }
  bool operator!=(JobRef other) const {
    return Value != other.Value;
  }
};

/// The default actor implementation.
///
/// Ownership of the actor is subtle.  Jobs are assumed to keep the actor
/// alive as long as they're executing on it; this allows us to avoid
/// retaining and releasing whenever threads are scheduled to run a job.
/// While jobs are enqueued on the actor, there is a conceptual shared
/// ownership of the currently-enqueued jobs which is passed around
/// between threads and processing jobs and managed using extra retains
/// and releases of the actor.  The basic invariant is as follows:
///
/// - Let R be 1 if there are jobs enqueued on the actor or if a job
///   is currently running on the actor; otherwise let R be 0.
/// - Let N be the number of active processing jobs for the actor.
/// - N >= R
/// - There are N - R extra retains of the actor.
///
/// We can think of this as there being one "owning" processing job
/// and K "extra" jobs.  If there is a processing job that is actively
/// running the actor, it is always the owning job; otherwise, any of
/// the N jobs may win the race to become the owning job.
///
/// We then have the following ownership rules:
///
/// - When we enqueue the first job on an actor, then R becomes 1, and
///   we must create a processing job so that N >= R.  We do not need to
///   retain the actor.
/// - When we create an extra job to process an actor (e.g. because of
///   priority overrides), N increases but R remains the same.  We must
///   retain the actor.
/// - When we start running an actor, our job definitively becomes the
///   owning job, but neither N nor R changes.  We do not need to retain
///   the actor.
/// - When we go to start running an actor and for whatever reason we
///   don't actually do so, we are eliminating an extra processing job,
///   and so N decreases but R remains the same.  We must release the
///   actor.
/// - When we are running an actor and give it up, and there are no
///   remaining jobs on it, then R becomes 0 and N decreases by 1.
///   We do not need to release the actor.
/// - When we are running an actor and give it up, and there are jobs
///   remaining on it, then R remains 1 but N is decreasing by 1.
///   We must either release the actor or create a new processing job
///   for it to maintain the balance.
class DefaultActorImpl : public HeapObject {
  enum class Status {
    /// The actor is not currently scheduled.  Completely redundant
    /// with the job list being empty.
    Idle,

    /// There is currently a job scheduled to process the actor at the
    /// stored max priority.
    Scheduled,

    /// There is currently a thread processing the actor at the stored
    /// max priority.
    Running,

    /// The actor is a zombie that's been fully released but is still
    /// running.  We delay deallocation until its running thread gives
    /// it up, which fortunately doesn't touch anything in the
    /// actor except for the DefaultActorImpl.
    ///
    /// To coordinate between the releasing thread and the running
    /// thread, we have a two-stage "latch".  This is because the
    /// releasing thread does not atomically decide to not deallocate.
    /// Fortunately almost all of the overhead here is only incurred
    /// when we actually do end up in the zombie state.
    Zombie_Latching,
    Zombie_ReadyForDeallocation
  };

  struct Flags : public FlagSet<size_t> {
    enum : size_t {
      Status_offset = 0,
      Status_width = 3,

      HasActiveInlineJob = 3,
      IsDistributedRemote = 3,

      MaxPriority = 8,
      MaxPriority_width = JobFlags::Priority_width,

      // FIXME: add a reference to the running thread ID so that we
      // can boost priorities.
    };

    /// What is the current high-level status of this actor?
    FLAGSET_DEFINE_FIELD_ACCESSORS(Status_offset, Status_width, Status,
                                   getStatus, setStatus)

    bool isAnyRunningStatus() const {
      auto status = getStatus();
      return status == Status::Running ||
             status == Status::Zombie_Latching ||
             status == Status::Zombie_ReadyForDeallocation;
    }

    bool isAnyZombieStatus() const {
      auto status = getStatus();
      return status == Status::Zombie_Latching ||
             status == Status::Zombie_ReadyForDeallocation;
    }

    /// Is there currently an active processing job allocated inline
    /// in the actor?
    FLAGSET_DEFINE_FLAG_ACCESSORS(HasActiveInlineJob,
                                  hasActiveInlineJob, setHasActiveInlineJob)

    /// Is the actor a distributed 'remote' actor?
    /// I.e. it does not have storage for user-defined properties and all
    /// function call must be transformed into $distributed_ function calls.
    FLAGSET_DEFINE_FLAG_ACCESSORS(IsDistributedRemote,
                                  isDistributedRemote, setIsDistributedRemote)

    /// What is the maximum priority of jobs that are currently running
    /// or enqueued on this actor?
    ///
    /// Note that the above isn't quite correct: we don't actually
    /// lower this after we finish processing higher-priority tasks.
    /// (Doing so introduces some subtleties around kicking off
    /// lower-priority processing jobs.)
    FLAGSET_DEFINE_FIELD_ACCESSORS(MaxPriority, MaxPriority_width,
                                   JobPriority,
                                   getMaxPriority, setMaxPriority)
  };

  /// This is designed to fit into two words, which can generally be
  /// done lock-free on all our supported platforms.
  struct alignas(2 * sizeof(void*)) State {
    JobRef FirstJob;
    struct Flags Flags;
  };

  swift::atomic<State> CurrentState;

  friend class ProcessInlineJob;
  union {
    ProcessInlineJob JobStorage;
  };

public:
  /// Properly construct an actor, except for the heap header.
  /// \param isDistributedRemote When true sets the IsDistributedRemote flag
  void initialize(bool isDistributedRemote = false) {
    // TODO: this is just a simple implementation, rather we would want to allocate a proxy
    auto flags = Flags();
    flags.setIsDistributedRemote(isDistributedRemote);
    new (&CurrentState) std::atomic<State>(State{JobRef(), flags});
  }

  /// Properly destruct an actor, except for the heap header.
  void destroy();

  /// Properly respond to the last release of a default actor.  Note
  /// that the actor will have been completely torn down by the time
  /// we reach this point.
  void deallocate();

  /// Add a job to this actor.
  void enqueue(Job *job);

  /// Take over running this actor in the current thread, if possible.
  bool tryAssumeThread(RunningJobInfo runner);

  /// Give up running this actor in the current thread.
  void giveUpThread(RunningJobInfo runner);

  /// Claim the next job off the actor or give it up.
  Job *claimNextJobOrGiveUp(bool actorIsOwned, RunningJobInfo runner);

  /// Check if the actor is actually a distributed *remote* actor.
  ///
  /// Note that a distributed *local* actor instance is the same as any other
  /// ordinary default (local) actor, and no special handling is needed for them.
  bool isDistributedRemote();
  
private:
  void deallocateUnconditional();

  /// Schedule an inline processing job.  This can generally only be
  /// done if we know nobody else is trying to do it at the same time,
  /// e.g. if this thread just sucessfully transitioned the actor from
  /// Idle to Scheduled.
  void scheduleNonOverrideProcessJob(JobPriority priority,
                                     bool hasActiveInlineJob);

  static DefaultActorImpl *fromInlineJob(Job *job) {
    assert(isa<ProcessInlineJob>(job));
#pragma clang diagnostic push
#pragma clang diagnostic ignored "-Winvalid-offsetof"
    return reinterpret_cast<DefaultActorImpl*>(
      reinterpret_cast<char*>(job) - offsetof(DefaultActorImpl, JobStorage));
#pragma clang diagnostic pop
  }

  class OverrideJobCache {
    ProcessOverrideJob *Job = nullptr;
    bool IsNeeded = false;
#ifndef NDEBUG
    bool WasCommitted = false;
#endif
  public:
    OverrideJobCache() = default;
    OverrideJobCache(const OverrideJobCache &) = delete;
    OverrideJobCache &operator=(const OverrideJobCache &) = delete;
    ~OverrideJobCache() {
      assert(WasCommitted && "didn't commit override job!");
    }

    void addToState(DefaultActorImpl *actor, State &newState);
    void setNotNeeded() { IsNeeded = false; }
    void commit();
  };
};

} /// end anonymous namespace

static_assert(sizeof(DefaultActorImpl) <= sizeof(DefaultActor) &&
              alignof(DefaultActorImpl) <= alignof(DefaultActor),
              "DefaultActorImpl doesn't fit in DefaultActor");

static DefaultActorImpl *asImpl(DefaultActor *actor) {
  return reinterpret_cast<DefaultActorImpl*>(actor);
}

static DefaultActor *asAbstract(DefaultActorImpl *actor) {
  return reinterpret_cast<DefaultActor*>(actor);
}

/*****************************************************************************/
/*********************** DEFAULT ACTOR IMPLEMENTATION ************************/
/*****************************************************************************/

void DefaultActorImpl::destroy() {
  auto oldState = CurrentState.load(std::memory_order_relaxed);
  while (true) {
    assert(!oldState.FirstJob && "actor has queued jobs at destruction");
    if (oldState.Flags.getStatus() == Status::Idle) return;

    assert(oldState.Flags.getStatus() == Status::Running &&
           "actor scheduled but not running at destruction");

    // If the actor is currently running, set it to zombie status
    // so that we know to deallocate it when it's given up.
    auto newState = oldState;
    newState.Flags.setStatus(Status::Zombie_Latching);
    if (CurrentState.compare_exchange_weak(oldState, newState,
                                           std::memory_order_relaxed,
                                           std::memory_order_relaxed))
      return;
  }
}

void DefaultActorImpl::deallocate() {
  // If we're in a zombie state waiting to latch, put the actor in the
  // ready-for-deallocation state, but don't actually deallocate yet.
  // Note that we should never see the actor already in the
  // ready-for-deallocation state; giving up the actor while in the
  // latching state will always put it in Idle state.
  auto oldState = CurrentState.load(std::memory_order_relaxed);
  while (oldState.Flags.getStatus() == Status::Zombie_Latching) {
    auto newState = oldState;
    newState.Flags.setStatus(Status::Zombie_ReadyForDeallocation);
    if (CurrentState.compare_exchange_weak(oldState, newState,
                                           std::memory_order_relaxed,
                                           std::memory_order_relaxed))
      return;
  }

  assert(oldState.Flags.getStatus() == Status::Idle);

  deallocateUnconditional();
}

void DefaultActorImpl::deallocateUnconditional() {
  auto metadata = cast<ClassMetadata>(this->metadata);
  swift_deallocObject(this, metadata->getInstanceSize(),
                      metadata->getInstanceAlignMask());
}

/// Given that a job is enqueued normally on a default actor, get/set
/// the next job in the actor's queue.
///
/// Note that this must not be used on the override jobs that can appear
/// in the queue; those jobs are not actually in the actor's queue (they're
/// on the global execution queues).  So the actor's actual queue flows
/// through the NextJob field on those objects rather than through
/// the SchedulerPrivate fields.
static JobRef getNextJobInQueue(Job *job) {
  return *reinterpret_cast<JobRef*>(job->SchedulerPrivate);
}
static void setNextJobInQueue(Job *job, JobRef next) {
  *reinterpret_cast<JobRef*>(job->SchedulerPrivate) = next;
}

/// Schedule a processing job that doesn't have to be an override job.
///
/// We can either do this with inline storage or heap-allocated.
/// To ues inline storage, we need to verify that the hasActiveInlineJob
/// flag is not set in the state and then successfully set it.  The
/// argument reports that this has happened correctly.
///
/// We should only schedule a non-override processing job at all if
/// we're transferring ownership of the jobs in it; see the ownership
/// comment on DefaultActorImpl.
void DefaultActorImpl::scheduleNonOverrideProcessJob(JobPriority priority,
                                                     bool hasActiveInlineJob) {
  Job *job;
  if (hasActiveInlineJob) {
    job = new ProcessOutOfLineJob(this, priority);
  } else {
    job = new (&JobStorage) ProcessInlineJob(priority);
  }
  swift_task_enqueueGlobal(job);
}


namespace {

/// A job to process a specific default actor at a higher priority than
/// it was previously running at.
///
/// When an override job is successfully registered with an actor
/// (not enqueued there), the thread processing the actor and the
/// thread processing the override job coordinate by each calling
/// one of a set of methods on the object.
class ProcessOverrideJob : public Job {
  DefaultActorImpl *Actor;

  ConditionVariable::Mutex Lock;
  ConditionVariable Queue;

  /// Has the actor made a decision about this job yet?
  bool IsResolvedByActor = false;

  /// Has the job made a decision about itself yet?
  bool IsResolvedByJob = false;

  /// Has this job been abandoned?
  bool IsAbandoned = false;

public:
  /// SchedulerPrivate in an override job is used for actually scheduling
  /// the job, so the actor queue goes through this instead.
  ///
  /// We also use this temporarily for the list of override jobs on
  /// the actor that we need to wake up.
  JobRef NextJob;

public:
  ProcessOverrideJob(DefaultActorImpl *actor, JobPriority priority,
                     JobRef nextJob)
    : Job({JobKind::DefaultActorOverride, priority}, &process),
      Actor(actor), NextJob(nextJob) {}

  DefaultActorImpl *getActor() const { return Actor; }

  /// Called by the job to notify the actor that the job has chosen
  /// to abandon its work.  This is irrevocable: the job is not going
  /// to have a thread behind it.
  ///
  /// This may delete the job or cause it to be deleted on another thread.
  void setAbandoned() {
    bool shouldDelete = false;
    Lock.withLock([&] {
      assert(!IsResolvedByJob && "job already resolved itself");
      IsResolvedByJob = true;
      IsAbandoned = true;
      shouldDelete = IsResolvedByJob && IsResolvedByActor;
    });
    if (shouldDelete) delete this;    
  }

  /// Called by the job to notify the actor that the job has successfully
  /// taken over the actor and is now running it.
  ///
  /// This may delete the job object or cause it to be deleted on
  /// another thread.
  void setRunning() {
    bool shouldDelete = false;
    Lock.withLock([&] {
      assert(!IsResolvedByJob && "job already resolved itself");
      IsResolvedByJob = true;
      shouldDelete = IsResolvedByJob && IsResolvedByActor;
    });
    if (shouldDelete) delete this;    
  }

  /// Called by the job to wait for the actor to resolve what the job
  /// should do.
  bool waitForActivation() {
    bool isActivated = false;
    Lock.withLockOrWait(Queue, [&] {
      assert(!IsResolvedByJob && "job already resolved itself");
      if (IsResolvedByActor) {
        isActivated = !IsAbandoned;
        IsResolvedByJob = true;
        return true;
      }
      return false;
    });
    delete this;
    return isActivated;
  }

  /// Called by the actor to notify this job that the actor thinks it
  /// should try to take over the actor.  It's okay if that doesn't
  /// succeed (as long as that's because some other job is going to
  /// take over).
  ///
  /// This may delete the job or cause it to be deleted on another
  /// thread.
  bool wakeAndActivate() {
    bool shouldDelete = false;
    bool mayHaveBeenActivated = false;
    Lock.withLockThenNotifyAll(Queue, [&] {
      assert(!IsResolvedByActor && "actor already resolved this sjob");
      IsResolvedByActor = true;
      mayHaveBeenActivated = IsResolvedByJob && !IsAbandoned;
      shouldDelete = IsResolvedByJob && IsResolvedByActor;
    });
    if (shouldDelete) delete this;
    return mayHaveBeenActivated;
  }

  /// Called by the actor to notify this job that the actor does not
  /// think it should try to take over the actor.  It's okay if the
  /// job successfully takes over the actor anyway.
  ///
  /// This may delete the job or cause it to be deleted on another
  /// thread.
  void wakeAndAbandon() {
    bool shouldDelete = false;
    Lock.withLockThenNotifyAll(Queue, [&] {
      assert(!IsResolvedByActor && "actor already resolved this job");
      IsResolvedByActor = true;
      IsAbandoned = true;
      shouldDelete = IsResolvedByJob && IsResolvedByActor;
    });
    if (shouldDelete) delete this;
  }

  SWIFT_CC(swiftasync)
  static void process(Job *job);

  static bool classof(const Job *job) {
    return job->Flags.getKind() == JobKind::DefaultActorOverride;
  }
};

} /// end anonymous namespace

JobRef JobRef::getOverride(ProcessOverrideJob *job) {
  return JobRef(job, NeedsPreprocessing | IsOverride);
}
ProcessOverrideJob *JobRef::getAsPreprocessedOverride() const {
  return cast_or_null<ProcessOverrideJob>(getAsPreprocessedJob());
}
RunningJobInfo RunningJobInfo::forOverride(ProcessOverrideJob *job) {
  return {Override, job->getPriority(), job};
}

/// Flag that the current processing job has been abandoned
/// and will not be running the actor.
void RunningJobInfo::setAbandoned() {
  if (OverrideJob) {
    OverrideJob->setAbandoned();
    OverrideJob = nullptr;
  }
}

/// Flag that the current processing job is now running the actor.
void RunningJobInfo::setRunning() {
  if (OverrideJob) {
    OverrideJob->setRunning();
    OverrideJob = nullptr;
  }
}

/// Try to wait for the current processing job to be activated,
/// if that's possible.  It's okay to call this multiple times
/// (or to call setAbandoned/setRunning after it) as long as
/// it's all on a single value.
bool RunningJobInfo::waitForActivation() {
  if (Kind == Override) {
    // If we don't have an override job, it's because we've already
    // waited for activation successfully.
    if (!OverrideJob) return true;

    bool result = OverrideJob->waitForActivation();
    OverrideJob = nullptr;
    return result;
  }
  return false;
}

/// Wake all the overrides in the given list, activating the first
/// that exactly matches the target priority, if any.
static void wakeOverrides(ProcessOverrideJob *nextOverride,
                          Optional<JobPriority> targetPriority) {
  bool hasAlreadyActivated = false;
  while (nextOverride) {
    // We have to advance to the next override before we call one of
    // the wake methods because they can delete the job immediately
    // (and even if they don't, we'd still be racing with deletion).
    auto cur = nextOverride;
    nextOverride = cur->NextJob.getAsPreprocessedOverride();

    if (hasAlreadyActivated ||
        !targetPriority ||
        cur->getPriority() != *targetPriority)
      cur->wakeAndAbandon();
    else
      hasAlreadyActivated = cur->wakeAndActivate();
  }
}

/// Flag that an override job is needed and create it.
void DefaultActorImpl::OverrideJobCache::addToState(DefaultActorImpl *actor,
                                                    State &newState) {
  IsNeeded = true;
  auto newPriority = newState.Flags.getMaxPriority();
  auto nextJob = newState.FirstJob;
  if (Job) {
    Job->Flags.setPriority(newPriority);
    Job->NextJob = nextJob;
  } else {
    // Override jobs are always "extra" from the perspective of our
    // ownership rules and so require a retain of the actor.  We must
    // do this before changing the actor state because other jobs may
    // race to release the actor as soon as we change the actor state.
    swift_retain(actor);
    Job = new ProcessOverrideJob(actor, newPriority, nextJob);
  }
  newState.FirstJob = JobRef::getOverride(Job);
}

/// Schedule the override job if we created one and still need it.
/// If we created one but didn't end up needing it (which can happen
/// with a race to override), destroy it.
void DefaultActorImpl::OverrideJobCache::commit() {
#ifndef NDEBUG
  assert(!WasCommitted && "committing override job multiple timee");
  WasCommitted = true;
#endif

  if (Job) {
    if (IsNeeded) {
      swift_task_enqueueGlobal(Job);
    } else {
      swift_release(Job->getActor());
      delete Job;
    }
  }
}

/// Preprocess the prefix of the actor's queue that hasn't already
/// been preprocessed:
///
/// - Split the jobs into registered overrides and actual jobs.
/// - Append the actual jobs to any already-preprocessed job list.
///
/// The returned job should become the new root of the job queue
/// (or may be immediately dequeued, in which its successor should).
/// All of the jobs in this list are guaranteed to be non-override jobs.
static Job *preprocessQueue(JobRef first,
                            JobRef previousFirst,
                            Job *previousFirstNewJob,
                            ProcessOverrideJob *&overridesToWake) {
  assert(previousFirst || previousFirstNewJob == nullptr);

  if (!first.needsPreprocessing())
    return first.getAsPreprocessedJob();

  Job *firstNewJob = nullptr;

  while (first != previousFirst) {
    // If we find something that doesn't need preprocessing, it must've
    // been left by a previous queue-processing, which means that
    // this must be our first attempt to preprocess in this processing.
    // Just treat the queue from this point as a well-formed whole
    // to which we need to add any new items we might've just found.
    if (!first.needsPreprocessing()) {
      assert(!previousFirst && !previousFirstNewJob);
      previousFirstNewJob = first.getAsPreprocessedJob();
      break;
    }

    // If the job is an override, add it to the list of override jobs
    // that we need to wake up.  Note that the list of override jobs
    // flows through NextJob; we must not use getNextJobInQueue because
    // that touches queue-private state, and the override job is
    // not enqueued on the actor, merely registered with it.
    if (first.isOverride()) {
      auto overrideJob = first.getAsOverride();
      first = overrideJob->NextJob;
      overrideJob->NextJob = JobRef::getPreprocessed(overridesToWake);
      overridesToWake = overrideJob;
      continue;
    }

    // If the job isn't an override, add it to the front of the list of
    // jobs we're building up.  Note that this reverses the order of
    // jobs; since enqueue() always adds jobs to the front, reversing
    // the order effectively makes the actor queue FIFO, which is what
    // we want.
    // FIXME: but we should also sort by priority
    auto job = first.getAsJob();
    first = getNextJobInQueue(job);
    setNextJobInQueue(job, JobRef::getPreprocessed(firstNewJob));
    firstNewJob = job;
  }

  // If there are jobs already in the queue, put the new jobs at the end.
  if (!firstNewJob) {
    firstNewJob = previousFirstNewJob;
  } else if (previousFirstNewJob) {
    auto cur = previousFirstNewJob;
    while (true) {
      auto next = getNextJobInQueue(cur).getAsPreprocessedJob();
      if (!next) {
        setNextJobInQueue(cur, JobRef::getPreprocessed(firstNewJob));
        break;
      }
      cur = next;
    }
    firstNewJob = previousFirstNewJob;
  }

  return firstNewJob;
}

void DefaultActorImpl::giveUpThread(RunningJobInfo runner) {
#if SWIFT_TASK_PRINTF_DEBUG
  fprintf(stderr, "[%p] giving up thread for actor %p\n", pthread_self(), this);
#endif
  auto oldState = CurrentState.load(std::memory_order_acquire);
  assert(oldState.Flags.isAnyRunningStatus());

  ProcessOverrideJob *overridesToWake = nullptr;
  auto firstNewJob = preprocessQueue(oldState.FirstJob, JobRef(), nullptr,
                                     overridesToWake);

  _swift_tsan_release(this);
  while (true) {
    // In Zombie_ReadyForDeallocation state, nothing else should
    // be touching the atomic, and there's no point updating it.
    if (oldState.Flags.getStatus() == Status::Zombie_ReadyForDeallocation) {
      wakeOverrides(overridesToWake, oldState.Flags.getMaxPriority());
      deallocateUnconditional();
      return;
    }

    // In Zombie_Latching state, we should try to update to Idle;
    // if we beat the releasing thread, it'll deallocate.
    // In Running state, we may need to schedule a processing job.

    State newState = oldState;
    newState.FirstJob = JobRef::getPreprocessed(firstNewJob);
    if (firstNewJob) {
      assert(oldState.Flags.getStatus() == Status::Running);
      newState.Flags.setStatus(Status::Scheduled);
    } else {
      newState.Flags.setStatus(Status::Idle);
    }

    // If the runner was an inline job, it's no longer active.
    if (runner.wasInlineJob()) {
      newState.Flags.setHasActiveInlineJob(false);
    }

    bool hasMoreJobs = (bool) newState.FirstJob;
    bool hasOverrideAtNewPriority =
      (runner.Priority < oldState.Flags.getMaxPriority());
    bool hasActiveInlineJob = newState.Flags.hasActiveInlineJob();
    bool needsNewProcessJob = hasMoreJobs && !hasOverrideAtNewPriority;

    // If we want to create a new inline job below, be sure to claim that
    // in the new state.
    if (needsNewProcessJob && !hasActiveInlineJob) {
      newState.Flags.setHasActiveInlineJob(true);
    }

    auto firstPreprocessed = oldState.FirstJob;
    if (!CurrentState.compare_exchange_weak(oldState, newState,
                    /*success*/ std::memory_order_release,
                    /*failure*/ std::memory_order_acquire)) {
      // Preprocess any new queue items.
      firstNewJob = preprocessQueue(oldState.FirstJob,
                                    firstPreprocessed,
                                    firstNewJob,
                                    overridesToWake);

      // Try again.
      continue;
    }
    
#if SWIFT_TASK_PRINTF_DEBUG
#  define LOG_STATE_TRANSITION fprintf(stderr, "[%p] actor %p transitioned from %zx to %zx (%s)\n", \
  pthread_self(), this, oldState.Flags.getOpaqueValue(), newState.Flags.getOpaqueValue(), __FUNCTION__)
#else
#  define LOG_STATE_TRANSITION ((void)0)
#endif
    LOG_STATE_TRANSITION;

    // The priority of the remaining work.
    auto newPriority = newState.Flags.getMaxPriority();

    // Process the override commands we found.
    wakeOverrides(overridesToWake, newPriority);

    // This is the actor's owning job; per the ownership rules (see
    // the comment on DefaultActorImpl), if there are remaining
    // jobs, we need to balance out our ownership one way or another.
    // We also, of course, need to ensure that there's a thread that's
    // actually going to process the actor.
    if (hasMoreJobs) {
      // If we know that there's an override job at the new priority,
      // we can let it become the owning job.  We just need to release.
      if (hasOverrideAtNewPriority) {
        swift_release(this);

      // Otherwies, enqueue a job that will try to take over running
      // with the new priority.  This also ensures that there's a job
      // at that priority which will actually take over the actor.
      } else {
        scheduleNonOverrideProcessJob(newPriority, hasActiveInlineJob);
      }
    }

    return;
  }
}

/// Claim the next job on the actor or give it up forever.
///
/// The running thread doesn't need to already own the actor to do this.
/// It does need to be participating correctly in the ownership
/// scheme as a "processing job"; see the comment on DefaultActorImpl.
Job *DefaultActorImpl::claimNextJobOrGiveUp(bool actorIsOwned,
                                            RunningJobInfo runner) {
  auto oldState = CurrentState.load(std::memory_order_acquire);

  // The status had better be Running unless we're trying to acquire
  // our first job.
  assert(oldState.Flags.isAnyRunningStatus() || !actorIsOwned);

  // If we don't yet own the actor, we need to try to claim the actor
  // first; we cannot safely access the queue memory yet because other
  // threads may concurrently be trying to do this.
  if (!actorIsOwned) {
    // We really shouldn't ever be in a state where we're trying to take
    // over a non-running actor if the actor is in a zombie state.
    assert(!oldState.Flags.isAnyZombieStatus());

    while (true) {
      // A helper function when the only change we need to try is to
      // update for an inline runner.
      auto tryUpdateForInlineRunner = [&]{
        if (!runner.wasInlineJob()) return true;

        auto newState = oldState;
        newState.Flags.setHasActiveInlineJob(false);
        auto success = CurrentState.compare_exchange_weak(oldState, newState,
                            /*success*/ std::memory_order_relaxed,
                            /*failure*/ std::memory_order_acquire);
        if (success) LOG_STATE_TRANSITION;
        return success;
      };

      // If the actor is out of work, or its priority doesn't match our
      // priority, don't try to take over the actor.
      if (!oldState.FirstJob ||
          oldState.Flags.getMaxPriority() != runner.Priority) {

        // The only change we need here is inline-runner bookkeeping.
        if (!tryUpdateForInlineRunner())
          continue;

        // We're eliminating a processing thread; balance ownership.
        swift_release(this);
        runner.setAbandoned();
        return nullptr;
      }

      // If the actor is currently running, we'd need to wait for
      // it to stop.  We can do this if we're an override job;
      // otherwise we need to exit.
      if (oldState.Flags.getStatus() == Status::Running) {
        if (!runner.waitForActivation()) {
          // The only change we need here is inline-runner bookkeeping.
          if (!tryUpdateForInlineRunner())
            continue;

          swift_release(this);
          return nullptr;
        }

        // Fall through into the compare-exchange below, but anticipate
        // that the actor is now Scheduled instead of Running.
        oldState.Flags.setStatus(Status::Scheduled);
      }

      // Try to set the state as Running.
      assert(oldState.Flags.getStatus() == Status::Scheduled);
      auto newState = oldState;
      newState.Flags.setStatus(Status::Running);

      // Also do our inline-runner bookkeeping.
      if (runner.wasInlineJob())
        newState.Flags.setHasActiveInlineJob(false);

      if (!CurrentState.compare_exchange_weak(oldState, newState,
                              /*success*/ std::memory_order_relaxed,
                              /*failure*/ std::memory_order_acquire))
        continue;
      LOG_STATE_TRANSITION;
      _swift_tsan_acquire(this);
      
      // If that succeeded, we can proceed to the main body.
      oldState = newState;
      runner.setRunning();
      break;
    }
  }

  assert(oldState.Flags.isAnyRunningStatus());

  // We should have taken care of the inline-job bookkeeping now.
  assert(!oldState.Flags.hasActiveInlineJob() || !runner.wasInlineJob());

  // Okay, now it's safe to look at queue state.
  // Preprocess any queue items at the front of the queue.
  ProcessOverrideJob *overridesToWake = nullptr;
  auto newFirstJob = preprocessQueue(oldState.FirstJob, JobRef(),
                                     nullptr, overridesToWake);

  Optional<JobPriority> remainingJobPriority;
  _swift_tsan_release(this);
  while (true) {
    // In Zombie_ReadyForDeallocation state, nothing else should
    // be touching the atomic, and there's no point updating it.
    if (oldState.Flags.getStatus() == Status::Zombie_ReadyForDeallocation) {
      wakeOverrides(overridesToWake, oldState.Flags.getMaxPriority());
      deallocateUnconditional();
      return nullptr;
    }

    State newState = oldState;

    // If the priority we're currently running with is adqeuate for
    // all the remaining jobs, try to dequeue something.
    // FIXME: should this be an exact match in priority instead of
    // potentially running jobs with too high a priority?
    Job *jobToRun;
    if (oldState.Flags.getMaxPriority() <= runner.Priority &&
        newFirstJob) {
      jobToRun = newFirstJob;
      newState.FirstJob = getNextJobInQueue(newFirstJob);
      newState.Flags.setStatus(Status::Running);

    // Otherwise, we should give up the thread.
    } else {
      jobToRun = nullptr;
      newState.FirstJob = JobRef::getPreprocessed(newFirstJob);
      newState.Flags.setStatus(newFirstJob ? Status::Scheduled
                                           : Status::Idle);
    }

    // Try to update the queue.  The changes we've made to the queue
    // structure need to be made visible even if we aren't dequeuing
    // anything.
    auto firstPreprocessed = oldState.FirstJob;
    if (!CurrentState.compare_exchange_weak(oldState, newState,
                     /*success*/ std::memory_order_release,
                     /*failure*/ std::memory_order_acquire)) {
      // Preprocess any new queue items, which will have been formed
      // into a linked list leading to the last head we observed.
      // (The fact that that job may not be the head anymore doesn't
      // matter; we're looking for an exact match with that.)
      newFirstJob = preprocessQueue(oldState.FirstJob,
                                    firstPreprocessed,
                                    newFirstJob,
                                    overridesToWake);

      // Loop to retry updating the state.
      continue;
    }
    LOG_STATE_TRANSITION;
    
    // We successfully updated the state.

    // If we're giving up the thread with jobs remaining, we need
    // to release the actor, and we should wake overrides with the
    // right priority.
    Optional<JobPriority> remainingJobPriority;
    if (!jobToRun && newFirstJob) {
      remainingJobPriority = newState.Flags.getMaxPriority();
    }

    // Wake the overrides.
    wakeOverrides(overridesToWake, remainingJobPriority);

    // Per the ownership rules (see the comment on DefaultActorImpl),
    // release the actor if we're giving up the thread with jobs
    // remaining.  We intentionally do this after wakeOverrides to
    // try to get the overrides running a little faster.
    if (remainingJobPriority)
      swift_release(this);

    return jobToRun;
  }
}

SWIFT_CC(swift)
static void swift_job_runImpl(Job *job, ExecutorRef executor) {
  ExecutorTrackingInfo trackingInfo;

  // swift_job_run is a primary entrypoint for executors telling us to
  // run jobs.  Actor executors won't expect us to switch off them
  // during this operation.  But do allow switching if the executor
  // is generic.
  if (!executor.isGeneric()) trackingInfo.disallowSwitching();

  trackingInfo.enterAndShadow(executor);

  runJobInEstablishedExecutorContext(job);

  trackingInfo.leave();

  // Give up the current executor if this is a switching context
  // (which, remember, only happens if we started out on a generic
  // executor) and we've switched to a default actor.
  auto currentExecutor = trackingInfo.getActiveExecutor();
  if (trackingInfo.allowsSwitching() && currentExecutor.isDefaultActor()) {
    // Use an underestimated priority; if this means we create an
    // extra processing job in some cases, that's probably okay.
    auto runner = RunningJobInfo::forOther(JobPriority(0));
    asImpl(currentExecutor.getDefaultActor())->giveUpThread(runner);
  }
}

/// The primary function for processing an actor on a thread.  Start
/// processing the given default actor as the active default actor on
/// the current thread, and keep processing whatever actor we're
/// running when code returns back to us until we're not processing
/// any actors anymore.
///
/// \param currentActor is expected to be passed in as retained to ensure that
///                     the actor lives for the duration of job execution.
///                     Note that this may conflict with the retain/release
///                     design in the DefaultActorImpl, but it does fix bugs!
static void processDefaultActor(DefaultActorImpl *currentActor,
                                RunningJobInfo runner) {
#if SWIFT_TASK_PRINTF_DEBUG
  fprintf(stderr, "[%p] processDefaultActor %p\n", pthread_self(), currentActor);
#endif
  DefaultActorImpl *actor = currentActor;

  // If we actually have work to do, we'll need to set up tracking info.
  // Optimistically assume that we will; the alternative (an override job
  // took over the actor first) is rare.
  ExecutorTrackingInfo trackingInfo;
  trackingInfo.enterAndShadow(
    ExecutorRef::forDefaultActor(asAbstract(currentActor)));

  // Remember whether we've already taken over the actor.
  bool threadIsRunningActor = false;
  while (true) {
    assert(currentActor);

    // Immediately check if we've been asked to yield the thread.
    if (shouldYieldThread())
      break;

    // Try to claim another job from the current actor, taking it over
    // if we haven't already.
    auto job = currentActor->claimNextJobOrGiveUp(threadIsRunningActor,
                                                  runner);

#if SWIFT_TASK_PRINTF_DEBUG
    fprintf(stderr, "[%p] processDefaultActor %p claimed job %p\n", pthread_self(), currentActor, job);
#endif

    // If we failed to claim a job, we have nothing to do.
    if (!job) {
      // We also gave up the actor as part of failing to claim it.
      // Make sure we don't try to give up the actor again.
      currentActor = nullptr;
      break;
    }

    // This thread now owns the current actor.
    threadIsRunningActor = true;

    // Run the job.
    runJobInEstablishedExecutorContext(job);

    // The current actor may have changed after the job.
    // If it's become nil, or not a default actor, we have nothing to do.
    auto currentExecutor = trackingInfo.getActiveExecutor();

#if SWIFT_TASK_PRINTF_DEBUG
    fprintf(stderr, "[%p] processDefaultActor %p current executor now %p\n", pthread_self(), currentActor, currentExecutor.getIdentity());
#endif

    if (!currentExecutor.isDefaultActor()) {
      // The job already gave up the thread for us.
      // Make sure we don't try to give up the actor again.
      currentActor = nullptr;
      break;
    }
    currentActor = asImpl(currentExecutor.getDefaultActor());
  }

  // Leave the tracking info.
  trackingInfo.leave();

  // If we still have an active actor, we should give it up.
  if (threadIsRunningActor && currentActor) {
    currentActor->giveUpThread(runner);
  }

  swift_release(actor);
}

void ProcessInlineJob::process(Job *job) {
  DefaultActorImpl *actor = DefaultActorImpl::fromInlineJob(job);

  // Pull the priority out of the job before we do anything that might
  // invalidate it.
  auto targetPriority = job->getPriority();
  auto runner = RunningJobInfo::forInline(targetPriority);

  // FIXME: force tail call
  swift_retain(actor);
  return processDefaultActor(actor, runner);
}

void ProcessOutOfLineJob::process(Job *job) {
  auto self = cast<ProcessOutOfLineJob>(job);
  DefaultActorImpl *actor = self->Actor;

  // Pull the priority out of the job before we do anything that might
  // invalidate it.
  auto targetPriority = job->getPriority();
  auto runner = RunningJobInfo::forOther(targetPriority);

  delete self;

  // FIXME: force tail call
  swift_retain(actor);
  return processDefaultActor(actor, runner);
}

void ProcessOverrideJob::process(Job *job) {
  auto self = cast<ProcessOverrideJob>(job);

  // Pull the actor and priority out of the job.
  auto actor = self->Actor;
  auto runner = RunningJobInfo::forOverride(self);

  // FIXME: force tail call
  swift_retain(actor);
  return processDefaultActor(actor, runner);
}

void DefaultActorImpl::enqueue(Job *job) {
  auto oldState = CurrentState.load(std::memory_order_relaxed);

  OverrideJobCache overrideJob;

  while (true) {
    assert(!oldState.Flags.isAnyZombieStatus() &&
           "enqueuing work on a zombie actor");
    auto newState = oldState;

    // Put the job at the front of the job list (which will get
    // reversed during preprocessing).
    setNextJobInQueue(job, oldState.FirstJob);
    newState.FirstJob = JobRef::getUnpreprocessed(job);

    auto oldStatus = oldState.Flags.getStatus();
    bool wasIdle = oldStatus == Status::Idle;

    // Update the priority: the prriority of the job we're adding
    // if the actor was idle, or the max if not.  Only the running
    // thread can decrease the actor's priority once it's non-idle.
    // (But note that the job we enqueue can still observe a
    // lowered priority.)
    auto oldPriority = oldState.Flags.getMaxPriority();
    auto newPriority =
      wasIdle ? job->getPriority()
              : std::max(oldPriority, job->getPriority());
    newState.Flags.setMaxPriority(newPriority);

    // If we need an override job, create it (if necessary) and
    // register it with the queue.
    bool needsOverride = !wasIdle && newPriority != oldPriority;
    if (needsOverride) {
      overrideJob.addToState(this, newState);
    } else {
      overrideJob.setNotNeeded();
    }

    // If we don't need an override job, then we might be able to
    // create an inline job; flag that.
    bool hasActiveInlineJob = newState.Flags.hasActiveInlineJob();
    if (wasIdle && !hasActiveInlineJob)
      newState.Flags.setHasActiveInlineJob(true);

    // Make sure the status is at least Scheduled.  We'll actually
    // schedule the job below, if we succeed at this.
    if (wasIdle) {
      newState.Flags.setStatus(Status::Scheduled);
    }

    // Try the compare-exchange, and try again if it fails.
    if (!CurrentState.compare_exchange_weak(oldState, newState,
          /*success*/ std::memory_order_release,
          /*failure*/ std::memory_order_relaxed))
      continue;
    LOG_STATE_TRANSITION;

    // Okay, we successfully updated the status.  Schedule a job to
    // process the actor if necessary.

    // Commit the override job if we created one.
    overrideJob.commit();

    // If the actor is currently idle, schedule it using the
    // invasive job.
    if (wasIdle) {
      assert(!needsOverride);
      scheduleNonOverrideProcessJob(newPriority, hasActiveInlineJob);
    }

    return;
  }
}

bool DefaultActorImpl::tryAssumeThread(RunningJobInfo runner) {
  // We have to load-acquire in order to properly order accesses to
  // the actor's state for the new task.
  auto oldState = CurrentState.load(std::memory_order_acquire);

  // If the actor is currently idle, try to mark it as running.
  while (oldState.Flags.getStatus() == Status::Idle) {
    assert(!oldState.FirstJob);
    auto newState = oldState;
    newState.Flags.setStatus(Status::Running);
    newState.Flags.setMaxPriority(runner.Priority);

    if (CurrentState.compare_exchange_weak(oldState, newState,
                              /*success*/ std::memory_order_relaxed,
                              /*failure*/ std::memory_order_acquire)) {
      LOG_STATE_TRANSITION;
      _swift_tsan_acquire(this);
      return true;
    }
  }

  assert(!oldState.Flags.isAnyZombieStatus() &&
         "trying to assume a zombie actor");

  return false;
}

void swift::swift_defaultActor_initialize(DefaultActor *_actor) {
  asImpl(_actor)->initialize();
}

void swift::swift_defaultActor_destroy(DefaultActor *_actor) {
  asImpl(_actor)->destroy();
}

void swift::swift_defaultActor_deallocate(DefaultActor *_actor) {
  asImpl(_actor)->deallocate();
}

static bool isDefaultActorClass(const ClassMetadata *metadata) {
  assert(metadata->isTypeMetadata());
  while (true) {
    // Trust the class descriptor if it says it's a default actor.
    if (metadata->getDescription()->isDefaultActor())
      return true;

    // Go to the superclass.
    metadata = metadata->Superclass;

    // If we run out of Swift classes, it's not a default actor.
    if (!metadata || !metadata->isTypeMetadata()) return false;
  }
}

void swift::swift_defaultActor_deallocateResilient(HeapObject *actor) {
  auto metadata = cast<ClassMetadata>(actor->metadata);
  if (isDefaultActorClass(metadata))
    return swift_defaultActor_deallocate(static_cast<DefaultActor*>(actor));

  swift_deallocObject(actor, metadata->getInstanceSize(),
                      metadata->getInstanceAlignMask());
}

<<<<<<< HEAD
void swift::swift_defaultActor_enqueue(Job *job, DefaultActor *_actor) {
  asImpl(_actor)->enqueue(job);
}

// TODO: most likely where we'd need to create the "proxy instance" instead?
void swift::swift_distributedActor_remote_initialize(DefaultActor *_actor) { // FIXME: !!!!! remove distributed C++ impl not needed?
  auto actor = asImpl(_actor);
  actor->initialize(/*remote=*/true);
}

void swift::swift_distributedActor_destroy(DefaultActor *_actor) { // FIXME: !!!!! remove distributed C++ impl not needed?
  // TODO: need to resign the address before we destroy:
  //       something like: actor.transport.resignAddress(actor.address)

  // FIXME: if this is a proxy, we would destroy a bit differently I guess? less memory was allocated etc.
  asImpl(_actor)->destroy(); // today we just replicate what defaultActor_destroy does
}

bool swift::swift_distributed_actor_is_remote(DefaultActor *_actor) {
  return asImpl(_actor)->isDistributedRemote();
}

/// FIXME: only exists for the quick-and-dirty MainActor implementation.
namespace swift {
  Metadata* MainActorMetadata = nullptr;
}

/// FIXME: only exists for the quick-and-dirty MainActor implementation.
void swift::swift_MainActor_register(HeapObject *actor) {
  assert(actor);
  MainActorMetadata = const_cast<Metadata*>(swift_getObjectType(actor));
  assert(MainActorMetadata);
}

=======
>>>>>>> 3f893dd5
/*****************************************************************************/
/****************************** ACTOR SWITCHING ******************************/
/*****************************************************************************/

/// Can the current executor give up its thread?
static bool canGiveUpThreadForSwitch(ExecutorTrackingInfo *trackingInfo,
                                     ExecutorRef currentExecutor) {
  assert(trackingInfo || currentExecutor.isGeneric());

  // Some contexts don't allow switching at all.
  if (trackingInfo && !trackingInfo->allowsSwitching())
    return false;

  // We can certainly "give up" a generic executor to try to run
  // a task for an actor.
  if (currentExecutor.isGeneric())
    return true;

  // If the current executor is a default actor, we know how to make
  // it give up its thread.
  if (currentExecutor.isDefaultActor())
    return true;

  return false;
}

/// Tell the current executor to give up its thread, given that it
/// returned true from canGiveUpThreadForSwitch().
///
/// Note that we don't update DefaultActorProcessingFrame here; we'll
/// do that in runOnAssumedThread.
static void giveUpThreadForSwitch(ExecutorRef currentExecutor,
                                  RunningJobInfo runner) {
  if (currentExecutor.isGeneric())
    return;

  asImpl(currentExecutor.getDefaultActor())->giveUpThread(runner);
}

/// Try to assume control of the current thread for the given executor
/// in order to run the given job.
///
/// This doesn't actually run the job yet.
///
/// Note that we don't update DefaultActorProcessingFrame here; we'll
/// do that in runOnAssumedThread.
static bool tryAssumeThreadForSwitch(ExecutorRef newExecutor,
                                     RunningJobInfo runner) {
  // If the new executor is generic, we don't need to do anything.
  if (newExecutor.isGeneric()) {
    return true;
  }

  // If the new executor is a default actor, ask it to assume the thread.
  if (newExecutor.isDefaultActor()) {
    return asImpl(newExecutor.getDefaultActor())->tryAssumeThread(runner);
  }

  return false;
}

/// Given that we've assumed control of an executor on this thread,
/// continue to run the given task on it.
SWIFT_CC(swiftasync)
static void runOnAssumedThread(AsyncTask *task, ExecutorRef executor,
                               ExecutorTrackingInfo *oldTracking,
                               RunningJobInfo runner) {
  // If there's alreaady tracking info set up, just change the executor
  // there and tail-call the task.  We don't want these frames to
  // potentially accumulate linearly.
  if (oldTracking) {
    oldTracking->setActiveExecutor(executor);

    // FIXME: force tail call
    return task->runInFullyEstablishedContext();
  }

  // Otherwise, set up tracking info.
  ExecutorTrackingInfo trackingInfo;
  trackingInfo.enterAndShadow(executor);

  // Run the new task.
  task->runInFullyEstablishedContext();

  // Leave the tracking frame, and give up the current actor if
  // we have one.
  //
  // In principle, we could execute more tasks from the actor here, but
  // that's probably not a reasonable thing to do in an assumed context
  // rather than a dedicated actor-processing job.
  executor = trackingInfo.getActiveExecutor();
  trackingInfo.leave();

#if SWIFT_TASK_PRINTF_DEBUG
  fprintf(stderr, "[%p] leaving assumed thread, current executor is %p\n", pthread_self(), executor.getIdentity());
#endif

  if (executor.isDefaultActor())
    asImpl(executor.getDefaultActor())->giveUpThread(runner);
}

SWIFT_CC(swiftasync)
static void swift_task_switchImpl(SWIFT_ASYNC_CONTEXT AsyncContext *resumeContext,
                                  TaskContinuationFunction *resumeFunction,
                                  ExecutorRef newExecutor) {
  auto trackingInfo = ExecutorTrackingInfo::current();
  auto currentExecutor =
    (trackingInfo ? trackingInfo->getActiveExecutor()
                  : ExecutorRef::generic());
#if SWIFT_TASK_PRINTF_DEBUG
  fprintf(stderr, "[%p] trying to switch from executor %p to %p\n", pthread_self(), currentExecutor.getIdentity(), newExecutor.getIdentity());
#endif

  // If the current executor is compatible with running the new executor,
  // we can just immediately continue running with the resume function
  // we were passed in.
  if (!currentExecutor.mustSwitchToRun(newExecutor)) {
    // FIXME: force tail call
    return resumeFunction(resumeContext);
  }

  auto task = swift_task_getCurrent();
  assert(task && "no current task!");

  // Park the task for simplicity instead of trying to thread the
  // initial resumption information into everything below.
  task->ResumeContext = resumeContext;
  task->ResumeTask = resumeFunction;

  // Okay, we semantically need to switch.
  auto runner = RunningJobInfo::forOther(task->getPriority());

  // If the current executor can give up its thread, and the new executor
  // can take over a thread, try to do so; but don't do this if we've
  // been asked to yield the thread.
  if (canGiveUpThreadForSwitch(trackingInfo, currentExecutor) &&
      !shouldYieldThread() &&
      tryAssumeThreadForSwitch(newExecutor, runner)) {
#if SWIFT_TASK_PRINTF_DEBUG
    fprintf(stderr, "[%p] switch succeeded, task %p assumed thread for executor %p\n", pthread_self(), task, newExecutor.getIdentity());
#endif
    giveUpThreadForSwitch(currentExecutor, runner);
    // FIXME: force tail call
    return runOnAssumedThread(task, newExecutor, trackingInfo, runner);
  }

  // Otherwise, just asynchronously enqueue the task on the given
  // executor.
#if SWIFT_TASK_PRINTF_DEBUG
  fprintf(stderr, "[%p] switch failed, task %p enqueued on executor %p\n", pthread_self(), task, newExecutor.getIdentity());
#endif
  swift_task_enqueue(task, newExecutor);
}

/*****************************************************************************/
/************************* GENERIC ACTOR INTERFACES **************************/
/*****************************************************************************/

// Implemented in Swift to avoid some annoying hard-coding about
// SerialExecutor's protocol witness table.  We could inline this
// with effort, though.
extern "C" SWIFT_CC(swift)
void _swift_task_enqueueOnExecutor(Job *job, HeapObject *executor,
                                   const Metadata *selfType,
                                   const SerialExecutorWitnessTable *wtable);

SWIFT_CC(swift)
static void swift_task_enqueueImpl(Job *job, ExecutorRef executor) {
#if SWIFT_TASK_PRINTF_DEBUG
  fprintf(stderr, "[%p] enqueue job %p on executor %p\n", pthread_self(), job, executor.getIdentity());
#endif

  assert(job && "no job provided");

  _swift_tsan_release(job);

  if (executor.isGeneric())
    return swift_task_enqueueGlobal(job);

  if (executor.isDefaultActor())
    return asImpl(executor.getDefaultActor())->enqueue(job);

  auto wtable = executor.getSerialExecutorWitnessTable();
  auto executorObject = executor.getIdentity();
  auto executorType = swift_getObjectType(executorObject);
  _swift_task_enqueueOnExecutor(job, executorObject, executorType, wtable);
}

#define OVERRIDE_ACTOR COMPATIBILITY_OVERRIDE
#include COMPATIBILITY_OVERRIDE_INCLUDE_PATH

/*****************************************************************************/
/***************************** DISTRIBUTED ACTOR *****************************/
/*****************************************************************************/

bool DefaultActorImpl::isDistributedRemote() {
  auto state = CurrentState.load(std::memory_order_relaxed);
  return state.Flags.isDistributedRemote() == 1;
}<|MERGE_RESOLUTION|>--- conflicted
+++ resolved
@@ -69,9 +69,9 @@
 #include <io.h>
 #include <handleapi.h>
 #include <processthreadsapi.h>
-#endif
-
 #if SWIFT_OBJC_INTEROP
+#endif
+
 extern "C" void *objc_autoreleasePoolPush();
 extern "C" void objc_autoreleasePoolPop(void *);
 #endif
@@ -274,8 +274,8 @@
 #endif
   return result;
 }
+
 #if defined(_WIN32)
-
 static HANDLE __initialPthread = INVALID_HANDLE_VALUE;
 #endif
 
@@ -1717,6 +1717,10 @@
   asImpl(_actor)->destroy();
 }
 
+void swift::swift_defaultActor_enqueue(Job *job, DefaultActor *_actor) {
+  asImpl(_actor)->enqueue(job);
+}
+
 void swift::swift_defaultActor_deallocate(DefaultActor *_actor) {
   asImpl(_actor)->deallocate();
 }
@@ -1745,7 +1749,6 @@
                       metadata->getInstanceAlignMask());
 }
 
-<<<<<<< HEAD
 void swift::swift_defaultActor_enqueue(Job *job, DefaultActor *_actor) {
   asImpl(_actor)->enqueue(job);
 }
@@ -1773,15 +1776,6 @@
   Metadata* MainActorMetadata = nullptr;
 }
 
-/// FIXME: only exists for the quick-and-dirty MainActor implementation.
-void swift::swift_MainActor_register(HeapObject *actor) {
-  assert(actor);
-  MainActorMetadata = const_cast<Metadata*>(swift_getObjectType(actor));
-  assert(MainActorMetadata);
-}
-
-=======
->>>>>>> 3f893dd5
 /*****************************************************************************/
 /****************************** ACTOR SWITCHING ******************************/
 /*****************************************************************************/
