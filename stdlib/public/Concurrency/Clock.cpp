//===--- Clock.cpp - Time and clock resolution ----------------------------===//
//
// This source file is part of the Swift.org open source project
//
// Copyright (c) 2014 - 2020 Apple Inc. and the Swift project authors
// Licensed under Apache License v2.0 with Runtime Library Exception
//
// See https://swift.org/LICENSE.txt for license information
// See https://swift.org/CONTRIBUTORS.txt for the list of Swift project authors
//
//===----------------------------------------------------------------------===//

#include "swift/Runtime/Concurrency.h"

#if __has_include(<time.h>)
#define HAS_TIME 1
#include <time.h>
#endif
#if defined(_WIN32)
#define WIN32_LEAN_AND_MEAN
#define NOMINMAX
#include <Windows.h>
#endif

using namespace swift;

SWIFT_EXPORT_FROM(swift_Concurrency)
SWIFT_CC(swift)
void swift_get_time(
  long long *seconds,
  long long *nanoseconds,
  swift_clock_id clock_id) {
  switch (clock_id) {
    case swift_clock_id_continuous: {
#if defined(__linux__) && HAS_TIME
      struct timespec continuous;
      clock_gettime(CLOCK_BOOTTIME, &continuous);
      *seconds = continuous.tv_sec;
      *nanoseconds = continuous.tv_nsec;
<<<<<<< HEAD
#elif (defined(__APPLE__) || defined(__wasi__)) && HAS_TIME
=======
#elif (defined(__APPLE__) || defined(__OpenBSD__)) && HAS_TIME
>>>>>>> a6e8b5b9
      struct timespec continuous;
      clock_gettime(CLOCK_MONOTONIC, &continuous);
      *seconds = continuous.tv_sec;
      *nanoseconds = continuous.tv_nsec;
#elif defined(_WIN32)
      LARGE_INTEGER freq;
      QueryPerformanceFrequency(&freq);
      LARGE_INTEGER count;
      QueryPerformanceCounter(&count);
      *seconds = count.QuadPart / freq.QuadPart;
      if (freq.QuadPart < 1000000000) {
        *nanoseconds = 
            ((count.QuadPart % freq.QuadPart) * 1000000000) / freq.QuadPart;
      } else {
        *nanoseconds = 
            (count.QuadPart % freq.QuadPart) * (1000000000.0 / freq.QuadPart);
      }
#else
#error Missing platform continuous time definition
#endif
      return;
    }
    case swift_clock_id_suspending: {
#if defined(__linux__) && HAS_TIME
      struct timespec suspending;
      clock_gettime(CLOCK_MONOTONIC_RAW, &suspending);
      *seconds = suspending.tv_sec;
      *nanoseconds = suspending.tv_nsec;
#elif defined(__APPLE__) && HAS_TIME
      struct timespec suspending;
      clock_gettime(CLOCK_UPTIME_RAW, &suspending);
      *seconds = suspending.tv_sec;
      *nanoseconds = suspending.tv_nsec;
<<<<<<< HEAD
#elif defined(__wasi__) && HAS_TIME
      struct timespec suspending;
      clock_gettime(CLOCK_MONOTONIC, &suspending);
=======
#elif defined(__OpenBSD__) && HAS_TIME
      struct timespec suspending;
      clock_gettime(CLOCK_UPTIME, &suspending);
>>>>>>> a6e8b5b9
      *seconds = suspending.tv_sec;
      *nanoseconds = suspending.tv_nsec;
#elif defined(_WIN32)
      LARGE_INTEGER freq;
      QueryPerformanceFrequency(&freq);
      LARGE_INTEGER count;
      QueryPerformanceCounter(&count);
      *seconds = count.QuadPart / freq.QuadPart;
      if (freq.QuadPart < 1000000000) {
        *nanoseconds = 
            ((count.QuadPart % freq.QuadPart) * 1000000000) / freq.QuadPart;
      } else {
        *nanoseconds = 
            (count.QuadPart % freq.QuadPart) * (1000000000.0 / freq.QuadPart);
      }
#else
#error Missing platform suspending time definition
#endif
      return;
    }
  }
  abort(); // Invalid clock_id
}

SWIFT_EXPORT_FROM(swift_Concurrency)
SWIFT_CC(swift)
void swift_get_clock_res(
  long long *seconds,
  long long *nanoseconds,
  swift_clock_id clock_id) {
switch (clock_id) {
    case swift_clock_id_continuous: {
#if defined(__linux__) && HAS_TIME
      struct timespec continuous;
      clock_getres(CLOCK_BOOTTIME, &continuous);
      *seconds = continuous.tv_sec;
      *nanoseconds = continuous.tv_nsec;
<<<<<<< HEAD
#elif (defined(__APPLE__) || defined(__wasi__)) && HAS_TIME
=======
#elif (defined(__APPLE__) || defined(__OpenBSD__)) && HAS_TIME
>>>>>>> a6e8b5b9
      struct timespec continuous;
      clock_getres(CLOCK_MONOTONIC, &continuous);
      *seconds = continuous.tv_sec;
      *nanoseconds = continuous.tv_nsec;
#elif defined(_WIN32)
      *seconds = 0;
      *nanoseconds = 1000;
#else
#error Missing platform continuous time definition
#endif
      return;
    }
    case swift_clock_id_suspending: {
      struct timespec suspending;
#if defined(__linux__) && HAS_TIME
      clock_getres(CLOCK_MONOTONIC_RAW, &suspending);
      *seconds = suspending.tv_sec;
      *nanoseconds = suspending.tv_nsec;
#elif defined(__APPLE__) && HAS_TIME
      clock_getres(CLOCK_UPTIME_RAW, &suspending);
      *seconds = suspending.tv_sec;
      *nanoseconds = suspending.tv_nsec;
<<<<<<< HEAD
#elif defined(__wasi__) && HAS_TIME
      clock_getres(CLOCK_MONOTONIC, &suspending);
=======
#elif defined(__OpenBSD__) && HAS_TIME
      clock_getres(CLOCK_UPTIME, &suspending);
>>>>>>> a6e8b5b9
      *seconds = suspending.tv_sec;
      *nanoseconds = suspending.tv_nsec;
#elif defined(_WIN32)
      *seconds = 0;
      *nanoseconds = 1000;
#else
#error Missing platform suspending time definition
#endif
      return;
    }
  }
  abort(); // Invalid clock_id
}<|MERGE_RESOLUTION|>--- conflicted
+++ resolved
@@ -37,11 +37,7 @@
       clock_gettime(CLOCK_BOOTTIME, &continuous);
       *seconds = continuous.tv_sec;
       *nanoseconds = continuous.tv_nsec;
-<<<<<<< HEAD
-#elif (defined(__APPLE__) || defined(__wasi__)) && HAS_TIME
-=======
-#elif (defined(__APPLE__) || defined(__OpenBSD__)) && HAS_TIME
->>>>>>> a6e8b5b9
+#elif (defined(__APPLE__) || defined(__wasi__) || defined(__OpenBSD__)) && HAS_TIME
       struct timespec continuous;
       clock_gettime(CLOCK_MONOTONIC, &continuous);
       *seconds = continuous.tv_sec;
@@ -75,15 +71,14 @@
       clock_gettime(CLOCK_UPTIME_RAW, &suspending);
       *seconds = suspending.tv_sec;
       *nanoseconds = suspending.tv_nsec;
-<<<<<<< HEAD
 #elif defined(__wasi__) && HAS_TIME
       struct timespec suspending;
       clock_gettime(CLOCK_MONOTONIC, &suspending);
-=======
+      *seconds = suspending.tv_sec;
+      *nanoseconds = suspending.tv_nsec;
 #elif defined(__OpenBSD__) && HAS_TIME
       struct timespec suspending;
       clock_gettime(CLOCK_UPTIME, &suspending);
->>>>>>> a6e8b5b9
       *seconds = suspending.tv_sec;
       *nanoseconds = suspending.tv_nsec;
 #elif defined(_WIN32)
@@ -121,11 +116,7 @@
       clock_getres(CLOCK_BOOTTIME, &continuous);
       *seconds = continuous.tv_sec;
       *nanoseconds = continuous.tv_nsec;
-<<<<<<< HEAD
-#elif (defined(__APPLE__) || defined(__wasi__)) && HAS_TIME
-=======
-#elif (defined(__APPLE__) || defined(__OpenBSD__)) && HAS_TIME
->>>>>>> a6e8b5b9
+#elif (defined(__APPLE__) || defined(__wasi__) || defined(__OpenBSD__)) && HAS_TIME
       struct timespec continuous;
       clock_getres(CLOCK_MONOTONIC, &continuous);
       *seconds = continuous.tv_sec;
@@ -148,13 +139,12 @@
       clock_getres(CLOCK_UPTIME_RAW, &suspending);
       *seconds = suspending.tv_sec;
       *nanoseconds = suspending.tv_nsec;
-<<<<<<< HEAD
 #elif defined(__wasi__) && HAS_TIME
       clock_getres(CLOCK_MONOTONIC, &suspending);
-=======
+      *seconds = suspending.tv_sec;
+      *nanoseconds = suspending.tv_nsec;
 #elif defined(__OpenBSD__) && HAS_TIME
       clock_getres(CLOCK_UPTIME, &suspending);
->>>>>>> a6e8b5b9
       *seconds = suspending.tv_sec;
       *nanoseconds = suspending.tv_nsec;
 #elif defined(_WIN32)
