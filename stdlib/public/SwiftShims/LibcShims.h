//===--- LibcShims.h - Access to POSIX for Swift's core stdlib --*- C++ -*-===//
//
// This source file is part of the Swift.org open source project
//
// Copyright (c) 2014 - 2017 Apple Inc. and the Swift project authors
// Licensed under Apache License v2.0 with Runtime Library Exception
//
// See https://swift.org/LICENSE.txt for license information
// See https://swift.org/CONTRIBUTORS.txt for the list of Swift project authors
//
//===----------------------------------------------------------------------===//
//
//  Using the Darwin (or Glibc) module in the core stdlib would create a
//  circular dependency, so instead we import these declarations as part of
//  SwiftShims.
//
//===----------------------------------------------------------------------===//

#ifndef SWIFT_STDLIB_SHIMS_LIBCSHIMS_H
#define SWIFT_STDLIB_SHIMS_LIBCSHIMS_H

#include "SwiftStdint.h"
#include "SwiftStddef.h"
#include "Visibility.h"

#if __has_feature(nullability)
#pragma clang assume_nonnull begin
#endif

#ifdef __cplusplus
namespace swift { extern "C" {
#endif

// This declaration is not universally correct.  We verify its correctness for
// the current platform in the runtime code.
#if defined(__linux__) && defined (__arm__)
typedef           int __swift_ssize_t;
#elif defined(_WIN32)
#if defined(_M_ARM) || defined(_M_IX86)
typedef           int __swift_ssize_t;
#elif defined(_M_X64)
typedef long long int __swift_ssize_t;
#else
#error unsupported machine type
#endif
#else
typedef      long int __swift_ssize_t;
#endif

// This declaration might not be universally correct.
// We verify its correctness for the current platform in the runtime code.
#if defined(__linux__)
typedef __swift_uint32_t __swift_mode_t;
#elif defined(__APPLE__)
typedef __swift_uint16_t __swift_mode_t;
#elif defined(_WIN32)
typedef __swift_int32_t __swift_mode_t;
#else  // just guessing
typedef __swift_uint16_t __swift_mode_t;
#endif


// General utilities <stdlib.h>
// Memory management functions
SWIFT_RUNTIME_STDLIB_INTERNAL
void _stdlib_free(void *ptr);

// Input/output <stdio.h>
SWIFT_RUNTIME_STDLIB_INTERNAL
int _stdlib_putchar_unlocked(int c);
SWIFT_RUNTIME_STDLIB_INTERNAL
__swift_size_t _stdlib_fwrite_stdout(const void *ptr, __swift_size_t size,
                                     __swift_size_t nitems);

// String handling <string.h>
SWIFT_READONLY SWIFT_RUNTIME_STDLIB_INTERNAL
__swift_size_t _stdlib_strlen(const char *s);

SWIFT_READONLY SWIFT_RUNTIME_STDLIB_INTERNAL
__swift_size_t _stdlib_strlen_unsigned(const unsigned char *s);

SWIFT_READONLY
SWIFT_RUNTIME_STDLIB_INTERNAL
int _stdlib_memcmp(const void *s1, const void *s2, __swift_size_t n);

// <unistd.h>
<<<<<<< HEAD
SWIFT_RUNTIME_STDLIB_INTERFACE
int _swift_stdlib_open(const char *path, int oflags);
SWIFT_RUNTIME_STDLIB_INTERFACE
__swift_ssize_t _swift_stdlib_read(int fd, void *buf, __swift_size_t nbyte);
SWIFT_RUNTIME_STDLIB_INTERFACE
__swift_ssize_t _swift_stdlib_write(int fd, const void *buf,
                                    __swift_size_t nbyte);
SWIFT_RUNTIME_STDLIB_INTERFACE
int _swift_stdlib_close(int fd);
=======
SWIFT_RUNTIME_STDLIB_INTERNAL
__swift_ssize_t _stdlib_read(int fd, void *buf, __swift_size_t nbyte);
SWIFT_RUNTIME_STDLIB_INTERNAL
__swift_ssize_t _stdlib_write(int fd, const void *buf, __swift_size_t nbyte);
SWIFT_RUNTIME_STDLIB_INTERNAL
int _stdlib_close(int fd);

// Semaphores <semaphore.h>
#if !defined(_WIN32) || defined(__CYGWIN__)
// We can't use sem_t itself here, nor is there a platform-consistent
// definition to copy for a __swift_sem_t type. Instead we use
// void* in place of sem_t* and cast it back on the Swift side.
SWIFT_RUNTIME_STDLIB_INTERNAL
void *_stdlib_sem_open2(const char *name, int oflag);
SWIFT_RUNTIME_STDLIB_INTERNAL
void *_stdlib_sem_open4(const char *name, int oflag,
                        __swift_mode_t mode, unsigned int value);
#endif

// File control <fcntl.h>
SWIFT_RUNTIME_STDLIB_INTERNAL
int _stdlib_open(const char *path, int oflag, __swift_mode_t mode);
#if !defined(_WIN32) || defined(__CYGWIN__)
SWIFT_RUNTIME_STDLIB_INTERNAL
int _stdlib_openat(int fd, const char *path, int oflag, __swift_mode_t mode);
SWIFT_RUNTIME_STDLIB_INTERNAL
int _stdlib_fcntl(int fd, int cmd, int value);
SWIFT_RUNTIME_STDLIB_INTERNAL
int _stdlib_fcntlPtr(int fd, int cmd, void* ptr);
#endif

// I/O control <ioctl.h>
#if !defined(_WIN32) || defined(__CYGWIN__)
SWIFT_RUNTIME_STDLIB_INTERNAL
int _stdlib_ioctl(int fd, unsigned long int request, int value);
SWIFT_RUNTIME_STDLIB_INTERNAL
int _stdlib_ioctlPtr(int fd, unsigned long int request, void* ptr);
#endif

// Environment
#if defined(__APPLE__) || defined(__FreeBSD__)
SWIFT_RUNTIME_STDLIB_INTERNAL
char * _Nullable *_stdlib_getEnviron();
#endif

// System error numbers <errno.h>
SWIFT_RUNTIME_STDLIB_INTERNAL
int _stdlib_getErrno();
SWIFT_RUNTIME_STDLIB_INTERNAL
void _stdlib_setErrno(int value);
>>>>>>> 72948cae

// Non-standard extensions
SWIFT_READNONE SWIFT_RUNTIME_STDLIB_INTERNAL
__swift_size_t _stdlib_malloc_size(const void *ptr);

// Random number <random>
SWIFT_RUNTIME_STDLIB_INTERNAL
__swift_uint32_t _stdlib_cxx11_mt19937(void);
SWIFT_RUNTIME_STDLIB_INTERNAL
__swift_uint32_t _stdlib_cxx11_mt19937_uniform(__swift_uint32_t upper_bound);

// Random number for stdlib
SWIFT_RUNTIME_STDLIB_INTERFACE
void _swift_stdlib_random(void *buf,
                          __swift_ssize_t nbytes,
                          __swift_uint32_t debug_flags);

// Math library functions
static inline SWIFT_ALWAYS_INLINE
float _stdlib_remainderf(float _self, float _other) {
  return __builtin_remainderf(_self, _other);
}
  
static inline SWIFT_ALWAYS_INLINE
float _stdlib_squareRootf(float _self) {
  return __builtin_sqrtf(_self);
}

static inline SWIFT_ALWAYS_INLINE
double _stdlib_remainder(double _self, double _other) {
  return __builtin_remainder(_self, _other);
}

static inline SWIFT_ALWAYS_INLINE
double _stdlib_squareRoot(double _self) {
  return __builtin_sqrt(_self);
}

// Apple's math.h does not declare lgamma_r() etc by default
#if defined(__APPLE__)
SWIFT_RUNTIME_STDLIB_INTERNAL
float _stdlib_lgammaf_r(float x, int *psigngam);
SWIFT_RUNTIME_STDLIB_INTERNAL
double _stdlib_lgamma_r(double x, int *psigngam);
SWIFT_RUNTIME_STDLIB_INTERNAL
long double _stdlib_lgammal_r(long double x, int *psigngam);
#endif // defined(__APPLE__)


// TLS - thread local storage

#if defined(__ANDROID__)
typedef int __swift_thread_key_t;
#elif defined(__linux__)
typedef unsigned int __swift_thread_key_t;
#elif defined(__FreeBSD__)
typedef int __swift_thread_key_t;
#elif defined(_WIN32)
typedef unsigned long __swift_thread_key_t;
#elif defined(__HAIKU__)
typedef int __swift_thread_key_t;
#else
typedef unsigned long __swift_thread_key_t;
#endif

SWIFT_RUNTIME_STDLIB_INTERNAL
int _stdlib_thread_key_create(__swift_thread_key_t * _Nonnull key,
                              void (* _Nullable destructor)(void * _Nullable));

SWIFT_RUNTIME_STDLIB_INTERNAL
void * _Nullable _stdlib_thread_getspecific(__swift_thread_key_t key);

SWIFT_RUNTIME_STDLIB_INTERNAL
int _stdlib_thread_setspecific(__swift_thread_key_t key,
                               const void * _Nullable value);

// TODO: Remove horrible workaround when importer does Float80 <-> long double.
#if (defined __i386__ || defined __x86_64__) && !defined _MSC_VER
static inline SWIFT_ALWAYS_INLINE
void _stdlib_remainderl(void *_self, const void *_other) {
  long double *_f80self = (long double *)_self;
  *_f80self = __builtin_remainderl(*_f80self, *(const long double *)_other);
}

static inline SWIFT_ALWAYS_INLINE
void _stdlib_squareRootl(void *_self) {
  long double *_f80self = (long double *)_self;
  *_f80self = __builtin_sqrtl(*_f80self);
}
#endif // Have Float80

#ifdef __cplusplus
}} // extern "C", namespace swift
#endif

#if __has_feature(nullability)
#pragma clang assume_nonnull end
#endif

#endif // SWIFT_STDLIB_SHIMS_LIBCSHIMS_H<|MERGE_RESOLUTION|>--- conflicted
+++ resolved
@@ -84,17 +84,6 @@
 int _stdlib_memcmp(const void *s1, const void *s2, __swift_size_t n);
 
 // <unistd.h>
-<<<<<<< HEAD
-SWIFT_RUNTIME_STDLIB_INTERFACE
-int _swift_stdlib_open(const char *path, int oflags);
-SWIFT_RUNTIME_STDLIB_INTERFACE
-__swift_ssize_t _swift_stdlib_read(int fd, void *buf, __swift_size_t nbyte);
-SWIFT_RUNTIME_STDLIB_INTERFACE
-__swift_ssize_t _swift_stdlib_write(int fd, const void *buf,
-                                    __swift_size_t nbyte);
-SWIFT_RUNTIME_STDLIB_INTERFACE
-int _swift_stdlib_close(int fd);
-=======
 SWIFT_RUNTIME_STDLIB_INTERNAL
 __swift_ssize_t _stdlib_read(int fd, void *buf, __swift_size_t nbyte);
 SWIFT_RUNTIME_STDLIB_INTERNAL
@@ -145,7 +134,6 @@
 int _stdlib_getErrno();
 SWIFT_RUNTIME_STDLIB_INTERNAL
 void _stdlib_setErrno(int value);
->>>>>>> 72948cae
 
 // Non-standard extensions
 SWIFT_READNONE SWIFT_RUNTIME_STDLIB_INTERNAL
@@ -168,7 +156,7 @@
 float _stdlib_remainderf(float _self, float _other) {
   return __builtin_remainderf(_self, _other);
 }
-  
+
 static inline SWIFT_ALWAYS_INLINE
 float _stdlib_squareRootf(float _self) {
   return __builtin_sqrtf(_self);
