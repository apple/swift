//===--- Metadata.cpp - Swift Language ABI Metadata Support ---------------===//
//
// This source file is part of the Swift.org open source project
//
// Copyright (c) 2014 - 2017 Apple Inc. and the Swift project authors
// Licensed under Apache License v2.0 with Runtime Library Exception
//
// See https://swift.org/LICENSE.txt for license information
// See https://swift.org/CONTRIBUTORS.txt for the list of Swift project authors
//
//===----------------------------------------------------------------------===//
//
// Implementations of the metadata ABI functions.
//
//===----------------------------------------------------------------------===//

#include "swift/Runtime/Metadata.h"
#include "MetadataCache.h"
#include "swift/Basic/Lazy.h"
#include "swift/Basic/Range.h"
#include "swift/Basic/STLExtras.h"
#include "swift/Demangling/Demangler.h"
#include "swift/ABI/TypeIdentity.h"
#include "swift/Runtime/Casting.h"
#include "swift/Runtime/EnvironmentVariables.h"
#include "swift/Runtime/ExistentialContainer.h"
#include "swift/Runtime/HeapObject.h"
#include "swift/Runtime/Mutex.h"
#include "swift/Runtime/Once.h"
#include "swift/Runtime/Portability.h"
#include "swift/Strings.h"
#include "llvm/ADT/StringExtras.h"
#include <algorithm>
#include <cctype>
#include <cinttypes>
#include <condition_variable>
#include <new>
#include <unordered_set>
#include <vector>
#if defined(_WIN32)
#define WIN32_LEAN_AND_MEAN
// Avoid defining macro max(), min() which conflict with std::max(), std::min()
#define NOMINMAX
#include <windows.h>
<<<<<<< HEAD
#else
#include <sys/mman.h>
// WASI doesn't support dynamic linking yet.
#if !defined(__wasi__)
#include <dlfcn.h>
#endif // !defined(__wasi__)
=======
>>>>>>> 3a5ba2ae
#endif
#if SWIFT_PTRAUTH
#include <ptrauth.h>
#endif
#if SWIFT_OBJC_INTEROP
extern "C" void _objc_setClassCopyFixupHandler(void (* _Nonnull newFixupHandler)
    (Class _Nonnull oldClass, Class _Nonnull newClass));
#endif
#include "llvm/ADT/DenseMap.h"
#include "llvm/ADT/Hashing.h"
#include "../CompatibilityOverride/CompatibilityOverride.h"
#include "ErrorObject.h"
#include "ExistentialMetadataImpl.h"
#include "swift/Runtime/Debug.h"
#include "Private.h"

#if SWIFT_OBJC_INTEROP
#include "ObjCRuntimeGetImageNameFromClass.h"
#endif

#include <cstdio>

#if defined(__APPLE__) && defined(VM_MEMORY_SWIFT_METADATA)
#define VM_TAG_FOR_SWIFT_METADATA VM_MAKE_TAG(VM_MEMORY_SWIFT_METADATA)
#else
#define VM_TAG_FOR_SWIFT_METADATA (-1)
#endif

using namespace swift;
using namespace metadataimpl;

static ClassMetadata *
_swift_relocateClassMetadata(const ClassDescriptor *description,
                             const ResilientClassMetadataPattern *pattern);

template<>
Metadata *TargetSingletonMetadataInitialization<InProcess>::allocate(
    const TypeContextDescriptor *description) const {
  // If this class has resilient ancestry, the size of the metadata is not known
  // at compile time, so we allocate it dynamically, filling it in from a
  // pattern.
  if (hasResilientClassPattern(description)) {
    auto *pattern = ResilientPattern.get();

    // If there is a relocation function, call it.
    if (auto *fn = ResilientPattern->RelocationFunction.get())
      return fn(description, pattern);

    // Otherwise, use the default behavior.
    auto *classDescription = cast<ClassDescriptor>(description);
    return _swift_relocateClassMetadata(classDescription, pattern);
  }

  // Otherwise, we have a static template that we can initialize in-place.
  auto *metadata = IncompleteMetadata.get();

  // If this is a class, we have to initialize the value witness table early
  // so that two-phase initialization can proceed as if this metadata is
  // complete for layout purposes when it appears as part of an aggregate type.
  //
  // Note that we can't use (dyn_)cast<ClassMetadata> here because the static
  // template may have the "wrong" isSwift bit set in its Data pointer, if the
  // binary was built to deploy back to pre-stable-Swift Objective-C runtimes.
  // Such a template will fail the `isTypeMetadata` test and we'll think that it
  // isn't Swift metadata but a plain old ObjC class instead.
  if (metadata->getKind() == MetadataKind::Class) {
    auto *fullMetadata = asFullMetadata(metadata);

    // Begin by initializing the value witness table; everything else is
    // initialized by swift_initClassMetadata().
#if SWIFT_OBJC_INTEROP
    auto *classMetadata = static_cast<ClassMetadata*>(metadata);
    classMetadata->setAsTypeMetadata();

    fullMetadata->ValueWitnesses =
      (classMetadata->Flags & ClassFlags::UsesSwiftRefcounting)
         ? &VALUE_WITNESS_SYM(Bo)
         : &VALUE_WITNESS_SYM(BO);
#else
    fullMetadata->ValueWitnesses = &VALUE_WITNESS_SYM(Bo);
#endif
  }

  return metadata;
}

/// Copy the generic arguments into place in a newly-allocated metadata.
static void installGenericArguments(Metadata *metadata,
                                    const TypeContextDescriptor *description,
                                    const void *arguments) {
  auto &generics = description->getFullGenericContextHeader();

  // If we ever have parameter packs, we may need to do more than just
  // copy here.
  memcpy(reinterpret_cast<const void **>(metadata)
           + description->getGenericArgumentOffset(),
         reinterpret_cast<const void * const *>(arguments),
         generics.Base.getNumArguments() * sizeof(void*));
}

#if SWIFT_OBJC_INTEROP
static ClassMetadataBounds computeMetadataBoundsForObjCClass(Class cls) {
  cls = swift_getInitializedObjCClass(cls);
  auto metadata = reinterpret_cast<const ClassMetadata *>(cls);
  return metadata->getClassBoundsAsSwiftSuperclass();
}
#endif

static ClassMetadataBounds
computeMetadataBoundsForSuperclass(const void *ref,
                                   TypeReferenceKind refKind) {
  switch (refKind) {
  case TypeReferenceKind::IndirectTypeDescriptor: {
    auto description = *reinterpret_cast<const ClassDescriptor * const __ptrauth_swift_type_descriptor *>(ref);
    if (!description) {
      swift::fatalError(0, "instantiating class metadata for class with "
                           "missing weak-linked ancestor");
    }
    return description->getMetadataBounds();
  }

  case TypeReferenceKind::DirectTypeDescriptor: {
    auto description = reinterpret_cast<const ClassDescriptor *>(ref);
    return description->getMetadataBounds();
  }

  case TypeReferenceKind::DirectObjCClassName: {
#if SWIFT_OBJC_INTEROP
    auto cls = objc_lookUpClass(reinterpret_cast<const char *>(ref));
    return computeMetadataBoundsForObjCClass(cls);
#else
    break;
#endif
  }

  case TypeReferenceKind::IndirectObjCClass: {
#if SWIFT_OBJC_INTEROP
    auto cls = *reinterpret_cast<const Class *>(ref);
    return computeMetadataBoundsForObjCClass(cls);
#else
    break;
#endif
  }
  }
  swift_unreachable("unsupported superclass reference kind");
}

static ClassMetadataBounds computeMetadataBoundsFromSuperclass(
                                      const ClassDescriptor *description,
                                      StoredClassMetadataBounds &storedBounds) {
  ClassMetadataBounds bounds;

  // Compute the bounds for the superclass, extending it to the minimum
  // bounds of a Swift class.
  if (const void *superRef = description->getResilientSuperclass()) {
    bounds = computeMetadataBoundsForSuperclass(superRef,
                           description->getResilientSuperclassReferenceKind());
  } else {
    bounds = ClassMetadataBounds::forSwiftRootClass();
  }

  // Add the subclass's immediate members.
  bounds.adjustForSubclass(description->areImmediateMembersNegative(),
                           description->NumImmediateMembers);

  // Cache before returning.
  storedBounds.initialize(bounds);
  return bounds;
}

ClassMetadataBounds
swift::getResilientMetadataBounds(const ClassDescriptor *description) {
  assert(description->hasResilientSuperclass());
  auto &storedBounds = *description->ResilientMetadataBounds.get();

  ClassMetadataBounds bounds;
  if (storedBounds.tryGet(bounds)) {
    return bounds;
  }

  return computeMetadataBoundsFromSuperclass(description, storedBounds);
}

int32_t
swift::getResilientImmediateMembersOffset(const ClassDescriptor *description) {
  assert(description->hasResilientSuperclass());
  auto &storedBounds = *description->ResilientMetadataBounds.get();

  ptrdiff_t result;
  if (storedBounds.tryGetImmediateMembersOffset(result)) {
    return result / sizeof(void*);
  }

  auto bounds = computeMetadataBoundsFromSuperclass(description, storedBounds);
  return bounds.ImmediateMembersOffset / sizeof(void*);
}

static bool
areAllTransitiveMetadataComplete_cheap(const Metadata *metadata);

static MetadataDependency
checkTransitiveCompleteness(const Metadata *metadata);

static PrivateMetadataState inferStateForMetadata(Metadata *metadata) {
  if (metadata->getValueWitnesses()->isIncomplete())
    return PrivateMetadataState::Abstract;

  // TODO: internal vs. external layout-complete?
  return PrivateMetadataState::LayoutComplete;
}

namespace {
  struct GenericCacheEntry final :
      VariadicMetadataCacheEntryBase<GenericCacheEntry> {
    static const char *getName() { return "GenericCache"; }

    template <class... Args>
    GenericCacheEntry(MetadataCacheKey key, Args &&...args)
      : VariadicMetadataCacheEntryBase(key) {}

    AllocationResult allocate(const Metadata *candidate) {
      return {const_cast<Metadata *>(candidate),
              PrivateMetadataState::Complete};
    }

    AllocationResult allocate(const TypeContextDescriptor *description,
                              const void * const *arguments) {
      // Find a pattern.  Currently we always use the default pattern.
      auto &generics = description->getFullGenericContextHeader();
      auto pattern = generics.DefaultInstantiationPattern.get();

      // Call the pattern's instantiation function.
      auto metadata =
        pattern->InstantiationFunction(description, arguments, pattern);

      // If there's no completion function, do a quick-and-dirty check to
      // see if all of the type arguments are already complete.  If they
      // are, we can broadcast completion immediately and potentially avoid
      // some extra locking.
      PrivateMetadataState state;
      if (pattern->CompletionFunction.isNull()) {
        if (areAllTransitiveMetadataComplete_cheap(metadata)) {
          state = PrivateMetadataState::Complete;
        } else {
          state = PrivateMetadataState::NonTransitiveComplete;
        }
      } else {
        state = inferStateForMetadata(metadata);
      }

      return { metadata, state };
    }

    TryInitializeResult tryInitialize(Metadata *metadata,
                                      PrivateMetadataState state,
                               PrivateMetadataCompletionContext *context) {
      assert(state != PrivateMetadataState::Complete);

      // Finish the completion function.
      if (state < PrivateMetadataState::NonTransitiveComplete) {
        // Find a pattern.  Currently we always use the default pattern.
        auto &generics = metadata->getTypeContextDescriptor()
                                 ->getFullGenericContextHeader();
        auto pattern = generics.DefaultInstantiationPattern.get();

        // Complete the metadata's instantiation.
        auto dependency =
          pattern->CompletionFunction(metadata, &context->Public, pattern);

        // If this failed with a dependency, infer the current metadata state
        // and return.
        if (dependency) {
          return { inferStateForMetadata(metadata), dependency };
        }
      }

      // Check for transitive completeness.
      if (auto dependency = checkTransitiveCompleteness(metadata)) {
        return { PrivateMetadataState::NonTransitiveComplete, dependency };
      }

      // We're done.
      return { PrivateMetadataState::Complete, MetadataDependency() };
    }
  };
} // end anonymous namespace

namespace {
  class GenericMetadataCache :
    public MetadataCache<GenericCacheEntry, GenericMetadataCacheTag> {
  public:
    uint16_t NumKeyParameters;
    uint16_t NumWitnessTables;

    GenericMetadataCache(const TargetGenericContext<InProcess> &genericContext)
        : NumKeyParameters(0), NumWitnessTables(0) {
      // Count up the # of key parameters and # of witness tables.

      // Find key generic parameters.
      for (const auto &gp : genericContext.getGenericParams()) {
        if (gp.hasKeyArgument())
          ++NumKeyParameters;
      }

      // Find witness tables.
      for (const auto &req : genericContext.getGenericRequirements()) {
        if (req.Flags.hasKeyArgument() &&
            req.getKind() == GenericRequirementKind::Protocol)
          ++NumWitnessTables;
      }
    }
  };

  using LazyGenericMetadataCache = Lazy<GenericMetadataCache>;
}

/// Fetch the metadata cache for a generic metadata structure.
static GenericMetadataCache &getCache(
                               const TypeContextDescriptor &description) {
  auto &generics = description.getFullGenericContextHeader();

  // Keep this assert even if you change the representation above.
  static_assert(sizeof(LazyGenericMetadataCache) <=
                sizeof(GenericMetadataInstantiationCache::PrivateData),
                "metadata cache is larger than the allowed space");

  auto lazyCache =
    reinterpret_cast<LazyGenericMetadataCache*>(
      generics.getInstantiationCache()->PrivateData);
  return lazyCache->getWithInit(*description.getGenericContext());
}

#if SWIFT_PTRAUTH && SWIFT_OBJC_INTEROP
// See [NOTE: Dynamic-subclass-KVO]
static void swift_objc_classCopyFixupHandler(Class oldClass, Class newClass) {
  auto oldClassMetadata = reinterpret_cast<const ClassMetadata *>(oldClass);

  // Bail out if this isn't a Swift.
  if (!oldClassMetadata->isTypeMetadata())
   return;

  // Copy the value witness table pointer for pointer authentication.
  auto newClassMetadata = reinterpret_cast<ClassMetadata *>(newClass);
  newClassMetadata->setValueWitnesses(oldClassMetadata->getValueWitnesses());

 // Otherwise, re-sign v-table entries using the extra discriminators stored
 // in the v-table descriptor.

  auto *srcWords = reinterpret_cast<void **>(oldClass);
  auto *dstWords = reinterpret_cast<void **>(newClass);

  while (oldClassMetadata && oldClassMetadata->isTypeMetadata()) {
    const auto *description = oldClassMetadata->getDescription();

    // Copy the vtable entries.
    if (description && description->hasVTable()) {
      auto *vtable = description->getVTableDescriptor();
      auto descriptors = description->getMethodDescriptors();
      auto src = srcWords + vtable->getVTableOffset(description);
      auto dest = dstWords + vtable->getVTableOffset(description);
      for (size_t i = 0, e = vtable->VTableSize; i != e; ++i) {
        swift_ptrauth_copy_code_or_data(
            reinterpret_cast<void **>(&dest[i]),
            reinterpret_cast<void *const *>(&src[i]),
            descriptors[i].Flags.getExtraDiscriminator(),
            !descriptors[i].Flags.isAsync());
      }
    }

    oldClassMetadata = oldClassMetadata->Superclass;
  }
}

SWIFT_ALLOWED_RUNTIME_GLOBAL_CTOR_BEGIN
static bool fixupHandlerInstaller = [] {
  _objc_setClassCopyFixupHandler(&swift_objc_classCopyFixupHandler);
  return true;
}();
SWIFT_ALLOWED_RUNTIME_GLOBAL_CTOR_END
#endif

#if SWIFT_OBJC_INTEROP
extern "C" void *_objc_empty_cache;
#endif

template <> bool Metadata::isStaticallySpecializedGenericMetadata() const {
  if (auto *metadata = dyn_cast<StructMetadata>(this))
    return metadata->isStaticallySpecializedGenericMetadata();
  if (auto *metadata = dyn_cast<EnumMetadata>(this))
    return metadata->isStaticallySpecializedGenericMetadata();
  if (auto *metadata = dyn_cast<ClassMetadata>(this))
    return metadata->isStaticallySpecializedGenericMetadata();

  return false;
}

template <> const TypeContextDescriptor *Metadata::getDescription() const {
  if (auto *metadata = dyn_cast<StructMetadata>(this))
    return metadata->getDescription();
  if (auto *metadata = dyn_cast<EnumMetadata>(this))
    return metadata->getDescription();
  if (auto *metadata = dyn_cast<ClassMetadata>(this))
    return metadata->getDescription();

  return nullptr;
}

template <>
bool Metadata::isCanonicalStaticallySpecializedGenericMetadata() const {
  if (auto *metadata = dyn_cast<StructMetadata>(this))
    return metadata->isCanonicalStaticallySpecializedGenericMetadata();
  if (auto *metadata = dyn_cast<EnumMetadata>(this))
    return metadata->isCanonicalStaticallySpecializedGenericMetadata();
  if (auto *metadata = dyn_cast<ClassMetadata>(this))
    return metadata->isCanonicalStaticallySpecializedGenericMetadata();

  return false;
}

static void copyMetadataPattern(void **section,
                                const GenericMetadataPartialPattern *pattern) {
  memcpy(section + pattern->OffsetInWords,
         pattern->Pattern.get(),
         size_t(pattern->SizeInWords) * sizeof(void*));
}

static void
initializeClassMetadataFromPattern(ClassMetadata *metadata,
                                   ClassMetadataBounds bounds,
                                   const ClassDescriptor *description,
                                   const GenericClassMetadataPattern *pattern) {
  auto fullMetadata = asFullMetadata(metadata);
  char *rawMetadata = reinterpret_cast<char*>(metadata);

  // Install the extra-data pattern.
  void **metadataExtraData =
    reinterpret_cast<void**>(rawMetadata) + bounds.PositiveSizeInWords;
  if (pattern->hasExtraDataPattern()) {
    auto extraDataPattern = pattern->getExtraDataPattern();

    // Zero memory up to the offset.
    // [pre-5.2-extra-data-zeroing] Before Swift 5.2, the runtime did not
    // correctly zero the zero-prefix of the extra-data pattern.
    memset(metadataExtraData, 0,
           size_t(extraDataPattern->OffsetInWords) * sizeof(void *));

    // Copy the pattern into the rest of the extra data.
    copyMetadataPattern(metadataExtraData, extraDataPattern);
  }

  // Install the immediate members pattern:
  void **immediateMembers =
    reinterpret_cast<void**>(rawMetadata + bounds.ImmediateMembersOffset);

  // Zero out the entire immediate-members section.
  // TODO: only memset the parts that aren't covered by the pattern.
  memset(immediateMembers, 0, description->getImmediateMembersSize());

  // Copy in the immediate arguments.

  // Copy the immediate-members pattern.
  if (pattern->hasImmediateMembersPattern()) {
    auto immediateMembersPattern = pattern->getImmediateMembersPattern();
    copyMetadataPattern(immediateMembers, immediateMembersPattern);
  }

  // Initialize the header:

  // Heap destructor.
  fullMetadata->destroy = pattern->Destroy.get();

  // Value witness table.
#if SWIFT_OBJC_INTEROP
  fullMetadata->ValueWitnesses =
    (pattern->Flags & ClassFlags::UsesSwiftRefcounting)
       ? &VALUE_WITNESS_SYM(Bo)
       : &VALUE_WITNESS_SYM(BO);
#else
  fullMetadata->ValueWitnesses = &VALUE_WITNESS_SYM(Bo);
#endif

#if SWIFT_OBJC_INTEROP
  // Install the metaclass's RO-data pointer.
  auto metaclass = reinterpret_cast<AnyClassMetadata *>(
      metadataExtraData + pattern->MetaclassObjectOffset);
  auto metaclassRO = metadataExtraData + pattern->MetaclassRODataOffset;
  metaclass->Data = reinterpret_cast<uintptr_t>(metaclassRO);
#endif

  // MetadataKind / isa.
#if SWIFT_OBJC_INTEROP
  metadata->setClassISA(metaclass);
#else
  metadata->setKind(MetadataKind::Class);
#endif

  // Superclass.
  metadata->Superclass = nullptr;

#if SWIFT_OBJC_INTEROP
  // Cache data.  Install the same initializer that the compiler is
  // required to use.  We don't need to do this in non-ObjC-interop modes.
  metadata->CacheData[0] = &_objc_empty_cache;
  metadata->CacheData[1] = nullptr;
#endif

  // RO-data pointer.
#if SWIFT_OBJC_INTEROP
  auto classRO = metadataExtraData + pattern->ClassRODataOffset;
  metadata->Data =
    reinterpret_cast<uintptr_t>(classRO) | SWIFT_CLASS_IS_SWIFT_MASK;
#endif

  // Class flags.
  metadata->Flags = pattern->Flags;

  // Instance layout.
  metadata->InstanceAddressPoint = 0;
  metadata->InstanceSize = 0;
  metadata->InstanceAlignMask = 0;

  // Reserved.
  metadata->Reserved = 0;

  // Class metadata layout.
  metadata->ClassSize = bounds.getTotalSizeInBytes();
  metadata->ClassAddressPoint = bounds.getAddressPointInBytes();

  // Class descriptor.
  metadata->setDescription(description);

  // I-var destroyer.
  metadata->IVarDestroyer = pattern->IVarDestroyer;
}

ClassMetadata *
swift::swift_allocateGenericClassMetadata(const ClassDescriptor *description,
                                          const void *arguments,
                                    const GenericClassMetadataPattern *pattern){
  description = swift_auth_data_non_address(
    description, SpecialPointerAuthDiscriminators::TypeDescriptor);

  // Compute the formal bounds of the metadata.
  auto bounds = description->getMetadataBounds();

  // Augment that with any required extra data from the pattern.
  auto allocationBounds = bounds;
  if (pattern->hasExtraDataPattern()) {
    auto extraDataPattern = pattern->getExtraDataPattern();
    allocationBounds.PositiveSizeInWords +=
      extraDataPattern->OffsetInWords + extraDataPattern->SizeInWords;
  }

  auto bytes = (char*) 
    MetadataAllocator(GenericClassMetadataTag)
      .Allocate(allocationBounds.getTotalSizeInBytes(), alignof(void*));

  auto addressPoint = bytes + allocationBounds.getAddressPointInBytes();
  auto metadata = reinterpret_cast<ClassMetadata *>(addressPoint);

  initializeClassMetadataFromPattern(metadata, bounds, description, pattern);

  assert(metadata->isTypeMetadata());

  // Copy the generic arguments into place.
  installGenericArguments(metadata, description, arguments);

  return metadata;
}

static void
initializeValueMetadataFromPattern(ValueMetadata *metadata,
                                   const ValueTypeDescriptor *description,
                                   const GenericValueMetadataPattern *pattern) {
  auto fullMetadata = asFullMetadata(metadata);
  char *rawMetadata = reinterpret_cast<char*>(metadata);

  if (pattern->hasExtraDataPattern()) {
    void **metadataExtraData =
      reinterpret_cast<void**>(rawMetadata + sizeof(ValueMetadata));
    auto extraDataPattern = pattern->getExtraDataPattern();

    // Zero memory up to the offset.
    // [pre-5.3-extra-data-zeroing] Before Swift 5.3, the runtime did not
    // correctly zero the zero-prefix of the extra-data pattern.
    memset(metadataExtraData, 0,
           size_t(extraDataPattern->OffsetInWords) * sizeof(void *));

    // Copy the pattern into the rest of the extra data.
    copyMetadataPattern(metadataExtraData, extraDataPattern);
  }

  // Put the VWT pattern in place as if it was the real VWT.
  // The various initialization functions will instantiate this as
  // necessary.
  fullMetadata->setValueWitnesses(pattern->getValueWitnessesPattern());

  // Set the metadata kind.
  metadata->setKind(pattern->getMetadataKind());

  // Set the type descriptor.
  metadata->Description = description;
}

ValueMetadata *
swift::swift_allocateGenericValueMetadata(const ValueTypeDescriptor *description,
                                          const void *arguments,
                                    const GenericValueMetadataPattern *pattern,
                                          size_t extraDataSize) {
  description = swift_auth_data_non_address(description, SpecialPointerAuthDiscriminators::TypeDescriptor);

  static_assert(sizeof(StructMetadata::HeaderType)
                  == sizeof(ValueMetadata::HeaderType),
                "struct metadata header unexpectedly has extra members");
  static_assert(sizeof(StructMetadata) == sizeof(ValueMetadata),
                "struct metadata unexpectedly has extra members");
  static_assert(sizeof(EnumMetadata::HeaderType)
                  == sizeof(ValueMetadata::HeaderType),
                "enum metadata header unexpectedly has extra members");
  static_assert(sizeof(EnumMetadata) == sizeof(ValueMetadata),
                "enum metadata unexpectedly has extra members");
  assert(!pattern->hasExtraDataPattern() ||
         (extraDataSize == (pattern->getExtraDataPattern()->OffsetInWords +
                            pattern->getExtraDataPattern()->SizeInWords) *
                               sizeof(void *)));

  size_t totalSize = sizeof(FullMetadata<ValueMetadata>) + extraDataSize;

  auto bytes = (char*) MetadataAllocator(GenericValueMetadataTag)
    .Allocate(totalSize, alignof(void*));

  auto addressPoint = bytes + sizeof(ValueMetadata::HeaderType);
  auto metadata = reinterpret_cast<ValueMetadata *>(addressPoint);

  initializeValueMetadataFromPattern(metadata, description, pattern);

  // Copy the generic arguments into place.
  installGenericArguments(metadata, description, arguments);

  return metadata;
}

// Look into the canonical prespecialized metadata attached to the type
// descriptor and add them to the metadata cache.
static void
_cacheCanonicalSpecializedMetadata(const TypeContextDescriptor *description) {
  auto &cache = getCache(*description);
  auto request =
      MetadataRequest(MetadataState::Complete, /*isNonBlocking*/ true);
  assert(description->getFullGenericContextHeader().Base.NumKeyArguments ==
         cache.NumKeyParameters + cache.NumWitnessTables);
  if (auto *classDescription = dyn_cast<ClassDescriptor>(description)) {
    auto canonicalMetadataAccessors = classDescription->getCanonicalMetadataPrespecializationAccessors();
    for (auto &canonicalMetadataAccessorPtr : canonicalMetadataAccessors) {
      auto *canonicalMetadataAccessor = canonicalMetadataAccessorPtr.get();
      auto response = canonicalMetadataAccessor(request);
      auto *canonicalMetadata = response.Value;
      const void *const *arguments =
          reinterpret_cast<const void *const *>(canonicalMetadata->getGenericArgs());
      auto key = MetadataCacheKey(cache.NumKeyParameters, cache.NumWitnessTables,
                                  arguments);
      auto result = cache.getOrInsert(key, MetadataRequest(MetadataState::Complete, /*isNonBlocking*/true), canonicalMetadata);
      (void)result;
      assert(result.second.Value == canonicalMetadata);
    }
  } else {
    auto canonicalMetadatas = description->getCanonicicalMetadataPrespecializations();
    for (auto &canonicalMetadataPtr : canonicalMetadatas) {
      Metadata *canonicalMetadata = canonicalMetadataPtr.get();
      const void *const *arguments =
          reinterpret_cast<const void *const *>(canonicalMetadata->getGenericArgs());
      auto key = MetadataCacheKey(cache.NumKeyParameters, cache.NumWitnessTables,
                                  arguments);
      auto result = cache.getOrInsert(key, MetadataRequest(MetadataState::Complete, /*isNonBlocking*/true), canonicalMetadata);
      (void)result;
      assert(result.second.Value == canonicalMetadata);
    }
  }
}

static void
cacheCanonicalSpecializedMetadata(const TypeContextDescriptor *description,
                                  swift_once_t *token) {
  swift_once(
      token,
      [](void *uncastDescription) {
        auto *description = (const TypeContextDescriptor *)uncastDescription;
        _cacheCanonicalSpecializedMetadata(description);
      },
      (void *)description);
}

MetadataResponse swift::swift_getCanonicalSpecializedMetadata(
    MetadataRequest request, const Metadata *candidate,
    const Metadata **cacheMetadataPtr) {
  assert(candidate->isStaticallySpecializedGenericMetadata() &&
         !candidate->isCanonicalStaticallySpecializedGenericMetadata());
  auto *description = candidate->getDescription();
  assert(description);

  using CachedMetadata = std::atomic<const Metadata *>;
  auto cachedMetadataAddr = ((CachedMetadata *)cacheMetadataPtr);
  auto *cachedMetadata = cachedMetadataAddr->load(SWIFT_MEMORY_ORDER_CONSUME);
  if (SWIFT_LIKELY(cachedMetadata != nullptr)) {
    // Cached metadata pointers are always complete.
    return MetadataResponse{(const Metadata *)cachedMetadata,
                            MetadataState::Complete};
  }

  if (auto *token =
          description
              ->getCanonicalMetadataPrespecializationCachingOnceToken()) {
    cacheCanonicalSpecializedMetadata(description, token);
    // NOTE: If there is no token, then there are no canonical prespecialized
    //       metadata records, either.
  }
  const void *const *arguments =
      reinterpret_cast<const void *const *>(candidate->getGenericArgs());
  auto &cache = getCache(*description);
  auto key = MetadataCacheKey(cache.NumKeyParameters, cache.NumWitnessTables,
                              arguments);
  auto result = cache.getOrInsert(key, request, candidate);

  cachedMetadataAddr->store(result.second.Value, std::memory_order_release);

  return result.second;
}

SWIFT_CC(swift)
static MetadataResponse
_swift_getGenericMetadata(MetadataRequest request, const void *const *arguments,
                          const TypeContextDescriptor *description) {
  auto &cache = getCache(*description);
  assert(description->getFullGenericContextHeader().Base.NumKeyArguments ==
         cache.NumKeyParameters + cache.NumWitnessTables);
  auto key = MetadataCacheKey(cache.NumKeyParameters, cache.NumWitnessTables,
                              arguments);
  auto result = cache.getOrInsert(key, request, description, arguments);

  return result.second;
}

/// The primary entrypoint.
MetadataResponse
swift::swift_getGenericMetadata(MetadataRequest request,
                                const void *const *arguments,
                                const TypeContextDescriptor *description) {
  description = swift_auth_data_non_address(
      description, SpecialPointerAuthDiscriminators::TypeDescriptor);
  return _swift_getGenericMetadata(request, arguments, description);
}

MetadataResponse swift::swift_getCanonicalPrespecializedGenericMetadata(
    MetadataRequest request, const void *const *arguments,
    const TypeContextDescriptor *description, swift_once_t *token) {
  description = swift_auth_data_non_address(
      description, SpecialPointerAuthDiscriminators::TypeDescriptor);
  cacheCanonicalSpecializedMetadata(description, token);

  return _swift_getGenericMetadata(request, arguments, description);
}

/***************************************************************************/
/*** In-place metadata initialization **************************************/
/***************************************************************************/

namespace {
  /// A cache entry for "in-place" metadata initializations.
  class SingletonMetadataCacheEntry final
      : public MetadataCacheEntryBase<SingletonMetadataCacheEntry, int> {
    ValueType Value = nullptr;

    friend MetadataCacheEntryBase;
    ValueType getValue() {
      return Value;
    }
    void setValue(ValueType value) {
      Value = value;
    }

  public:
    // We have to give MetadataCacheEntryBase a non-empty list of trailing
    // objects or else it gets annoyed.
    static size_t numTrailingObjects(OverloadToken<int>) { return 0; }

    static const char *getName() { return "SingletonMetadataCache"; }

    SingletonMetadataCacheEntry() {}

    AllocationResult allocate(const TypeContextDescriptor *description) {
      auto &initialization = description->getSingletonMetadataInitialization();

      // Classes with resilient superclasses might require their metadata to
      // be relocated.
      auto metadata = initialization.allocate(description);

      auto state = inferStateForMetadata(metadata);
      return { metadata, state };
    }

    TryInitializeResult tryInitialize(Metadata *metadata,
                                      PrivateMetadataState state,
                               PrivateMetadataCompletionContext *context) {
      assert(state != PrivateMetadataState::Complete);

      // Finish the completion function.
      if (state < PrivateMetadataState::NonTransitiveComplete) {
        // Find a pattern.  Currently we always use the default pattern.
        auto &initialization =
            metadata->getTypeContextDescriptor()
                    ->getSingletonMetadataInitialization();

        // Complete the metadata's instantiation.
        auto dependency =
          initialization.CompletionFunction(metadata, &context->Public,
                                            /*pattern*/ nullptr);

        // If this failed with a dependency, infer the current metadata state
        // and return.
        if (dependency) {
          return { inferStateForMetadata(metadata), dependency };
        }
      }

      // Check for transitive completeness.
      if (auto dependency = checkTransitiveCompleteness(metadata)) {
        return { PrivateMetadataState::NonTransitiveComplete, dependency };
      }

      // We're done.
      publishCompleteMetadata(metadata);
      return { PrivateMetadataState::Complete, MetadataDependency() };
    }

    void publishCompleteMetadata(Metadata *metadata) {
      auto &init = metadata->getTypeContextDescriptor()
                           ->getSingletonMetadataInitialization();
      auto &cache = *init.InitializationCache.get();
      cache.Metadata.store(metadata, std::memory_order_release);
    }
  };

  /// An implementation of LockingConcurrentMapStorage that's more
  /// appropriate for the in-place metadata cache.
  ///
  /// TODO: delete the cache entry when initialization is complete.
  class SingletonMetadataCacheStorage {
    ConcurrencyControl Concurrency;

  public:
    using KeyType = const TypeContextDescriptor *;
    using EntryType = SingletonMetadataCacheEntry;

    ConcurrencyControl &getConcurrency() { return Concurrency; }

    template <class... ArgTys>
    std::pair<EntryType*, bool>
    getOrInsert(KeyType key, ArgTys &&...args) {
      auto &init = key->getSingletonMetadataInitialization();
      auto &cache = *init.InitializationCache.get();

      // Check for an existing entry.
      auto existingEntry = cache.Private.load(std::memory_order_acquire);

      // If there isn't one there, optimistically create an entry and
      // try to swap it in.
      if (!existingEntry) {
        auto allocatedEntry = new SingletonMetadataCacheEntry();
        if (cache.Private.compare_exchange_strong(existingEntry,
                                                  allocatedEntry,
                                                  std::memory_order_acq_rel,
                                                  std::memory_order_acquire)) {
          // If that succeeded, return the entry we allocated and tell the
          // caller we allocated it.
          return { allocatedEntry, true };
        }

        // Otherwise, use the new entry and destroy the one we allocated.
        assert(existingEntry && "spurious failure of strong compare-exchange?");
        delete allocatedEntry;
      }

      return { static_cast<SingletonMetadataCacheEntry*>(existingEntry), false };
    }

    EntryType *find(KeyType key) {
      auto &init = key->getSingletonMetadataInitialization();

      return static_cast<SingletonMetadataCacheEntry*>(
        init.InitializationCache->Private.load(std::memory_order_acquire));
    }

    /// A default implementation for resolveEntry that assumes that the
    /// key type is a lookup key for the map.
    EntryType *resolveExistingEntry(KeyType key) {
      auto entry = find(key);
      assert(entry && "entry doesn't already exist!");
      return entry;
    }
  };

  class SingletonTypeMetadataCache
      : public LockingConcurrentMap<SingletonMetadataCacheEntry,
                                    SingletonMetadataCacheStorage> {
  };
} // end anonymous namespace

/// The cache of all in-place metadata initializations.
static Lazy<SingletonTypeMetadataCache> SingletonMetadata;

MetadataResponse
swift::swift_getSingletonMetadata(MetadataRequest request,
                                  const TypeContextDescriptor *description) {
  auto result = SingletonMetadata.get().getOrInsert(description, request,
                                                    description);

  return result.second;
}

/***************************************************************************/
/*** Objective-C class wrappers ********************************************/
/***************************************************************************/

#if SWIFT_OBJC_INTEROP

namespace {
  class ObjCClassCacheEntry {
  public:
    FullMetadata<ObjCClassWrapperMetadata> Data;

    ObjCClassCacheEntry(const ClassMetadata *theClass) {
      Data.setKind(MetadataKind::ObjCClassWrapper);
      Data.ValueWitnesses = &VALUE_WITNESS_SYM(BO);
      Data.Class = theClass;
    }

    intptr_t getKeyIntValueForDump() {
      return reinterpret_cast<intptr_t>(Data.Class);
    }

    bool matchesKey(const ClassMetadata *theClass) const {
      return theClass == Data.Class;
    }

    friend llvm::hash_code hash_value(const ObjCClassCacheEntry &value) {
      return llvm::hash_value(value.Data.Class);
    }

    static size_t getExtraAllocationSize(const ClassMetadata *key) {
      return 0;
    }
    size_t getExtraAllocationSize() const {
      return 0;
    }
  };
}

/// The uniquing structure for ObjC class-wrapper metadata.
static SimpleGlobalCache<ObjCClassCacheEntry, ObjCClassWrappersTag>
  ObjCClassWrappers;

const Metadata *
swift::swift_getObjCClassMetadata(const ClassMetadata *theClass) {
  // Make calls resilient against receiving a null Objective-C class. This can
  // happen when classes are weakly linked and not available.
  if (theClass == nullptr)
    return nullptr;

  // If the class pointer is valid as metadata, no translation is required.
  if (theClass->isTypeMetadata()) {
    return theClass;
  }

  return &ObjCClassWrappers.getOrInsert(theClass).first->Data;
}

const ClassMetadata *
swift::swift_getObjCClassFromMetadata(const Metadata *theMetadata) {
  // We're not supposed to accept NULL, but older runtimes somehow did as a
  // side effect of UB in dyn_cast, so we'll keep that going.
  if (!theMetadata)
    return nullptr;

  // Unwrap ObjC class wrappers.
  if (auto wrapper = dyn_cast<ObjCClassWrapperMetadata>(theMetadata)) {
    return wrapper->Class;
  }

  // Otherwise, the input should already be a Swift class object.
  auto theClass = cast<ClassMetadata>(theMetadata);
  assert(theClass->isTypeMetadata());
  return theClass;
}

const ClassMetadata *
swift::swift_getObjCClassFromMetadataConditional(const Metadata *theMetadata) {
  // We're not supposed to accept NULL, but older runtimes somehow did as a
  // side effect of UB in dyn_cast, so we'll keep that going.
  if (!theMetadata)
    return nullptr;

  // If it's an ordinary class, return it.
  if (auto theClass = dyn_cast<ClassMetadata>(theMetadata)) {
    return theClass;
  }

  // Unwrap ObjC class wrappers.
  if (auto wrapper = dyn_cast<ObjCClassWrapperMetadata>(theMetadata)) {
    return wrapper->Class;
  }

  // Not an ObjC class after all.
  return nil;
}

#endif

/***************************************************************************/
/*** Functions *************************************************************/
/***************************************************************************/

namespace {

class FunctionCacheEntry {
public:
  FullMetadata<FunctionTypeMetadata> Data;

  struct Key {
    const FunctionTypeFlags Flags;
    const FunctionMetadataDifferentiabilityKind DifferentiabilityKind;
    const Metadata *const *Parameters;
    const uint32_t *ParameterFlags;
    const Metadata *Result;
    const Metadata *GlobalActor;

    FunctionTypeFlags getFlags() const { return Flags; }

    FunctionMetadataDifferentiabilityKind getDifferentiabilityKind() const {
      return DifferentiabilityKind;
    }

    const Metadata *getParameter(unsigned index) const {
      assert(index < Flags.getNumParameters());
      return Parameters[index];
    }
    const Metadata *getResult() const { return Result; }

    const uint32_t *getParameterFlags() const {
      return ParameterFlags;
    }

    ::ParameterFlags getParameterFlags(unsigned index) const {
      assert(index < Flags.getNumParameters());
      auto flags = Flags.hasParameterFlags() ? ParameterFlags[index] : 0;
      return ParameterFlags::fromIntValue(flags);
    }

    const Metadata *getGlobalActor() const { return GlobalActor; }

    friend llvm::hash_code hash_value(const Key &key) {
      auto hash = llvm::hash_combine(
          key.Flags.getIntValue(),
          key.DifferentiabilityKind.getIntValue(),
          key.Result, key.GlobalActor);
      for (unsigned i = 0, e = key.getFlags().getNumParameters(); i != e; ++i) {
        hash = llvm::hash_combine(hash, key.getParameter(i));
        hash = llvm::hash_combine(hash, key.getParameterFlags(i).getIntValue());
      }
      return hash;
    }
  };

  FunctionCacheEntry(const Key &key);

  intptr_t getKeyIntValueForDump() {
    return 0; // No single meaningful value here.
  }

  bool matchesKey(const Key &key) const {
    if (key.getFlags().getIntValue() != Data.Flags.getIntValue())
      return false;
    if (key.getDifferentiabilityKind().Value !=
        Data.getDifferentiabilityKind().Value)
      return false;
    if (key.getResult() != Data.ResultType)
      return false;
    if (key.getGlobalActor() != Data.getGlobalActor())
      return false;
    for (unsigned i = 0, e = key.getFlags().getNumParameters(); i != e; ++i) {
      if (key.getParameter(i) != Data.getParameter(i))
        return false;
      if (key.getParameterFlags(i).getIntValue() !=
          Data.getParameterFlags(i).getIntValue())
        return false;
    }
    return true;
  }

  friend llvm::hash_code hash_value(const FunctionCacheEntry &value) {
    Key key = {value.Data.Flags, value.Data.getDifferentiabilityKind(),
               value.Data.getParameters(), value.Data.getParameterFlags(),
               value.Data.ResultType, value.Data.getGlobalActor()};
    return hash_value(key);
  }

  static size_t getExtraAllocationSize(const Key &key) {
    return getExtraAllocationSize(key.Flags);
  }

  size_t getExtraAllocationSize() const {
    return getExtraAllocationSize(Data.Flags);
  }

  static size_t getExtraAllocationSize(const FunctionTypeFlags &flags) {
    const auto numParams = flags.getNumParameters();
    auto size = numParams * sizeof(FunctionTypeMetadata::Parameter);
    if (flags.hasParameterFlags())
      size += numParams * sizeof(uint32_t);
    if (flags.isDifferentiable())
      size = roundUpToAlignment(size, sizeof(void *)) +
          sizeof(FunctionMetadataDifferentiabilityKind);
    if (flags.hasGlobalActor())
      size = roundUpToAlignment(size, sizeof(void *)) + sizeof(Metadata *);
    return roundUpToAlignment(size, sizeof(void *));
  }
};

} // end anonymous namespace

/// The uniquing structure for function type metadata.
static SimpleGlobalCache<FunctionCacheEntry, FunctionTypesTag> FunctionTypes;

const FunctionTypeMetadata *
swift::swift_getFunctionTypeMetadata0(FunctionTypeFlags flags,
                                      const Metadata *result) {
  assert(flags.getNumParameters() == 0
         && "wrong number of arguments in function metadata flags?!");
  return swift_getFunctionTypeMetadata(flags, nullptr, nullptr, result);
}

const FunctionTypeMetadata *
swift::swift_getFunctionTypeMetadata1(FunctionTypeFlags flags,
                                      const Metadata *arg0,
                                      const Metadata *result) {
  assert(flags.getNumParameters() == 1
         && "wrong number of arguments in function metadata flags?!");
  const Metadata *parameters[] = { arg0 };
  return swift_getFunctionTypeMetadata(flags, parameters, nullptr, result);
}

const FunctionTypeMetadata *
swift::swift_getFunctionTypeMetadata2(FunctionTypeFlags flags,
                                      const Metadata *arg0,
                                      const Metadata *arg1,
                                      const Metadata *result) {
  assert(flags.getNumParameters() == 2
         && "wrong number of arguments in function metadata flags?!");
  const Metadata *parameters[] = { arg0, arg1 };
  return swift_getFunctionTypeMetadata(flags, parameters, nullptr, result);
}

const FunctionTypeMetadata *
swift::swift_getFunctionTypeMetadata3(FunctionTypeFlags flags,
                                      const Metadata *arg0,
                                      const Metadata *arg1,
                                      const Metadata *arg2,
                                      const Metadata *result) {
  assert(flags.getNumParameters() == 3
         && "wrong number of arguments in function metadata flags?!");
  const Metadata *parameters[] = { arg0, arg1, arg2 };
  return swift_getFunctionTypeMetadata(flags, parameters, nullptr, result);
}

const FunctionTypeMetadata *
swift::swift_getFunctionTypeMetadata(FunctionTypeFlags flags,
                                     const Metadata *const *parameters,
                                     const uint32_t *parameterFlags,
                                     const Metadata *result) {
  assert(!flags.isDifferentiable()
         && "Differentiable function type metadata should be obtained using "
            "'swift_getFunctionTypeMetadataDifferentiable'");
  assert(!flags.hasGlobalActor()
         && "Global actor function type metadata should be obtained using "
            "'swift_getFunctionTypeMetadataGlobalActor'");
  FunctionCacheEntry::Key key = {
    flags, FunctionMetadataDifferentiabilityKind::NonDifferentiable, parameters,
    parameterFlags, result, nullptr
  };
  return &FunctionTypes.getOrInsert(key).first->Data;
}

const FunctionTypeMetadata *
swift::swift_getFunctionTypeMetadataDifferentiable(
    FunctionTypeFlags flags, FunctionMetadataDifferentiabilityKind diffKind,
    const Metadata *const *parameters, const uint32_t *parameterFlags,
    const Metadata *result) {
  assert(!flags.hasGlobalActor()
         && "Global actor function type metadata should be obtained using "
            "'swift_getFunctionTypeMetadataGlobalActor'");
  assert(flags.isDifferentiable());
  assert(diffKind.isDifferentiable());
  FunctionCacheEntry::Key key = {
    flags, diffKind, parameters, parameterFlags, result, nullptr
  };
  return &FunctionTypes.getOrInsert(key).first->Data;
}

const FunctionTypeMetadata *
swift::swift_getFunctionTypeMetadataGlobalActor(
    FunctionTypeFlags flags, FunctionMetadataDifferentiabilityKind diffKind,
    const Metadata *const *parameters, const uint32_t *parameterFlags,
    const Metadata *result, const Metadata *globalActor) {
  assert(flags.hasGlobalActor());
  FunctionCacheEntry::Key key = {
    flags, diffKind, parameters, parameterFlags, result, globalActor
  };
  return &FunctionTypes.getOrInsert(key).first->Data;
}

FunctionCacheEntry::FunctionCacheEntry(const Key &key) {
  auto flags = key.getFlags();

  // Pick a value witness table appropriate to the function convention.
  // All function types of a given convention have the same value semantics,
  // so they share a value witness table.
  switch (flags.getConvention()) {
  case FunctionMetadataConvention::Swift:
    if (!flags.isEscaping()) {
      Data.ValueWitnesses = &VALUE_WITNESS_SYM(NOESCAPE_FUNCTION_MANGLING);
    } else {
      Data.ValueWitnesses = &VALUE_WITNESS_SYM(FUNCTION_MANGLING);
    }
    break;

  case FunctionMetadataConvention::Thin:
  case FunctionMetadataConvention::CFunctionPointer:
    Data.ValueWitnesses = &VALUE_WITNESS_SYM(THIN_FUNCTION_MANGLING);
    break;

  case FunctionMetadataConvention::Block:
#if SWIFT_OBJC_INTEROP
    // Blocks are ObjC objects, so can share the AnyObject value
    // witnesses (stored as "BO" rather than "yXl" for ABI compat).
    Data.ValueWitnesses = &VALUE_WITNESS_SYM(BO);
#else
    assert(false && "objc block without objc interop?");
#endif
    break;
  }

  unsigned numParameters = flags.getNumParameters();

  Data.setKind(MetadataKind::Function);
  Data.Flags = flags;
  Data.ResultType = key.getResult();
  if (flags.hasGlobalActor())
    *Data.getGlobalActorAddr() = key.getGlobalActor();
  if (flags.isDifferentiable())
    *Data.getDifferentiabilityKindAddress() = key.getDifferentiabilityKind();

  for (unsigned i = 0; i < numParameters; ++i) {
    Data.getParameters()[i] = key.getParameter(i);
    if (flags.hasParameterFlags())
      Data.getParameterFlags()[i] = key.getParameterFlags(i).getIntValue();
  }
}

/***************************************************************************/
/*** Tuples ****************************************************************/
/***************************************************************************/

namespace {

class TupleCacheEntry
    : public MetadataCacheEntryBase<TupleCacheEntry,
                                    TupleTypeMetadata::Element> {
public:
  static const char *getName() { return "TupleCache"; }

  // NOTE: if you change the layout of this type, you'll also need
  // to update tuple_getValueWitnesses().
  unsigned ExtraInhabitantProvidingElement;
  ValueWitnessTable Witnesses;
  FullMetadata<TupleTypeMetadata> Data;

  struct Key {
    size_t NumElements;
    const Metadata * const *Elements;
    const char *Labels;

    template <class Range>
    static llvm::hash_code hash_value(Range elements, const char *labels) {
      auto hash = llvm::hash_combine_range(elements.begin(), elements.end());
      hash = llvm::hash_combine(hash, llvm::StringRef(labels));
      return hash;
    }

    friend llvm::hash_code hash_value(const Key &key) {
      auto elements =
          llvm::ArrayRef<const Metadata *>(key.Elements, key.NumElements);
      return hash_value(elements, key.Labels);
    }
  };

  ValueType getValue() {
    return &Data;
  }
  void setValue(ValueType value) {
    assert(value == &Data);
  }

  TupleCacheEntry(const Key &key, MetadataRequest request,
                  const ValueWitnessTable *proposedWitnesses);

  AllocationResult allocate(const ValueWitnessTable *proposedWitnesses);

  TryInitializeResult tryInitialize(Metadata *metadata,
                                    PrivateMetadataState state,
                                    PrivateMetadataCompletionContext *context);

  TryInitializeResult checkTransitiveCompleteness() {
    auto dependency = ::checkTransitiveCompleteness(&Data);
    return { dependency ? PrivateMetadataState::NonTransitiveComplete
                        : PrivateMetadataState::Complete,
             dependency };
  }

  size_t getNumElements() const {
    return Data.NumElements;
  }

  intptr_t getKeyIntValueForDump() {
    return 0; // No single meaningful value
  }

  friend llvm::hash_code hash_value(const TupleCacheEntry &value) {
    auto elements = llvm::ArrayRef<TupleTypeMetadata::Element>(
        value.Data.getElements(), value.Data.NumElements);
    auto types =
        makeTransformRange(elements, [](TupleTypeMetadata::Element element) {
          return element.Type;
        });
    return Key::hash_value(types, value.Data.Labels);
  }

  bool matchesKey(const Key &key) {
    if (key.NumElements != Data.NumElements)
      return false;

    for (size_t i = 0, e = key.NumElements; i != e; ++i)
      if (key.Elements[i] != Data.getElement(i).Type)
        return false;

    // It's unlikely that we'll get pointer-equality here unless we're being
    // called from the same module or both label strings are null, but
    // those are important cases.
    if (key.Labels == Data.Labels)
      return true;
    if (!key.Labels || !Data.Labels)
      return false;

    return strcmp(key.Labels, Data.Labels) == 0;
  }

  size_t numTrailingObjects(OverloadToken<TupleTypeMetadata::Element>) const {
    return getNumElements();
  }

  template <class... Args>
  static size_t numTrailingObjects(OverloadToken<TupleTypeMetadata::Element>,
                                   const Key &key,
                                   Args &&...extraArgs) {
    return key.NumElements;
  }
};

class TupleCacheStorage :
  public LockingConcurrentMapStorage<TupleCacheEntry, TupleCacheTag> {
public:
// FIXME: https://bugs.swift.org/browse/SR-1155
#pragma clang diagnostic push
#pragma clang diagnostic ignored "-Winvalid-offsetof"
  static TupleCacheEntry *
  resolveExistingEntry(const TupleTypeMetadata *metadata) {
    // The correctness of this arithmetic is verified by an assertion in
    // the TupleCacheEntry constructor.
    auto bytes = reinterpret_cast<const char*>(asFullMetadata(metadata));
    bytes -= offsetof(TupleCacheEntry, Data);
    auto entry = reinterpret_cast<const TupleCacheEntry*>(bytes);
    return const_cast<TupleCacheEntry*>(entry);
  }
#pragma clang diagnostic pop
};

class TupleCache :
  public LockingConcurrentMap<TupleCacheEntry, TupleCacheStorage> {
};

} // end anonymous namespace

/// The uniquing structure for tuple type metadata.
static Lazy<TupleCache> TupleTypes;

/// Given a metatype pointer, produce the value-witness table for it.
/// This is equivalent to metatype->ValueWitnesses but more efficient.
static const ValueWitnessTable *tuple_getValueWitnesses(const Metadata *metatype) {
  return ((const ValueWitnessTable*) asFullMetadata(metatype)) - 1;
}

/// Generic tuple value witness for 'projectBuffer'.
template <bool IsPOD, bool IsInline>
static OpaqueValue *tuple_projectBuffer(ValueBuffer *buffer,
                                        const Metadata *metatype) {
  assert(IsPOD == tuple_getValueWitnesses(metatype)->isPOD());
  assert(IsInline == tuple_getValueWitnesses(metatype)->isValueInline());

  if (IsInline)
    return reinterpret_cast<OpaqueValue*>(buffer);

  auto wtable = tuple_getValueWitnesses(metatype);
  unsigned alignMask = wtable->getAlignmentMask();
  // Compute the byte offset of the object in the box.
  unsigned byteOffset = (sizeof(HeapObject) + alignMask) & ~alignMask;
  auto *bytePtr =
      reinterpret_cast<char *>(*reinterpret_cast<HeapObject **>(buffer));
  return reinterpret_cast<OpaqueValue *>(bytePtr + byteOffset);
}

/// Generic tuple value witness for 'allocateBuffer'
template <bool IsPOD, bool IsInline>
static OpaqueValue *tuple_allocateBuffer(ValueBuffer *buffer,
                                         const Metadata *metatype) {
  assert(IsPOD == tuple_getValueWitnesses(metatype)->isPOD());
  assert(IsInline == tuple_getValueWitnesses(metatype)->isValueInline());

  if (IsInline)
    return reinterpret_cast<OpaqueValue*>(buffer);
  BoxPair refAndValueAddr(swift_allocBox(metatype));
  *reinterpret_cast<HeapObject **>(buffer) = refAndValueAddr.object;
  return refAndValueAddr.buffer;
}

/// Generic tuple value witness for 'destroy'.
template <bool IsPOD, bool IsInline>
static void tuple_destroy(OpaqueValue *tuple, const Metadata *_metadata) {
  auto &metadata = *(const TupleTypeMetadata*) _metadata;
  assert(IsPOD == tuple_getValueWitnesses(&metadata)->isPOD());
  assert(IsInline == tuple_getValueWitnesses(&metadata)->isValueInline());

  if (IsPOD) return;

  for (size_t i = 0, e = metadata.NumElements; i != e; ++i) {
    auto &eltInfo = metadata.getElements()[i];
    OpaqueValue *elt = eltInfo.findIn(tuple);
    auto eltWitnesses = eltInfo.Type->getValueWitnesses();
    eltWitnesses->destroy(elt, eltInfo.Type);
  }
}

// The operation doesn't have to be initializeWithCopy, but they all
// have basically the same type.
typedef ValueWitnessTypes::initializeWithCopyUnsigned forEachOperation;

/// Perform an operation for each field of two tuples.
static OpaqueValue *tuple_forEachField(OpaqueValue *destTuple,
                                       OpaqueValue *srcTuple,
                                       const Metadata *_metatype,
                                       forEachOperation operation) {
  auto &metatype = *(const TupleTypeMetadata*) _metatype;
  for (size_t i = 0, e = metatype.NumElements; i != e; ++i) {
    auto &eltInfo = metatype.getElement(i);
    OpaqueValue *destElt = eltInfo.findIn(destTuple);
    OpaqueValue *srcElt = eltInfo.findIn(srcTuple);
    operation(destElt, srcElt, eltInfo.Type);
  }

  return destTuple;
}

/// Perform a naive memcpy of src into dest.
static OpaqueValue *tuple_memcpy(OpaqueValue *dest,
                                 OpaqueValue *src,
                                 const Metadata *metatype) {
  assert(metatype->getValueWitnesses()->isPOD());
  return (OpaqueValue*)
    memcpy(dest, src, metatype->getValueWitnesses()->getSize());
}

/// Generic tuple value witness for 'initializeWithCopy'.
template <bool IsPOD, bool IsInline>
static OpaqueValue *tuple_initializeWithCopy(OpaqueValue *dest,
                                             OpaqueValue *src,
                                             const Metadata *metatype) {
  assert(IsPOD == tuple_getValueWitnesses(metatype)->isPOD());
  assert(IsInline == tuple_getValueWitnesses(metatype)->isValueInline());

  if (IsPOD) return tuple_memcpy(dest, src, metatype);
  return tuple_forEachField(dest, src, metatype,
      [](OpaqueValue *dest, OpaqueValue *src, const Metadata *eltType) {
    return eltType->vw_initializeWithCopy(dest, src);
  });
}

/// Generic tuple value witness for 'initializeWithTake'.
template <bool IsPOD, bool IsInline>
static OpaqueValue *tuple_initializeWithTake(OpaqueValue *dest,
                                             OpaqueValue *src,
                                             const Metadata *metatype) {
  assert(IsPOD == tuple_getValueWitnesses(metatype)->isPOD());
  assert(IsInline == tuple_getValueWitnesses(metatype)->isValueInline());

  if (IsPOD) return tuple_memcpy(dest, src, metatype);
  return tuple_forEachField(dest, src, metatype,
      [](OpaqueValue *dest, OpaqueValue *src, const Metadata *eltType) {
    return eltType->vw_initializeWithTake(dest, src);
  });
}

/// Generic tuple value witness for 'assignWithCopy'.
template <bool IsPOD, bool IsInline>
static OpaqueValue *tuple_assignWithCopy(OpaqueValue *dest,
                                         OpaqueValue *src,
                                         const Metadata *metatype) {
  assert(IsPOD == tuple_getValueWitnesses(metatype)->isPOD());
  assert(IsInline == tuple_getValueWitnesses(metatype)->isValueInline());

  if (IsPOD) return tuple_memcpy(dest, src, metatype);
  return tuple_forEachField(dest, src, metatype,
      [](OpaqueValue *dest, OpaqueValue *src, const Metadata *eltType) {
    return eltType->vw_assignWithCopy(dest, src);
  });
}

/// Generic tuple value witness for 'assignWithTake'.
template <bool IsPOD, bool IsInline>
static OpaqueValue *tuple_assignWithTake(OpaqueValue *dest,
                                         OpaqueValue *src,
                                         const Metadata *metatype) {
  if (IsPOD) return tuple_memcpy(dest, src, metatype);
  return tuple_forEachField(dest, src, metatype,
      [](OpaqueValue *dest, OpaqueValue *src, const Metadata *eltType) {
    return eltType->vw_assignWithTake(dest, src);
  });
}

/// Generic tuple value witness for 'initializeBufferWithCopyOfBuffer'.
template <bool IsPOD, bool IsInline>
static OpaqueValue *tuple_initializeBufferWithCopyOfBuffer(ValueBuffer *dest,
                                                           ValueBuffer *src,
                                                     const Metadata *metatype) {
  assert(IsPOD == tuple_getValueWitnesses(metatype)->isPOD());
  assert(IsInline == tuple_getValueWitnesses(metatype)->isValueInline());
  if (IsInline) {
    return tuple_initializeWithCopy<IsPOD, IsInline>(
        tuple_projectBuffer<IsPOD, IsInline>(dest, metatype),
        tuple_projectBuffer<IsPOD, IsInline>(src, metatype), metatype);
  }

  auto *srcReference = *reinterpret_cast<HeapObject**>(src);
  *reinterpret_cast<HeapObject**>(dest) = srcReference;
  swift_retain(srcReference);
  return tuple_projectBuffer<IsPOD, IsInline>(dest, metatype);
}

SWIFT_CC(swift)
static void tuple_storeExtraInhabitantTag(OpaqueValue *tuple,
                                          unsigned tag,
                                          unsigned xiCount,
                                          const Metadata *_metatype) {
  auto &metatype = *(const TupleTypeMetadata*) _metatype;
  auto cacheEntry = TupleCacheStorage::resolveExistingEntry(&metatype);
  auto &eltInfo =
    metatype.getElement(cacheEntry->ExtraInhabitantProvidingElement);
  assert(xiCount == eltInfo.Type->vw_getNumExtraInhabitants());

  auto *elt = (OpaqueValue*)((uintptr_t)tuple + eltInfo.Offset);

  assert(tag >= 1);
  assert(tag <= xiCount);
  eltInfo.Type->vw_storeEnumTagSinglePayload(elt, tag, xiCount);
}

SWIFT_CC(swift)
static unsigned tuple_getExtraInhabitantTag(const OpaqueValue *tuple,
                                            unsigned xiCount,
                                            const Metadata *_metatype) {
  auto &metatype = *(const TupleTypeMetadata*) _metatype;

  auto cacheEntry = TupleCacheStorage::resolveExistingEntry(&metatype);
  auto &eltInfo =
    metatype.getElement(cacheEntry->ExtraInhabitantProvidingElement);
  assert(xiCount == eltInfo.Type->vw_getNumExtraInhabitants());

  auto *elt = (const OpaqueValue*)((uintptr_t)tuple + eltInfo.Offset);
  return eltInfo.Type->vw_getEnumTagSinglePayload(elt, xiCount);
}

template <bool IsPOD, bool IsInline>
static unsigned tuple_getEnumTagSinglePayload(const OpaqueValue *enumAddr,
                                              unsigned numEmptyCases,
                                              const Metadata *self) {
  
  auto *witnesses = tuple_getValueWitnesses(self);
  auto size = witnesses->getSize();
  auto numExtraInhabitants = witnesses->getNumExtraInhabitants();
  auto getExtraInhabitantTag = tuple_getExtraInhabitantTag;

  return getEnumTagSinglePayloadImpl(enumAddr, numEmptyCases, self, size,
                                     numExtraInhabitants,
                                     getExtraInhabitantTag);
}

template <bool IsPOD, bool IsInline>
static void
tuple_storeEnumTagSinglePayload(OpaqueValue *enumAddr, unsigned whichCase,
                                unsigned numEmptyCases, const Metadata *self) {
  auto *witnesses = tuple_getValueWitnesses(self);
  auto size = witnesses->getSize();
  auto numExtraInhabitants = witnesses->getNumExtraInhabitants();
  auto storeExtraInhabitantTag = tuple_storeExtraInhabitantTag;

  storeEnumTagSinglePayloadImpl(enumAddr, whichCase, numEmptyCases, self, size,
                                numExtraInhabitants, storeExtraInhabitantTag);
}

/// Various standard witness table for tuples.
static const ValueWitnessTable tuple_witnesses_pod_inline = {
#define WANT_ONLY_REQUIRED_VALUE_WITNESSES
#define VALUE_WITNESS(LOWER_ID, UPPER_ID) &tuple_##LOWER_ID<true, true>,
#define DATA_VALUE_WITNESS(LOWER_ID, UPPER_ID, TYPE)
#include "swift/ABI/ValueWitness.def"
  0,
  0,
  ValueWitnessFlags(),
  0
};
static const ValueWitnessTable tuple_witnesses_nonpod_inline = {
#define WANT_ONLY_REQUIRED_VALUE_WITNESSES
#define VALUE_WITNESS(LOWER_ID, UPPER_ID) &tuple_##LOWER_ID<false, true>,
#define DATA_VALUE_WITNESS(LOWER_ID, UPPER_ID, TYPE)
#include "swift/ABI/ValueWitness.def"
  0,
  0,
  ValueWitnessFlags(),
  0
};
static const ValueWitnessTable tuple_witnesses_pod_noninline = {
#define WANT_ONLY_REQUIRED_VALUE_WITNESSES
#define VALUE_WITNESS(LOWER_ID, UPPER_ID) &tuple_##LOWER_ID<true, false>,
#define DATA_VALUE_WITNESS(LOWER_ID, UPPER_ID, TYPE)
#include "swift/ABI/ValueWitness.def"
  0,
  0,
  ValueWitnessFlags(),
  0
};
static const ValueWitnessTable tuple_witnesses_nonpod_noninline = {
#define WANT_ONLY_REQUIRED_VALUE_WITNESSES
#define VALUE_WITNESS(LOWER_ID, UPPER_ID) &tuple_##LOWER_ID<false, false>,
#define DATA_VALUE_WITNESS(LOWER_ID, UPPER_ID, TYPE)
#include "swift/ABI/ValueWitness.def"
  0,
  0,
  ValueWitnessFlags(),
  0
};

static constexpr TypeLayout getInitialLayoutForValueType() {
  return {0, 0, ValueWitnessFlags().withAlignment(1).withPOD(true), 0};
}

static constexpr TypeLayout getInitialLayoutForHeapObject() {
  return {sizeof(HeapObject),
          sizeof(HeapObject),
          ValueWitnessFlags().withAlignment(alignof(HeapObject)),
          0};
}

static size_t roundUpToAlignMask(size_t size, size_t alignMask) {
  return (size + alignMask) & ~alignMask;
}

/// Perform basic sequential layout given a vector of metadata pointers,
/// calling a functor with the offset of each field, and returning the
/// final layout characteristics of the type.
///
/// GetLayoutFn should have signature:
///   const TypeLayout *(ElementType &type);
///
/// SetOffsetFn should have signature:
///   void (size_t index, ElementType &type, size_t offset)
template<typename ElementType, typename GetLayoutFn, typename SetOffsetFn>
static void performBasicLayout(TypeLayout &layout,
                               ElementType *elements,
                               size_t numElements,
                               GetLayoutFn &&getLayout,
                               SetOffsetFn &&setOffset) {
  size_t size = layout.size;
  size_t alignMask = layout.flags.getAlignmentMask();
  bool isPOD = layout.flags.isPOD();
  bool isBitwiseTakable = layout.flags.isBitwiseTakable();
  for (unsigned i = 0; i != numElements; ++i) {
    auto &elt = elements[i];

    // Lay out this element.
    const TypeLayout *eltLayout = getLayout(elt);
    size = roundUpToAlignMask(size, eltLayout->flags.getAlignmentMask());

    // Report this record to the functor.
    setOffset(i, elt, size);

    // Update the size and alignment of the aggregate..
    size += eltLayout->size;
    alignMask = std::max(alignMask, eltLayout->flags.getAlignmentMask());
    if (!eltLayout->flags.isPOD()) isPOD = false;
    if (!eltLayout->flags.isBitwiseTakable()) isBitwiseTakable = false;
  }
  bool isInline =
      ValueWitnessTable::isValueInline(isBitwiseTakable, size, alignMask + 1);

  layout.size = size;
  layout.flags = ValueWitnessFlags()
                     .withAlignmentMask(alignMask)
                     .withPOD(isPOD)
                     .withBitwiseTakable(isBitwiseTakable)
                     .withInlineStorage(isInline);
  layout.extraInhabitantCount = 0;
  layout.stride = std::max(size_t(1), roundUpToAlignMask(size, alignMask));
}

size_t swift::swift_getTupleTypeLayout2(TypeLayout *result,
                                        const TypeLayout *elt0,
                                        const TypeLayout *elt1) {
  const TypeLayout *elts[] = { elt0, elt1 };
  uint32_t offsets[2];
  swift_getTupleTypeLayout(result, offsets,
                           TupleTypeFlags().withNumElements(2), elts);
  assert(offsets[0] == 0);
  return offsets[1];
}

OffsetPair swift::swift_getTupleTypeLayout3(TypeLayout *result,
                                            const TypeLayout *elt0,
                                            const TypeLayout *elt1,
                                            const TypeLayout *elt2) {
  const TypeLayout *elts[] = { elt0, elt1, elt2 };
  uint32_t offsets[3];
  swift_getTupleTypeLayout(result, offsets,
                           TupleTypeFlags().withNumElements(3), elts);
  assert(offsets[0] == 0);
  return {offsets[1], offsets[2]};
}

void swift::swift_getTupleTypeLayout(TypeLayout *result,
                                     uint32_t *elementOffsets,
                                     TupleTypeFlags flags,
                                     const TypeLayout * const *elements) {
  *result = TypeLayout();
  unsigned numExtraInhabitants = 0;
  performBasicLayout(*result, elements, flags.getNumElements(),
    [](const TypeLayout *elt) { return elt; },
    [elementOffsets, &numExtraInhabitants]
    (size_t i, const TypeLayout *elt, size_t offset) {
      if (elementOffsets)
        elementOffsets[i] = uint32_t(offset);
      numExtraInhabitants = std::max(numExtraInhabitants,
                                     elt->getNumExtraInhabitants());
    });
  
  if (numExtraInhabitants > 0) {
    *result = TypeLayout(result->size,
                         result->stride,
                         result->flags,
                         numExtraInhabitants);
  }
}

MetadataResponse
swift::swift_getTupleTypeMetadata(MetadataRequest request,
                                  TupleTypeFlags flags,
                                  const Metadata * const *elements,
                                  const char *labels,
                                  const ValueWitnessTable *proposedWitnesses) {
  auto numElements = flags.getNumElements();

  // Bypass the cache for the empty tuple. We might reasonably get called
  // by generic code, like a demangler that produces type objects.
  if (numElements == 0)
    return MetadataResponse{ &METADATA_SYM(EMPTY_TUPLE_MANGLING), MetadataState::Complete };

  // Search the cache.
  TupleCacheEntry::Key key = { numElements, elements, labels };

  auto &cache = TupleTypes.get();

  // If we have constant labels, directly check the cache.
  if (!flags.hasNonConstantLabels())
    return cache.getOrInsert(key, request, proposedWitnesses).second;

  // If we have non-constant labels, we can't simply record the result.
  // Look for an existing result, first.
  if (auto response = cache.tryAwaitExisting(key, request))
    return *response;

  // Allocate a copy of the labels string within the tuple type allocator.
  size_t labelsLen = strlen(labels);
  size_t labelsAllocSize = roundUpToAlignment(labelsLen + 1, sizeof(void*));
  char *newLabels =
    (char *) MetadataAllocator(TupleCacheTag).Allocate(labelsAllocSize, alignof(char));
  _swift_strlcpy(newLabels, labels, labelsAllocSize);
  key.Labels = newLabels;

  // Update the metadata cache.
  auto result = cache.getOrInsert(key, request, proposedWitnesses).second;

  // If we didn't manage to perform the insertion, free the memory associated
  // with the copy of the labels: nobody else can reference it.
  if (cast<TupleTypeMetadata>(result.Value)->Labels != newLabels) {
    MetadataAllocator(TupleCacheTag).Deallocate(newLabels, labelsAllocSize, alignof(char));
  }

  // Done.
  return result;
}

TupleCacheEntry::TupleCacheEntry(const Key &key, MetadataRequest request,
                                 const ValueWitnessTable *proposedWitnesses) {
  Data.setKind(MetadataKind::Tuple);
  Data.NumElements = key.NumElements;
  Data.Labels = key.Labels;

  // Stash the proposed witnesses in the value-witnesses slot for now.
  Data.ValueWitnesses = proposedWitnesses;

  for (size_t i = 0, e = key.NumElements; i != e; ++i)
    Data.getElement(i).Type = key.Elements[i];

  assert(TupleCacheStorage::resolveExistingEntry(&Data) == this);
}

TupleCacheEntry::AllocationResult
TupleCacheEntry::allocate(const ValueWitnessTable *proposedWitnesses) {
  // All the work we can reasonably do here was done in the constructor.
  return { &Data, PrivateMetadataState::Abstract };
}

TupleCacheEntry::TryInitializeResult
TupleCacheEntry::tryInitialize(Metadata *metadata,
                               PrivateMetadataState state,
                               PrivateMetadataCompletionContext *context) {
  // If we've already reached non-transitive completeness, just check that.
  if (state == PrivateMetadataState::NonTransitiveComplete)
    return checkTransitiveCompleteness();

  // Otherwise, we must still be abstract, because tuples don't have an
  // intermediate state between that and non-transitive completeness.
  assert(state == PrivateMetadataState::Abstract);

  bool allElementsTransitivelyComplete = true;
  const Metadata *knownIncompleteElement = nullptr;

  // Require all of the elements to be layout-complete.
  for (size_t i = 0, e = Data.NumElements; i != e; ++i) {
    auto request = MetadataRequest(MetadataState::LayoutComplete,
                                   /*non-blocking*/ true);
    auto eltType = Data.getElement(i).Type;
    MetadataResponse response = swift_checkMetadataState(request, eltType);

    // Immediately continue in the most common scenario, which is that
    // the element is transitively complete.
    if (response.State == MetadataState::Complete)
      continue;

    // If the metadata is not layout-complete, we have to suspend.
    if (!isAtLeast(response.State, MetadataState::LayoutComplete))
      return { PrivateMetadataState::Abstract,
               MetadataDependency(eltType, MetadataState::LayoutComplete) };

    // Remember that there's a non-fully-complete element.
    allElementsTransitivelyComplete = false;

    // Remember the first element that's not even non-transitively complete.
    if (!knownIncompleteElement &&
        !isAtLeast(response.State, MetadataState::NonTransitiveComplete))
      knownIncompleteElement = eltType;
  }

  // Okay, we're going to succeed now.

  // Reload the proposed witness from where we stashed them.
  auto proposedWitnesses = Data.ValueWitnesses;

  // Set the real value-witness table.
  Data.ValueWitnesses = &Witnesses;

  // Perform basic layout on the tuple.
  auto layout = getInitialLayoutForValueType();
  performBasicLayout(layout, Data.getElements(), Data.NumElements,
    [](const TupleTypeMetadata::Element &elt) {
      return elt.getTypeLayout();
    },
    [](size_t i, TupleTypeMetadata::Element &elt, size_t offset) {
      elt.Offset = offset;
    });

  Witnesses.size = layout.size;
  Witnesses.flags = layout.flags;
  Witnesses.stride = layout.stride;

  // We have extra inhabitants if any element does.
  // Pick the element with the most, favoring the earliest element in a tie.
  unsigned extraInhabitantProvidingElement = ~0u;
  unsigned numExtraInhabitants = 0;
  for (unsigned i = 0, e = Data.NumElements; i < e; ++i) {
    unsigned eltEI = Data.getElement(i).Type->getValueWitnesses()
                                            ->getNumExtraInhabitants();
    if (eltEI > numExtraInhabitants) {
      extraInhabitantProvidingElement = i;
      numExtraInhabitants = eltEI;
    }
  }
  Witnesses.extraInhabitantCount = numExtraInhabitants;
  if (numExtraInhabitants > 0) {
    ExtraInhabitantProvidingElement = extraInhabitantProvidingElement;
  }

  // Copy the function witnesses in, either from the proposed
  // witnesses or from the standard table.
  if (!proposedWitnesses) {
    // Try to pattern-match into something better than the generic witnesses.
    if (layout.flags.isInlineStorage() && layout.flags.isPOD()) {
      if (numExtraInhabitants == 0
          && layout.size == 8
          && layout.flags.getAlignmentMask() == 7)
        proposedWitnesses = &VALUE_WITNESS_SYM(Bi64_);
      else if (numExtraInhabitants == 0
               && layout.size == 4
               && layout.flags.getAlignmentMask() == 3)
        proposedWitnesses = &VALUE_WITNESS_SYM(Bi32_);
      else if (numExtraInhabitants == 0
               && layout.size == 2
               && layout.flags.getAlignmentMask() == 1)
        proposedWitnesses = &VALUE_WITNESS_SYM(Bi16_);
      else if (numExtraInhabitants == 0 && layout.size == 1)
        proposedWitnesses = &VALUE_WITNESS_SYM(Bi8_);
      else
        proposedWitnesses = &tuple_witnesses_pod_inline;
    } else if (layout.flags.isInlineStorage()
               && !layout.flags.isPOD()) {
      proposedWitnesses = &tuple_witnesses_nonpod_inline;
    } else if (!layout.flags.isInlineStorage()
               && layout.flags.isPOD()) {
      proposedWitnesses = &tuple_witnesses_pod_noninline;
    } else {
      assert(!layout.flags.isInlineStorage()
             && !layout.flags.isPOD());
      proposedWitnesses = &tuple_witnesses_nonpod_noninline;
    }
  }
#define WANT_ONLY_REQUIRED_VALUE_WITNESSES
#define VALUE_WITNESS(LOWER_ID, UPPER_ID) \
  Witnesses.LOWER_ID = proposedWitnesses->LOWER_ID;
#define DATA_VALUE_WITNESS(LOWER_ID, UPPER_ID, TYPE)
#include "swift/ABI/ValueWitness.def"

  // Okay, we're all done with layout and setting up the elements.
  // Check transitive completeness.

  // We don't need to check the element statuses again in a couple of cases:

  // - If all the elements are transitively complete, we are, too.
  if (allElementsTransitivelyComplete)
    return { PrivateMetadataState::Complete, MetadataDependency() };

  // - If there was an incomplete element, wait for it to be become
  //   at least non-transitively complete.
  if (knownIncompleteElement)
    return { PrivateMetadataState::NonTransitiveComplete,
             MetadataDependency(knownIncompleteElement,
                                MetadataState::NonTransitiveComplete) };

  // Otherwise, we need to do a more expensive check.
  return checkTransitiveCompleteness();
}

MetadataResponse
swift::swift_getTupleTypeMetadata2(MetadataRequest request,
                                   const Metadata *elt0, const Metadata *elt1,
                                   const char *labels,
                                   const ValueWitnessTable *proposedWitnesses) {
  const Metadata *elts[] = { elt0, elt1 };
  return swift_getTupleTypeMetadata(request,
                                    TupleTypeFlags().withNumElements(2),
                                    elts, labels, proposedWitnesses);
}

MetadataResponse
swift::swift_getTupleTypeMetadata3(MetadataRequest request,
                                   const Metadata *elt0, const Metadata *elt1,
                                   const Metadata *elt2,
                                   const char *labels,
                                   const ValueWitnessTable *proposedWitnesses) {
  const Metadata *elts[] = { elt0, elt1, elt2 };
  return swift_getTupleTypeMetadata(request,
                                    TupleTypeFlags().withNumElements(3),
                                    elts, labels, proposedWitnesses);
}

/***************************************************************************/
/*** Nominal type descriptors **********************************************/
/***************************************************************************/

namespace {
  /// A class encapsulating everything interesting about the identity of
  /// a type context *except* the identity of the parent context.
  class TypeContextIdentity {
    StringRef Name;
  public:
    explicit TypeContextIdentity(const TypeContextDescriptor *type) {
      Name = ParsedTypeIdentity::parse(type).FullIdentity;
    }

    bool operator==(const TypeContextIdentity &other) const {
      return Name == other.Name;
    }
    friend llvm::hash_code hash_value(const TypeContextIdentity &value) {
      return llvm::hash_value(value.Name);
    }
  };
}

bool swift::equalContexts(const ContextDescriptor *a,
                          const ContextDescriptor *b)
{
  // Fast path: pointer equality.
  if (a == b) return true;

  // If either context is null, we're done.
  if (a == nullptr || b == nullptr)
    return false;

  // If either descriptor is known to be unique, we're done.
  if (a->isUnique() || b->isUnique()) return false;
  
  // Do the kinds match?
  if (a->getKind() != b->getKind()) return false;
  
  // Do the parents match?
  if (!equalContexts(a->Parent.get(), b->Parent.get()))
    return false;
  
  // Compare kind-specific details.
  switch (auto kind = a->getKind()) {
  case ContextDescriptorKind::Module: {
    // Modules with the same name are equivalent.
    auto moduleA = cast<ModuleContextDescriptor>(a);
    auto moduleB = cast<ModuleContextDescriptor>(b);
    return strcmp(moduleA->Name.get(), moduleB->Name.get()) == 0;
  }
  
  case ContextDescriptorKind::Extension:
  case ContextDescriptorKind::Anonymous:
    // These context kinds are always unique.
    return false;
  
  default:
    // Types in the same context with the same name are equivalent.
    if (kind >= ContextDescriptorKind::Type_First
        && kind <= ContextDescriptorKind::Type_Last) {
      auto typeA = cast<TypeContextDescriptor>(a);
      auto typeB = cast<TypeContextDescriptor>(b);
      return TypeContextIdentity(typeA) == TypeContextIdentity(typeB);
    }
    
    // Otherwise, this runtime doesn't know anything about this context kind.
    // Conservatively return false.
    return false;
  }
}

SWIFT_CC(swift)
bool swift::swift_compareTypeContextDescriptors(
    const TypeContextDescriptor *a, const TypeContextDescriptor *b) {
  a = swift_auth_data_non_address(
      a, SpecialPointerAuthDiscriminators::TypeDescriptor);
  b = swift_auth_data_non_address(
      b, SpecialPointerAuthDiscriminators::TypeDescriptor);

  // The implementation is the same as the implementation of
  // swift::equalContexts except that the handling of non-type
  // context descriptors and casts to TypeContextDescriptor are removed.

  // Fast path: pointer equality.
  if (a == b) return true;

  // If either context is null, we're done.
  if (a == nullptr || b == nullptr)
    return false;

  // If either descriptor is known to be unique, we're done.
  if (a->isUnique() || b->isUnique()) return false;
  
  // Do the kinds match?
  if (a->getKind() != b->getKind()) return false;
  
  // Do the parents match?
  if (!equalContexts(a->Parent.get(), b->Parent.get()))
    return false;

  return TypeContextIdentity(a) == TypeContextIdentity(b);
}

/***************************************************************************/
/*** Common value witnesses ************************************************/
/***************************************************************************/

// Value witness methods for an arbitrary trivial type.
// The buffer operations assume that the value is stored indirectly, because
// installCommonValueWitnesses will install the direct equivalents instead.

namespace {
  template<typename T>
  struct pointer_function_cast_impl;
  
  template<typename OutRet, typename...OutArgs>
  struct pointer_function_cast_impl<OutRet * (*)(OutArgs *...)> {
    template<typename InRet, typename...InArgs>
    static constexpr auto perform(InRet * (*function)(InArgs *...))
      -> OutRet * (*)(OutArgs *...)
    {
      static_assert(sizeof...(InArgs) == sizeof...(OutArgs),
                    "cast changed number of arguments");
      return (OutRet *(*)(OutArgs *...))function;
    }
  };

  template<typename...OutArgs>
  struct pointer_function_cast_impl<void (*)(OutArgs *...)> {
    template<typename...InArgs>
    static constexpr auto perform(void (*function)(InArgs *...))
      -> void (*)(OutArgs *...)
    {
      static_assert(sizeof...(InArgs) == sizeof...(OutArgs),
                    "cast changed number of arguments");
      return (void (*)(OutArgs *...))function;
    }
  };
} // end anonymous namespace

/// Cast a function that takes all pointer arguments and returns to a
/// function type that takes different pointer arguments and returns.
/// In any reasonable calling convention the input and output function types
/// should be ABI-compatible.
template<typename Out, typename In>
static constexpr Out pointer_function_cast(In *function) {
  return pointer_function_cast_impl<Out>::perform(function);
}

static OpaqueValue *pod_indirect_initializeBufferWithCopyOfBuffer(
                    ValueBuffer *dest, ValueBuffer *src, const Metadata *self) {
  auto wtable = self->getValueWitnesses();
  auto *srcReference = *reinterpret_cast<HeapObject**>(src);
  *reinterpret_cast<HeapObject**>(dest) = srcReference;
  swift_retain(srcReference);

  // Project the address of the value in the buffer.
  unsigned alignMask = wtable->getAlignmentMask();
  // Compute the byte offset of the object in the box.
  unsigned byteOffset = (sizeof(HeapObject) + alignMask) & ~alignMask;
  auto *bytePtr = reinterpret_cast<char *>(srcReference);
  return reinterpret_cast<OpaqueValue *>(bytePtr + byteOffset);
}

static void pod_destroy(OpaqueValue *object, const Metadata *self) {}

static OpaqueValue *pod_copy(OpaqueValue *dest, OpaqueValue *src,
                             const Metadata *self) {
  memcpy(dest, src, self->getValueWitnesses()->size);
  return dest;
}

static OpaqueValue *pod_direct_initializeBufferWithCopyOfBuffer(
                    ValueBuffer *dest, ValueBuffer *src, const Metadata *self) {
  return pod_copy(reinterpret_cast<OpaqueValue*>(dest),
                  reinterpret_cast<OpaqueValue*>(src),
                  self);
}

static constexpr uint64_t sizeWithAlignmentMask(uint64_t size,
                                                uint64_t alignmentMask,
                                                uint64_t hasExtraInhabitants) {
  return (hasExtraInhabitants << 48) | (size << 16) | alignmentMask;
}

void swift::installCommonValueWitnesses(const TypeLayout &layout,
                                        ValueWitnessTable *vwtable) {
  auto flags = layout.flags;
  if (flags.isPOD()) {
    // Use POD value witnesses.
    // If the value has a common size and alignment, use specialized value
    // witnesses we already have lying around for the builtin types.
    const ValueWitnessTable *commonVWT;
    bool hasExtraInhabitants = layout.hasExtraInhabitants();
    switch (sizeWithAlignmentMask(layout.size, flags.getAlignmentMask(),
                                  hasExtraInhabitants)) {
    default:
      // For uncommon layouts, use value witnesses that work with an arbitrary
      // size and alignment.
      if (flags.isInlineStorage()) {
        vwtable->initializeBufferWithCopyOfBuffer =
          pod_direct_initializeBufferWithCopyOfBuffer;
      } else {
        vwtable->initializeBufferWithCopyOfBuffer =
          pod_indirect_initializeBufferWithCopyOfBuffer;
      }
      vwtable->destroy = pod_destroy;
      vwtable->initializeWithCopy = pod_copy;
      vwtable->initializeWithTake = pod_copy;
      vwtable->assignWithCopy = pod_copy;
      vwtable->assignWithTake = pod_copy;
      // getEnumTagSinglePayload and storeEnumTagSinglePayload are not
      // interestingly optimizable based on POD-ness.
      return;
      
    case sizeWithAlignmentMask(1, 0, 0):
      commonVWT = &VALUE_WITNESS_SYM(Bi8_);
      break;
    case sizeWithAlignmentMask(2, 1, 0):
      commonVWT = &VALUE_WITNESS_SYM(Bi16_);
      break;
    case sizeWithAlignmentMask(4, 3, 0):
      commonVWT = &VALUE_WITNESS_SYM(Bi32_);
      break;
    case sizeWithAlignmentMask(8, 7, 0):
      commonVWT = &VALUE_WITNESS_SYM(Bi64_);
      break;
    case sizeWithAlignmentMask(16, 15, 0):
      commonVWT = &VALUE_WITNESS_SYM(Bi128_);
      break;
    case sizeWithAlignmentMask(32, 31, 0):
      commonVWT = &VALUE_WITNESS_SYM(Bi256_);
      break;
    case sizeWithAlignmentMask(64, 63, 0):
      commonVWT = &VALUE_WITNESS_SYM(Bi512_);
      break;
    }

#define WANT_ONLY_REQUIRED_VALUE_WITNESSES
#define VALUE_WITNESS(LOWER_ID, UPPER_ID) \
    vwtable->LOWER_ID = commonVWT->LOWER_ID;
#define DATA_VALUE_WITNESS(LOWER_ID, UPPER_ID, TYPE)
#include "swift/ABI/ValueWitness.def"
    
    return;
  }
  
  if (flags.isBitwiseTakable()) {
    // Use POD value witnesses for operations that do an initializeWithTake.
    vwtable->initializeWithTake = pod_copy;
    return;
  }

}

/***************************************************************************/
/*** Structs ***************************************************************/
/***************************************************************************/

static ValueWitnessTable *getMutableVWTableForInit(StructMetadata *self,
                                                   StructLayoutFlags flags) {
  auto oldTable = self->getValueWitnesses();

  // If we can alter the existing table in-place, do so.
  if (isValueWitnessTableMutable(flags))
    return const_cast<ValueWitnessTable*>(oldTable);

  // Otherwise, allocate permanent memory for it and copy the existing table.
  void *memory = allocateMetadata(sizeof(ValueWitnessTable),
                                  alignof(ValueWitnessTable));
  auto newTable = new (memory) ValueWitnessTable(*oldTable);

  // If we ever need to check layout-completeness asynchronously from
  // initialization, we'll need this to be a store-release (and rely on
  // consume ordering on the asynchronous check path); and we'll need to
  // ensure that the current state says that the type is incomplete.
  self->setValueWitnesses(newTable);

  return newTable;
}

/// Initialize the value witness table and struct field offset vector for a
/// struct.
void swift::swift_initStructMetadata(StructMetadata *structType,
                                     StructLayoutFlags layoutFlags,
                                     size_t numFields,
                                     const TypeLayout *const *fieldTypes,
                                     uint32_t *fieldOffsets) {
  auto layout = getInitialLayoutForValueType();
  performBasicLayout(layout, fieldTypes, numFields,
    [&](const TypeLayout *fieldType) { return fieldType; },
    [&](size_t i, const TypeLayout *fieldType, uint32_t offset) {
      assignUnlessEqual(fieldOffsets[i], offset);
    });

  // We have extra inhabitants if any element does. Use the field with the most.
  unsigned extraInhabitantCount = 0;
  for (unsigned i = 0; i < numFields; ++i) {
    unsigned fieldExtraInhabitantCount =
      fieldTypes[i]->getNumExtraInhabitants();
    if (fieldExtraInhabitantCount > extraInhabitantCount) {
      extraInhabitantCount = fieldExtraInhabitantCount;
    }
  }

  auto vwtable = getMutableVWTableForInit(structType, layoutFlags);

  layout.extraInhabitantCount = extraInhabitantCount;

  // Substitute in better value witnesses if we have them.
  installCommonValueWitnesses(layout, vwtable);

  vwtable->publishLayout(layout);
}

/***************************************************************************/
/*** Classes ***************************************************************/
/***************************************************************************/

static MetadataAllocator &getResilientMetadataAllocator() {
  // This should be constant-initialized, but this is safe.
  static MetadataAllocator allocator(ResilientMetadataAllocatorTag);
  return allocator;
}

ClassMetadata *
swift::swift_relocateClassMetadata(const ClassDescriptor *description,
                                   const ResilientClassMetadataPattern *pattern) {
  description = swift_auth_data_non_address(
    description, SpecialPointerAuthDiscriminators::TypeDescriptor);

  return _swift_relocateClassMetadata(description, pattern);
}

static ClassMetadata *
_swift_relocateClassMetadata(const ClassDescriptor *description,
                             const ResilientClassMetadataPattern *pattern) {
  auto bounds = description->getMetadataBounds();

  auto metadata = reinterpret_cast<ClassMetadata *>(
      (char*) getResilientMetadataAllocator().Allocate(
        bounds.getTotalSizeInBytes(), sizeof(void*)) +
        bounds.getAddressPointInBytes());

  auto fullMetadata = asFullMetadata(metadata);
  char *rawMetadata = reinterpret_cast<char*>(metadata);

  // Zero out the entire immediate-members section.
  void **immediateMembers =
    reinterpret_cast<void**>(rawMetadata + bounds.ImmediateMembersOffset);
  memset(immediateMembers, 0, description->getImmediateMembersSize());

  // Initialize the header:

  // Heap destructor.
  fullMetadata->destroy = pattern->Destroy.get();

  // Value witness table.
#if SWIFT_OBJC_INTEROP
  fullMetadata->ValueWitnesses =
    (pattern->Flags & ClassFlags::UsesSwiftRefcounting)
       ? &VALUE_WITNESS_SYM(Bo)
       : &VALUE_WITNESS_SYM(BO);
#else
  fullMetadata->ValueWitnesses = &VALUE_WITNESS_SYM(Bo);
#endif

  // MetadataKind / isa.
#if SWIFT_OBJC_INTEROP
  metadata->setClassISA(pattern->Metaclass.get());
#else
  metadata->setKind(MetadataKind::Class);
#endif

  // Superclass.
  metadata->Superclass = nullptr;

#if SWIFT_OBJC_INTEROP
  // Cache data.  Install the same initializer that the compiler is
  // required to use.  We don't need to do this in non-ObjC-interop modes.
  metadata->CacheData[0] = &_objc_empty_cache;
  metadata->CacheData[1] = nullptr;
#endif

  // RO-data pointer.
#if SWIFT_OBJC_INTEROP
  auto classRO = pattern->Data.get();
  metadata->Data =
    reinterpret_cast<uintptr_t>(classRO) | SWIFT_CLASS_IS_SWIFT_MASK;
#endif

  // Class flags.
  metadata->Flags = pattern->Flags;

  // Instance layout.
  metadata->InstanceAddressPoint = 0;
  metadata->InstanceSize = 0;
  metadata->InstanceAlignMask = 0;

  // Reserved.
  metadata->Reserved = 0;

  // Class metadata layout.
  metadata->ClassSize = bounds.getTotalSizeInBytes();
  metadata->ClassAddressPoint = bounds.getAddressPointInBytes();

  // Class descriptor.
  metadata->setDescription(description);

  // I-var destroyer.
  metadata->IVarDestroyer = pattern->IVarDestroyer;

  return metadata;
}

namespace {
  /// The structure of ObjC class ivars as emitted by compilers.
  struct ClassIvarEntry {
    size_t *Offset;
    const char *Name;
    const char *Type;
    uint32_t Log2Alignment;
    uint32_t Size;
  };

  /// The structure of ObjC class ivar lists as emitted by compilers.
  struct ClassIvarList {
    uint32_t EntrySize;
    uint32_t Count;

    ClassIvarEntry *getIvars() {
      return reinterpret_cast<ClassIvarEntry*>(this+1);
    }
    const ClassIvarEntry *getIvars() const {
      return reinterpret_cast<const ClassIvarEntry*>(this+1);
    }
  };

  /// The structure of ObjC class rodata as emitted by compilers.
  struct ClassROData {
    uint32_t Flags;
    uint32_t InstanceStart;
    uint32_t InstanceSize;
#if __POINTER_WIDTH__ == 64
    uint32_t Reserved;
#endif
    union {
      const uint8_t *IvarLayout;
      ClassMetadata *NonMetaClass;
    };
    const char *Name;
    const void *MethodList;
    const void *ProtocolList;
    ClassIvarList *IvarList;
    const uint8_t *WeakIvarLayout;
    const void *PropertyList;
  };
} // end anonymous namespace

#if SWIFT_OBJC_INTEROP
static uint32_t getLog2AlignmentFromMask(size_t alignMask) {
  assert(((alignMask + 1) & alignMask) == 0 &&
         "not an alignment mask!");

  uint32_t log2 = 0;
  while ((1 << log2) != (alignMask + 1))
    ++log2;
  return log2;
}

static inline ClassROData *getROData(ClassMetadata *theClass) {
  return (ClassROData*)(theClass->Data & ~uintptr_t(SWIFT_CLASS_IS_SWIFT_MASK));
}

static char *copyGenericClassObjCName(ClassMetadata *theClass) {
  // Use the remangler to generate a mangled name from the type metadata.
  Demangle::StackAllocatedDemangler<4096> Dem;

  auto demangling = _swift_buildDemanglingForMetadata(theClass, Dem);

  // Remangle that into a new type mangling string.
  auto typeNode = Dem.createNode(Demangle::Node::Kind::TypeMangling);
  typeNode->addChild(demangling, Dem);
  auto globalNode = Dem.createNode(Demangle::Node::Kind::Global);
  globalNode->addChild(typeNode, Dem);

  auto mangling = Demangle::mangleNodeOld(globalNode, Dem);
  if (!mangling.isSuccess()) {
    return nullptr;
  }
  llvm::StringRef string = mangling.result();

  // If the class is in the Swift module, add a $ to the end of the ObjC
  // name. The old and new Swift libraries must be able to coexist in
  // the same process, and this avoids warnings due to the ObjC names
  // colliding.
  bool addSuffix = string.startswith("_TtGCs");

  size_t allocationSize = string.size() + 1;
  if (addSuffix)
    allocationSize += 1;
  
  auto fullNameBuf = (char*)swift_slowAlloc(allocationSize, 0);
  memcpy(fullNameBuf, string.data(), string.size());

  if (addSuffix) {
    fullNameBuf[string.size()] = '$';
    fullNameBuf[string.size() + 1] = '\0';
  } else {
    fullNameBuf[string.size()] = '\0';
  }
  return fullNameBuf;
}

static void initGenericClassObjCName(ClassMetadata *theClass) {
  auto theMetaclass = (ClassMetadata *)object_getClass((id)theClass);

  char *name = copyGenericClassObjCName(theClass);
  getROData(theClass)->Name = name;
  getROData(theMetaclass)->Name = name;
}

static bool installLazyClassNameHook() {
  static objc_hook_lazyClassNamer oldHook;
  auto myHook = [](Class theClass) -> const char * {
    ClassMetadata *metadata = (ClassMetadata *)theClass;
    if (metadata->isTypeMetadata())
      return copyGenericClassObjCName(metadata);
    return oldHook(theClass);
  };

  if (SWIFT_RUNTIME_WEAK_CHECK(objc_setHook_lazyClassNamer)) {
    SWIFT_RUNTIME_WEAK_USE(objc_setHook_lazyClassNamer(myHook, &oldHook));
    return true;
  }

  return false;
}

__attribute__((constructor)) SWIFT_RUNTIME_ATTRIBUTE_ALWAYS_INLINE static bool
supportsLazyObjcClassNames() {
  return SWIFT_LAZY_CONSTANT(installLazyClassNameHook());
}

static void setUpGenericClassObjCName(ClassMetadata *theClass) {
  if (supportsLazyObjcClassNames()) {
    getROData(theClass)->Name = nullptr;
    auto theMetaclass = (ClassMetadata *)object_getClass((id)theClass);
    getROData(theMetaclass)->Name = nullptr;
    getROData(theMetaclass)->NonMetaClass = theClass;
  } else {
    initGenericClassObjCName(theClass);
  }
}
#endif

/// Initialize the invariant superclass components of a class metadata,
/// such as the generic type arguments, field offsets, and so on.
static void copySuperclassMetadataToSubclass(ClassMetadata *theClass,
                                             ClassLayoutFlags layoutFlags) {
  const ClassMetadata *theSuperclass = theClass->Superclass;
  if (theSuperclass == nullptr)
    return;

  // If any ancestor classes have generic parameters, field offset vectors
  // or virtual methods, inherit them.
  //
  // Note that the caller is responsible for installing overrides of
  // superclass methods; here we just copy them verbatim.
  auto ancestor = theSuperclass;
  auto *classWords = reinterpret_cast<uintptr_t *>(theClass);
  auto *superWords = reinterpret_cast<const uintptr_t *>(theSuperclass);
  while (ancestor && ancestor->isTypeMetadata()) {
    const auto *description = ancestor->getDescription();

    // Copy the generic requirements.
    if (description->isGeneric()
        && description->getGenericContextHeader().hasArguments()) {
      auto genericOffset = description->getGenericArgumentOffset();
      memcpy(classWords + genericOffset,
             superWords + genericOffset,
             description->getGenericContextHeader().getNumArguments() *
               sizeof(uintptr_t));
    }

    // Copy the vtable entries.
    if (description->hasVTable() && !hasStaticVTable(layoutFlags)) {
      auto *vtable = description->getVTableDescriptor();
      auto vtableOffset = vtable->getVTableOffset(description);
      auto dest = classWords + vtableOffset;
      auto src = superWords + vtableOffset;
#if SWIFT_PTRAUTH
      auto descriptors = description->getMethodDescriptors();
      for (size_t i = 0, e = vtable->VTableSize; i != e; ++i) {
        swift_ptrauth_copy_code_or_data(
            reinterpret_cast<void **>(&dest[i]),
            reinterpret_cast<void *const *>(&src[i]),
            descriptors[i].Flags.getExtraDiscriminator(),
            !descriptors[i].Flags.isAsync());
      }
#else
      memcpy(dest, src, vtable->VTableSize * sizeof(uintptr_t));
#endif
    }

    // Copy the field offsets.
    if (description->hasFieldOffsetVector()) {
      unsigned fieldOffsetVector =
        description->getFieldOffsetVectorOffset();
      memcpy(classWords + fieldOffsetVector,
             superWords + fieldOffsetVector,
             description->NumFields * sizeof(uintptr_t));
    }
    ancestor = ancestor->Superclass;
  }

#if SWIFT_OBJC_INTEROP
  if (theClass->getDescription()->isGeneric() ||
      (theSuperclass->isTypeMetadata() &&
       theSuperclass->getDescription()->isGeneric())) {
    // Set up the superclass of the metaclass, which is the metaclass of the
    // superclass.
    auto theMetaclass = (ClassMetadata *)object_getClass((id)theClass);
    auto theSuperMetaclass
      = (const ClassMetadata *)object_getClass(id_const_cast(theSuperclass));
    theMetaclass->Superclass = theSuperMetaclass;
  }
#endif
}

/// Using the information in the class context descriptor, fill in in the
/// immediate vtable entries for the class and install overrides of any
/// superclass vtable entries.
static void initClassVTable(ClassMetadata *self) {
  const auto *description = self->getDescription();
  auto *classWords = reinterpret_cast<void **>(self);

  if (description->hasVTable()) {
    auto *vtable = description->getVTableDescriptor();
    auto vtableOffset = vtable->getVTableOffset(description);
    auto descriptors = description->getMethodDescriptors();
    for (unsigned i = 0, e = vtable->VTableSize; i < e; ++i) {
      auto &methodDescription = descriptors[i];
      swift_ptrauth_init_code_or_data(
          &classWords[vtableOffset + i], methodDescription.Impl.get(),
          methodDescription.Flags.getExtraDiscriminator(),
          !methodDescription.Flags.isAsync());
    }
  }

  if (description->hasOverrideTable()) {
    auto *overrideTable = description->getOverrideTable();
    auto overrideDescriptors = description->getMethodOverrideDescriptors();

    for (unsigned i = 0, e = overrideTable->NumEntries; i < e; ++i) {
      auto &descriptor = overrideDescriptors[i];

      // Get the base class and method.
      auto *baseClass = cast_or_null<ClassDescriptor>(descriptor.Class.get());
      auto *baseMethod = descriptor.Method.get();

      // If the base method is null, it's an unavailable weak-linked
      // symbol.
      if (baseClass == nullptr || baseMethod == nullptr)
        continue;

      // Calculate the base method's vtable offset from the
      // base method descriptor. The offset will be relative
      // to the base class's vtable start offset.
      auto baseClassMethods = baseClass->getMethodDescriptors();

      // If the method descriptor doesn't land within the bounds of the
      // method table, abort.
      if (baseMethod < baseClassMethods.begin() ||
          baseMethod >= baseClassMethods.end()) {
        fatalError(0, "resilient vtable at %p contains out-of-bounds "
                   "method descriptor %p\n",
                   overrideTable, baseMethod);
      }

      // Install the method override in our vtable.
      auto baseVTable = baseClass->getVTableDescriptor();
      auto offset = (baseVTable->getVTableOffset(baseClass) +
                     (baseMethod - baseClassMethods.data()));

      swift_ptrauth_init_code_or_data(&classWords[offset],
                                      descriptor.Impl.get(),
                                      baseMethod->Flags.getExtraDiscriminator(),
                                      !baseMethod->Flags.isAsync());
    }
  }
}

static void initClassFieldOffsetVector(ClassMetadata *self,
                                       size_t numFields,
                                       const TypeLayout * const *fieldTypes,
                                       size_t *fieldOffsets) {
  // Start layout by appending to a standard heap object header.
  size_t size, alignMask;

#if SWIFT_OBJC_INTEROP
  ClassROData *rodata = getROData(self);
#endif

  // If we have a superclass, start from its size and alignment instead.
  if (classHasSuperclass(self)) {
    auto *super = self->Superclass;

    // This is straightforward if the superclass is Swift.
#if SWIFT_OBJC_INTEROP
    if (super->isTypeMetadata()) {
#endif
      size = super->getInstanceSize();
      alignMask = super->getInstanceAlignMask();

#if SWIFT_OBJC_INTEROP
    // If it's Objective-C, start layout from our static notion of
    // where the superclass starts.  Objective-C expects us to have
    // generated a correct ivar layout, which it will simply slide if
    // it needs to.
    } else {
      size = rodata->InstanceStart;
      alignMask = 0xF; // malloc alignment guarantee
    }
#endif

  // If we don't have a formal superclass, start with the basic heap header.
  } else {
    auto heapLayout = getInitialLayoutForHeapObject();
    size = heapLayout.size;
    alignMask = heapLayout.flags.getAlignmentMask();
  }

#if SWIFT_OBJC_INTEROP
  // Ensure that Objective-C does layout starting from the right
  // offset.  This needs to exactly match the superclass rodata's
  // InstanceSize in cases where the compiler decided that we didn't
  // really have a resilient ObjC superclass, because the compiler
  // might hardcode offsets in that case, so we can't slide ivars.
  // Fortunately, the cases where that happens are exactly the
  // situations where our entire superclass hierarchy is defined
  // in Swift.  (But note that ObjC might think we have a superclass
  // even if Swift doesn't, because of SwiftObject.)
  //
  // The rodata may be in read-only memory if the compiler knows that the size
  // it generates is already definitely correct. Don't write to this value
  // unless it's necessary.
  if (rodata->InstanceStart != size)
    rodata->InstanceStart = size;
#endif

  // Okay, now do layout.
  for (unsigned i = 0; i != numFields; ++i) {
    auto *eltLayout = fieldTypes[i];

    // Skip empty fields.
    if (fieldOffsets[i] == 0 && eltLayout->size == 0)
      continue;
    auto offset = roundUpToAlignMask(size,
                                     eltLayout->flags.getAlignmentMask());
    fieldOffsets[i] = offset;
    size = offset + eltLayout->size;
    alignMask = std::max(alignMask, eltLayout->flags.getAlignmentMask());
  }

  // Save the final size and alignment into the metadata record.
  assert(self->isTypeMetadata());
  self->setInstanceSize(size);
  self->setInstanceAlignMask(alignMask);

#if SWIFT_OBJC_INTEROP
  // Save the size into the Objective-C metadata as well.
  if (rodata->InstanceSize != size)
    rodata->InstanceSize = size;
#endif
}

#if SWIFT_OBJC_INTEROP
/// Non-generic classes only. Initialize the Objective-C ivar descriptors and
/// field offset globals. Does *not* register the class with the Objective-C
/// runtime; that must be done by the caller.
///
/// This function copies the ivar descriptors and updates each ivar global with
/// the corresponding offset in \p fieldOffsets, before asking the Objective-C
/// runtime to realize the class. The Objective-C runtime will then slide the
/// offsets stored in those globals.
///
/// Note that \p fieldOffsets remains unchanged in this case.
static void initObjCClass(ClassMetadata *self,
                          size_t numFields,
                          const TypeLayout * const *fieldTypes,
                          size_t *fieldOffsets) {
  ClassROData *rodata = getROData(self);

  // Always clone the ivar descriptors.
  if (numFields) {
    const ClassIvarList *dependentIvars = rodata->IvarList;
    assert(dependentIvars->Count == numFields);
    assert(dependentIvars->EntrySize == sizeof(ClassIvarEntry));

    auto ivarListSize = sizeof(ClassIvarList) +
                        numFields * sizeof(ClassIvarEntry);
    auto ivars = (ClassIvarList*) getResilientMetadataAllocator()
      .Allocate(ivarListSize, alignof(ClassIvarList));
    memcpy(ivars, dependentIvars, ivarListSize);
    rodata->IvarList = ivars;

    for (unsigned i = 0; i != numFields; ++i) {
      auto *eltLayout = fieldTypes[i];

      ClassIvarEntry &ivar = ivars->getIvars()[i];

      // Fill in the field offset global, if this ivar has one.
      if (ivar.Offset) {
        if (*ivar.Offset != fieldOffsets[i])
          *ivar.Offset = fieldOffsets[i];
      }

      // If the ivar's size doesn't match the field layout we
      // computed, overwrite it and give it better type information.
      if (ivar.Size != eltLayout->size) {
        ivar.Size = eltLayout->size;
        ivar.Type = nullptr;
        ivar.Log2Alignment =
          getLog2AlignmentFromMask(eltLayout->flags.getAlignmentMask());
      }
    }
  }
}

/// Generic classes only. Initialize the Objective-C ivar descriptors and field
/// offset globals and register the class with the runtime.
///
/// This function copies the ivar descriptors and points each ivar offset at the
/// corresponding entry in \p fieldOffsets, before asking the Objective-C
/// runtime to realize the class. The Objective-C runtime will then slide the
/// offsets in \p fieldOffsets.
static MetadataDependency
initGenericObjCClass(ClassMetadata *self, size_t numFields,
                     const TypeLayout * const *fieldTypes,
                     size_t *fieldOffsets) {
  // If the class is generic, we need to give it a name for Objective-C.
  setUpGenericClassObjCName(self);

  ClassROData *rodata = getROData(self);

  // In ObjC interop mode, we have up to two places we need each correct
  // ivar offset to end up:
  //
  // - the global ivar offset in the RO-data; this should only exist
  //   if the class layout (up to this ivar) is not actually dependent
  //
  // - the field offset vector (fieldOffsets)
  //
  // When we ask the ObjC runtime to lay out this class, we need the
  // RO-data to point to the field offset vector, even if the layout
  // is not dependent.  The RO-data is not shared between
  // instantiations, but the global ivar offset is (by definition).
  // If the compiler didn't have the correct static size for the
  // superclass (i.e. if rodata->InstanceStart is wrong), a previous
  // instantiation might have already slid the global offset to the
  // correct place; we need the ObjC runtime to see a pre-slid value,
  // and it's not safe to briefly unslide it and let the runtime slide
  // it back because there might already be concurrent code relying on
  // the global ivar offset.
  //
  // So we need to the remember the addresses of the global ivar offsets.
  // We use this lazily-filled array to do so.
  const unsigned NumInlineGlobalIvarOffsets = 8;
  size_t *_inlineGlobalIvarOffsets[NumInlineGlobalIvarOffsets];
  size_t **_globalIvarOffsets = nullptr;
  auto getGlobalIvarOffsets = [&]() -> size_t** {
    if (!_globalIvarOffsets) {
      if (numFields <= NumInlineGlobalIvarOffsets) {
        _globalIvarOffsets = _inlineGlobalIvarOffsets;
      } else {
        _globalIvarOffsets = new size_t*[numFields];
      }

      // Make sure all the entries start out null.
      memset(_globalIvarOffsets, 0, sizeof(size_t*) * numFields);
    }
    return _globalIvarOffsets;
  };

  // Always clone the ivar descriptors.
  if (numFields) {
    const ClassIvarList *dependentIvars = rodata->IvarList;
    assert(dependentIvars->Count == numFields);
    assert(dependentIvars->EntrySize == sizeof(ClassIvarEntry));

    auto ivarListSize = sizeof(ClassIvarList) +
                        numFields * sizeof(ClassIvarEntry);
    auto ivars = (ClassIvarList*) getResilientMetadataAllocator()
      .Allocate(ivarListSize, alignof(ClassIvarList));
    memcpy(ivars, dependentIvars, ivarListSize);
    rodata->IvarList = ivars;

    for (unsigned i = 0; i != numFields; ++i) {
      auto *eltLayout = fieldTypes[i];

      ClassIvarEntry &ivar = ivars->getIvars()[i];

      // Remember the global ivar offset if present.
      if (ivar.Offset) {
        getGlobalIvarOffsets()[i] = ivar.Offset;
      }

      // Change the ivar offset to point to the respective entry of
      // the field-offset vector, as discussed above.
      ivar.Offset = &fieldOffsets[i];

      // If the ivar's size doesn't match the field layout we
      // computed, overwrite it and give it better type information.
      if (ivar.Size != eltLayout->size) {
        ivar.Size = eltLayout->size;
        ivar.Type = nullptr;
        ivar.Log2Alignment =
          getLog2AlignmentFromMask(eltLayout->flags.getAlignmentMask());
      }
    }
  }

  // Register this class with the runtime. This will also cause the
  // runtime to slide the entries in the field offset vector.
  swift_instantiateObjCClass(self);

  // If we saved any global ivar offsets, make sure we write back to them.
  if (_globalIvarOffsets) {
    for (unsigned i = 0; i != numFields; ++i) {
      if (!_globalIvarOffsets[i]) continue;

      // To avoid dirtying memory, only write to the global ivar
      // offset if it's actually wrong.
      if (*_globalIvarOffsets[i] != fieldOffsets[i])
        *_globalIvarOffsets[i] = fieldOffsets[i];
    }

    // Free the out-of-line if we allocated one.
    if (_globalIvarOffsets != _inlineGlobalIvarOffsets) {
      delete [] _globalIvarOffsets;
    }
  }

  return MetadataDependency();
}
#endif

SWIFT_CC(swift)
SWIFT_RUNTIME_STDLIB_INTERNAL MetadataResponse
getSuperclassMetadata(MetadataRequest request, const ClassMetadata *self) {
  // If there is a mangled superclass name, demangle it to the superclass
  // type.
  if (auto superclassNameBase = self->getDescription()->SuperclassType.get()) {
    StringRef superclassName =
      Demangle::makeSymbolicMangledNameStringRef(superclassNameBase);
    SubstGenericParametersFromMetadata substitutions(self);
    auto result = swift_getTypeByMangledName(
        request, superclassName, substitutions.getGenericArgs(),
        [&substitutions](unsigned depth, unsigned index) {
          return substitutions.getMetadata(depth, index);
        },
        [&substitutions](const Metadata *type, unsigned index) {
          return substitutions.getWitnessTable(type, index);
        });
    if (auto *error = result.getError()) {
      fatalError(
          0, "failed to demangle superclass of %s from mangled name '%s': %s\n",
          self->getDescription()->Name.get(), superclassName.str().c_str(),
          error->copyErrorString());
    }

    return result.getType().getResponse();
  } else {
    return MetadataResponse();
  }
}

SWIFT_CC(swift)
static std::pair<MetadataDependency, const ClassMetadata *>
getSuperclassMetadata(ClassMetadata *self, bool allowDependency) {
  MetadataRequest request(allowDependency ? MetadataState::NonTransitiveComplete
                                          : /*FIXME*/ MetadataState::Abstract,
                          /*non-blocking*/ allowDependency);
  auto response = getSuperclassMetadata(request, self);

  auto *superclass = response.Value;
  if (!superclass)
    return {MetadataDependency(), nullptr};

  const ClassMetadata *second;
#if SWIFT_OBJC_INTEROP
  if (auto objcWrapper = dyn_cast<ObjCClassWrapperMetadata>(superclass)) {
    second = objcWrapper->Class;
  } else {
    second = cast<ClassMetadata>(superclass);
  }
#else
  second = cast<ClassMetadata>(superclass);
#endif

  // If the request isn't satisfied, we have a new dependency.
  if (!request.isSatisfiedBy(response.State)) {
    assert(allowDependency);
    return {MetadataDependency(superclass, request.getState()), second};
  }

  return {MetadataDependency(), second};
}

static SWIFT_CC(swift) MetadataDependency
_swift_initClassMetadataImpl(ClassMetadata *self,
                             ClassLayoutFlags layoutFlags,
                             size_t numFields,
                             const TypeLayout * const *fieldTypes,
                             size_t *fieldOffsets,
                             bool allowDependency) {
  // Try to install the superclass.
  auto superDependencyAndSuper = getSuperclassMetadata(self, allowDependency);
  if (superDependencyAndSuper.first)
    return superDependencyAndSuper.first;
  auto super = superDependencyAndSuper.second;

  self->Superclass = super;

#if SWIFT_OBJC_INTEROP
  // Set the superclass to SwiftObject if this is a root class.
  if (!super)
    self->Superclass = getRootSuperclass();

  // Register our custom implementation of class_getImageName.
  static swift_once_t onceToken;
  swift_once(&onceToken, [](void *unused) {
    (void)unused;
    setUpObjCRuntimeGetImageNameFromClass();
  }, nullptr);
#endif

  // Copy field offsets, generic arguments and (if necessary) vtable entries
  // from our superclass.
  copySuperclassMetadataToSubclass(self, layoutFlags);

  // Copy the class's immediate methods from the nominal type descriptor
  // to the class metadata.
  if (!hasStaticVTable(layoutFlags))
    initClassVTable(self);

  initClassFieldOffsetVector(self, numFields, fieldTypes, fieldOffsets);

#if SWIFT_OBJC_INTEROP
  auto *description = self->getDescription();
  if (description->isGeneric()) {
    assert(!description->hasObjCResilientClassStub());
    initGenericObjCClass(self, numFields, fieldTypes, fieldOffsets);
  } else {
    initObjCClass(self, numFields, fieldTypes, fieldOffsets);

    // Register this class with the runtime. This will also cause the
    // runtime to slide the field offsets stored in the field offset
    // globals. Note that the field offset vector is *not* updated;
    // however we should not be using it for anything in a non-generic
    // class.
    auto *stub = description->getObjCResilientClassStub();

    // On a new enough runtime, register the class as a replacement for
    // its stub if we have one, which attaches any categories referencing
    // the stub.
    //
    // On older runtimes, just register the class via the usual mechanism.
    // The compiler enforces that @objc methods in extensions of classes
    // with resilient ancestry have the correct availability, so it should
    // be safe to ignore the stub in this case.
    if (stub != nullptr && SWIFT_RUNTIME_WEAK_CHECK(_objc_realizeClassFromSwift)) {
      SWIFT_RUNTIME_WEAK_USE(_objc_realizeClassFromSwift((Class) self, const_cast<void *>(stub)));
    } else {
      swift_instantiateObjCClass(self);
    }
  }
#else
  assert(!self->getDescription()->hasObjCResilientClassStub());
#endif

  return MetadataDependency();
}

void swift::swift_initClassMetadata(ClassMetadata *self,
                                    ClassLayoutFlags layoutFlags,
                                    size_t numFields,
                                    const TypeLayout * const *fieldTypes,
                                    size_t *fieldOffsets) {
  (void) _swift_initClassMetadataImpl(self, layoutFlags, numFields,
                                      fieldTypes, fieldOffsets,
                                      /*allowDependency*/ false);
}

MetadataDependency
swift::swift_initClassMetadata2(ClassMetadata *self,
                                ClassLayoutFlags layoutFlags,
                                size_t numFields,
                                const TypeLayout * const *fieldTypes,
                                size_t *fieldOffsets) {
  return _swift_initClassMetadataImpl(self, layoutFlags, numFields,
                                      fieldTypes, fieldOffsets,
                                      /*allowDependency*/ true);
}

#if SWIFT_OBJC_INTEROP

static SWIFT_CC(swift) MetadataDependency
_swift_updateClassMetadataImpl(ClassMetadata *self,
                               ClassLayoutFlags layoutFlags,
                               size_t numFields,
                               const TypeLayout * const *fieldTypes,
                               size_t *fieldOffsets,
                               bool allowDependency) {
  bool requiresUpdate = SWIFT_RUNTIME_WEAK_CHECK(_objc_realizeClassFromSwift);

  // If we're on a newer runtime, we're going to be initializing the
  // field offset vector. Realize the superclass metadata first, even
  // though our superclass field references it statically.
  auto superDependencyAndSuper = getSuperclassMetadata(self, allowDependency);
  if (superDependencyAndSuper.first)
    return superDependencyAndSuper.first;
  const ClassMetadata *super = superDependencyAndSuper.second;

  // Check that it matches what's already in there.
  if (!super)
    assert(self->Superclass == getRootSuperclass());
  else
    assert(self->Superclass == super);

  (void) super;

  // If we're running on a older Objective-C runtime, just realize
  // the class.
  if (!requiresUpdate) {
    // If we don't have a backward deployment layout, we cannot proceed here.
    if (self->getInstanceSize() == 0 ||
        self->getInstanceAlignMask() == 0) {
      fatalError(0, "class %s does not have a fragile layout; "
                 "the deployment target was newer than this OS\n",
                 self->getDescription()->Name.get());
    }

    // Realize the class. This causes the runtime to slide the field offsets
    // stored in the field offset globals.
    //
    // Note that the field offset vector is *not* updated; however in
    // Objective-C interop mode, we don't actually use the field offset vector
    // of non-generic classes.
    //
    // In particular, class mirrors always use the Objective-C ivar descriptors,
    // which point at field offset globals and not the field offset vector.
    swift_getInitializedObjCClass((Class)self);
  } else {
    // Update the field offset vector using runtime type information; the layout
    // of resilient types might be different than the statically-emitted layout.
    initClassFieldOffsetVector(self, numFields, fieldTypes, fieldOffsets);

    // Copy field offset vector entries to the field offset globals.
    initObjCClass(self, numFields, fieldTypes, fieldOffsets);

    // See remark above about how this slides field offset globals.
    SWIFT_RUNTIME_WEAK_USE(_objc_realizeClassFromSwift((Class)self, (Class)self));
  }

  return MetadataDependency();
}

void swift::swift_updateClassMetadata(ClassMetadata *self,
                                      ClassLayoutFlags layoutFlags,
                                      size_t numFields,
                                      const TypeLayout * const *fieldTypes,
                                      size_t *fieldOffsets) {
  (void) _swift_updateClassMetadataImpl(self, layoutFlags, numFields,
                                        fieldTypes, fieldOffsets,
                                        /*allowDependency*/ false);
}

MetadataDependency
swift::swift_updateClassMetadata2(ClassMetadata *self,
                                  ClassLayoutFlags layoutFlags,
                                  size_t numFields,
                                  const TypeLayout * const *fieldTypes,
                                  size_t *fieldOffsets) {
  return _swift_updateClassMetadataImpl(self, layoutFlags, numFields,
                                        fieldTypes, fieldOffsets,
                                        /*allowDependency*/ true);
}

#endif

#ifndef NDEBUG
static bool isAncestorOf(const ClassMetadata *metadata,
                         const ClassDescriptor *description) {
  auto ancestor = metadata;
  while (ancestor && ancestor->isTypeMetadata()) {
    if (ancestor->getDescription() == description)
      return true;
    ancestor = ancestor->Superclass;
  }
  return false;
}
#endif

void *
swift::swift_lookUpClassMethod(const ClassMetadata *metadata,
                               const MethodDescriptor *method,
                               const ClassDescriptor *description) {
  assert(metadata->isTypeMetadata());

  assert(isAncestorOf(metadata, description));

  auto *vtable = description->getVTableDescriptor();
  assert(vtable != nullptr);

  auto methods = description->getMethodDescriptors();
  unsigned index = method - methods.data();
  assert(index < methods.size());

  auto vtableOffset = vtable->getVTableOffset(description) + index;
  auto *words = reinterpret_cast<void * const *>(metadata);

  auto *const *methodPtr = (words + vtableOffset);

#if SWIFT_PTRAUTH
  // Re-sign the return value without the address.
  unsigned extra = method->Flags.getExtraDiscriminator();
  if (method->Flags.isAsync()) {
    return ptrauth_auth_and_resign(
        *methodPtr, ptrauth_key_process_independent_data,
        ptrauth_blend_discriminator(methodPtr, extra),
        ptrauth_key_process_independent_data, extra);
  } else {
    return ptrauth_auth_and_resign(
        *methodPtr, ptrauth_key_function_pointer,
        ptrauth_blend_discriminator(methodPtr, extra),
        ptrauth_key_function_pointer, extra);
  }
#else
  return *methodPtr;
#endif
}

/***************************************************************************/
/*** Metatypes *************************************************************/
/***************************************************************************/

/// Find the appropriate value witness table for the given type.
static const ValueWitnessTable *
getMetatypeValueWitnesses(const Metadata *instanceType) {
  // When metatypes are accessed opaquely, they always have a "thick"
  // representation.
  return &getUnmanagedPointerPointerValueWitnesses();
}

namespace {
  class MetatypeCacheEntry {
  public:
    FullMetadata<MetatypeMetadata> Data;

    MetatypeCacheEntry(const Metadata *instanceType) {
      Data.setKind(MetadataKind::Metatype);
      Data.ValueWitnesses = getMetatypeValueWitnesses(instanceType);
      Data.InstanceType = instanceType;
    }

    intptr_t getKeyIntValueForDump() {
      return reinterpret_cast<intptr_t>(Data.InstanceType);
    }

    bool matchesKey(const Metadata *instanceType) const {
      return instanceType == Data.InstanceType;
    }

    friend llvm::hash_code hash_value(const MetatypeCacheEntry &value) {
      return llvm::hash_value(value.Data.InstanceType);
    }

    static size_t getExtraAllocationSize(const Metadata *instanceType) {
      return 0;
    }
    size_t getExtraAllocationSize() const {
      return 0;
    }
  };
} // end anonymous namespace

/// The uniquing structure for metatype type metadata.
static SimpleGlobalCache<MetatypeCacheEntry, MetatypeTypesTag> MetatypeTypes;

/// Fetch a uniqued metadata for a metatype type.
SWIFT_RUNTIME_EXPORT
const MetatypeMetadata *
swift::swift_getMetatypeMetadata(const Metadata *instanceMetadata) {
  return &MetatypeTypes.getOrInsert(instanceMetadata).first->Data;
}

/***************************************************************************/
/*** Existential Metatypes *************************************************/
/***************************************************************************/

namespace {

/// A cache entry for existential metatype witness tables.
class ExistentialMetatypeValueWitnessTableCacheEntry {
public:
  ValueWitnessTable Data;

  unsigned getNumWitnessTables() const {
    return (Data.size - sizeof(ExistentialMetatypeContainer))
              / sizeof(const ValueWitnessTable*);
  }

  ExistentialMetatypeValueWitnessTableCacheEntry(unsigned numWitnessTables);

  intptr_t getKeyIntValueForDump() {
    return static_cast<intptr_t>(getNumWitnessTables());
  }

  bool matchesKey(unsigned key) const { return key == getNumWitnessTables(); }

  friend llvm::hash_code
  hash_value(const ExistentialMetatypeValueWitnessTableCacheEntry &value) {
    return llvm::hash_value(value.getNumWitnessTables());
  }

  static size_t getExtraAllocationSize(unsigned numTables) {
    return 0;
  }
  size_t getExtraAllocationSize() const {
    return 0;
  }
};

class ExistentialMetatypeCacheEntry {
public:
  FullMetadata<ExistentialMetatypeMetadata> Data;

  ExistentialMetatypeCacheEntry(const Metadata *instanceMetadata);

  intptr_t getKeyIntValueForDump() {
    return reinterpret_cast<intptr_t>(Data.InstanceType);
  }

  bool matchesKey(const Metadata *instanceType) const {
    return instanceType == Data.InstanceType;
  }

  friend llvm::hash_code
  hash_value(const ExistentialMetatypeCacheEntry &value) {
    return llvm::hash_value(value.Data.InstanceType);
  }

  static size_t getExtraAllocationSize(const Metadata *key) {
    return 0;
  }
  size_t getExtraAllocationSize() const {
    return 0;
  }
};

} // end anonymous namespace

/// The uniquing structure for existential metatype value witness tables.
static SimpleGlobalCache<ExistentialMetatypeValueWitnessTableCacheEntry,
                         ExistentialMetatypeValueWitnessTablesTag>
ExistentialMetatypeValueWitnessTables;

/// The uniquing structure for existential metatype type metadata.
static SimpleGlobalCache<ExistentialMetatypeCacheEntry,
                         ExistentialMetatypesTag> ExistentialMetatypes;

static const ValueWitnessTable
ExistentialMetatypeValueWitnesses_1 =
  ValueWitnessTableForBox<ExistentialMetatypeBox<1>>::table;
static const ValueWitnessTable
ExistentialMetatypeValueWitnesses_2 =
  ValueWitnessTableForBox<ExistentialMetatypeBox<2>>::table;

/// Instantiate a value witness table for an existential metatype
/// container with the given number of witness table pointers.
static const ValueWitnessTable *
getExistentialMetatypeValueWitnesses(unsigned numWitnessTables) {
  if (numWitnessTables == 0)
    return &getUnmanagedPointerPointerValueWitnesses();
  if (numWitnessTables == 1)
    return &ExistentialMetatypeValueWitnesses_1;
  if (numWitnessTables == 2)
    return &ExistentialMetatypeValueWitnesses_2;

  static_assert(3 * sizeof(void*) >= sizeof(ValueBuffer),
                "not handling all possible inline-storage class existentials!");

  return &ExistentialMetatypeValueWitnessTables.getOrInsert(numWitnessTables)
                                               .first->Data;
}

ExistentialMetatypeValueWitnessTableCacheEntry::
ExistentialMetatypeValueWitnessTableCacheEntry(unsigned numWitnessTables) {
  using Box = NonFixedExistentialMetatypeBox;
  using Witnesses = NonFixedValueWitnesses<Box, /*known allocated*/ true>;

#define WANT_REQUIRED_VALUE_WITNESSES 1
#define WANT_EXTRA_INHABITANT_VALUE_WITNESSES 1
#define WANT_ENUM_VALUE_WITNESSES 0
#define VALUE_WITNESS(LOWER_ID, UPPER_ID) \
  Data.LOWER_ID = Witnesses::LOWER_ID;
#define DATA_VALUE_WITNESS(LOWER_ID, UPPER_ID, TYPE)
#include "swift/ABI/ValueWitness.def"

  Data.size = Box::Container::getSize(numWitnessTables);
  Data.flags = ValueWitnessFlags()
    .withAlignment(Box::Container::getAlignment(numWitnessTables))
    .withPOD(true)
    .withBitwiseTakable(true)
    .withInlineStorage(false);
  Data.stride = Box::Container::getStride(numWitnessTables);
  Data.extraInhabitantCount = Witnesses::numExtraInhabitants;

  assert(getNumWitnessTables() == numWitnessTables);
}

/// Fetch a uniqued metadata for a metatype type.
SWIFT_RUNTIME_EXPORT
const ExistentialMetatypeMetadata *
swift::swift_getExistentialMetatypeMetadata(const Metadata *instanceMetadata) {
  return &ExistentialMetatypes.getOrInsert(instanceMetadata).first->Data;
}

ExistentialMetatypeCacheEntry::ExistentialMetatypeCacheEntry(
                                            const Metadata *instanceMetadata) {
  ExistentialTypeFlags flags;
  switch (instanceMetadata->getKind()) {
  case MetadataKind::Existential:
    flags = static_cast<const ExistentialTypeMetadata*>(instanceMetadata)
      ->Flags;
    break;
  case MetadataKind::ExistentialMetatype:
    flags = static_cast<const ExistentialMetatypeMetadata*>(instanceMetadata)
      ->Flags;
    break;
  default:
    assert(false && "expected existential metadata");
  }

  Data.setKind(MetadataKind::ExistentialMetatype);
  Data.ValueWitnesses =
    getExistentialMetatypeValueWitnesses(flags.getNumWitnessTables());
  Data.InstanceType = instanceMetadata;
  Data.Flags = flags;
}

/***************************************************************************/
/*** Existential types *****************************************************/
/***************************************************************************/

namespace {

class ExistentialCacheEntry {
public:
  FullMetadata<ExistentialTypeMetadata> Data;

  struct Key {
    const Metadata *SuperclassConstraint;
    ProtocolClassConstraint ClassConstraint : 1;
    uint32_t NumProtocols : 31;
    const ProtocolDescriptorRef *Protocols;

    friend llvm::hash_code hash_value(const Key &key) {
      auto hash = llvm::hash_combine(key.SuperclassConstraint,
                                     key.ClassConstraint, key.NumProtocols);
      for (size_t i = 0; i != key.NumProtocols; i++)
        hash = llvm::hash_combine(hash, key.Protocols[i].getRawData());
      return hash;
    }
  };

  ExistentialCacheEntry(Key key);

  intptr_t getKeyIntValueForDump() {
    return 0;
  }

  bool matchesKey(Key key) const {
    if (key.ClassConstraint != Data.Flags.getClassConstraint())
      return false;

    if (key.SuperclassConstraint != Data.getSuperclassConstraint())
      return false;

    if (key.NumProtocols != Data.NumProtocols)
      return false;

    auto dataProtocols = Data.getProtocols();
    for (size_t i = 0; i != key.NumProtocols; ++i) {
      if (key.Protocols[i].getRawData() != dataProtocols[i].getRawData())
        return false;
    }

    return true;
  }

  friend llvm::hash_code hash_value(const ExistentialCacheEntry &value) {
    Key key = {value.Data.getSuperclassConstraint(),
               value.Data.Flags.getClassConstraint(), value.Data.NumProtocols,
               value.Data.getProtocols().data()};
    return hash_value(key);
  }

  static size_t getExtraAllocationSize(Key key) {
    return ExistentialTypeMetadata::additionalSizeToAlloc<
             const Metadata *, ProtocolDescriptorRef
           >(key.SuperclassConstraint != nullptr, key.NumProtocols);
  }

  size_t getExtraAllocationSize() const {
    return ExistentialTypeMetadata::additionalSizeToAlloc<
             const Metadata *, ProtocolDescriptorRef
           >(Data.Flags.hasSuperclassConstraint(), Data.NumProtocols);
  }
};

class OpaqueExistentialValueWitnessTableCacheEntry {
public:
  ValueWitnessTable Data;

  OpaqueExistentialValueWitnessTableCacheEntry(unsigned numTables);

  unsigned getNumWitnessTables() const {
    return (Data.size - sizeof(OpaqueExistentialContainer))
              / sizeof(const WitnessTable *);
  }

  intptr_t getKeyIntValueForDump() {
    return getNumWitnessTables();
  }

  bool matchesKey(unsigned key) const { return key == getNumWitnessTables(); }

  friend llvm::hash_code
  hash_value(const OpaqueExistentialValueWitnessTableCacheEntry &value) {
    return llvm::hash_value(value.getNumWitnessTables());
  }

  static size_t getExtraAllocationSize(unsigned numTables) {
    return 0;
  }
  size_t getExtraAllocationSize() const {
    return 0;
  }
};

class ClassExistentialValueWitnessTableCacheEntry {
public:
  ValueWitnessTable Data;

  ClassExistentialValueWitnessTableCacheEntry(unsigned numTables);

  unsigned getNumWitnessTables() const {
    return (Data.size - sizeof(ClassExistentialContainer))
              / sizeof(const WitnessTable *);
  }

  intptr_t getKeyIntValueForDump() {
    return getNumWitnessTables();
  }

  bool matchesKey(unsigned key) const { return key == getNumWitnessTables(); }

  friend llvm::hash_code
  hash_value(const ClassExistentialValueWitnessTableCacheEntry &value) {
    return llvm::hash_value(value.getNumWitnessTables());
  }

  static size_t getExtraAllocationSize(unsigned numTables) {
    return 0;
  }
  size_t getExtraAllocationSize() const {
    return 0;
  }
};

} // end anonymous namespace

/// The uniquing structure for existential type metadata.
static SimpleGlobalCache<ExistentialCacheEntry, ExistentialTypesTag> ExistentialTypes;

static const ValueWitnessTable
OpaqueExistentialValueWitnesses_0 =
  ValueWitnessTableForBox<OpaqueExistentialBox<0>>::table;
static const ValueWitnessTable
OpaqueExistentialValueWitnesses_1 =
  ValueWitnessTableForBox<OpaqueExistentialBox<1>>::table;

/// The standard metadata for Any.
const FullMetadata<ExistentialTypeMetadata> swift::
METADATA_SYM(ANY_MANGLING) = {
  { &OpaqueExistentialValueWitnesses_0 }, // ValueWitnesses
  ExistentialTypeMetadata(
    ExistentialTypeFlags() // Flags
      .withNumWitnessTables(0)
      .withClassConstraint(ProtocolClassConstraint::Any)
      .withHasSuperclass(false)
      .withSpecialProtocol(SpecialProtocol::None)),
};

/// The standard metadata for AnyObject.
const FullMetadata<ExistentialTypeMetadata> swift::
METADATA_SYM(ANYOBJECT_MANGLING) = {
  {
#if SWIFT_OBJC_INTEROP
    &VALUE_WITNESS_SYM(BO)
#else
    &VALUE_WITNESS_SYM(Bo)
#endif
  },
  ExistentialTypeMetadata(
    ExistentialTypeFlags() // Flags
      .withNumWitnessTables(0)
      .withClassConstraint(ProtocolClassConstraint::Class)
      .withHasSuperclass(false)
      .withSpecialProtocol(SpecialProtocol::None)),
};

/// The uniquing structure for opaque existential value witness tables.
static SimpleGlobalCache<OpaqueExistentialValueWitnessTableCacheEntry,
                         OpaqueExistentialValueWitnessTablesTag>
OpaqueExistentialValueWitnessTables;

/// Instantiate a value witness table for an opaque existential container with
/// the given number of witness table pointers.
static const ValueWitnessTable *
getOpaqueExistentialValueWitnesses(unsigned numWitnessTables) {
  // We pre-allocate a couple of important cases.
  if (numWitnessTables == 0)
    return &OpaqueExistentialValueWitnesses_0;
  if (numWitnessTables == 1)
    return &OpaqueExistentialValueWitnesses_1;

  return &OpaqueExistentialValueWitnessTables.getOrInsert(numWitnessTables)
                                             .first->Data;
}

OpaqueExistentialValueWitnessTableCacheEntry::
OpaqueExistentialValueWitnessTableCacheEntry(unsigned numWitnessTables) {
  using Box = NonFixedOpaqueExistentialBox;
  using Witnesses = NonFixedValueWitnesses<Box, /*known allocated*/ true>;

#define WANT_ONLY_REQUIRED_VALUE_WITNESSES
#define VALUE_WITNESS(LOWER_ID, UPPER_ID) \
  Data.LOWER_ID = Witnesses::LOWER_ID;
#define DATA_VALUE_WITNESS(LOWER_ID, UPPER_ID, TYPE)
#include "swift/ABI/ValueWitness.def"

  Data.size = Box::Container::getSize(numWitnessTables);
  Data.flags = ValueWitnessFlags()
    .withAlignment(Box::Container::getAlignment(numWitnessTables))
    .withPOD(false)
    .withBitwiseTakable(true)
    .withInlineStorage(false);
  Data.extraInhabitantCount = Witnesses::numExtraInhabitants;
  Data.stride = Box::Container::getStride(numWitnessTables);

  assert(getNumWitnessTables() == numWitnessTables);
}

static const ValueWitnessTable ClassExistentialValueWitnesses_1 =
  ValueWitnessTableForBox<ClassExistentialBox<1>>::table;
static const ValueWitnessTable ClassExistentialValueWitnesses_2 =
  ValueWitnessTableForBox<ClassExistentialBox<2>>::table;

/// The uniquing structure for class existential value witness tables.
static SimpleGlobalCache<ClassExistentialValueWitnessTableCacheEntry,
                         ClassExistentialValueWitnessTablesTag>
ClassExistentialValueWitnessTables;

/// Instantiate a value witness table for a class-constrained existential
/// container with the given number of witness table pointers.
static const ValueWitnessTable *
getClassExistentialValueWitnesses(const Metadata *superclass,
                                  unsigned numWitnessTables) {
  // FIXME: If the superclass is not @objc, use native reference counting.
  if (numWitnessTables == 0) {
#if SWIFT_OBJC_INTEROP
    return &VALUE_WITNESS_SYM(BO);
#else
    return &VALUE_WITNESS_SYM(Bo);
#endif
  }
  if (numWitnessTables == 1)
    return &ClassExistentialValueWitnesses_1;
  if (numWitnessTables == 2)
    return &ClassExistentialValueWitnesses_2;

  static_assert(3 * sizeof(void*) >= sizeof(ValueBuffer),
                "not handling all possible inline-storage class existentials!");

  return &ClassExistentialValueWitnessTables.getOrInsert(numWitnessTables)
                                            .first->Data;
}

ClassExistentialValueWitnessTableCacheEntry::
ClassExistentialValueWitnessTableCacheEntry(unsigned numWitnessTables) {
  using Box = NonFixedClassExistentialBox;
  using Witnesses = NonFixedValueWitnesses<Box, /*known allocated*/ true>;

#define WANT_REQUIRED_VALUE_WITNESSES 1
#define WANT_EXTRA_INHABITANT_VALUE_WITNESSES 1
#define WANT_ENUM_VALUE_WITNESSES 0
#define VALUE_WITNESS(LOWER_ID, UPPER_ID) \
  Data.LOWER_ID = Witnesses::LOWER_ID;
#define DATA_VALUE_WITNESS(LOWER_ID, UPPER_ID, TYPE)
#include "swift/ABI/ValueWitness.def"

  Data.size = Box::Container::getSize(numWitnessTables);
  Data.flags = ValueWitnessFlags()
    .withAlignment(Box::Container::getAlignment(numWitnessTables))
    .withPOD(false)
    .withBitwiseTakable(true)
    .withInlineStorage(false);
  Data.extraInhabitantCount = Witnesses::numExtraInhabitants;
  Data.stride = Box::Container::getStride(numWitnessTables);

  assert(getNumWitnessTables() == numWitnessTables);
}

/// Get the value witness table for an existential type, first trying to use a
/// shared specialized table for common cases.
static const ValueWitnessTable *
getExistentialValueWitnesses(ProtocolClassConstraint classConstraint,
                             const Metadata *superclassConstraint,
                             unsigned numWitnessTables,
                             SpecialProtocol special) {
  // Use special representation for special protocols.
  switch (special) {
  case SpecialProtocol::Error:
#if SWIFT_OBJC_INTEROP
    // Error always has a single-ObjC-refcounted representation.
    return &VALUE_WITNESS_SYM(BO);
#else
    // Without ObjC interop, Error is native-refcounted.
    return &VALUE_WITNESS_SYM(Bo);
#endif
      
  // Other existentials use standard representation.
  case SpecialProtocol::None:
    break;
  }
  
  switch (classConstraint) {
  case ProtocolClassConstraint::Class:
    return getClassExistentialValueWitnesses(superclassConstraint,
                                             numWitnessTables);
  case ProtocolClassConstraint::Any:
    assert(superclassConstraint == nullptr);
    return getOpaqueExistentialValueWitnesses(numWitnessTables);
  }

  swift_unreachable("Unhandled ProtocolClassConstraint in switch.");
}

template<> ExistentialTypeRepresentation
ExistentialTypeMetadata::getRepresentation() const {
  // Some existentials use special containers.
  switch (Flags.getSpecialProtocol()) {
  case SpecialProtocol::Error:
    return ExistentialTypeRepresentation::Error;
  case SpecialProtocol::None:
    break;
  }
  // The layout of standard containers depends on whether the existential is
  // class-constrained.
  if (isClassBounded())
    return ExistentialTypeRepresentation::Class;
  return ExistentialTypeRepresentation::Opaque;
}

template<> bool
ExistentialTypeMetadata::mayTakeValue(const OpaqueValue *container) const {
  switch (getRepresentation()) {
  // Owning a reference to a class existential is equivalent to owning a
  // reference to the contained class instance.
  case ExistentialTypeRepresentation::Class:
    return true;
  // Opaque existential containers uniquely own their contained value.
  case ExistentialTypeRepresentation::Opaque: {
    // We can't take from a shared existential box without checking uniqueness.
    auto *opaque =
        reinterpret_cast<const OpaqueExistentialContainer *>(container);
    return opaque->isValueInline();
  }
  // References to boxed existential containers may be shared.
  case ExistentialTypeRepresentation::Error: {
    // We can only take the value if the box is a bridged NSError, in which case
    // owning a reference to the box is owning a reference to the NSError.
    // TODO: Or if the box is uniquely referenced. We don't have intimate
    // enough knowledge of CF refcounting to check for that dynamically yet.
    const SwiftError *errorBox
      = *reinterpret_cast<const SwiftError * const *>(container);
    return errorBox->isPureNSError();
  }
  }

  swift_unreachable(
      "Unhandled ExistentialTypeRepresentation in switch.");
}

template<> void
ExistentialTypeMetadata::deinitExistentialContainer(OpaqueValue *container)
const {
  switch (getRepresentation()) {
  case ExistentialTypeRepresentation::Class:
    // Nothing to clean up after taking the class reference.
    break;
  
  case ExistentialTypeRepresentation::Opaque: {
    auto *opaque = reinterpret_cast<OpaqueExistentialContainer *>(container);
    opaque->deinit();
    break;
  }
  
  case ExistentialTypeRepresentation::Error:
    // TODO: If we were able to claim the value from a uniquely-owned
    // existential box, we would want to deallocError here.
    break;
  }
}

template<> const OpaqueValue *
ExistentialTypeMetadata::projectValue(const OpaqueValue *container) const {
  switch (getRepresentation()) {
  case ExistentialTypeRepresentation::Class: {
    auto classContainer =
      reinterpret_cast<const ClassExistentialContainer*>(container);
    return reinterpret_cast<const OpaqueValue *>(&classContainer->Value);
  }
  case ExistentialTypeRepresentation::Opaque: {
    auto *opaqueContainer =
      reinterpret_cast<const OpaqueExistentialContainer*>(container);
    return opaqueContainer->projectValue();
  }
  case ExistentialTypeRepresentation::Error: {
    const SwiftError *errorBox
      = *reinterpret_cast<const SwiftError * const *>(container);
    // If the error is a bridged NSError, then the "box" is in fact itself
    // the value.
    if (errorBox->isPureNSError())
      return container;
    return errorBox->getValue();
  }
  }

  swift_unreachable(
      "Unhandled ExistentialTypeRepresentation in switch.");
}

template<> const Metadata *
ExistentialTypeMetadata::getDynamicType(const OpaqueValue *container) const {
  switch (getRepresentation()) {
  case ExistentialTypeRepresentation::Class: {
    auto classContainer =
      reinterpret_cast<const ClassExistentialContainer*>(container);
    void *obj = classContainer->Value;
    return swift_getObjectType(reinterpret_cast<HeapObject*>(obj));
  }
  case ExistentialTypeRepresentation::Opaque: {
    auto opaqueContainer =
      reinterpret_cast<const OpaqueExistentialContainer*>(container);
    return opaqueContainer->Type;
  }
  case ExistentialTypeRepresentation::Error: {
    const SwiftError *errorBox
      = *reinterpret_cast<const SwiftError * const *>(container);
    return errorBox->getType();
  }
  }

  swift_unreachable(
      "Unhandled ExistentialTypeRepresentation in switch.");
}

template<> const WitnessTable *
ExistentialTypeMetadata::getWitnessTable(const OpaqueValue *container,
                                         unsigned i) const {
  assert(i < Flags.getNumWitnessTables());

  // The layout of the container depends on whether it's class-constrained
  // or a special protocol.
  const WitnessTable * const *witnessTables;
  
  switch (getRepresentation()) {
  case ExistentialTypeRepresentation::Class: {
    auto classContainer =
      reinterpret_cast<const ClassExistentialContainer*>(container);
    witnessTables = classContainer->getWitnessTables();
    break;
  }
  case ExistentialTypeRepresentation::Opaque: {
    auto opaqueContainer =
      reinterpret_cast<const OpaqueExistentialContainer*>(container);
    witnessTables = opaqueContainer->getWitnessTables();
    break;
  }
  case ExistentialTypeRepresentation::Error: {
    // Only one witness table we should be able to return, which is the
    // Error.
    assert(i == 0 && "only one witness table in an Error box");
    const SwiftError *errorBox
      = *reinterpret_cast<const SwiftError * const *>(container);
    return errorBox->getErrorConformance();
  }
  }

  // The return type here describes extra structure for the protocol
  // witness table for some reason.  We should probably have a nominal
  // type for these, just for type safety reasons.
  return witnessTables[i];
}

#ifndef NDEBUG
/// Determine whether any of the given protocols is class-bound.
static bool anyProtocolIsClassBound(
                                size_t numProtocols,
                                const ProtocolDescriptorRef *protocols) {
  for (unsigned i = 0; i != numProtocols; ++i) {
    if (protocols[i].getClassConstraint() == ProtocolClassConstraint::Class)
      return true;
  }

  return false;
}
#endif

const Metadata *
swift::_getSimpleProtocolTypeMetadata(const ProtocolDescriptor *protocol) {
  auto protocolRef = ProtocolDescriptorRef::forSwift(protocol);
  auto constraint =
    protocol->getProtocolContextDescriptorFlags().getClassConstraint();
  return swift_getExistentialTypeMetadata(constraint,
                                          /*superclass bound*/ nullptr,
                                          /*num protocols*/ 1,
                                          &protocolRef);
}

/// Fetch a uniqued metadata for an existential type. The array
/// referenced by \c protocols will be sorted in-place.
const ExistentialTypeMetadata *
swift::swift_getExistentialTypeMetadata(
                                  ProtocolClassConstraint classConstraint,
                                  const Metadata *superclassConstraint,
                                  size_t numProtocols,
                                  const ProtocolDescriptorRef *protocols) {

  // The empty compositions Any and AnyObject have fixed metadata.
  if (numProtocols == 0 && !superclassConstraint) {
    switch (classConstraint) {
    case ProtocolClassConstraint::Any:
      return &METADATA_SYM(ANY_MANGLING);
    case ProtocolClassConstraint::Class:
      return &METADATA_SYM(ANYOBJECT_MANGLING);
    }
  }

  // We entrust that the compiler emitting the call to
  // swift_getExistentialTypeMetadata always sorts the `protocols` array using
  // a globally stable ordering that's consistent across modules.
  
  // Ensure that the "class constraint" bit is set whenever we have a
  // superclass or a one of the protocols is class-bound.
  assert(classConstraint == ProtocolClassConstraint::Class ||
         (!superclassConstraint &&
          !anyProtocolIsClassBound(numProtocols, protocols)));
  ExistentialCacheEntry::Key key = {
    superclassConstraint, classConstraint, (uint32_t)numProtocols, protocols
  };
  return &ExistentialTypes.getOrInsert(key).first->Data;
}

ExistentialCacheEntry::ExistentialCacheEntry(Key key) {
  // Calculate the class constraint and number of witness tables for the
  // protocol set.
  unsigned numWitnessTables = 0;
  for (auto p : make_range(key.Protocols, key.Protocols + key.NumProtocols)) {
    if (p.needsWitnessTable())
      ++numWitnessTables;
  }

  // Get the special protocol kind for an uncomposed protocol existential.
  // Protocol compositions are currently never special.
  auto special = SpecialProtocol::None;
  if (key.NumProtocols == 1)
    special = key.Protocols[0].getSpecialProtocol();

  Data.setKind(MetadataKind::Existential);
  Data.ValueWitnesses = getExistentialValueWitnesses(key.ClassConstraint,
                                                     key.SuperclassConstraint,
                                                     numWitnessTables,
                                                     special);
  Data.Flags = ExistentialTypeFlags()
    .withNumWitnessTables(numWitnessTables)
    .withClassConstraint(key.ClassConstraint)
    .withSpecialProtocol(special);

  if (key.SuperclassConstraint != nullptr) {
    Data.Flags = Data.Flags.withHasSuperclass(true);
    Data.setSuperclassConstraint(key.SuperclassConstraint);
  }

  Data.NumProtocols = key.NumProtocols;
  auto dataProtocols = Data.getMutableProtocols();
  for (size_t i = 0; i < key.NumProtocols; ++i) {
    dataProtocols[i] = key.Protocols[i];
  }
}

/// Perform a copy-assignment from one existential container to another.
/// Both containers must be of the same existential type representable with no
/// witness tables.
OpaqueValue *swift::swift_assignExistentialWithCopy0(OpaqueValue *dest,
                                                     const OpaqueValue *src,
                                                     const Metadata *type) {
  using Witnesses = ValueWitnesses<OpaqueExistentialBox<0>>;
  return Witnesses::assignWithCopy(dest, const_cast<OpaqueValue*>(src), type);
}

/// Perform a copy-assignment from one existential container to another.
/// Both containers must be of the same existential type representable with one
/// witness table.
OpaqueValue *swift::swift_assignExistentialWithCopy1(OpaqueValue *dest,
                                                     const OpaqueValue *src,
                                                     const Metadata *type) {
  using Witnesses = ValueWitnesses<OpaqueExistentialBox<1>>;
  return Witnesses::assignWithCopy(dest, const_cast<OpaqueValue*>(src), type);
}

/// Perform a copy-assignment from one existential container to another.
/// Both containers must be of the same existential type representable with the
/// same number of witness tables.
OpaqueValue *swift::swift_assignExistentialWithCopy(OpaqueValue *dest,
                                                    const OpaqueValue *src,
                                                    const Metadata *type) {
  assert(!type->getValueWitnesses()->isValueInline());
  using Witnesses = NonFixedValueWitnesses<NonFixedOpaqueExistentialBox,
                                           /*known allocated*/ true>;
  return Witnesses::assignWithCopy(dest, const_cast<OpaqueValue*>(src), type);
}

/***************************************************************************/
/*** Foreign types *********************************************************/
/***************************************************************************/

// We use a DenseMap over what are essentially StringRefs instead of a
// StringMap because we don't need to actually copy the string.
namespace {

static const TypeContextDescriptor *
getForeignTypeDescription(Metadata *metadata) {
  if (auto foreignClass = dyn_cast<ForeignClassMetadata>(metadata))
    return foreignClass->getDescription();
  return cast<ValueMetadata>(metadata)->getDescription();
}

class ForeignMetadataCacheEntry
  : public MetadataCacheEntryBase<ForeignMetadataCacheEntry, /*spurious*/ int> {

  Metadata *Value;

  friend MetadataCacheEntryBase;
  ValueType getValue() {
    return Value;
  }
  void setValue(ValueType value) {
    swift_unreachable("should never be called");
  }

public:
  struct Key {
    const TypeContextDescriptor *Description;

    friend llvm::hash_code hash_value(const Key &key) {
      return hash_value(TypeContextIdentity(key.Description));
    }
  };

  static const char *getName() { return "ForeignMetadataCache"; }

  template <class... Args>
  ForeignMetadataCacheEntry(Key key,
                            MetadataRequest request, Metadata *candidate)
      : Value(candidate) {
    // Remember that the metadata is still just a candidate until this
    // is actually successfully installed in the concurrent map.

    auto &init = key.Description->getForeignMetadataInitialization();

    PrivateMetadataState state;
    if (!init.CompletionFunction) {
      if (areAllTransitiveMetadataComplete_cheap(candidate)) {
        state = PrivateMetadataState::Complete;
      } else {
        state = PrivateMetadataState::NonTransitiveComplete;
      }
    } else {
      if (candidate->getValueWitnesses() == nullptr) {
        assert(isa<ForeignClassMetadata>(candidate) &&
               "cannot set default value witnesses for non-class foreign types");
        // Fill in the default VWT if it was not set in the candidate at build
        // time.
#if SWIFT_OBJC_INTEROP
        candidate->setValueWitnesses(&VALUE_WITNESS_SYM(BO));
#else
        candidate->setValueWitnesses(&VALUE_WITNESS_SYM(Bo));
#endif
      }
      state = inferStateForMetadata(candidate);
    }

    flagAllocatedDuringConstruction(state);
  }

  enum : bool { MayFlagAllocatedDuringConstruction = true };

  const TypeContextDescriptor *getDescription() const {
    return getForeignTypeDescription(Value);
  }

  template <class... Args>
  static size_t numTrailingObjects(OverloadToken<int>, Args &&...) {
    return 0;
  }

  intptr_t getKeyIntValueForDump() const {
    return reinterpret_cast<intptr_t>(getDescription()->Name.get());
  }

  friend llvm::hash_code hash_value(const ForeignMetadataCacheEntry &value) {
    return hash_value(TypeContextIdentity(value.getDescription()));
  }

  bool matchesKey(Key key) {
    // We can just compare unparented type-context identities because
    // we assume that foreign types don't have interesting parenting
    // structure.
    return TypeContextIdentity(key.Description) == TypeContextIdentity(getDescription());
  }

  AllocationResult allocate(Metadata *candidate) {
    swift_unreachable("always flags allocation complete during construction");
  }

  TryInitializeResult tryInitialize(Metadata *metadata,
                                    PrivateMetadataState state,
                                    PrivateMetadataCompletionContext *ctxt) {
    assert(state != PrivateMetadataState::Complete);

    // Finish the completion function.
    auto &init = getDescription()->getForeignMetadataInitialization();
    if (init.CompletionFunction) {
      // Try to complete the metadata's instantiation.
      auto dependency =
        init.CompletionFunction(metadata, &ctxt->Public, nullptr);

      // If this failed with a dependency, infer the current metadata state
      // and return.
      if (dependency) {
        return { inferStateForMetadata(metadata), dependency };
      }
    }

    // Check for transitive completeness.
    if (auto dependency = checkTransitiveCompleteness(metadata)) {
      return { PrivateMetadataState::NonTransitiveComplete, dependency };
    }

    // We're done.
    return { PrivateMetadataState::Complete, MetadataDependency() };
  }
};

} // end anonymous namespace

static Lazy<MetadataCache<ForeignMetadataCacheEntry, ForeignMetadataCacheTag>> ForeignMetadata;

MetadataResponse
swift::swift_getForeignTypeMetadata(MetadataRequest request,
                                    ForeignTypeMetadata *candidate) {
  auto description = getForeignTypeDescription(candidate);
  ForeignMetadataCacheEntry::Key key{description};
  return ForeignMetadata->getOrInsert(key, request, candidate).second;
}

/// Unique-ing of foreign types' witness tables.
namespace {
  class ForeignWitnessTableCacheEntry {
  public:
    struct Key {
      const TypeContextDescriptor *type;
      const ProtocolDescriptor *protocol;

      friend llvm::hash_code hash_value(const Key &value) {
        return llvm::hash_combine(value.protocol,
                                  TypeContextIdentity(value.type));
      }
    };

    const TypeContextDescriptor *type;
    const ProtocolDescriptor *protocol;
    const WitnessTable *data;

    ForeignWitnessTableCacheEntry(const ForeignWitnessTableCacheEntry::Key k,
                                  const WitnessTable *d)
        : type(k.type), protocol(k.protocol), data(d) {}

    intptr_t getKeyIntValueForDump() {
      return reinterpret_cast<intptr_t>(type);
    }

    bool matchesKey(const Key other) const {
      return other.protocol == protocol &&
             TypeContextIdentity(other.type) == TypeContextIdentity(type);
    }

    friend llvm::hash_code
    hash_value(const ForeignWitnessTableCacheEntry &value) {
      Key key{value.type, value.protocol};
      return hash_value(key);
    }

    static size_t getExtraAllocationSize(const Key,
                                         const WitnessTable *) {
      return 0;
    }

    size_t getExtraAllocationSize() const {
      return 0;
    }
  };
}

static ConcurrentReadableHashMap<ForeignWitnessTableCacheEntry>
    ForeignWitnessTables;

static const WitnessTable *_getForeignWitnessTable(
    const WitnessTable *witnessTableCandidate,
    const TypeContextDescriptor *contextDescriptor,
    const ProtocolDescriptor *protocol) {
  const WitnessTable *result = nullptr;
  ForeignWitnessTableCacheEntry::Key key{contextDescriptor, protocol};
  ForeignWitnessTables.getOrInsert(
      key, [&](ForeignWitnessTableCacheEntry *entryPtr, bool created) {
        if (created)
          new (entryPtr)
              ForeignWitnessTableCacheEntry(key, witnessTableCandidate);
        result = entryPtr->data;
        return true;
      });
  return result;
}

/***************************************************************************/
/*** Other metadata routines ***********************************************/
/***************************************************************************/

template <> OpaqueValue *Metadata::allocateBoxForExistentialIn(ValueBuffer *buffer) const {
  auto *vwt = getValueWitnesses();
  if (vwt->isValueInline())
    return reinterpret_cast<OpaqueValue *>(buffer);

  // Allocate the box.
  BoxPair refAndValueAddr(swift_allocBox(this));
  buffer->PrivateData[0] = refAndValueAddr.object;
  return refAndValueAddr.buffer;
}

template <> void Metadata::deallocateBoxForExistentialIn(ValueBuffer *buffer) const {
  auto *vwt = getValueWitnesses();
  if (vwt->isValueInline())
    return;
  swift_deallocBox(reinterpret_cast<HeapObject *>(buffer->PrivateData[0]));
}

template <> OpaqueValue *Metadata::allocateBufferIn(ValueBuffer *buffer) const {
  auto *vwt = getValueWitnesses();
  if (vwt->isValueInline())
    return reinterpret_cast<OpaqueValue *>(buffer);
  // Allocate temporary outline buffer.
  auto size = vwt->getSize();
  auto alignMask = vwt->getAlignmentMask();
  auto *ptr = swift_slowAlloc(size, alignMask);
  buffer->PrivateData[0] = ptr;
  return reinterpret_cast<OpaqueValue *>(ptr);
}

template <> OpaqueValue *Metadata::projectBufferFrom(ValueBuffer *buffer) const{
  auto *vwt = getValueWitnesses();
  if (vwt->isValueInline())
    return reinterpret_cast<OpaqueValue *>(buffer);
  return reinterpret_cast<OpaqueValue *>(buffer->PrivateData[0]);
}

template <> void Metadata::deallocateBufferIn(ValueBuffer *buffer) const {
  auto *vwt = getValueWitnesses();
  if (vwt->isValueInline())
    return;
  auto size = vwt->getSize();
  auto alignMask = vwt->getAlignmentMask();
  swift_slowDealloc(buffer->PrivateData[0], size, alignMask);
}

#ifndef NDEBUG
SWIFT_RUNTIME_EXPORT
void _swift_debug_verifyTypeLayoutAttribute(Metadata *type,
                                            const void *runtimeValue,
                                            const void *staticValue,
                                            size_t size,
                                            const char *description) {
  auto presentValue = [&](const void *value) {
    if (size <= sizeof(uint64_t)) {
      uint64_t intValue = 0;
      auto ptr = reinterpret_cast<uint8_t *>(&intValue);
#if defined(__BIG_ENDIAN__)
      ptr += sizeof(uint64_t) - size;
#endif
      memcpy(ptr, value, size);
      fprintf(stderr, "%" PRIu64 " (%#" PRIx64 ")\n", intValue, intValue);
      fprintf(stderr, "                  ");
    }
    auto bytes = reinterpret_cast<const uint8_t *>(value);
    for (unsigned i = 0; i < size; ++i) {
      fprintf(stderr, "%02x ", bytes[i]);
    }
    fprintf(stderr, "\n");
  };
  
  if (memcmp(runtimeValue, staticValue, size) != 0) {
    auto typeName = nameForMetadata(type);
    fprintf(stderr, "*** Type verification of %s %s failed ***\n",
            typeName.c_str(), description);
    
    fprintf(stderr, "  runtime value:  ");
    presentValue(runtimeValue);
    fprintf(stderr, "  compiler value: ");
    presentValue(staticValue);
  }
}
#endif

StringRef swift::getStringForMetadataKind(MetadataKind kind) {
  switch (kind) {
#define METADATAKIND(NAME, VALUE) \
    case MetadataKind::NAME: \
      return #NAME;
#include "swift/ABI/MetadataKind.def"
      
  default:
    return "<unknown>";
  }
}

/***************************************************************************/
/*** Debugging dump methods ************************************************/
/***************************************************************************/

#ifndef NDEBUG
template <> SWIFT_USED void Metadata::dump() const {
  printf("TargetMetadata.\n");
  printf("Kind: %s.\n", getStringForMetadataKind(getKind()).data());
  printf("Value Witnesses: %p.\n", getValueWitnesses());

  if (auto *contextDescriptor = getTypeContextDescriptor()) {
    printf("Name: %s.\n", contextDescriptor->Name.get());
    printf("Type Context Description: %p.\n", contextDescriptor);

    if (contextDescriptor->isGeneric()) {
      auto genericCount = contextDescriptor->getFullGenericContextHeader().Base.getNumArguments();
      auto *args = getGenericArgs();
      printf("Generic Args: %u: [", genericCount);
      for (uint32_t i = 0; i < genericCount; ++i) {
        if (i > 0)
          printf(", ");
        printf("%p", args[i]);
      }
      printf("]\n");
    }
  }

  if (auto *tuple = dyn_cast<TupleTypeMetadata>(this)) {
    printf("Labels: %s.\n", tuple->Labels);
  }

  if (auto *existential = dyn_cast<ExistentialTypeMetadata>(this)) {
    printf("Is class bounded: %s.\n",
           existential->isClassBounded() ? "true" : "false");
    auto protocols = existential->getProtocols();
    bool first = true;
    printf("Protocols: ");
    for (auto protocol : protocols) {
      if (!first)
        printf(" & ");
      printf("%s", protocol.getName());
      first = false;
    }
    if (auto *superclass = existential->getSuperclassConstraint())
      if (auto *contextDescriptor = superclass->getTypeContextDescriptor())
        printf("Superclass constraint: %s.\n", contextDescriptor->Name.get());
    printf("\n");
  }

#if SWIFT_OBJC_INTEROP
  if (auto *classObject = getClassObject()) {
    printf("ObjC Name: %s.\n", class_getName(
        reinterpret_cast<Class>(const_cast<ClassMetadata *>(classObject))));
    printf("Class Object: %p.\n", classObject);
  }
#endif
}

template <> SWIFT_USED void ContextDescriptor::dump() const {
  printf("TargetTypeContextDescriptor.\n");
  printf("Flags: 0x%x.\n", this->Flags.getIntValue());
  printf("Parent: %p.\n", this->Parent.get());
  if (auto *typeDescriptor = dyn_cast<TypeContextDescriptor>(this)) {
    printf("Name: %s.\n", typeDescriptor->Name.get());
    printf("Fields: %p.\n", typeDescriptor->Fields.get());
    printf("Access function: %p.\n",
           static_cast<void *>(typeDescriptor->getAccessFunction()));
  }
}

template <> SWIFT_USED void EnumDescriptor::dump() const {
  printf("TargetEnumDescriptor.\n");
  printf("Flags: 0x%x.\n", this->Flags.getIntValue());
  printf("Parent: %p.\n", this->Parent.get());
  printf("Name: %s.\n", Name.get());
  printf("Access function: %p.\n", static_cast<void *>(getAccessFunction()));
  printf("Fields: %p.\n", Fields.get());
  printf("NumPayloadCasesAndPayloadSizeOffset: 0x%08x "
         "(payload cases: %u - payload size offset: %zu).\n",
         NumPayloadCasesAndPayloadSizeOffset,
         getNumPayloadCases(), getPayloadSizeOffset());
  printf("NumEmptyCases: %u\n", NumEmptyCases);
}
#endif

/***************************************************************************/
/*** Protocol witness tables ***********************************************/
/***************************************************************************/

namespace {

/// A cache-entry type suitable for use with LockingConcurrentMap.
class WitnessTableCacheEntry :
    public SimpleLockingCacheEntryBase<WitnessTableCacheEntry, WitnessTable*> {
  /// The type for which this table was instantiated.
  const Metadata * const Type;

  /// The protocol conformance descriptor. This is only kept around so that we
  /// can compute the size of an entry correctly in case of a race to
  /// allocate the entry.
  const ProtocolConformanceDescriptor * const Conformance;

public:
  /// Do the structural initialization necessary for this entry to appear
  /// in a concurrent map.
  WitnessTableCacheEntry(const Metadata *type,
                         const ProtocolConformanceDescriptor *conformance,
                         const void * const *instantiationArgs)
    : Type(type), Conformance(conformance) {}

  intptr_t getKeyIntValueForDump() const {
    return reinterpret_cast<intptr_t>(Type);
  }

  friend llvm::hash_code hash_value(const WitnessTableCacheEntry &value) {
    return llvm::hash_value(value.Type);
  }

  /// The key value of the entry is just its type pointer.
  bool matchesKey(const Metadata *type) {
    return Type == type;
  }

  static size_t getExtraAllocationSize(
                             const Metadata *type,
                             const ProtocolConformanceDescriptor *conformance,
                             const void * const *instantiationArgs) {
    return getWitnessTableSize(conformance);
  }

  size_t getExtraAllocationSize() const {
    return getWitnessTableSize(Conformance);
  }

  static size_t getWitnessTableSize(
                            const ProtocolConformanceDescriptor *conformance) {
    auto protocol = conformance->getProtocol();
    auto genericTable = conformance->getGenericWitnessTable();
    size_t numPrivateWords = genericTable->getWitnessTablePrivateSizeInWords();
    size_t numRequirementWords =
      WitnessTableFirstRequirementOffset + protocol->NumRequirements;
    return (numPrivateWords + numRequirementWords) * sizeof(void*);
  }

  WitnessTable *allocate(const ProtocolConformanceDescriptor *conformance,
                         const void * const *instantiationArgs);
};

} // end anonymous namespace

using GenericWitnessTableCache =
  MetadataCache<WitnessTableCacheEntry, GenericWitnessTableCacheTag>;
using LazyGenericWitnessTableCache = Lazy<GenericWitnessTableCache>;

/// Fetch the cache for a generic witness-table structure.
static GenericWitnessTableCache &getCache(const GenericWitnessTable *gen) {
  // Keep this assert even if you change the representation above.
  static_assert(sizeof(LazyGenericWitnessTableCache) <=
                sizeof(GenericWitnessTable::PrivateDataType),
                "metadata cache is larger than the allowed space");

  auto lazyCache =
    reinterpret_cast<LazyGenericWitnessTableCache*>(gen->PrivateData.get());
  return lazyCache->get();
}

/// If there's no initializer, no private storage, and all requirements
/// are present, we don't have to instantiate anything; just return the
/// witness table template.
static bool doesNotRequireInstantiation(
                              const ProtocolConformanceDescriptor *conformance,
                              const GenericWitnessTable *genericTable) {
  // If the table says it requires instantiation, it does.
  if (genericTable->requiresInstantiation()) {
    return false;
  }

  // If we have resilient witnesses, we require instantiation.
  if (!conformance->getResilientWitnesses().empty()) {
    return false;
  }

  // If we don't have the exact number of witnesses expected, we require
  // instantiation.
  if (genericTable->WitnessTableSizeInWords !=
          (conformance->getProtocol()->NumRequirements +
           WitnessTableFirstRequirementOffset)) {
    return false;
  }

  // If we have an instantiation function or private data, we require
  // instantiation.
  if (!genericTable->Instantiator.isNull() ||
      genericTable->getWitnessTablePrivateSizeInWords() > 0) {
    return false;
  }

  return true;
}

#if SWIFT_PTRAUTH
static const unsigned swift_ptrauth_key_associated_type =
  ptrauth_key_process_independent_code;

/// Given an unsigned pointer to an associated-type protocol witness,
/// fill in the appropriate slot in the witness table we're building.
static void initAssociatedTypeProtocolWitness(const Metadata **slot,
                                              const Metadata *witness,
                                              const ProtocolRequirement &reqt) {
  assert(reqt.Flags.getKind() ==
           ProtocolRequirementFlags::Kind::AssociatedTypeAccessFunction);
  // FIXME: this should use ptrauth_key_process_independent_data
  // now that it no longer stores a function pointer.
  swift_ptrauth_init(slot, witness, reqt.Flags.getExtraDiscriminator());
}

static const unsigned swift_ptrauth_key_associated_conformance =
  ptrauth_key_process_independent_code;

/// Given an unsigned pointer to an associated-conformance protocol witness,
/// fill in the appropriate slot in the witness table we're building.
static void initAssociatedConformanceProtocolWitness(void **slot, void *witness,
                                              const ProtocolRequirement &reqt) {
  assert(reqt.Flags.getKind() ==
           ProtocolRequirementFlags::Kind::AssociatedConformanceAccessFunction);
  // FIXME: this should use ptrauth_key_process_independent_data
  // now that it no longer stores a function pointer.
  swift_ptrauth_init(slot, witness, reqt.Flags.getExtraDiscriminator());
}
#endif

/// Given an unsigned pointer to an arbitrary protocol witness, fill
/// in a slot in the witness table we're building.
static void initProtocolWitness(void **slot, void *witness,
                                const ProtocolRequirement &reqt) {
#if SWIFT_PTRAUTH
  switch (reqt.Flags.getKind()) {
  // Base protocols use no signing at all right now.
  case ProtocolRequirementFlags::Kind::BaseProtocol:
    *slot = witness;
    return;

  // Method requirements use address-discriminated signing with the
  // function-pointer key.
  case ProtocolRequirementFlags::Kind::Method:
  case ProtocolRequirementFlags::Kind::Init:
  case ProtocolRequirementFlags::Kind::Getter:
  case ProtocolRequirementFlags::Kind::Setter:
  case ProtocolRequirementFlags::Kind::ReadCoroutine:
  case ProtocolRequirementFlags::Kind::ModifyCoroutine:
    swift_ptrauth_init_code_or_data(slot, witness,
                                    reqt.Flags.getExtraDiscriminator(),
                                    !reqt.Flags.isAsync());
    return;

  case ProtocolRequirementFlags::Kind::AssociatedConformanceAccessFunction:
    initAssociatedConformanceProtocolWitness(slot, witness, reqt);
    return;

  case ProtocolRequirementFlags::Kind::AssociatedTypeAccessFunction:
    initAssociatedTypeProtocolWitness(reinterpret_cast<const Metadata **>(
                                        const_cast<const void**>(slot)),
                                      reinterpret_cast<const Metadata *>(
                                        witness),
                                      reqt);
    return;
  }
  swift_unreachable("bad witness kind");
#else
  *slot = witness;
#endif
}

/// Copy an arbitrary protocol witness from another table.
static void copyProtocolWitness(void **dest, void * const *src,
                                const ProtocolRequirement &reqt) {
#if SWIFT_PTRAUTH
  switch (reqt.Flags.getKind()) {
  // Base protocols use no signing at all right now.
  case ProtocolRequirementFlags::Kind::BaseProtocol:
    *dest = *src;
    return;

  // Method requirements use address-discriminated signing with the
  // function-pointer key.
  case ProtocolRequirementFlags::Kind::Method:
  case ProtocolRequirementFlags::Kind::Init:
  case ProtocolRequirementFlags::Kind::Getter:
  case ProtocolRequirementFlags::Kind::Setter:
  case ProtocolRequirementFlags::Kind::ReadCoroutine:
  case ProtocolRequirementFlags::Kind::ModifyCoroutine:
    swift_ptrauth_copy_code_or_data(dest, src,
                                    reqt.Flags.getExtraDiscriminator(),
                                    !reqt.Flags.isAsync());
    return;

  // FIXME: these should both use ptrauth_key_process_independent_data now.
  case ProtocolRequirementFlags::Kind::AssociatedConformanceAccessFunction:
  case ProtocolRequirementFlags::Kind::AssociatedTypeAccessFunction:
    swift_ptrauth_copy(dest, src, reqt.Flags.getExtraDiscriminator());
    return;
  }
  swift_unreachable("bad witness kind");
#else
  *dest = *src;
#endif
}

/// Initialize witness table entries from order independent resilient
/// witnesses stored in the generic witness table structure itself.
static void initializeResilientWitnessTable(
                              const ProtocolConformanceDescriptor *conformance,
                              const Metadata *conformingType,
                              const GenericWitnessTable *genericTable,
                              void **table) {
  auto protocol = conformance->getProtocol();

  auto requirements = protocol->getRequirements();
  auto witnesses = conformance->getResilientWitnesses();

  // Loop over the provided witnesses, filling in appropriate entry.
  for (const auto &witness : witnesses) {
    // Retrieve the requirement descriptor.
    auto reqDescriptor = witness.Requirement.get();

    // The requirement descriptor may be NULL, in which case this is a
    // requirement introduced in a later version of the protocol.
    if (!reqDescriptor) continue;

    // If the requirement descriptor doesn't land within the bounds of the
    // requirements, abort.
    if (reqDescriptor < requirements.begin() ||
        reqDescriptor >= requirements.end()) {
      fatalError(0, "generic witness table at %p contains out-of-bounds "
                 "requirement descriptor %p\n",
                 genericTable, reqDescriptor);
    }

    unsigned witnessIndex = (reqDescriptor - requirements.data()) +
      WitnessTableFirstRequirementOffset;

    auto &reqt = requirements[reqDescriptor - requirements.begin()];
    // This is an unsigned pointer formed from a relative address.
    void *impl = witness.Witness.get();
    initProtocolWitness(&table[witnessIndex], impl, reqt);
  }

  // Loop over the requirements, filling in default implementations where
  // needed.
  for (size_t i = 0, e = protocol->NumRequirements; i < e; ++i) {
    unsigned witnessIndex = WitnessTableFirstRequirementOffset + i;

    // If we don't have a witness, fill in the default implementation.
    // If we already have a witness, there's nothing to do.
    auto &reqt = requirements[i];
    if (!table[witnessIndex]) {
      // This is an unsigned pointer formed from a relative address.
      void *impl = reqt.DefaultImplementation.get();
      initProtocolWitness(&table[witnessIndex], impl, reqt);
    }

    // Realize base protocol witnesses.
    if (reqt.Flags.getKind() == ProtocolRequirementFlags::Kind::BaseProtocol &&
        table[witnessIndex]) {
      // Realize the base protocol witness table.  We call the slow function
      // because the fast function doesn't allow base protocol requirements.
      auto baseReq = protocol->getRequirementBaseDescriptor();
      (void)swift_getAssociatedConformanceWitnessSlow((WitnessTable *)table,
                                                      conformingType,
                                                      conformingType,
                                                      baseReq, &reqt);
    }
  }
}

// Instantiate a generic or resilient witness table into a `buffer`
// that has already been allocated of the appropriate size and zeroed out.
static WitnessTable *
instantiateWitnessTable(const Metadata *Type,
                        const ProtocolConformanceDescriptor *conformance,
                        const void * const *instantiationArgs,
                        void **fullTable) {
  auto protocol = conformance->getProtocol();
  auto genericTable = conformance->getGenericWitnessTable();

  // The number of witnesses provided by the table pattern.
  size_t numPatternWitnesses = genericTable->WitnessTableSizeInWords;

  // The total number of requirements.
  size_t numRequirements =
    protocol->NumRequirements + WitnessTableFirstRequirementOffset;
  assert(numPatternWitnesses <= numRequirements);
  (void)numRequirements;

  // Number of bytes for any private storage used by the conformance itself.
  size_t privateSizeInWords = genericTable->getWitnessTablePrivateSizeInWords();

  // Advance the address point; the private storage area is accessed via
  // negative offsets.
  auto table = fullTable + privateSizeInWords;
  if (auto pattern =
          reinterpret_cast<void * const *>(
            &*conformance->getWitnessTablePattern())) {
    auto requirements = protocol->getRequirements();

    // Fill in the provided part of the requirements from the pattern.
    for (size_t i = 0, e = numPatternWitnesses; i < e; ++i) {
      size_t requirementIndex = i - WitnessTableFirstRequirementOffset;
      if (i < WitnessTableFirstRequirementOffset)
        table[i] = pattern[i];
      else
        copyProtocolWitness(&table[i], &pattern[i],
                            requirements[requirementIndex]);
    }
  } else {
    // Put the conformance descriptor in place. Instantiation will fill in the
    // rest.
    assert(numPatternWitnesses == 0);
    table[0] = (void *)conformance;
  }

  // Copy any instantiation arguments that correspond to conditional
  // requirements into the private area.
  {
    unsigned currentInstantiationArg = 0;
    auto copyNextInstantiationArg = [&] {
      assert(currentInstantiationArg < privateSizeInWords);
      table[-1 - (int)currentInstantiationArg] =
        const_cast<void *>(instantiationArgs[currentInstantiationArg]);
      ++currentInstantiationArg;
    };

    for (const auto &conditionalRequirement
          : conformance->getConditionalRequirements()) {
      if (conditionalRequirement.Flags.hasKeyArgument())
        copyNextInstantiationArg();
      if (conditionalRequirement.Flags.hasExtraArgument())
        copyNextInstantiationArg();
    }
  }

  // Fill in any default requirements.
  initializeResilientWitnessTable(conformance, Type, genericTable, table);
  auto castTable = reinterpret_cast<WitnessTable*>(table);

  // Call the instantiation function if present.
  if (!genericTable->Instantiator.isNull()) {
    genericTable->Instantiator(castTable, Type, instantiationArgs);
  }

  return castTable;
}
/// Instantiate a brand new witness table for a resilient or generic
/// protocol conformance.
WitnessTable *
WitnessTableCacheEntry::allocate(
                               const ProtocolConformanceDescriptor *conformance,
                               const void * const *instantiationArgs) {
  // Find the allocation.
  void **fullTable = reinterpret_cast<void**>(this + 1);

  // Zero out the witness table.
  memset(fullTable, 0, getWitnessTableSize(conformance));

  // Instantiate the table.
  return instantiateWitnessTable(Type, Conformance, instantiationArgs, fullTable);
}

/// Instantiate the witness table for a nondependent conformance that only has
/// one possible instantiation.
static WitnessTable *
getNondependentWitnessTable(const ProtocolConformanceDescriptor *conformance,
                            const Metadata *type) {
  // Check whether the table has already been instantiated.
  auto tablePtr = reinterpret_cast<std::atomic<WitnessTable*> *>(
                     conformance->getGenericWitnessTable()->PrivateData.get());
  
  auto existingTable = tablePtr->load(SWIFT_MEMORY_ORDER_CONSUME);
  if (existingTable) {
    return existingTable;
  }

  // Allocate space for the table.
  auto tableSize = WitnessTableCacheEntry::getWitnessTableSize(conformance);
  TaggedMetadataAllocator<SingletonGenericWitnessTableCacheTag> allocator;
  auto buffer = (void **)allocator.Allocate(tableSize, alignof(void*));
  memset(buffer, 0, tableSize);
  
  // Instantiate the table.
  auto table = instantiateWitnessTable(type, conformance, nullptr, buffer);
  
  // See whether we can claim to be the one true table.
  WitnessTable *orig = nullptr;
  if (!tablePtr->compare_exchange_strong(orig, table, std::memory_order_release,
                                         SWIFT_MEMORY_ORDER_CONSUME)) {
    // Someone beat us to the punch. Throw away our table and return the
    // existing one.
    allocator.Deallocate(buffer);
    return orig;
  }
  
  return table;
}

const WitnessTable *
swift::swift_getWitnessTable(const ProtocolConformanceDescriptor *conformance,
                             const Metadata *type,
                             const void * const *instantiationArgs) {
  /// Local function to unique a foreign witness table, if needed.
  auto uniqueForeignWitnessTableRef =
      [conformance](const WitnessTable *candidate) {
        if (!candidate || !conformance->isSynthesizedNonUnique())
          return candidate;

        auto conformingType =
          cast<TypeContextDescriptor>(conformance->getTypeDescriptor());

        return _getForeignWitnessTable(candidate,
                                       conformingType,
                                       conformance->getProtocol());
      };

  // When there is no generic table, or it doesn't require instantiation,
  // use the pattern directly.
  auto genericTable = conformance->getGenericWitnessTable();
  if (!genericTable || doesNotRequireInstantiation(conformance, genericTable)) {
    return uniqueForeignWitnessTableRef(conformance->getWitnessTablePattern());
  }
  
  // If the conformance is not dependent on generic arguments in the conforming
  // type, then there is only one instantiation possible, so we can try to
  // allocate only the table without the concurrent map structure.
  //
  // TODO: There is no metadata flag that directly encodes the "nondependent"
  // as of the Swift 5.3 ABI. However, we can check whether the conforming
  // type is generic; a nongeneric type's conformance can never be dependent (at
  // least, not today). However, a generic type conformance may also be
  // nondependent if it 
  auto typeDescription = conformance->getTypeDescriptor();
  if (typeDescription && !typeDescription->isGeneric()) {
    return getNondependentWitnessTable(conformance, type);
  }

  auto &cache = getCache(genericTable);
  auto result = cache.getOrInsert(type, conformance, instantiationArgs);

  // Our returned 'status' is the witness table itself.
  return uniqueForeignWitnessTableRef(result.second);
}

/// Find the name of the associated type with the given descriptor.
static StringRef findAssociatedTypeName(const ProtocolDescriptor *protocol,
                                        const ProtocolRequirement *assocType) {
  // If we don't have associated type names, there's nothing to do.
  const char *associatedTypeNamesPtr = protocol->AssociatedTypeNames.get();
  if (!associatedTypeNamesPtr) return StringRef();

  StringRef associatedTypeNames(associatedTypeNamesPtr);
  for (const auto &req : protocol->getRequirements()) {
    if (req.Flags.getKind() !=
          ProtocolRequirementFlags::Kind::AssociatedTypeAccessFunction)
      continue;

    // If we've found the requirement, we're done.
    auto splitIdx = associatedTypeNames.find(' ');
    if (&req == assocType) {
      return associatedTypeNames.substr(0, splitIdx);
    }

    // Skip this associated type name.
    associatedTypeNames = associatedTypeNames.substr(splitIdx).substr(1);
  }

  return StringRef();
}

using AssociatedTypeWitness = std::atomic<const Metadata *>;

SWIFT_CC(swift)
static MetadataResponse
swift_getAssociatedTypeWitnessSlowImpl(
                                      MetadataRequest request,
                                      WitnessTable *wtable,
                                      const Metadata *conformingType,
                                      const ProtocolRequirement *reqBase,
                                      const ProtocolRequirement *assocType) {
#ifndef NDEBUG
  {
    const ProtocolConformanceDescriptor *conformance = wtable->getDescription();
    const ProtocolDescriptor *protocol = conformance->getProtocol();
    auto requirements = protocol->getRequirements();
    assert(assocType >= requirements.begin() &&
           assocType < requirements.end());
    assert(reqBase == requirements.data() - WitnessTableFirstRequirementOffset);
    assert(assocType->Flags.getKind() ==
           ProtocolRequirementFlags::Kind::AssociatedTypeAccessFunction);
  }
#endif

  // Retrieve the witness.
  unsigned witnessIndex = assocType - reqBase;
  auto *witnessAddr = &((AssociatedTypeWitness*)wtable)[witnessIndex];
  auto witness = witnessAddr->load(std::memory_order_acquire);

#if SWIFT_PTRAUTH
  uint16_t extraDiscriminator = assocType->Flags.getExtraDiscriminator();
  witness = ptrauth_auth_data(witness, swift_ptrauth_key_associated_type,
                              ptrauth_blend_discriminator(witnessAddr,
                                                          extraDiscriminator));
#endif
  
  // If the low bit of the witness is clear, it's already a metadata pointer.
  if (SWIFT_LIKELY((reinterpret_cast<uintptr_t>(witness) &
                    ProtocolRequirementFlags::AssociatedTypeMangledNameBit) ==
                   0)) {
    // Cached metadata pointers are always complete.
    return MetadataResponse{(const Metadata *)witness, MetadataState::Complete};
  }

  // Find the mangled name.
  const char *mangledNameBase =
    (const char *)(uintptr_t(witness) &
                   ~ProtocolRequirementFlags::AssociatedTypeMangledNameBit);

  // Check whether the mangled name has the prefix byte indicating that
  // the mangled name is relative to the protocol itself.
  bool inProtocolContext = false;
  if ((uint8_t)*mangledNameBase ==
        ProtocolRequirementFlags::AssociatedTypeInProtocolContextByte) {
    inProtocolContext = true;
    ++mangledNameBase;
  }

  // Dig out the protocol.
  const ProtocolConformanceDescriptor *conformance = wtable->getDescription();
  const ProtocolDescriptor *protocol = conformance->getProtocol();

  // Extract the mangled name itself.
  StringRef mangledName =
    Demangle::makeSymbolicMangledNameStringRef(mangledNameBase);

  // Demangle the associated type.
  TypeLookupErrorOr<TypeInfo> result;
  if (inProtocolContext) {
    // The protocol's Self is the only generic parameter that can occur in the
    // type.
    result = swift_getTypeByMangledName(
        request, mangledName, nullptr,
        [conformingType](unsigned depth, unsigned index) -> const Metadata * {
          if (depth == 0 && index == 0)
            return conformingType;

          return nullptr;
        },
        [&](const Metadata *type, unsigned index) -> const WitnessTable * {
          auto requirements = protocol->getRequirements();
          auto dependentDescriptor = requirements.data() + index;
          if (dependentDescriptor < requirements.begin() ||
              dependentDescriptor >= requirements.end())
            return nullptr;

          return swift_getAssociatedConformanceWitness(wtable, conformingType,
                                                       type, reqBase,
                                                       dependentDescriptor);
        });
  } else {
    // The generic parameters in the associated type name are those of the
    // conforming type.

    // For a class, chase the superclass chain up until we hit the
    // type that specified the conformance.
    auto originalConformingType = findConformingSuperclass(conformingType,
                                                           conformance);
    SubstGenericParametersFromMetadata substitutions(originalConformingType);
    result = swift_getTypeByMangledName(
        request, mangledName, substitutions.getGenericArgs(),
        [&substitutions](unsigned depth, unsigned index) {
          return substitutions.getMetadata(depth, index);
        },
        [&substitutions](const Metadata *type, unsigned index) {
          return substitutions.getWitnessTable(type, index);
        });
  }
  auto *error = result.getError();
  MetadataResponse response = result.getType().getResponse();
  auto assocTypeMetadata = response.Value;
  if (error || !assocTypeMetadata) {
    const char *errStr = error ? error->copyErrorString()
                               : "NULL metadata but no error was provided";
    auto conformingTypeNameInfo = swift_getTypeName(conformingType, true);
    StringRef conformingTypeName(conformingTypeNameInfo.data,
                                 conformingTypeNameInfo.length);
    StringRef assocTypeName = findAssociatedTypeName(protocol, assocType);
    fatalError(0,
               "failed to demangle witness for associated type '%s' in "
               "conformance '%s: %s' from mangled name '%s' - %s\n",
               assocTypeName.str().c_str(), conformingTypeName.str().c_str(),
               protocol->Name.get(), mangledName.str().c_str(), errStr);
  }

  assert((uintptr_t(assocTypeMetadata) &
            ProtocolRequirementFlags::AssociatedTypeMangledNameBit) == 0);

  // If the metadata was completed, record it in the witness table.
  if (response.State == MetadataState::Complete) {
    // We pass type metadata around as unsigned pointers, but we sign them
    // in witness tables, which doesn't provide all that much extra security.
    auto valueToStore = assocTypeMetadata;
#if SWIFT_PTRAUTH
    valueToStore = ptrauth_sign_unauthenticated(valueToStore,
                       swift_ptrauth_key_associated_type,
                       ptrauth_blend_discriminator(witnessAddr,
                                                   extraDiscriminator));
#endif
    witnessAddr->store(valueToStore, std::memory_order_release);
  }

  return response;
}

MetadataResponse
swift::swift_getAssociatedTypeWitness(MetadataRequest request,
                                      WitnessTable *wtable,
                                      const Metadata *conformingType,
                                      const ProtocolRequirement *reqBase,
                                      const ProtocolRequirement *assocType) {
  assert(assocType->Flags.getKind() ==
           ProtocolRequirementFlags::Kind::AssociatedTypeAccessFunction);

  // If the low bit of the witness is clear, it's already a metadata pointer.
  unsigned witnessIndex = assocType - reqBase;
  auto *witnessAddr = &((const AssociatedTypeWitness *)wtable)[witnessIndex];
  auto witness = witnessAddr->load(std::memory_order_acquire);

#if SWIFT_PTRAUTH
  uint16_t extraDiscriminator = assocType->Flags.getExtraDiscriminator();
  witness = ptrauth_auth_data(witness, swift_ptrauth_key_associated_type,
                              ptrauth_blend_discriminator(witnessAddr,
                                                          extraDiscriminator));
#endif

  if (SWIFT_LIKELY((reinterpret_cast<uintptr_t>(witness) &
                    ProtocolRequirementFlags::AssociatedTypeMangledNameBit) ==
                   0)) {
    // Cached metadata pointers are always complete.
    return MetadataResponse{(const Metadata *)witness, MetadataState::Complete};
  }

  return swift_getAssociatedTypeWitnessSlow(request, wtable, conformingType,
                                            reqBase, assocType);
}

using AssociatedConformanceWitness = std::atomic<void *>;

SWIFT_CC(swift)
static const WitnessTable *swift_getAssociatedConformanceWitnessSlowImpl(
                                  WitnessTable *wtable,
                                  const Metadata *conformingType,
                                  const Metadata *assocType,
                                  const ProtocolRequirement *reqBase,
                                  const ProtocolRequirement *assocConformance) {
#ifndef NDEBUG
  {
    const ProtocolConformanceDescriptor *conformance = wtable->getDescription();
    const ProtocolDescriptor *protocol = conformance->getProtocol();
    auto requirements = protocol->getRequirements();
    assert(assocConformance >= requirements.begin() &&
           assocConformance < requirements.end());
    assert(reqBase == requirements.data() - WitnessTableFirstRequirementOffset);
    assert(
      assocConformance->Flags.getKind() ==
        ProtocolRequirementFlags::Kind::AssociatedConformanceAccessFunction ||
      assocConformance->Flags.getKind() ==
        ProtocolRequirementFlags::Kind::BaseProtocol);
  }
#endif

  // Retrieve the witness.
  unsigned witnessIndex = assocConformance - reqBase;
  auto *witnessAddr = &((AssociatedConformanceWitness*)wtable)[witnessIndex];
  auto witness = witnessAddr->load(std::memory_order_acquire);

#if SWIFT_PTRAUTH
  // For associated protocols, the witness is signed with address
  // discrimination.
  // For base protocols, the witness isn't signed at all.
  if (assocConformance->Flags.isSignedWithAddress()) {
    uint16_t extraDiscriminator =
      assocConformance->Flags.getExtraDiscriminator();
    witness = ptrauth_auth_data(
                witness, swift_ptrauth_key_associated_conformance,
                ptrauth_blend_discriminator(witnessAddr, extraDiscriminator));
  }
#endif

  // Fast path: we've already resolved this to a witness table, so return it.
  if (SWIFT_LIKELY((reinterpret_cast<uintptr_t>(witness) &
                    ProtocolRequirementFlags::AssociatedTypeMangledNameBit) ==
                   0)) {
    return static_cast<const WitnessTable *>(witness);
  }

  // Find the mangled name.
  const char *mangledNameBase =
    (const char *)(uintptr_t(witness) &
                     ~ProtocolRequirementFlags::AssociatedTypeMangledNameBit);


  // Extract the mangled name itself.
  if (*mangledNameBase == '\xFF')
    ++mangledNameBase;

  StringRef mangledName =
    Demangle::makeSymbolicMangledNameStringRef(mangledNameBase);

  // Relative reference to an associate conformance witness function.
  // FIXME: This is intended to be a temporary mangling, to be replaced
  // by a real "protocol conformance" mangling.
  if (mangledName.size() == 5 &&
      (mangledName[0] == '\x07' || mangledName[0] == '\x08')) {
    // Resolve the relative reference to the witness function.
    int32_t offset;
    memcpy(&offset, mangledName.data() + 1, 4);
    auto ptr = detail::applyRelativeOffset(mangledName.data() + 1, offset);

    // Call the witness function.
    auto witnessFn = (AssociatedWitnessTableAccessFunction *)ptr;
#if SWIFT_PTRAUTH
    witnessFn = ptrauth_sign_unauthenticated(witnessFn,
                                             ptrauth_key_function_pointer,
                                             0);
#endif

    auto assocWitnessTable = witnessFn(assocType, conformingType, wtable);
    assert((uintptr_t(assocWitnessTable) &
            ProtocolRequirementFlags::AssociatedTypeMangledNameBit) == 0);

    // The access function returns an unsigned pointer for now.

    auto valueToStore = assocWitnessTable;
#if SWIFT_PTRAUTH
    if (assocConformance->Flags.isSignedWithAddress()) {
      uint16_t extraDiscriminator =
        assocConformance->Flags.getExtraDiscriminator();
      valueToStore = ptrauth_sign_unauthenticated(valueToStore,
                         swift_ptrauth_key_associated_conformance,
                         ptrauth_blend_discriminator(witnessAddr,
                                                     extraDiscriminator));
    }
#endif
    witnessAddr->store(valueToStore, std::memory_order_release);

    return assocWitnessTable;
  }

  swift_unreachable("Invalid mangled associate conformance");
}

const WitnessTable *swift::swift_getAssociatedConformanceWitness(
                                  WitnessTable *wtable,
                                  const Metadata *conformingType,
                                  const Metadata *assocType,
                                  const ProtocolRequirement *reqBase,
                                  const ProtocolRequirement *assocConformance) {
  // We avoid using this function for initializing base protocol conformances
  // so that we can have a better fast-path.
  assert(assocConformance->Flags.getKind() ==
           ProtocolRequirementFlags::Kind::AssociatedConformanceAccessFunction);

  // Retrieve the witness.
  unsigned witnessIndex = assocConformance - reqBase;
  auto *witnessAddr = &((AssociatedConformanceWitness*)wtable)[witnessIndex];
  auto witness = witnessAddr->load(std::memory_order_acquire);

#if SWIFT_PTRAUTH
  uint16_t extraDiscriminator = assocConformance->Flags.getExtraDiscriminator();
  witness = ptrauth_auth_data(witness, swift_ptrauth_key_associated_conformance,
                              ptrauth_blend_discriminator(witnessAddr,
                                                          extraDiscriminator));
#endif

  // Fast path: we've already resolved this to a witness table, so return it.
  if (SWIFT_LIKELY((reinterpret_cast<uintptr_t>(witness) &
                    ProtocolRequirementFlags::AssociatedTypeMangledNameBit) ==
                   0)) {
    return static_cast<const WitnessTable *>(witness);
  }

  return swift_getAssociatedConformanceWitnessSlow(wtable, conformingType,
                                                   assocType, reqBase,
                                                   assocConformance);
}

bool swift::swift_compareProtocolConformanceDescriptors(
    const ProtocolConformanceDescriptor *lhs,
    const ProtocolConformanceDescriptor *rhs) {
  lhs = swift_auth_data_non_address(
      lhs, SpecialPointerAuthDiscriminators::ProtocolConformanceDescriptor);
  rhs = swift_auth_data_non_address(
      rhs, SpecialPointerAuthDiscriminators::ProtocolConformanceDescriptor);

  return MetadataCacheKey::compareProtocolConformanceDescriptors(lhs, rhs) == 0;
}

/***************************************************************************/
/*** Recursive metadata dependencies ***************************************/
/***************************************************************************/

template <class Result, class Callbacks>
static Result performOnMetadataCache(const Metadata *metadata,
                                     Callbacks &&callbacks) {
  // TODO: Once more than just structs have canonical statically specialized
  //       metadata, calling an updated
  //       isCanonicalStaticallySpecializedGenericMetadata would entail
  //       dyn_casting to the same type more than once.  Avoid that by combining
  //       that function's implementation with the dyn_casts below.
  if (metadata->isCanonicalStaticallySpecializedGenericMetadata())
    return std::move(callbacks).forOtherMetadata(metadata);

  // Handle different kinds of type that can delay their metadata.
  const TypeContextDescriptor *description;
  if (auto classMetadata = dyn_cast<ClassMetadata>(metadata)) {
    description = classMetadata->getDescription();
  } else if (auto valueMetadata = dyn_cast<ValueMetadata>(metadata)) {
    description = valueMetadata->getDescription();
  } else if (auto tupleMetadata = dyn_cast<TupleTypeMetadata>(metadata)) {
    // The empty tuple is special and doesn't belong to a metadata cache.
    if (tupleMetadata->NumElements == 0)
      return std::move(callbacks).forOtherMetadata(tupleMetadata);
    return std::move(callbacks).forTupleMetadata(tupleMetadata);
  } else if (auto foreignClass = dyn_cast<ForeignClassMetadata>(metadata)) {
    return std::move(callbacks).forForeignMetadata(foreignClass,
                                                foreignClass->getDescription());
  } else {
    return std::move(callbacks).forOtherMetadata(metadata);
  }

  if (!description->isGeneric()) {
    switch (description->getMetadataInitialization()) {
    case TypeContextDescriptorFlags::NoMetadataInitialization:
      return std::move(callbacks).forOtherMetadata(metadata);

    case TypeContextDescriptorFlags::ForeignMetadataInitialization:
      return std::move(callbacks).forForeignMetadata(metadata, description);

    case TypeContextDescriptorFlags::SingletonMetadataInitialization:
      return std::move(callbacks).forSingletonMetadata(description);
    }
    swift_unreachable("bad metadata initialization kind");
  }

  auto &generics = description->getFullGenericContextHeader();

  auto genericArgs =
    reinterpret_cast<const void * const *>(
                                    description->getGenericArguments(metadata));
  auto &cache = getCache(*description);
  size_t numGenericArgs = generics.Base.NumKeyArguments;
  assert(numGenericArgs == cache.NumKeyParameters + cache.NumWitnessTables);
  (void)numGenericArgs;
  auto key = MetadataCacheKey(cache.NumKeyParameters, cache.NumWitnessTables,
                              genericArgs);

  return std::move(callbacks).forGenericMetadata(metadata, description,
                                                 cache, key);
}

bool swift::addToMetadataQueue(MetadataCompletionQueueEntry *queueEntry,
                               MetadataDependency dependency) {
  struct EnqueueCallbacks {
    MetadataCompletionQueueEntry *QueueEntry;
    MetadataDependency Dependency;

    bool forGenericMetadata(const Metadata *metadata,
                            const TypeContextDescriptor *description,
                            GenericMetadataCache &cache,
                            MetadataCacheKey key) && {
      return cache.enqueue(key, QueueEntry, Dependency);
    }

    bool forForeignMetadata(const Metadata *metadata,
                            const TypeContextDescriptor *description) {
      ForeignMetadataCacheEntry::Key key{description};
      return ForeignMetadata.get().enqueue(key, QueueEntry, Dependency);
    }

    bool forSingletonMetadata(const TypeContextDescriptor *description) && {
      return SingletonMetadata.get().enqueue(description, QueueEntry, Dependency);
    }

    bool forTupleMetadata(const TupleTypeMetadata *metadata) {
      return TupleTypes.get().enqueue(metadata, QueueEntry, Dependency);
    }

    bool forOtherMetadata(const Metadata *metadata) && {
      swift_unreachable("metadata should always be complete");
    }
  } callbacks = { queueEntry, dependency };

  return performOnMetadataCache<bool>(dependency.Value, std::move(callbacks));
}

void swift::resumeMetadataCompletion(MetadataCompletionQueueEntry *queueEntry) {
  struct ResumeCallbacks {
    MetadataCompletionQueueEntry *QueueEntry;

    void forGenericMetadata(const Metadata *metadata,
                            const TypeContextDescriptor *description,
                            GenericMetadataCache &cache,
                            MetadataCacheKey key) && {
      cache.resumeInitialization(key, QueueEntry);
    }

    void forForeignMetadata(const Metadata *metadata,
                            const TypeContextDescriptor *description) {
      ForeignMetadataCacheEntry::Key key{description};
      ForeignMetadata.get().resumeInitialization(key, QueueEntry);
    }

    void forSingletonMetadata(const TypeContextDescriptor *description) && {
      SingletonMetadata.get().resumeInitialization(description, QueueEntry);
    }

    void forTupleMetadata(const TupleTypeMetadata *metadata) {
      TupleTypes.get().resumeInitialization(metadata, QueueEntry);
    }

    void forOtherMetadata(const Metadata *metadata) && {
      swift_unreachable("metadata should always be complete");
    }
  } callbacks = { queueEntry };

  auto metadata = queueEntry->Value;
  performOnMetadataCache<void>(metadata, std::move(callbacks));
}

MetadataResponse swift::swift_checkMetadataState(MetadataRequest request,
                                                 const Metadata *type) {
  struct CheckStateCallbacks {
    MetadataRequest Request;

    /// Generic types just need to be awaited.
    MetadataResponse forGenericMetadata(const Metadata *type,
                                      const TypeContextDescriptor *description,
                                      GenericMetadataCache &cache,
                                      MetadataCacheKey key) && {
      return cache.await(key, Request);
    }

    MetadataResponse forForeignMetadata(const Metadata *metadata,
                            const TypeContextDescriptor *description) {
      ForeignMetadataCacheEntry::Key key{description};
      return ForeignMetadata.get().await(key, Request);
    }

    MetadataResponse forSingletonMetadata(
                                  const TypeContextDescriptor *description) && {
      return SingletonMetadata.get().await(description, Request);
    }

    MetadataResponse forTupleMetadata(const TupleTypeMetadata *metadata) {
      return TupleTypes.get().await(metadata, Request);
    }

    /// All other type metadata are always complete.
    MetadataResponse forOtherMetadata(const Metadata *type) && {
      return MetadataResponse{type, MetadataState::Complete};
    }
  } callbacks = { request };

  return performOnMetadataCache<MetadataResponse>(type, std::move(callbacks));
}

/// Search all the metadata that the given type has transitive completeness
/// requirements on for something that matches the given predicate.
template <class T>
static bool findAnyTransitiveMetadata(const Metadata *type, T &&predicate) {
  const TypeContextDescriptor *description;

  // Classes require their superclass to be transitively complete,
  // and they can be generic.
  if (auto classType = dyn_cast<ClassMetadata>(type)) {
    description = classType->getDescription();
    if (auto super = classType->Superclass) {
      if (super->isTypeMetadata() && predicate(super))
        return true;
    }

  // Value types can be generic.
  } else if (auto valueType = dyn_cast<ValueMetadata>(type)) {
    description = valueType->getDescription();

  // Tuples require their element types to be transitively complete.
  } else if (auto tupleType = dyn_cast<TupleTypeMetadata>(type)) {
    for (size_t i = 0, e = tupleType->NumElements; i != e; ++i)
      if (predicate(tupleType->getElement(i).Type))
        return true;

    return false;

  // Foreign classes require their superclass to be transitively complete.
  } else if (auto foreignClassType = dyn_cast<ForeignClassMetadata>(type)) {
    if (auto super = foreignClassType->Superclass) {
      if (predicate(super))
        return true;
    }
    return false;

  // Other types do not have transitive completeness requirements.
  } else {
    return false;
  }

  // Generic types require their type arguments to be transitively complete.
  if (description->isGeneric()) {
    auto &generics = description->getFullGenericContextHeader();

    auto keyArguments = description->getGenericArguments(type);
    auto extraArguments = keyArguments + generics.Base.NumKeyArguments;

    for (auto &param : description->getGenericParams()) {
      if (param.hasKeyArgument()) {
        if (predicate(*keyArguments++))
          return true;
      } else if (param.hasExtraArgument()) {
        if (predicate(*extraArguments++))
          return true;
      }
      // Ignore parameters that don't have a key or an extra argument.
    }
  }

  // Didn't find anything.
  return false;
}

/// Do a quick check to see if all the transitive type metadata are complete.
static bool
areAllTransitiveMetadataComplete_cheap(const Metadata *type) {
  // Look for any transitive metadata that's *incomplete*.
  return !findAnyTransitiveMetadata(type, [](const Metadata *type) {
    struct IsIncompleteCallbacks {
      bool forGenericMetadata(const Metadata *type,
                              const TypeContextDescriptor *description,
                              GenericMetadataCache &cache,
                              MetadataCacheKey key) && {
        // Metadata cache lookups aren't really cheap enough for this
        // optimization.
        return true;
      }

      bool forForeignMetadata(const Metadata *metadata,
                              const TypeContextDescriptor *description) {
        // If the type doesn't have a completion function, we can assume
        // it's transitively complete by construction.
        if (!description->getForeignMetadataInitialization().CompletionFunction)
          return false;

        // TODO: it might be worth doing a quick check against the cache here.
        return false;
      }

      bool forSingletonMetadata(const TypeContextDescriptor *description) && {
        // TODO: this could be cheap enough.
        return true;
      }

      bool forTupleMetadata(const TupleTypeMetadata *metadata) {
        // TODO: this could be cheap enough.
        return true;
      }

      bool forOtherMetadata(const Metadata *type) && {
        return false;
      }
    } callbacks;

    return performOnMetadataCache<bool>(type, std::move(callbacks));
  });
}

/// Check for transitive completeness.
///
/// The key observation here is that all we really care about is whether
/// the transitively-observable types are *actually* all complete; we don't
/// need them to *think* they're transitively complete.  So if we find
/// something that thinks it's still transitively incomplete, we can just
/// scan its transitive metadata and actually try to find something that's
/// incomplete.  If we don't find anything, then we know all the transitive
/// dependencies actually hold, and we can keep going.
static MetadataDependency
checkTransitiveCompleteness(const Metadata *initialType) {
  llvm::SmallVector<const Metadata *, 8> worklist;
  
  // An efficient hash-set implementation in the spirit of llvm's SmallPtrSet:
  // The first 8 elements are stored in an inline-allocated array to avoid
  // malloc calls in the common case. Lookup is still reasonable fast because
  // there are max 8 elements in the array.
  const int InlineCapacity = 8;
  const Metadata *inlinedPresumedCompleteTypes[InlineCapacity];
  int numInlinedTypes = 0;
  std::unordered_set<const Metadata *> overflowPresumedCompleteTypes;

  MetadataDependency dependency;
  auto isIncomplete = [&](const Metadata *type) -> bool {
    // Add the type to the presumed-complete-types set.  If this doesn't
    // succeed, we've already inserted it, which means we must have already
    // decided it was complete.
    // First, try to find the type in the inline-storage of the set.
    const Metadata **end = inlinedPresumedCompleteTypes + numInlinedTypes;
    if (std::find(inlinedPresumedCompleteTypes, end, type) != end)
      return false;

    // We didn't find the type in the inline-storage.
    if (numInlinedTypes < InlineCapacity) {
      assert(overflowPresumedCompleteTypes.size() == 0);
      inlinedPresumedCompleteTypes[numInlinedTypes++] = type;
    } else {
      // The inline-storage is full. So try to insert the type into the
      // overflow set.
      if (!overflowPresumedCompleteTypes.insert(type).second)
        return false;
    }

    // Check the metadata's current state with a non-blocking request.
    auto request = MetadataRequest(MetadataState::Complete,
                                   /*non-blocking*/ true);
    auto state =
        MetadataResponse(swift_checkMetadataState(request, type)).State;

    // If it's transitively complete, we're done.
    // This is the most likely result.
    if (state == MetadataState::Complete)
      return false;

    // Otherwise, if the state is actually incomplete, set a dependency
    // and leave.  We set the dependency at non-transitive completeness
    // because we can potentially resolve ourselves if we find completeness.
    if (!isAtLeast(state, MetadataState::NonTransitiveComplete)) {
      dependency = MetadataDependency{type,
                                      MetadataState::NonTransitiveComplete};
      return true;
    }

    // Otherwise, we have to add it to the worklist.
    worklist.push_back(type);
    return false;
  };

  // Consider the type itself to be presumed-complete.  We're looking for
  // a greatest fixed point.
  assert(numInlinedTypes == 0 && overflowPresumedCompleteTypes.size() == 0);
  inlinedPresumedCompleteTypes[0] = initialType;
  numInlinedTypes = 1;
  if (findAnyTransitiveMetadata(initialType, isIncomplete))
    return dependency;

  // Drain the worklist.  The order we do things in doesn't really matter,
  // so optimize for locality and convenience by using a stack.
  while (!worklist.empty()) {
    auto type = worklist.back();
    worklist.pop_back();

    // Search for incomplete dependencies.  This will set Dependency
    // if it finds anything.
    if (findAnyTransitiveMetadata(type, isIncomplete))
      return dependency;
  }

  // Otherwise, we're transitively complete.
  return { nullptr, MetadataState::Complete };
}

/// Diagnose a metadata dependency cycle.
SWIFT_NORETURN static void
diagnoseMetadataDependencyCycle(const Metadata *start,
                                llvm::ArrayRef<MetadataDependency> links) {
  assert(start == links.back().Value);

  std::string diagnostic =
    "runtime error: unresolvable type metadata dependency cycle detected\n  ";
  diagnostic += nameForMetadata(start);

  for (auto &link : links) {
    // If the diagnostic gets too large, just cut it short.
    if (diagnostic.size() >= 128 * 1024) {
      diagnostic += "\n  (limiting diagnostic text at 128KB)";
      break;
    }

    diagnostic += "\n  depends on ";

    switch (link.Requirement) {
    case MetadataState::Complete:
      diagnostic += "transitive completion of ";
      break;
    case MetadataState::NonTransitiveComplete:
      diagnostic += "completion of ";
      break;
    case MetadataState::LayoutComplete:
      diagnostic += "layout of ";
      break;
    case MetadataState::Abstract:
      diagnostic += "<corruption> of ";
      break;
    }

    diagnostic += nameForMetadata(link.Value);
  }

  diagnostic += "\nAborting!\n";

  if (_swift_shouldReportFatalErrorsToDebugger()) {
#pragma GCC diagnostic push
#pragma GCC diagnostic ignored "-Wc99-extensions"
    RuntimeErrorDetails details = {
      .version = RuntimeErrorDetails::currentVersion,
      .errorType = "type-metadata-cycle",
      .currentStackDescription = "fetching metadata", // TODO?
      .framesToSkip = 1, // skip out to the check function
      .memoryAddress = start
      // TODO: describe the cycle using notes instead of one huge message?
    };
#pragma GCC diagnostic pop

    _swift_reportToDebugger(RuntimeErrorFlagFatal, diagnostic.c_str(),
                            &details);
  }

  fatalError(0, "%s", diagnostic.c_str());
}

/// Check whether the given metadata dependency is satisfied, and if not,
/// return its current dependency, if one exists.
static MetadataDependency
checkMetadataDependency(MetadataDependency dependency) {
  struct IsIncompleteCallbacks {
    MetadataState Requirement;
    MetadataDependency forGenericMetadata(const Metadata *type,
                                          const TypeContextDescriptor *desc,
                                          GenericMetadataCache &cache,
                                          MetadataCacheKey key) && {
      return cache.checkDependency(key, Requirement);
    }

    MetadataDependency forForeignMetadata(const Metadata *metadata,
                                    const TypeContextDescriptor *description) {
      ForeignMetadataCacheEntry::Key key{description};
      return ForeignMetadata.get().checkDependency(key, Requirement);
    }

    MetadataDependency forSingletonMetadata(
                              const TypeContextDescriptor *description) && {
      return SingletonMetadata.get().checkDependency(description, Requirement);
    }

    MetadataDependency forTupleMetadata(const TupleTypeMetadata *metadata) {
      return TupleTypes.get().checkDependency(metadata, Requirement);
    }

    MetadataDependency forOtherMetadata(const Metadata *type) && {
      return MetadataDependency();
    }
  } callbacks = { dependency.Requirement };

  return performOnMetadataCache<MetadataDependency>(dependency.Value,
                                                    std::move(callbacks));
}

/// Check for an unbreakable metadata-dependency cycle.
void swift::checkMetadataDependencyCycle(const Metadata *startMetadata,
                                         MetadataDependency firstLink,
                                         MetadataDependency secondLink) {
  std::vector<MetadataDependency> links;
  auto checkNewLink = [&](MetadataDependency newLink) {
    links.push_back(newLink);
    if (newLink.Value == startMetadata)
      diagnoseMetadataDependencyCycle(startMetadata, links);
    for (auto i = links.begin(), e = links.end() - 1; i != e; ++i) {
      if (i->Value == newLink.Value) {
        auto next = i + 1;
        diagnoseMetadataDependencyCycle(i->Value,
                                llvm::makeArrayRef(&*next, links.end() - next));
      }
    }
  };

  checkNewLink(firstLink);
  checkNewLink(secondLink);
  while (true) {
    auto newLink = checkMetadataDependency(links.back());
    if (!newLink) return;
    checkNewLink(newLink);
  }
}

/***************************************************************************/
/*** Allocator implementation **********************************************/
/***************************************************************************/

#if !SWIFT_STDLIB_PASSTHROUGH_METADATA_ALLOCATOR

namespace {
  struct alignas(sizeof(uintptr_t) * 2) PoolRange {
    static constexpr uintptr_t PageSize = 16 * 1024;
    static constexpr uintptr_t MaxPoolAllocationSize = PageSize / 2;

    /// The start of the allocation.
    char *Begin;

    /// The number of bytes remaining.
    size_t Remaining;
  };

  /// The trailer placed at the end of each pool allocation, used when
  /// SWIFT_DEBUG_ENABLE_METADATA_ALLOCATION_ITERATION is on.
  struct PoolTrailer {
    void *PrevTrailer;
    size_t PoolSize;
  };

  static constexpr size_t InitialPoolSize = 64 * 1024;

  /// The header placed before each allocation, used when
  /// SWIFT_DEBUG_ENABLE_METADATA_ALLOCATION_ITERATION is on.
  struct alignas(void *) AllocationHeader {
    uint16_t Size;
    uint16_t Tag;
  };
} // end anonymous namespace

// A statically-allocated pool.  It's zero-initialized, so this
// doesn't cost us anything in binary size.
alignas(void *) static struct {
  char Pool[InitialPoolSize];
} InitialAllocationPool;
static std::atomic<PoolRange>
AllocationPool{PoolRange{InitialAllocationPool.Pool,
                         sizeof(InitialAllocationPool.Pool)}};

bool swift::_swift_debug_metadataAllocationIterationEnabled = false;
const void * const swift::_swift_debug_allocationPoolPointer = &AllocationPool;
std::atomic<const void *> swift::_swift_debug_metadataAllocationBacktraceList;

static void recordBacktrace(void *allocation) {
  withCurrentBacktrace([&](void **addrs, int count) {
    MetadataAllocationBacktraceHeader<InProcess> *record =
        (MetadataAllocationBacktraceHeader<InProcess> *)malloc(
            sizeof(*record) + count * sizeof(void *));
    record->Allocation = allocation;
    record->Count = count;
    memcpy(record + 1, addrs, count * sizeof(void *));

    record->Next = _swift_debug_metadataAllocationBacktraceList.load(
        std::memory_order_relaxed);
    while (!_swift_debug_metadataAllocationBacktraceList.compare_exchange_weak(
        record->Next, record, std::memory_order_release,
        std::memory_order_relaxed))
      ; // empty
  });
}

static inline bool scribbleEnabled() {
#ifndef NDEBUG
  // When DEBUG is defined, always scribble.
  return true;
#else
  // When DEBUG is not defined, only scribble when the
  // SWIFT_DEBUG_ENABLE_MALLOC_SCRIBBLE environment variable is set.
  return SWIFT_UNLIKELY(
          runtime::environment::SWIFT_DEBUG_ENABLE_MALLOC_SCRIBBLE());
#endif
}

static constexpr char scribbleByte = 0xAA;

template <typename Pointee>
static inline void memsetScribble(Pointee *bytes, size_t totalSize) {
  if (scribbleEnabled())
    memset(bytes, scribbleByte, totalSize);
}

/// When scribbling is enabled, check the specified region for the scribble
/// values to detect overflows. When scribbling is disabled, this is a no-op.
static inline void checkScribble(char *bytes, size_t totalSize) {
  if (scribbleEnabled())
    for (size_t i = 0; i < totalSize; i++)
      if (bytes[i] != scribbleByte) {
        const size_t maxToPrint = 16;
        size_t remaining = totalSize - i;
        size_t toPrint = std::min(remaining, maxToPrint);
        std::string hex = toHex(llvm::StringRef{&bytes[i], toPrint});
        swift::fatalError(
            0, "corrupt metadata allocation arena detected at %p: %s%s",
            &bytes[i], hex.c_str(), toPrint < remaining ? "..." : "");
      }
}

static void checkAllocatorDebugEnvironmentVariables(void *context) {
  memsetScribble(InitialAllocationPool.Pool, InitialPoolSize);

  _swift_debug_metadataAllocationIterationEnabled =
      runtime::environment::SWIFT_DEBUG_ENABLE_METADATA_ALLOCATION_ITERATION();
  if (!_swift_debug_metadataAllocationIterationEnabled) {
    if (runtime::environment::SWIFT_DEBUG_ENABLE_METADATA_BACKTRACE_LOGGING())
      swift::warning(RuntimeErrorFlagNone,
                     "Warning: SWIFT_DEBUG_ENABLE_METADATA_BACKTRACE_LOGGING "
                     "without SWIFT_DEBUG_ENABLE_METADATA_ALLOCATION_ITERATION "
                     "has no effect.\n");
    return;
  }

  // Write a PoolTrailer to the end of InitialAllocationPool and shrink
  // the pool accordingly.
  auto poolCopy = AllocationPool.load(std::memory_order_relaxed);
  assert(poolCopy.Begin == InitialAllocationPool.Pool);
  size_t newPoolSize = InitialPoolSize - sizeof(PoolTrailer);
  PoolTrailer trailer = {nullptr, newPoolSize};
  memcpy(InitialAllocationPool.Pool + newPoolSize, &trailer, sizeof(trailer));
  poolCopy.Remaining = newPoolSize;
  AllocationPool.store(poolCopy, std::memory_order_relaxed);
}

void *MetadataAllocator::Allocate(size_t size, size_t alignment) {
  assert(Tag != 0);
  assert(alignment <= alignof(void*));
  assert(size % alignof(void*) == 0);

  static OnceToken_t getenvToken;
  SWIFT_ONCE_F(getenvToken, checkAllocatorDebugEnvironmentVariables, nullptr);

  // If the size is larger than the maximum, just use malloc.
  if (size > PoolRange::MaxPoolAllocationSize) {
    void *allocation = malloc(size);
    memsetScribble(allocation, size);
    return allocation;
  }

  // Allocate out of the pool.
  auto sizeWithHeader = size;
  if (SWIFT_UNLIKELY(_swift_debug_metadataAllocationIterationEnabled))
    sizeWithHeader += sizeof(AllocationHeader);
  PoolRange curState = AllocationPool.load(std::memory_order_relaxed);
  while (true) {
    char *allocation;
    PoolRange newState;
    bool allocatedNewPage;

    // Try to allocate out of the current page.
    if (sizeWithHeader <= curState.Remaining) {
      allocatedNewPage = false;
      allocation = curState.Begin;
      newState = PoolRange{curState.Begin + sizeWithHeader,
                           curState.Remaining - sizeWithHeader};
    } else {
      auto poolSize = PoolRange::PageSize;
      if (SWIFT_UNLIKELY(_swift_debug_metadataAllocationIterationEnabled))
        poolSize -= sizeof(PoolTrailer);
      allocatedNewPage = true;
      allocation = new char[PoolRange::PageSize];
      memsetScribble(allocation, PoolRange::PageSize);

      if (SWIFT_UNLIKELY(_swift_debug_metadataAllocationIterationEnabled)) {
        PoolTrailer *newTrailer = (PoolTrailer *)(allocation + poolSize);
        char *prevTrailer = curState.Begin + curState.Remaining;
        newTrailer->PrevTrailer = prevTrailer;
        newTrailer->PoolSize = poolSize;
      }
      newState = PoolRange{allocation + sizeWithHeader,
                           poolSize - sizeWithHeader};
      __asan_poison_memory_region(allocation, newState.Remaining);
    }

    // Swap in the new state.
    if (std::atomic_compare_exchange_weak_explicit(&AllocationPool,
                                                   &curState, newState,
                                              std::memory_order_relaxed,
                                              std::memory_order_relaxed)) {
      // If that succeeded, we've successfully allocated.
      __msan_allocated_memory(allocation, sizeWithHeader);
      __asan_unpoison_memory_region(allocation, sizeWithHeader);

      if (SWIFT_UNLIKELY(_swift_debug_metadataAllocationIterationEnabled)) {
        AllocationHeader *header = (AllocationHeader *)allocation;
        header->Size = size;
        header->Tag = Tag;

        auto *returnedAllocation = allocation + sizeof(AllocationHeader);

        if (runtime::environment ::
                SWIFT_DEBUG_ENABLE_METADATA_BACKTRACE_LOGGING())
          recordBacktrace(returnedAllocation);

        checkScribble(returnedAllocation, size);
        return returnedAllocation;
      } else {
        checkScribble(allocation, size);
        return allocation;
      }
    }

    // If it failed, go back to a neutral state and try again.
    if (allocatedNewPage) {
      delete[] allocation;
    }
  }
}

void MetadataAllocator::Deallocate(const void *allocation, size_t size,
                                   size_t Alignment) {
  __asan_poison_memory_region(allocation, size);

  if (size > PoolRange::MaxPoolAllocationSize) {
    free(const_cast<void*>(allocation));
    return;
  }

  // Check whether the allocation pool is still in the state it was in
  // immediately after the given allocation.
  PoolRange curState = AllocationPool.load(std::memory_order_relaxed);
  if (reinterpret_cast<const char*>(allocation) + size != curState.Begin) {
    return;
  }

  // If we're scribbling, re-scribble the allocation so that the next call to
  // Allocate sees what it expects.
  memsetScribble(const_cast<void *>(allocation), size);

  // Try to swap back to the pre-allocation state.  If this fails,
  // don't bother trying again; we'll just leak the allocation.
  PoolRange newState = { reinterpret_cast<char*>(const_cast<void*>(allocation)),
                         curState.Remaining + size };
  (void)
    std::atomic_compare_exchange_strong_explicit(&AllocationPool,
                                                 &curState, newState,
                                                 std::memory_order_relaxed,
                                                 std::memory_order_relaxed);
}

#endif

void *swift::allocateMetadata(size_t size, size_t alignment) {
  return MetadataAllocator(MetadataTag).Allocate(size, alignment);
}

template<>
bool Metadata::satisfiesClassConstraint() const {
  // existential types marked with @objc satisfy class requirement.
  if (auto *existential = dyn_cast<ExistentialTypeMetadata>(this))
    return existential->isObjC();

  // or it's a class.
  return isAnyClass();
}

#if !NDEBUG
static bool referencesAnonymousContext(Demangle::Node *node) {
  if (node->getKind() == Demangle::Node::Kind::AnonymousContext)
    return true;
  for (unsigned i = 0, e = node->getNumChildren(); i < e; ++i)
    if (referencesAnonymousContext(node->getChild(i)))
      return true;

  return false;
}

void swift::verifyMangledNameRoundtrip(const Metadata *metadata) {
  // Enable verification when a special environment variable is set. This helps
  // us stress test the mangler/demangler and type lookup machinery.
  if (!swift::runtime::environment::SWIFT_ENABLE_MANGLED_NAME_VERIFICATION())
    return;

  Demangle::StackAllocatedDemangler<1024> Dem;
  auto node = _swift_buildDemanglingForMetadata(metadata, Dem);
  // If the mangled node involves types in an AnonymousContext, then by design,
  // it cannot be looked up by name.
  if (referencesAnonymousContext(node))
    return;

  auto mangling = Demangle::mangleNode(node);
  if (!mangling.isSuccess()) {
    swift::warning(RuntimeErrorFlagNone,
                   "Metadata mangled name failed to roundtrip: %p couldn't be mangled\n",
                   metadata);
  } else {
    std::string mangledName = mangling.result();
    auto result =
      swift_getTypeByMangledName(MetadataState::Abstract,
                                 mangledName,
                                 nullptr,
                                 [](unsigned, unsigned){ return nullptr; },
                                 [](const Metadata *, unsigned) { return nullptr; })
      .getType().getMetadata();
    if (metadata != result)
      swift::warning(RuntimeErrorFlagNone,
                     "Metadata mangled name failed to roundtrip: %p -> %s -> %p\n",
                     metadata, mangledName.c_str(), (const Metadata *)result);
  }
}
#endif

const TypeContextDescriptor *swift::swift_getTypeContextDescriptor(const Metadata *type) {
    return type->getTypeContextDescriptor();
}

// Emit compatibility override shims for keypath runtime functionality. The
// implementation of these functions is in the standard library in
// KeyPath.swift.

SWIFT_RUNTIME_STDLIB_SPI
const HeapObject *swift_getKeyPathImpl(const void *pattern,
                                       const void *arguments);

#define OVERRIDE_KEYPATH COMPATIBILITY_OVERRIDE
#define OVERRIDE_WITNESSTABLE COMPATIBILITY_OVERRIDE
#include COMPATIBILITY_OVERRIDE_INCLUDE_PATH

// Autolink with libc++, for cases where libswiftCore is linked statically.
#if defined(__MACH__)
asm(".linker_option \"-lc++\"\n");
#endif // defined(__MACH__)<|MERGE_RESOLUTION|>--- conflicted
+++ resolved
@@ -42,15 +42,6 @@
 // Avoid defining macro max(), min() which conflict with std::max(), std::min()
 #define NOMINMAX
 #include <windows.h>
-<<<<<<< HEAD
-#else
-#include <sys/mman.h>
-// WASI doesn't support dynamic linking yet.
-#if !defined(__wasi__)
-#include <dlfcn.h>
-#endif // !defined(__wasi__)
-=======
->>>>>>> 3a5ba2ae
 #endif
 #if SWIFT_PTRAUTH
 #include <ptrauth.h>
