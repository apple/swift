--- conflicted
+++ resolved
@@ -107,13 +107,6 @@
   set_target_properties(swiftImageInspectionShared PROPERTIES
     ARCHIVE_OUTPUT_DIRECTORY "${SWIFTSTATICLIB_DIR}/${lowercase_sdk}")
 
-<<<<<<< HEAD
-=======
-  swift_install_in_component(stdlib
-    TARGETS swiftImageInspectionStatic swiftImageInspectionShared
-    DESTINATION "lib${SWIFT_LIBDIR_SUFFIX}/swift_static/${lowercase_sdk}")
-
->>>>>>> 2b00c279
   # Generate the static-executable-args.lnk file used for ELF systems (eg linux)
   set(linkfile "${lowercase_sdk}/static-executable-args.lnk")
   add_custom_command_target(swift_static_binary_${sdk}_args
@@ -177,7 +170,6 @@
     set(arch_subdir "${SWIFT_SDK_${sdk}_LIB_SUBDIR}/${arch}")
     set(arch_suffix "${SWIFT_SDK_${sdk}_LIB_SUBDIR}-${arch}")
 
-<<<<<<< HEAD
     if("${SWIFT_SDK_${sdk}_OBJECT_FORMAT}" STREQUAL "ELF" OR
        "${SWIFT_SDK_${sdk}_OBJECT_FORMAT}" STREQUAL "COFF")
       # TODO(compnerd) switch to the generator expression when cmake is upgraded
@@ -203,81 +195,6 @@
       add_custom_target(swiftImageRegistration-${arch_suffix}
                         ALL DEPENDS
                           ${swiftImageRegistration-${arch_suffix}})
-=======
-    set(section_magic_loader_obj "${CMAKE_CURRENT_BINARY_DIR}/CMakeFiles/section_magic_loader-${arch_suffix}.dir/ImageInspectionInit.cpp${CMAKE_C_OUTPUT_EXTENSION}")
-    set(section_magic_begin_obj "${CMAKE_CURRENT_BINARY_DIR}/CMakeFiles/section_magic_begin-${arch_suffix}.dir/swift_sections.S${CMAKE_C_OUTPUT_EXTENSION}")
-    set(section_magic_end_obj "${CMAKE_CURRENT_BINARY_DIR}/CMakeFiles/section_magic_end-${arch_suffix}.dir/swift_sections.S${CMAKE_C_OUTPUT_EXTENSION}")
-
-    set(ld_EXECUTABLE ${CMAKE_LINKER})
-    if(SWIFT_SDK_${sdk}_ARCH_${arch}_LINKER)
-      set(ld_EXECUTABLE ${SWIFT_SDK_${sdk}_ARCH_${arch}_LINKER})
-    endif()
-
-    add_custom_command_target(section_magic_${arch_suffix}_begin_object
-      COMMAND
-          # Merge ImageInspectionInit.o + swift_sections.S(BEGIN) => swift_begin.o
-          ${ld_EXECUTABLE} -r -o "${SWIFTLIB_DIR}/${arch_subdir}/swift_begin.o"
-          "${section_magic_begin_obj}" "${section_magic_loader_obj}"
-      OUTPUT
-          "${SWIFTLIB_DIR}/${arch_subdir}/swift_begin.o"
-      DEPENDS
-          "${section_magic_begin_obj}"
-          "${section_magic_loader_obj}")
-
-    add_custom_command_target(section_magic_${arch_suffix}_end_object
-      COMMAND
-          "${CMAKE_COMMAND}" -E copy
-          "${section_magic_end_obj}"
-          "${SWIFTLIB_DIR}/${arch_subdir}/swift_end.o"
-      OUTPUT
-          "${SWIFTLIB_DIR}/${arch_subdir}/swift_end.o"
-      DEPENDS
-          "${section_magic_end_obj}")
-
-    list(APPEND object_target_list
-        "${section_magic_${arch_suffix}_begin_object}"
-        "${section_magic_${arch_suffix}_end_object}")
-
-    swift_install_in_component(stdlib
-        FILES
-            "${SWIFTLIB_DIR}/${arch_subdir}/swift_begin.o"
-            "${SWIFTLIB_DIR}/${arch_subdir}/swift_end.o"
-        DESTINATION
-            "lib${SWIFT_LIBDIR_SUFFIX}/swift/${arch_subdir}")
-
-    if(SWIFT_BUILD_STATIC_STDLIB)
-      # Static lib versions of swift_begin.o and swift_end.o
-      add_custom_command_target(static_section_magic_${arch_suffix}_begin_object
-        COMMAND
-            "${CMAKE_COMMAND}" -E copy
-            "${section_magic_begin_obj}"
-            "${SWIFTSTATICLIB_DIR}/${arch_subdir}/swift_begin.o"
-        OUTPUT
-            "${SWIFTSTATICLIB_DIR}/${arch_subdir}/swift_begin.o"
-        DEPENDS
-            "${section_magic_begin_obj}")
-
-      add_custom_command_target(static_section_magic_${arch_suffix}_end_object
-        COMMAND
-            "${CMAKE_COMMAND}" -E copy
-            "${section_magic_end_obj}"
-            "${SWIFTSTATICLIB_DIR}/${arch_subdir}/swift_end.o"
-        OUTPUT
-            "${SWIFTSTATICLIB_DIR}/${arch_subdir}/swift_end.o"
-        DEPENDS
-            "${section_magic_end_obj}")
-
-      list(APPEND object_target_list
-            "${static_section_magic_${arch_suffix}_begin_object}"
-            "${static_section_magic_${arch_suffix}_end_object}")
-
-      swift_install_in_component(stdlib
-          FILES
-              "${SWIFTSTATICLIB_DIR}/${arch_subdir}/swift_begin.o"
-              "${SWIFTSTATICLIB_DIR}/${arch_subdir}/swift_end.o"
-          DESTINATION
-              "lib${SWIFT_LIBDIR_SUFFIX}/swift_static/${arch_subdir}")
->>>>>>> 2b00c279
     endif()
   endforeach()
 endforeach()
