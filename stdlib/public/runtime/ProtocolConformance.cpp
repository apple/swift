--- conflicted
+++ resolved
@@ -276,7 +276,6 @@
                                 recordsBegin, recordsEnd);
 }
 
-<<<<<<< HEAD
 #if !defined(__APPLE__) || !defined(__MACH__)
 // Common Structure
 struct InspectArgs {
@@ -408,11 +407,6 @@
 #else
 # error No known mechanism to inspect dynamic libraries on this platform.
 #endif
-=======
-// This variable is used to signal when a cache was generated and
-// it is correct to avoid a new scan.
-static unsigned ConformanceCacheGeneration = 0;
->>>>>>> 361d0260
 
 void
 swift::swift_registerProtocolConformances(const ProtocolConformanceRecord *begin,
