--- conflicted
+++ resolved
@@ -163,9 +163,8 @@
     // around TFE_Execute normally do.
     let eagerContext = _TFCGetGlobalEagerContext()
 
-    debugLog("Finalizing traced fn, with \(outputs.count) return values.")
-    let graphFn = finalize(tracedFunctionName: tracedFunctionName,
-                           outputs: outputs)
+    debugLog("Finalizing traced fn, with \(inputs.count) input and \(outputs.count) return values.")
+    let graphFn = finalize(tracedFunctionName: tracedFunctionName, outputs: outputs)
 
     let returnValueCount = outputs.count
     debugLog("Adding trace func \(tracedFunctionName) with \(returnValueCount) return values to eager context.")
@@ -979,7 +978,6 @@
   // TODO(hongm): Retire returnValues when eager based runtime is removed.
   var returnValues: [CTensorHandle?]
 
-<<<<<<< HEAD
   // Populated by tracing a graph function. The "execution" of that graph
   // function in tracing mode via _TensorComputation will create a graph node in
   // the trace graph function, and also track the output abstract tensor(s) in
@@ -995,11 +993,7 @@
 
   // NOTE: the following properties are intentionally not implemented as an enum
   // due to high churn, *please do not refactor for Swiftiness*.
-  private var stateTFE: TFEState?
-  private var stateTF: TFState?
-=======
   private var state: TFEState
->>>>>>> a80111e7
 
   /// The threads to run tensor computation in. In eager mode, we use N threads
   /// when the tensor computation involves N device functions. In non-eager
@@ -1158,16 +1152,13 @@
   // executed on initialization, thus this method will not be exposed to users.
   private func execute(threadIndex: Int) {
     debugLog("Executing thread \(threadIndex).")
-<<<<<<< HEAD
-    if let stateTFE = stateTFE {
-      internalConsistencyCheck(_RuntimeConfig.usesTFEagerAPI)
       internalConsistencyCheck(threadIndex <= helperFunctionCount)
 
       if /*let tracedFn =*/ _RuntimeConfig.traceState.getFunction != nil {
-        debugLog("For thread \(threadIndex) finishing op creation for op \(stateTFE.op_descs[threadIndex]) in trace graph via TF_FinishOperation().")
+        debugLog("For thread \(threadIndex) finishing op creation for op \(state.op_descs[threadIndex]) in trace graph via TF_FinishOperation().")
         // this is always true
-        // internalConsistencyCheck(stateTFE.op_descs[threadIndex] != nil)
-        let result = TF_FinishOperation(stateTFE.op_descs[threadIndex], status)
+        // internalConsistencyCheck(state.op_descs[threadIndex] != nil)
+        let result = TF_FinishOperation(state.op_descs[threadIndex], status)
         checkOk(status)
         if threadIndex == 0 {
           debugLog("Tracking \(returnValues.count) outputs in tracedFn.")
@@ -1179,14 +1170,14 @@
         return
       }
       
-      let op = stateTFE.ops[threadIndex]
+      let op = state.ops[threadIndex]
       if threadIndex == 0 {
         var returnValueCount = Int32(returnValues.count)
         TFE_Execute(op, &returnValues, &returnValueCount, status)
         debugLog("""
-          returnValues.count=\(returnValues.count), \
-          returnValueCount=\(returnValueCount).
-          """)
+                   returnValues.count=\(returnValues.count), \
+                   returnValueCount=\(returnValueCount).
+                   """)
         internalConsistencyCheck(returnValueCount == returnValues.count)
       } else {
         var returnValueCountForHelper: Int32 = 0
@@ -1196,34 +1187,6 @@
       checkOk(status)
 
       debugLog("Done execution with eager.")
-      return
-    }
-    // Non-eager based execution.
-    internalConsistencyCheck(!_RuntimeConfig.usesTFEagerAPI)
-    internalConsistencyCheck(threadIndex == 0)
-    debugLog("Executing TF function \(entryFunctionBaseName).")
-    guard let stateTF = stateTF else {
-      fatalError("stateTF must be defined in non-eager mode.")
-=======
-    internalConsistencyCheck(threadIndex <= helperFunctionCount)
-    let op = state.ops[threadIndex]
-    if threadIndex == 0 {
-      var returnValueCount = Int32(returnValues.count)
-      TFE_Execute(op, &returnValues, &returnValueCount, status)
-      debugLog("""
-                 returnValues.count=\(returnValues.count), \
-                 returnValueCount=\(returnValueCount).
-                 """)
-      internalConsistencyCheck(returnValueCount == returnValues.count)
-    } else {
-      var returnValueCountForHelper: Int32 = 0
-      TFE_Execute(op, /*returnValues*/nil, &returnValueCountForHelper, status)
-      internalConsistencyCheck(returnValueCountForHelper == 0)
->>>>>>> a80111e7
-    }
-    checkOk(status)
-
-    debugLog("Done execution with eager.")
   }
 }
 
