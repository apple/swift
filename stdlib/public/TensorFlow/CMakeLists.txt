--- conflicted
+++ resolved
@@ -31,41 +31,7 @@
 list(APPEND swift_stdlib_compile_flags "-Onone")
 list(APPEND swift_stdlib_compile_flags "-DCOMPILING_TENSORFLOW_MODULE")
 
-<<<<<<< HEAD
 set(SOURCES "")
-=======
-set(SOURCES
-  ArrayOps.swift
-  CompilerRuntime.swift
-  CompositeMath.swift
-  Dataset.swift
-  DataTypes.swift
-  Execution.swift
-  Gradients.swift
-  Ops.swift
-  # NumPy bridging for `ShapedArray` and `Tensor`.
-  PythonConversion.swift
-  ShapedArray.swift
-  StringOps.swift
-  StringTensor.swift
-  Tensor.swift
-  TensorGroup.swift
-  TensorHandle.swift
-  TensorProtocol.swift
-  TensorShape.swift
-  Threading.swift
-  Utilities.swift)
-
-set(GYB_SOURCES
-  ExecuteOp.swift.gyb)
->>>>>>> 1b52456d
-
-# Copy TensorFlow bindings sources, if they exist.
-if (TENSORFLOW_SWIFT_BINDINGS)
-  file(GLOB_RECURSE TENSORFLOW_SWIFT_BINDINGS_SOURCES
-    "${TENSORFLOW_SWIFT_BINDINGS}/*.swift")
-  list(APPEND SOURCES "${TENSORFLOW_SWIFT_BINDINGS_SOURCES}")
-endif()
 
 # Copy TensorFlow high-level API sources, if they exist.
 if (TENSORFLOW_SWIFT_APIS)
@@ -84,7 +50,6 @@
 
 add_swift_target_library(swiftTensorFlow ${SWIFT_STDLIB_LIBRARY_BUILD_TYPES} IS_STDLIB
   "${SOURCES}"
-  GYB_SOURCES "${GYB_SOURCES}"
 
   INCORPORATE_OBJECT_LIBRARIES swiftCTensorFlow
   TARGET_SDKS OSX LINUX
