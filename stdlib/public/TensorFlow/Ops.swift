//===-- Ops.swift ------------------------------------------*- swift -*-===//
//
// This source file is part of the Swift.org open source project
//
// Copyright (c) 2014 - 2017 Apple Inc. and the Swift project authors
// Licensed under Apache License v2.0 with Runtime Library Exception
//
// See https://swift.org/LICENSE.txt for license information
// See https://swift.org/CONTRIBUTORS.txt for the list of Swift project authors
//
//===----------------------------------------------------------------------===//
//
// This file contains definitions of most tensor operations.
//
//===----------------------------------------------------------------------===//

//===----------------------------------------------------------------------===//
// Ops and Convenience Methods
//===----------------------------------------------------------------------===//
//
// The majority of the Tensor API is implemented in terms of 'ops' that are
// partitioned out to the TensorFlow graph when the compiler runs.  These
// ops are intentially designed to reflect TensorFlow ops, but provide nicer
// Swift syntax for accessing them.  In addition to the core ops themselves,
// we also define some helper function wrappers, e.g. to make things symmetric
// and generally feel nice to use.
//
// The ops themselves are defined by the primitive #tfop(...) syntax, here are
// some examples:
//     result = #tfop("Add", lhs, rhs)
//     result = #tfop("Const", dtype: Float.self, value$tensor: 4.0)
//
// The first parameter to this syntax is the TensorFlow op name as a string.
// After that, the inputs are specified, and then attributes are specified
// with their name as the keyword argument.
//
// Inputs and outputs must be of TensorHandle, ResourceHandle, or VariantHandle
// type.  These are magic types known to the compiler.
//

infix operator ++ : AdditionPrecedence

infix operator .< : ComparisonPrecedence
infix operator .<= : ComparisonPrecedence
infix operator .>= : ComparisonPrecedence
infix operator .> : ComparisonPrecedence
infix operator .== : ComparisonPrecedence
infix operator .!= : ComparisonPrecedence
infix operator .=

// TODO:
// - Consider explicit broadcasting for elementwise binary ops when
//   scalarization and rank getter are implemented.

//===----------------------------------------------------------------------===//
// Scalar type cast
//===----------------------------------------------------------------------===//

public extension Tensor where Scalar : Numeric {
  /// Perform an element-wise type conversion from a `Bool` tensor.
  @inlinable @inline(__always)
  init(_ other: Tensor<Bool>) {
    self = Raw.cast(other)
  }
}

//===----------------------------------------------------------------------===//
// Additive group
//===----------------------------------------------------------------------===//

extension Tensor : AdditiveArithmetic where Scalar : Numeric {
  /// A scalar zero tensor.
  @inlinable
  public static var zero: Tensor {
    @inline(__always)
    get {
      return Tensor(zeros: [])
    }
  }

  /// Adds two tensors and produces their sum.
  /// - Note: `+` supports broadcasting.
  @inlinable @inline(__always)
  @differentiable(
    vjp: _vjpAdd(lhs:rhs:)
    where Scalar : TensorFlowFloatingPoint
  )
  public static func + (lhs: Tensor, rhs: Tensor) -> Tensor {
    return Raw.add(lhs, rhs)
  }

  /// Subtracts one tensor from another and produces their difference.
  /// - Note: `-` supports broadcasting.
  @inlinable @inline(__always)
  @differentiable(
    vjp: _vjpSubtract(lhs:rhs:)
    where Scalar : TensorFlowFloatingPoint
  )
  public static func - (lhs: Tensor, rhs: Tensor) -> Tensor {
    return Raw.sub(lhs, rhs)
  }
}

//===----------------------------------------------------------------------===//
// Vector space
//===----------------------------------------------------------------------===//

extension Tensor : VectorNumeric where Scalar : Numeric {
  /// Multiplies the scalar with every scalar of the tensor and produces the
  /// product.
  @inlinable @inline(__always)
  @differentiable(
    vjp: _vjpMultiply(lhs:rhs:)
    where Scalar : TensorFlowFloatingPoint
  )
  public static func * (lhs: Scalar, rhs: Tensor) -> Tensor {
    return Tensor(lhs) * rhs
  }
}

extension Tensor : ShapedVectorNumeric where Scalar : Numeric {}

extension Tensor : Differentiable where Scalar : TensorFlowFloatingPoint {
  public typealias TangentVector = Tensor
  public typealias CotangentVector = Tensor
  public typealias AllDifferentiableVariables = Tensor
  @inlinable @inline(__always)
  public func tangentVector(from cotangent: CotangentVector) -> TangentVector {
    return cotangent
  }
}

//===----------------------------------------------------------------------===//
// Additional element-wise operators
//===----------------------------------------------------------------------===//

public extension Tensor where Scalar : Numeric {
  /// Adds the scalar to every scalar of the tensor and produces the sum.
  @inlinable @inline(__always)
  @differentiable(vjp: _vjpAdd(lhs:rhs:) where Scalar : TensorFlowFloatingPoint)
  static func + (lhs: Scalar, rhs: Tensor) -> Tensor {
    return Tensor(lhs) + rhs
  }

  /// Adds the scalar to every scalar of the tensor and produces the sum.
  @inlinable @inline(__always)
  @differentiable(vjp: _vjpAdd(lhs:rhs:) where Scalar : TensorFlowFloatingPoint)
  static func + (lhs: Tensor, rhs: Scalar) -> Tensor {
    return lhs + Tensor(rhs)
  }

  /// Subtracts the scalar from every scalar of the tensor and produces the
  /// difference.
  @inlinable @inline(__always)
  @differentiable(
    vjp: _vjpSubtract(lhs:rhs:)
    where Scalar : TensorFlowFloatingPoint
  )
  static func - (lhs: Scalar, rhs: Tensor) -> Tensor {
    return Tensor(lhs) - rhs
  }

  /// Subtracts the scalar from every scalar of the tensor and produces the
  /// difference.
  @inlinable @inline(__always)
  @differentiable(
    vjp: _vjpSubtract(lhs:rhs:)
    where Scalar : TensorFlowFloatingPoint
  )
  static func - (lhs: Tensor, rhs: Scalar) -> Tensor {
    return lhs - Tensor(rhs)
  }

  /// Adds two tensors and stores the result in the left-hand-side variable.
  /// - Note: `+=` supports broadcasting.
  @inlinable @inline(__always)
  static func += (lhs: inout Tensor, rhs: Tensor) {
    lhs = lhs + rhs
  }

  /// Adds the scalar to every scalar of the tensor and stores the result in the
  /// left-hand-side variable.
  @inlinable @inline(__always)
  static func += (lhs: inout Tensor, rhs: Scalar) {
    lhs = lhs + rhs
  }

  /// Subtracts the second tensor from the first and stores the result in the
  /// left-hand-side variable.
  /// - Note: `-=` supports broadcasting.
  @inlinable @inline(__always)
  static func -= (lhs: inout Tensor, rhs: Tensor) {
    lhs = lhs - rhs
  }

  /// Subtracts the scalar from every scalar of the tensor and stores the result
  /// in the left-hand-side variable.
  @inlinable @inline(__always)
  static func -= (lhs: inout Tensor, rhs: Scalar) {
    lhs = lhs - rhs
  }

  /// Multiplies two tensors and produces their product.
  /// - Note: `*` supports broadcasting.
  @inlinable @inline(__always)
  @differentiable(
    vjp: _vjpMultiply(lhs:rhs:)
    where Scalar : TensorFlowFloatingPoint
  )
  static func * (lhs: Tensor, rhs: Tensor) -> Tensor {
    return Raw.mul(lhs, rhs)
  }

  /// Multiplies the scalar with every scalar of the tensor and produces the
  /// product.
  @inlinable @inline(__always)
  @differentiable(
    vjp: _vjpMultiply(lhs:rhs:)
    where Scalar : TensorFlowFloatingPoint
  )
  static func * (lhs: Tensor, rhs: Scalar) -> Tensor {
    return lhs * Tensor(rhs)
  }

  /// Multiplies two tensors and stores the result in the left-hand-side
  /// variable.
  /// - Note: `*=` supports broadcasting.
  @inlinable @inline(__always)
  static func *= (lhs: inout Tensor, rhs: Tensor) {
    lhs = lhs * rhs
  }

  @inlinable @inline(__always)
  static func *= (lhs: inout Tensor, rhs: Scalar) {
    lhs = lhs * rhs
  }

  /// Returns the quotient of dividing the first tensor by the second.
  /// - Note: `/` supports broadcasting.
  @inlinable @inline(__always)
  @differentiable(
    vjp: _vjpDivide(lhs:rhs:)
    where Scalar : TensorFlowFloatingPoint
  )
  static func / (lhs: Tensor, rhs: Tensor) -> Tensor {
    return Raw.div(lhs, rhs)
  }

  /// Returns the quotient of dividing the scalar by the tensor, broadcasting
  /// the scalar.
  @inlinable @inline(__always)
  @differentiable(
    vjp: _vjpDivide(lhs:rhs:)
    where Scalar : TensorFlowFloatingPoint
  )
  static func / (lhs: Scalar, rhs: Tensor) -> Tensor {
    return Tensor(lhs) / rhs
  }

  /// Returns the quotient of dividing the tensor by the scalar, broadcasting
  /// the scalar.
  @inlinable @inline(__always)
  @differentiable(
    vjp: _vjpDivide(lhs:rhs:)
    where Scalar : TensorFlowFloatingPoint
  )
  static func / (lhs: Tensor, rhs: Scalar) -> Tensor {
    return lhs / Tensor(rhs)
  }

  /// Divides the first tensor by the second and stores the quotient in the
  /// left-hand-side variable.
  @inlinable @inline(__always)
  static func /= (lhs: inout Tensor, rhs: Tensor) {
    lhs = lhs / rhs
  }

  /// Divides the tensor by the scalar, broadcasting the scalar, and stores the
  /// quotient in the left-hand-side variable.
  @inlinable @inline(__always)
  static func /= (lhs: inout Tensor, rhs: Scalar) {
    lhs = lhs / rhs
  }

  /// Returns the remainder of dividing the first tensor by the second.
  /// - Note: `%` supports broadcasting.
  @inlinable @inline(__always)
  static func % (lhs: Tensor, rhs: Tensor) -> Tensor {
    return Raw.mod(lhs, rhs)
  }

  /// Returns the remainder of dividing the tensor by the scalar, broadcasting
  /// the scalar.
  @inlinable @inline(__always)
  static func % (lhs: Tensor, rhs: Scalar) -> Tensor {
    return lhs % Tensor(rhs)
  }

  /// Returns the remainder of dividing the scalar by the tensor, broadcasting
  /// the scalar.
  @inlinable @inline(__always)
  static func % (lhs: Scalar, rhs: Tensor) -> Tensor {
    return Tensor(lhs) % rhs
  }

  /// Divides the first tensor by the second and stores the remainder in the
  /// left-hand-side variable.
  @inlinable @inline(__always)
  static func %= (lhs: inout Tensor, rhs: Tensor) {
    lhs = lhs % rhs
  }

  /// Divides the tensor by the scalar and stores the remainder in the
  /// left-hand-side variable.
  @inlinable @inline(__always)
  static func %= (lhs: inout Tensor, rhs: Scalar) {
    lhs = lhs % rhs
  }
}

//===----------------------------------------------------------------------===//
// Linear algebra
//===----------------------------------------------------------------------===//

/// Performs matrix multiplication with another tensor and produces the
/// result.
@inlinable @inline(__always)
@differentiable(
  vjp: _vjpMatmul(_:_:)
  where Scalar : TensorFlowFloatingPoint
)
public func matmul<Scalar : Numeric>(
  _ lhs: Tensor<Scalar>, _ rhs: Tensor<Scalar>
) -> Tensor<Scalar> {
  // Default arguments specified explicitly to avoid "external declarations of
  // SILFunctions with shared visibility is not allowed" SILVerifier error in
  // "tests/AutoDiff/tensor_autodiff_runtime.swift".
  return Raw.matMul(lhs, rhs, transposeA: false, transposeB: false)
}

infix operator • : MultiplicationPrecedence

public extension Tensor where Scalar : Numeric {
  // TODO: We have to define a custom VJP on • because AD can't yet
  // differentiate generic methods. After AD can differentiate generic methods,
  // remove the custom VJP.

  /// Performs matrix multiplication between two tensors and produces the
  /// result.
  @inlinable @inline(__always)
  @differentiable(
    vjp: _vjpMatmulOperator(lhs:rhs:)
    where Scalar : TensorFlowFloatingPoint
  )
  static func • (lhs: Tensor, rhs: Tensor) -> Tensor {
    return matmul(lhs, rhs)
  }
}

//===----------------------------------------------------------------------===//
// Element-wise binary comparison
//===----------------------------------------------------------------------===//

public extension Tensor where Scalar : Numeric & Comparable {
  /// Computes `lhs < rhs` element-wise and returns a `Tensor` of Boolean
  /// scalars.
  @inlinable @inline(__always)
  static func .< (lhs: Tensor, rhs: Tensor) -> Tensor<Bool> {
    return Raw.less(lhs, rhs)
  }

  /// Computes `lhs <= rhs` element-wise and returns a `Tensor` of Boolean
  /// scalars.
  @inlinable @inline(__always)
  static func .<= (lhs: Tensor, rhs: Tensor) -> Tensor<Bool> {
    return Raw.lessEqual(lhs, rhs)
  }

  /// Computes `lhs > rhs` element-wise and returns a `Tensor` of Boolean
  /// scalars.
  @inlinable @inline(__always)
  static func .> (lhs: Tensor, rhs: Tensor) -> Tensor<Bool> {
    return Raw.greater(lhs, rhs)
  }

  /// Computes `lhs >= rhs` element-wise and returns a `Tensor` of Boolean
  /// scalars.
  @inlinable @inline(__always)
  static func .>= (lhs: Tensor, rhs: Tensor) -> Tensor<Bool> {
    return Raw.greaterEqual(lhs, rhs)
  }

  /// Computes `lhs < rhs` element-wise and returns a `Tensor` of Boolean
  /// scalars.
  /// - Note: `.<` supports broadcasting.
  @inlinable @inline(__always)
  static func .< (lhs: Scalar, rhs: Tensor) -> Tensor<Bool> {
    return Raw.less(Tensor(lhs), rhs)
  }

  /// Computes `lhs <= rhs` element-wise and returns a `Tensor` of Boolean
  /// scalars.
  /// - Note: `.<=` supports broadcasting.
  @inlinable @inline(__always)
  static func .<= (lhs: Scalar, rhs: Tensor) -> Tensor<Bool> {
    return Raw.lessEqual(Tensor(lhs), rhs)
  }

  /// Computes `lhs > rhs` element-wise and returns a `Tensor` of Boolean
  /// scalars.
  /// - Note: `.>` supports broadcasting.
  @inlinable @inline(__always)
  static func .> (lhs: Scalar, rhs: Tensor) -> Tensor<Bool> {
    return Raw.greater(Tensor(lhs), rhs)
  }

  /// Computes `lhs >= rhs` element-wise and returns a `Tensor` of Boolean
  /// scalars.
  /// - Note: `.>=` supports broadcasting.
  @inlinable @inline(__always)
  static func .>= (lhs: Scalar, rhs: Tensor) -> Tensor<Bool> {
    return Raw.greaterEqual(Tensor(lhs), rhs)
  }

  /// Computes `lhs < rhs` element-wise and returns a `Tensor` of Boolean
  /// scalars.
  /// - Note: `.<` supports broadcasting.
  @inlinable @inline(__always)
  static func .< (lhs: Tensor, rhs: Scalar) -> Tensor<Bool> {
    return Raw.less(lhs, Tensor(rhs))
  }

  /// Computes `lhs <= rhs` element-wise and returns a `Tensor` of Boolean
  /// scalars.
  /// - Note: `.<=` supports broadcasting.
  @inlinable @inline(__always)
  static func .<= (lhs: Tensor, rhs: Scalar) -> Tensor<Bool> {
    return Raw.lessEqual(lhs, Tensor(rhs))
  }

  /// Computes `lhs > rhs` element-wise and returns a `Tensor` of Boolean
  /// scalars.
  /// - Note: `.>` supports broadcasting.
  @inlinable @inline(__always)
  static func .> (lhs: Tensor, rhs: Scalar) -> Tensor<Bool> {
    return Raw.greater(lhs, Tensor(rhs))
  }

  /// Computes `lhs >= rhs` element-wise and returns a `Tensor` of Boolean
  /// scalars.
  /// - Note: `.>=` supports broadcasting.
  @inlinable @inline(__always)
  static func .>= (lhs: Tensor, rhs: Scalar) -> Tensor<Bool> {
    return Raw.greaterEqual(lhs, Tensor(rhs))
  }
}

extension Tensor : Comparable where Scalar : Numeric & Comparable {
  /// Returns a Boolean value indicating whether the value of the first argument
  /// is lexicographically less than that of the second argument.
  @inlinable @inline(__always)
  public static func < (lhs: Tensor, rhs: Tensor) -> Bool {
    return (lhs .< rhs).all()
  }

  /// Returns a Boolean value indicating whether the value of the first argument
  /// is lexicographically less than or equal to that of the second argument.
  @inlinable @inline(__always)
  public static func <= (lhs: Tensor, rhs: Tensor) -> Bool {
    return (lhs .<= rhs).all()
  }

  /// Returns a Boolean value indicating whether the value of the first argument
  /// is lexicographically greater than that of the second argument.
  @inlinable @inline(__always)
  public static func > (lhs: Tensor, rhs: Tensor) -> Bool {
    return (lhs .> rhs).all()
  }

  /// Returns a Boolean value indicating whether the value of the first argument
  /// is lexicographically greater than or equal to that of the second argument.
  @inlinable @inline(__always)
  public static func >= (lhs: Tensor, rhs: Tensor) -> Bool {
    return (lhs .>= rhs).all()
  }
}

public extension Tensor where Scalar : Numeric & Comparable {
  /// Returns a Boolean value indicating whether the value of the first argument
  /// is lexicographically less than that of the second argument.
  @inlinable @inline(__always)
  static func < (lhs: Tensor, rhs: Scalar) -> Bool {
    return (lhs .< rhs).all()
  }

  /// Returns a Boolean value indicating whether the value of the first argument
  /// is lexicographically less than or equal to that of the second argument.
  @inlinable @inline(__always)
  static func <= (lhs: Tensor, rhs: Scalar) -> Bool {
    return (lhs .<= rhs).all()
  }

  /// Returns a Boolean value indicating whether the value of the first argument
  /// is lexicographically greater than that of the second argument.
  @inlinable @inline(__always)
  static func > (lhs: Tensor, rhs: Scalar) -> Bool {
    return (lhs .> rhs).all()
  }

  /// Returns a Boolean value indicating whether the value of the first argument
  /// is lexicographically greater than or equal to that of the second argument.
  @inlinable @inline(__always)
  static func >= (lhs: Tensor, rhs: Scalar) -> Bool {
    return (lhs .>= rhs).all()
  }
}

public extension Tensor where Scalar : Equatable {
  /// Computes `lhs != rhs` element-wise and returns a `Tensor` of Boolean
  /// scalars.
  /// - Note: `.==` supports broadcasting.
  @inlinable @inline(__always)
  static func .==(lhs: Tensor, rhs: Tensor) -> Tensor<Bool> {
    return Raw.equal(lhs, rhs)
  }

  /// Computes `lhs != rhs` element-wise and returns a `Tensor` of Boolean
  /// scalars.
  /// - Note: `.!=` supports broadcasting.
  @inlinable @inline(__always)
  static func .!=(lhs: Tensor, rhs: Tensor) -> Tensor<Bool> {
    return Raw.notEqual(lhs, rhs)
  }

  /// Computes `lhs == rhs` element-wise and returns a `Tensor` of Boolean
  /// scalars.
  /// - Note: `.==` supports broadcasting.
  @inlinable @inline(__always)
  static func .==(lhs: Scalar, rhs: Tensor) -> Tensor<Bool> {
    return Tensor(lhs) .== rhs
  }

  /// Computes `lhs != rhs` element-wise and returns a `Tensor` of Boolean
  /// scalars.
  /// - Note: `.!=` supports broadcasting.
  @inlinable @inline(__always)
  static func .!=(lhs: Scalar, rhs: Tensor) -> Tensor<Bool> {
    return Tensor(lhs) .!= rhs
  }

  /// Computes `lhs == rhs` element-wise and returns a `Tensor` of Boolean
  /// scalars.
  /// - Note: `.==` supports broadcasting.
  @inlinable @inline(__always)
  static func .==(lhs: Tensor, rhs: Scalar) -> Tensor<Bool> {
    return lhs .== Tensor(rhs)
  }

  /// Computes `lhs != rhs` element-wise and returns a `Tensor` of Boolean
  /// scalars.
  /// - Note: `.!=` supports broadcasting.
  @inlinable @inline(__always)
  static func .!=(lhs: Tensor, rhs: Scalar) -> Tensor<Bool> {
    return lhs .!= Tensor(rhs)
  }
}

infix operator ≈ : ComparisonPrecedence

public extension Tensor where Scalar : FloatingPoint & Equatable {
  /// Returns a `Tensor` of Boolean values indicating whether the elements of
  /// `self` are approximately equal to those of `other`.
  @inlinable @inline(__always)
  func elementsApproximatelyEqual(_ other: Tensor,
                                  tolerance: Double = 0.00001) -> Tensor<Bool> {
    return Raw.approximateEqual(self, other, tolerance: tolerance)
  }
}

public extension Tensor where Scalar == Bool {
  /// Computes `!self` element-wise.
  @inlinable @inline(__always)
  func elementsLogicalNot() -> Tensor {
    return Raw.logicalNot(self)
  }

  /// Computes `self && other` element-wise.
  /// - Note: `&&` supports broadcasting.
  @inlinable @inline(__always)
  func elementsLogicalAnd(_ other: Tensor) -> Tensor {
    return Raw.logicalAnd(self, other)
  }

  /// Computes `self && other` element-wise, broadcasting `other`.
  @inlinable @inline(__always)
  func elementsLogicalAnd(_ other: Scalar) -> Tensor {
    return elementsLogicalAnd(Tensor(other))
  }

  /// Computes `self || other` element-wise.
  @inlinable @inline(__always)
  func elementsLogicalOr(_ other: Tensor) -> Tensor {
    return Raw.logicalOr(self, other)
  }

  /// Computes `self || other` element-wise, broadcasting `other`.
  @inlinable @inline(__always)
  func elementsLogicalOr(_ other: Scalar) -> Tensor {
    return elementsLogicalOr(Tensor(other))
  }
}

//===----------------------------------------------------------------------===//
// Transforms
//===----------------------------------------------------------------------===//

public extension Tensor {
  /// Returns a transposed tensor, with dimensions permuted in the specified
  /// order.
  @inlinable @inline(__always)
  @differentiable(
    wrt: self, vjp: _vjpTransposed(withPermutations:)
    where Scalar : TensorFlowFloatingPoint
  )
  func transposed(
    withPermutations permutations: Tensor<Int32>
  ) -> Tensor {
    return Raw.transpose(self, perm: permutations)
  }

  /// Returns a transposed tensor, with dimensions permuted in the specified
  /// order.
  @inlinable @inline(__always)
  @differentiable(
    wrt: self, vjp: _vjpTransposed(withPermutations:)
    where Scalar : TensorFlowFloatingPoint
  )
  func transposed(withPermutations permutations: [Int]) -> Tensor {
    let permutations = permutations.map(Int32.init)
    return transposed(withPermutations: Tensor<Int32>(permutations))
  }

  /// Returns a transposed tensor, with dimensions permuted in the specified
  /// order.
  @inlinable @inline(__always)
  @differentiable(
    wrt: self, vjp: _vjpTransposed(withPermutations:)
    where Scalar : TensorFlowFloatingPoint
  )
  func transposed(withPermutations permutations: Int...) -> Tensor {
    return transposed(withPermutations: permutations)
  }

  /// Returns a transposed tensor, with dimensions permuted in reverse order.
  @inlinable @inline(__always)
  @differentiable(
    wrt: self, vjp: _vjpTransposed()
    where Scalar : TensorFlowFloatingPoint
  )
  func transposed() -> Tensor {
    let defaultPermutations = rankTensor - 1 - Tensor<Int32>(
      rangeFrom: 0, to: Int32(rank), stride: 1
    )
    return transposed(withPermutations: Tensor<Int32>(defaultPermutations))
  }
}

public extension Tensor {
  /// Returns a concatenated tensor of the given tensors.
  /// - Precondition: The tensors must have the same dimensions, except for the
  ///   specified axis.
  /// - Precondition: The axis must be in the range `-rank..<rank`.
  init(concatenating tensors: [Tensor<Scalar>], alongAxis axis: Int = 0) {
    self = Raw.concatV2(tensors, axis: Tensor<Int32>(Int32(axis)))
  }

  /// Concatenates tensors along the specified axis.
  /// - Precondition: The tensors must have the same dimensions, except for the
  ///   specified axis.
  /// - Precondition: The axis must be in the range `-rank..<rank`.
  @inlinable @inline(__always)
  @differentiable(vjp: _vjpConcatenated where Scalar : TensorFlowFloatingPoint)
  func concatenated(with other: Tensor, alongAxis axis: Int = 0) -> Tensor {
    return Raw.concatV2([self, other], axis: Tensor<Int32>(Int32(axis)))
  }

  /// Concatenation operator.
  /// - Note: `++` is a custom operator that does not exist in Swift, but does
  ///   in Haskell/Scala. Its addition is not an insignificant language change
  ///   and may be controversial. The existence/naming of `++` will be discussed
  ///   during a later API design phase.
  @inlinable @inline(__always)
  @differentiable(where Scalar : TensorFlowFloatingPoint)
  static func ++ (lhs: Tensor, rhs: Tensor) -> Tensor {
    return lhs.concatenated(with: rhs)
  }
}

internal extension Tensor where Scalar : TensorFlowFloatingPoint {
  @inlinable @inline(__always)
  func _vjpConcatenated(with other: Tensor, alongAxis axis: Int)
    -> (Tensor, (Tensor) -> (Tensor, Tensor)) {
    let idx = axis < 0 ? axis + rank : axis
    let splits = Tensor<Int32>([shapeTensor[idx], other.shapeTensor[idx]])
    return (concatenated(with: other, alongAxis: axis), { result in
      let ret: (TensorHandle<Scalar>, TensorHandle<Scalar>) = #tfop("SplitV",
        result,
        splits,
        Tensor<Int32>(Int32(axis)),
        num_split: Int64(2),
        T$dtype: Scalar.tensorFlowDataType,
        Tlen$dtype: Int32.tensorFlowDataType)
      return (Tensor(handle: ret.0), Tensor(handle: ret.1))
    })
  }
}

//===----------------------------------------------------------------------===//
// Element-wise math functions
//===----------------------------------------------------------------------===//

// Export Glibc/Darwin math functions. We should not require users to import
// Foundation/Darwin/Glibc in order to use scalar math functions.
//
#if os(macOS) || os(iOS) || os(watchOS) || os(tvOS)
@_exported import Darwin.C
#else
@_exported import Glibc
#endif
//
// FIXME(rxwei): Scoped imports are not yet supported in parseable module
// interfaces, so `@_exported import` won't work. When that becomes supported,
// switch to `@_exported import` by removing `import Darwin.C/Glibc` above and
// uncommenting the following lines. In the meantime, consider using indirect
// wrappers for each function so that random libc symbols won't be leaked to
// users' code completion.
//
// #if os(macOS) || os(iOS) || os(watchOS) || os(tvOS)
// @_exported import func Darwin.C.sin
// @_exported import func Darwin.C.cos
// @_exported import func Darwin.C.tan
// @_exported import func Darwin.C.sinf
// @_exported import func Darwin.C.cosf
// @_exported import func Darwin.C.tanf
// @_exported import func Darwin.C.sinh
// @_exported import func Darwin.C.cosh
// @_exported import func Darwin.C.tanh
// @_exported import func Darwin.C.sinhf
// @_exported import func Darwin.C.coshf
// @_exported import func Darwin.C.tanhf
// @_exported import func Darwin.C.log
// @_exported import func Darwin.C.logf
// @_exported import func Darwin.C.exp
// @_exported import func Darwin.C.expf
// @_exported import func Darwin.C.pow
// @_exported import func Darwin.C.powf
// #else
// @_exported import func Glibc.sin
// @_exported import func Glibc.cos
// @_exported import func Glibc.tan
// @_exported import func Glibc.sinf
// @_exported import func Glibc.cosf
// @_exported import func Glibc.tanf
// @_exported import func Glibc.sinh
// @_exported import func Glibc.cosh
// @_exported import func Glibc.tanh
// @_exported import func Glibc.sinhf
// @_exported import func Glibc.coshf
// @_exported import func Glibc.tanhf
// @_exported import func Glibc.log
// @_exported import func Glibc.logf
// @_exported import func Glibc.exp
// @_exported import func Glibc.expf
// @_exported import func Glibc.pow
// @_exported import func Glibc.powf
// #endif

public extension Tensor where Scalar : SignedNumeric {
  /// Computes the negation of the specified tensor element-wise.
  @inlinable @inline(__always)
  @differentiable(
    vjp: _vjpNegate(_:)
    where Scalar : TensorFlowFloatingPoint
  )
  static prefix func - (rhs: Tensor) -> Tensor {
    return Raw.neg(rhs)
  }
}

/// Computes the absolute value of the specified tensor element-wise.
@inlinable @inline(__always)
@differentiable(vjp: _vjpAbs(_:) where T : TensorFlowFloatingPoint)
public func abs<T : SignedNumeric>(_ x: Tensor<T>) -> Tensor<T> {
  return Raw.abs(x)
}

/// Computes the natural logarithm of the specified tensor element-wise.
@inlinable @inline(__always)
@differentiable(vjp: _vjpLog(_:) where T : TensorFlowFloatingPoint)
public func log<T : FloatingPoint>(_ x: Tensor<T>) -> Tensor<T> {
  return Raw.log(x)
}

/// Computes `sin` of the specified tensor element-wise.
@inlinable @inline(__always)
@differentiable(vjp: _vjpSin(_:) where T : TensorFlowFloatingPoint)
public func sin<T : FloatingPoint>(_ x: Tensor<T>) -> Tensor<T> {
  return Raw.sin(x)
}

/// Computes `cos` of the specified tensor element-wise.
@inlinable @inline(__always)
@differentiable(vjp: _vjpCos(_:) where T : TensorFlowFloatingPoint)
public func cos<T : FloatingPoint>(_ x: Tensor<T>) -> Tensor<T> {
  return Raw.cos(x)
}

/// Computes `tan` of the specified tensor element-wise.
@inlinable @inline(__always)
@differentiable(vjp: _vjpTan(_:) where T : TensorFlowFloatingPoint)
public func tan<T : FloatingPoint>(_ x: Tensor<T>) -> Tensor<T> {
  return Raw.tan(x)
}

/// Computes `sinh` of the specified tensor element-wise.
@inlinable @inline(__always)
@differentiable(vjp: _vjpSinh(_:) where T : TensorFlowFloatingPoint)
public func sinh<T : FloatingPoint>(_ x: Tensor<T>) -> Tensor<T> {
  return Raw.sinh(x)
}

/// Computes `cosh` of the specified tensor element-wise.
@inlinable @inline(__always)
@differentiable(vjp: _vjpCosh(_:) where T : TensorFlowFloatingPoint)
public func cosh<T : FloatingPoint>(_ x: Tensor<T>) -> Tensor<T> {
  return Raw.cosh(x)
}

/// Computes `tanh` of the specified tensor element-wise.
@inlinable @inline(__always)
@differentiable(vjp: _vjpTanh(_:) where T : TensorFlowFloatingPoint)
public func tanh<T : FloatingPoint>(_ x: Tensor<T>) -> Tensor<T> {
  return Raw.tanh(x)
}

/// Computes the square root of the specified tensor element-wise.
@inlinable @inline(__always)
@differentiable(vjp: _vjpSqrt(_:) where T : TensorFlowFloatingPoint)
public func sqrt<T : FloatingPoint>(_ x: Tensor<T>) -> Tensor<T> {
  return Raw.sqrt(x)
}

/// Computes the inverse square root of the specified tensor element-wise.
@inlinable @inline(__always)
@differentiable(vjp: _vjpRsqrt(_:) where T : TensorFlowFloatingPoint)
public func rsqrt<T : FloatingPoint>(_ x: Tensor<T>) -> Tensor<T> {
  return Raw.rsqrt(x)
}

/// Computes `exp` of the specified tensor element-wise.
@inlinable @inline(__always)
@differentiable(vjp: _vjpExp(_:) where T : TensorFlowFloatingPoint)
public func exp<T : FloatingPoint>(_ x: Tensor<T>) -> Tensor<T> {
  return Raw.exp(x)
}

/// Computes the ceiling of the specified tensor element-wise.
@inlinable @inline(__always)
@differentiable(vjp: _vjpCeil(_:) where T : TensorFlowFloatingPoint)
public func ceil<T : FloatingPoint>(_ x: Tensor<T>) -> Tensor<T> {
  return Raw.ceil(x)
}

/// Computes the floor of the specified tensor element-wise.
@inlinable @inline(__always)
@differentiable(vjp: _vjpFloor(_:) where T : TensorFlowFloatingPoint)
public func floor<T : FloatingPoint>(_ x: Tensor<T>) -> Tensor<T> {
  return Raw.floor(x)
}

/// Computes the power of the first tensor to the second tensor.
@inlinable @inline(__always)
@differentiable(vjp: _vjpPow(_:_:) where T : TensorFlowFloatingPoint)
public func pow<T>(_ lhs: Tensor<T>, _ rhs: Tensor<T>) -> Tensor<T>
  where T : FloatingPoint {
  return Raw.pow(lhs, rhs)
}

/// Computes the power of the scalar to the tensor, broadcasting the scalar.
@inlinable @inline(__always)
// @differentiable(where T : TensorFlowFloatingPoint)
public func pow<T>(_ lhs: T, _ rhs: Tensor<T>) -> Tensor<T>
  where T : FloatingPoint {
  return pow(Tensor(lhs), rhs)
}

/// Computes the power of the tensor to the scalar, broadcasting the scalar.
@inlinable @inline(__always)
// @differentiable(where T : TensorFlowFloatingPoint)
public func pow<T>(_ lhs: Tensor<T>, _ rhs: T) -> Tensor<T>
  where T : FloatingPoint {
  return pow(lhs, Tensor(rhs))
}

/// Computes the element-wise maximum of two tensors.
/// - Note: `max` supports broadcasting.
@inlinable @inline(__always)
@differentiable(vjp: _vjpMax(_:_:) where T : TensorFlowFloatingPoint)
public func max<T>(_ lhs: Tensor<T>, _ rhs: Tensor<T>) -> Tensor<T>
  where T : Numeric & Comparable {
  return Raw.maximum(lhs, rhs)
}

/// Computes the element-wise maximum of the scalar and the tensor, broadcasting
/// the scalar.
@inlinable @inline(__always)
//@differentiable(where T : TensorFlowFloatingPoint)
public func max<T>(_ lhs: T, _ rhs: Tensor<T>) -> Tensor<T>
  where T : Numeric & Comparable {
  return max(Tensor(lhs), rhs)
}

/// Computes the element-wise maximum of the scalar and the tensor, broadcasting
/// the scalar.
@inlinable @inline(__always)
// @differentiable(where T : TensorFlowFloatingPoint)
public func max<T>(_ lhs: Tensor<T>, _ rhs: T) -> Tensor<T>
  where T : Numeric & Comparable {
  return max(lhs, Tensor(rhs))
}

/// Computes the element-wise minimum of two tensors.
/// - Note: `min` supports broadcasting.
@inlinable @inline(__always)
@differentiable(vjp: _vjpMin(_:_:) where T : TensorFlowFloatingPoint)
public func min<T>(_ lhs: Tensor<T>, _ rhs: Tensor<T>) -> Tensor<T>
  where T : Numeric & Comparable {
  return Raw.minimum(lhs, rhs)
}

/// Computes the element-wise minimum of the scalar and the tensor, broadcasting
/// the scalar.
@inlinable @inline(__always)
// @differentiable(where T : TensorFlowFloatingPoint)
public func min<T>(_ lhs: T, _ rhs: Tensor<T>) -> Tensor<T>
  where T : Numeric & Comparable {
  return min(Tensor(lhs), rhs)
}

/// Computes the element-wise minimum of the scalar and the tensor, broadcasting
/// the scalar.
@inlinable @inline(__always)
// @differentiable(where T : TensorFlowFloatingPoint)
public func min<T>(_ lhs: Tensor<T>, _ rhs: T) -> Tensor<T>
  where T : Numeric & Comparable {
  return min(lhs, Tensor(rhs))
}

/// Computes the square of the tensor.
public extension Tensor where Scalar : Numeric {
  @inlinable @inline(__always)
  @differentiable(
    wrt: self, vjp: _vjpSquared()
    where Scalar : TensorFlowFloatingPoint
  )
  func squared() -> Tensor {
    return Raw.square(self)
  }
}

/// Computes the log-softmax of the specified tensor element-wise.
@inlinable @inline(__always)
@differentiable(vjp: _vjpLogSoftmax(_:) where T : TensorFlowFloatingPoint)
public func logSoftmax<T : FloatingPoint>(_ x: Tensor<T>) -> Tensor<T> {
  return Raw.logSoftmax(logits: x)
}

//===----------------------------------------------------------------------===//
// Selection
//===----------------------------------------------------------------------===//

public extension Tensor where Scalar == Bool {
  /// Returns a new tensor containing elements from either `left` or `right`,
  /// depending on the elements of `self`.
  ///
  /// `self` acts as a mask that chooses, based on the value at each scalar,
  ///  whether the corresponding scalar in the output should be taken from
  /// `left` (if `true`) or `right` (if `false`).
  ///
  /// - Precondition: `left` and `right` must have the same shape. If
  ///   `left` and `right` are scalar, then `self` must also be scalar. If
  ///   `left` and `right` have rank greater than or equal to 1, then `self`
  ///   must be either have the same shape as `left` or be a 1-D `Tensor` such
  ///   that `self.scalarCount == left[0]`.
  @available(*, deprecated, message: "Use '.replacing(with:mask:)' instead")
  @inlinable
  func selecting<T>(_ left: Tensor<T>, _ right: Tensor<T>) -> Tensor<T> {
    return left.replacing(with: right, where: self)
  }
}

public extension Tensor {
  /// Replaces elements of this tensor with `other` in the lanes where `mask` is
  /// `true`.
  ///
  /// - Precondition: `self` and `other` must have the same shape. If
  ///   `self` and `other` are scalar, then `mask` must also be scalar. If
  ///   `self` and `other` have rank greater than or equal to `1`, then `mask`
  ///   must be either have the same shape as `self` or be a 1-D `Tensor` such
  ///   that `mask.scalarCount == self.shape[0]`.
  @inlinable
  @differentiable(wrt: (self, other),
                  vjp: _vjpReplacing where Scalar : TensorFlowFloatingPoint)
  func replacing(with other: Tensor,
                 where mask: Tensor<Bool>) -> Tensor {
    return Raw.select(condition: mask, t: self, e: other)
  }
}

public extension Tensor where Scalar : TensorFlowFloatingPoint {
  @inlinable
  internal func _vjpReplacing(with other: Tensor, where mask: Tensor<Bool>)
    -> (Tensor, (Tensor) -> (Tensor, Tensor)) {
    return (replacing(with: other, where: mask), { v in
      let zeros = Tensor(zeros: v.shape)
      return (v.replacing(with: zeros, where: mask),
              zeros.replacing(with: v, where: mask))
    })
  }
}

//===----------------------------------------------------------------------===//
// Reduction
//===----------------------------------------------------------------------===//

public extension Tensor where Scalar == Bool {
  /// Returns `true` if all scalars are equal to `true`. Otherwise, returns
  /// `false`.
  // NOTE: This overload is necessary, otherwise `all()` would refer
  // to the variadic method `all(squeezingAxes:)` with zero indices.
  @inlinable @inline(__always)
  func all() -> Bool {
    let axes = Tensor<Int32>(rangeFrom: 0, to: Int32(rank), stride: 1)
    return _TFGetScalarOrDie(Raw.all(self, reductionIndices: axes).handle)
  }

  /// Returns `true` if any scalars are equal to `true`. Otherwise, returns
  /// `false`.
  // NOTE: This overload is necessary, otherwise `any()` would refer
  // to the variadic method `any(squeezingAxes:)` with zero indices.
  @inlinable @inline(__always)
  func any() -> Bool {
    let axes = Tensor<Int32>(rangeFrom: 0, to: Int32(rank), stride: 1)
    return _TFGetScalarOrDie(Raw.any(self, reductionIndices: axes).handle)
  }

  /// Performs a logical AND operation along the specified axes. The reduced
  /// dimensions are removed.
  /// - Parameter axes: The dimensions to reduce.
  /// - Precondition: Each value in `axes` must be in the range `-rank..<rank`.
  @inlinable @inline(__always)
  func all(squeezingAxes axes: Int...) -> Tensor {
    let axes = axes.map(Int32.init)
    return Raw.all(self, reductionIndices: Tensor<Int32>(axes), keepDims: false)
  }

  /// Performs a logical AND operation along the specified axes. The reduced
  /// dimensions are removed.
  /// - Parameter axes: The dimensions to reduce.
  /// - Precondition: Each value in `axes` must be in the range `-rank..<rank`.
  @inlinable @inline(__always)
  func any(squeezingAxes axes: Int...) -> Tensor {
    let axes = axes.map(Int32.init)
    return Raw.any(self, reductionIndices: Tensor<Int32>(axes), keepDims: false)
  }

  /// Performs a logical AND operation along the specified axes. The reduced
  /// dimensions are retained with value 1.
  /// - Parameter axes: The dimensions to reduce.
  /// - Precondition: Each value in `axes` must be in the range `-rank..<rank`.
  @inlinable @inline(__always)
  func all(alongAxes axes: Int...) -> Tensor {
    let axes = axes.map(Int32.init)
    return Raw.all(self, reductionIndices: Tensor<Int32>(axes), keepDims: true)
  }

  /// Performs a logical OR operation along the specified axes. The reduced
  /// dimensions are retained with value 1.
  /// - Parameter axes: The dimensions to reduce.
  /// - Precondition: Each value in `axes` must be in the range `-rank..<rank`.
  @inlinable @inline(__always)
  func any(alongAxes axes: Int...) -> Tensor {
    let axes = axes.map(Int32.init)
    return Raw.any(self, reductionIndices: Tensor<Int32>(axes), keepDims: true)
  }
}

public extension Tensor where Scalar : Numeric & Comparable {
  // NOTE: This overload is necessary, otherwise `min()` would refer
  // to the variadic method `min(squeezingAxes:)` with zero indices.
  @inlinable @inline(__always)
  func min() -> Tensor {
    let axes = Tensor<Int32>(rangeFrom: 0, to: Int32(rank), stride: 1)
    return Raw.min(self, reductionIndices: axes)
  }

  // NOTE: This overload is necessary, otherwise `max()` would refer
  // to the variadic method `max(squeezingAxes:)` with zero indices.
  @inlinable @inline(__always)
  func max() -> Tensor {
    let axes = Tensor<Int32>(rangeFrom: 0, to: Int32(rank), stride: 1)
    return Raw.max(self, reductionIndices: axes)
  }

  /// Returns the maximum values along the specified axes. The reduced
  /// dimensions are removed.
  /// - Parameter axes: The dimensions to reduce.
  /// - Precondition: Each value in `axes` must be in the range `-rank..<rank`.
  @inlinable @inline(__always)
  func max(squeezingAxes axes: [Int]) -> Tensor {
    let axes = axes.map(Int32.init)
    return Raw.max(self, reductionIndices: Tensor<Int32>(axes), keepDims: false)
  }

  /// Returns the maximum values along the specified axes. The reduced
  /// dimensions are removed.
  /// - Parameter axes: The dimensions to reduce.
  /// - Precondition: Each value in `axes` must be in the range `-rank..<rank`.
  @inlinable @inline(__always)
  func max(squeezingAxes axes: Int...) -> Tensor {
    return max(squeezingAxes: axes)
  }

  /// Returns the minimum values along the specified axes. The reduced
  /// dimensions are removed.
  /// - Parameter axes: The dimensions to reduce.
  /// - Precondition: Each value in `axes` must be in the range `-rank..<rank`.
  @inlinable @inline(__always)
  func min(squeezingAxes axes: [Int]) -> Tensor {
    let axes = axes.map(Int32.init)
    return Raw.min(self, reductionIndices: Tensor<Int32>(axes), keepDims: false)
  }

  /// Returns the minimum values along the specified axes. The reduced
  /// dimensions are removed.
  /// - Parameter axes: The dimensions to reduce.
  /// - Precondition: Each value in `axes` must be in the range `-rank..<rank`.
  @inlinable @inline(__always)
  func min(squeezingAxes axes: Int...) -> Tensor {
    return min(squeezingAxes: axes)
  }

  /// Returns the indices of the maximum values along the specified axes. The
  /// reduced dimensions are removed.
  /// - Parameter axes: The dimensions to reduce.
  /// - Precondition: Each value in `axes` must be in the range `-rank..<rank`.
  @inlinable @inline(__always)
  func argmax(squeezingAxis axis: Int) -> Tensor<Int32> {
    return Raw.argMax(self, dimension: Tensor<Int32>(Int32(axis)))
  }

  /// Returns the indices of the minimum values along the specified axes. The
  /// reduced dimensions are removed.
  /// - Parameter axes: The dimensions to reduce.
  /// - Precondition: Each value in `axes` must be in the range `-rank..<rank`.
  @inlinable @inline(__always)
  func argmin(squeezingAxis axis: Int) -> Tensor<Int32> {
    return Raw.argMin(self, dimension: Tensor<Int32>(Int32(axis)))
  }

  /// Returns the minimum along the specified axes. The reduced dimensions are
  /// retained with value 1.
  /// - Parameter axes: The dimensions to reduce.
  /// - Precondition: Each value in `axes` must be in the range `-rank..<rank`.
  @inlinable @inline(__always)
  func min(alongAxes axes: [Int]) -> Tensor {
    let axes = axes.map(Int32.init)
    return Raw.min(self, reductionIndices: Tensor<Int32>(axes), keepDims: true)
  }

  /// Returns the minimum along the specified axes. The reduced dimensions are
  /// retained with value 1.
  /// - Parameter axes: The dimensions to reduce.
  /// - Precondition: Each value in `axes` must be in the range `-rank..<rank`.
  @inlinable @inline(__always)
  func min(alongAxes axes: Int...) -> Tensor {
    return min(alongAxes: axes)
  }

  /// Returns the minimum along the specified axes. The reduced dimensions are
  /// retained with value 1.
  /// - Parameter axes: The dimensions to reduce.
  /// - Precondition: Each value in `axes` must be in the range `-rank..<rank`.
  @inlinable @inline(__always)
  func max(alongAxes axes: [Int]) -> Tensor {
    let axes = axes.map(Int32.init)
    return Raw.max(self, reductionIndices: Tensor<Int32>(axes), keepDims: true)
  }

  /// Returns the minimum along the specified axes. The reduced dimensions are
  /// retained with value 1.
  /// - Parameter axes: The dimensions to reduce.
  /// - Precondition: Each value in `axes` must be in the range `-rank..<rank`.
  @inlinable @inline(__always)
  func max(alongAxes axes: Int...) -> Tensor {
    return max(alongAxes: axes)
  }

  /// Returns the index of the maximum value of the flattened scalars.
  @inlinable @inline(__always)
  func argmax() -> Tensor<Int32> {
    return flattened().argmax(squeezingAxis: 0)
  }

  /// Returns the index of the minimum value of the flattened scalars.
  @inlinable @inline(__always)
  func argmin() -> Tensor<Int32> {
    return flattened().argmin(squeezingAxis: 0)
  }
}

// MARK: - Numeric reduction

public extension Tensor where Scalar : Numeric {
  // MARK: - Sum

  /// Returns the sum along the specified axes. The reduced dimensions are
  /// removed.
  /// - Parameter axes: The dimensions to reduce.
  /// - Precondition: Each value in `axes` must be in the range `-rank...rank`.
  @inlinable @inline(__always)
  @differentiable(
    wrt: self, vjp: _vjpSum(squeezingAxes:)
    where Scalar : TensorFlowFloatingPoint
  )
  func sum(squeezingAxes axes: Tensor<Int32>) -> Tensor {
    return Raw.sum(self, reductionIndices: Tensor<Int32>(axes), keepDims: false)
  }

  /// Returns the sum along the specified axes. The reduced dimensions are
  /// removed.
  /// - Parameter axes: The dimensions to reduce.
  /// - Precondition: Each value in `axes` must be in the range `-rank...rank`.
  @inlinable @inline(__always)
  @differentiable(wrt: self where Scalar : TensorFlowFloatingPoint)
  func sum(squeezingAxes axes: [Int]) -> Tensor {
    // TODO(TF-433): Remove workaround for differentiating `map`.
    let axes = {axes.map(Int32.init)}()
    return sum(squeezingAxes: Tensor<Int32>(axes))
  }

  /// Returns the sum along the specified axes. The reduced dimensions are
  /// removed.
  /// - Parameter axes: The dimensions to reduce.
  /// - Precondition: Each value in `axes` must be in the range `-rank...rank`.
  @inlinable @inline(__always)
  @differentiable(wrt: self where Scalar : TensorFlowFloatingPoint)
  func sum(squeezingAxes axes: Int...) -> Tensor {
    return sum(squeezingAxes: axes)
  }

  @inlinable @inline(__always)
  @differentiable(wrt: self where Scalar : TensorFlowFloatingPoint)
  func sum() -> Tensor {
    return flattened().sum(squeezingAxes: 0)
  }

  /// Returns the sum along the specified axes. The reduced dimensions are
  /// retained with value 1.
  /// - Parameter axes: The dimensions to reduce.
  /// - Precondition: Each value in `axes` must be in the range `-rank..<rank`.
  @inlinable @inline(__always)
  @differentiable(
    wrt: self, vjp: _vjpSum(squeezingAxes:)
    where Scalar : TensorFlowFloatingPoint
  )
  func sum(alongAxes axes: Tensor<Int32>) -> Tensor {
    return Raw.sum(self, reductionIndices: axes, keepDims: true)
  }

  /// Returns the sum along the specified axes. The reduced dimensions are
  /// retained with value 1.
  /// - Parameter axes: The dimensions to reduce.
  /// - Precondition: Each value in `axes` must be in the range `-rank..<rank`.
  @inlinable @inline(__always)
  @differentiable(wrt: self where Scalar : TensorFlowFloatingPoint)
  func sum(alongAxes axes: [Int]) -> Tensor {
    // TODO(TF-433): Remove workaround for differentiating `map`.
    let axes = {axes.map(Int32.init)}()
    return sum(alongAxes: Tensor<Int32>(axes))
  }

  /// Returns the sum along the specified axes. The reduced dimensions are
  /// retained with value 1.
  /// - Parameter axes: The dimensions to reduce.
  /// - Precondition: Each value in `axes` must be in the range `-rank..<rank`.
  @inlinable @inline(__always)
  @differentiable(wrt: self where Scalar : TensorFlowFloatingPoint)
  func sum(alongAxes axes: Int...) -> Tensor {
    return sum(alongAxes: axes)
  }

  // MARK: - Product

  /// Returns the product along the specified axes. The reduced dimensions are
  /// removed.
  ///
  /// - Parameter axes: The dimensions to reduce.
  /// - Precondition: Each value in `axes` must be in the range `-rank...rank`.
  // TODO: Make this @differentiable.
  @inlinable @inline(__always)
  func product(squeezingAxes axes: Tensor<Int32>) -> Tensor {
    return Raw.prod(self, reductionIndices: axes, keepDims: false)
  }

  /// Returns the product along the specified axes. The reduced dimensions are
  /// removed.
  ///
  /// - Parameter axes: The dimensions to reduce.
  /// - Precondition: Each value in `axes` must be in the range `-rank...rank`.
  @inlinable @inline(__always)
  func product(squeezingAxes axes: [Int]) -> Tensor {
    // TODO(TF-433): Remove workaround for differentiating `map`.
    let axes = {axes.map(Int32.init)}()
    return product(squeezingAxes: Tensor<Int32>(axes))
  }

  /// Returns the product along the specified axes. The reduced dimensions are
  /// removed.
  ///
  /// - Parameter axes: The dimensions to reduce.
  /// - Precondition: Each value in `axes` must be in the range `-rank...rank`.
  @inlinable @inline(__always)
  func product(squeezingAxes axes: Int...) -> Tensor {
    return product(squeezingAxes: axes)
  }

  @inlinable @inline(__always)
  func product() -> Tensor {
    return flattened().product(squeezingAxes: 0)
  }

  /// Returns the product along the specified axes. The reduced dimensions are
  /// retained with value 1.
  /// - Parameter axes: The dimensions to reduce.
  /// - Precondition: Each value in `axes` must be in the range `-rank..<rank`.
  @inlinable @inline(__always)
  func product(alongAxes axes: Tensor<Int32>) -> Tensor {
    return Raw.prod(self, reductionIndices: axes, keepDims: true)
  }

  /// Returns the product along the specified axes. The reduced dimensions are
  /// retained with value 1.
  /// - Parameter axes: The dimensions to reduce.
  /// - Precondition: Each value in `axes` must be in the range `-rank..<rank`.
  @inlinable @inline(__always)
  func product(alongAxes axes: [Int]) -> Tensor {
    // TODO(TF-433): Remove workaround for differentiating `map`.
    let axes = {axes.map(Int32.init)}()
    return product(alongAxes: Tensor<Int32>(axes))
  }

  /// Returns the product along the specified axes. The reduced dimensions are
  /// retained with value 1.
  /// - Parameter axes: The dimensions to reduce.
  /// - Precondition: Each value in `axes` must be in the range `-rank..<rank`.
  @inlinable @inline(__always)
  func product(alongAxes axes: Int...) -> Tensor {
    return product(alongAxes: axes)
  }

  // MARK: - Mean

  /// Returns the arithmetic mean along the specified axes. The reduced
  /// dimensions are removed.
  /// - Parameter axes: The dimensions to reduce.
  /// - Precondition: Each value in `axes` must be in the range `-rank...rank`.
  @inlinable @inline(__always)
  @differentiable(
    wrt: self, vjp: _vjpMean(squeezingAxes:)
    where Scalar : TensorFlowFloatingPoint
  )
  func mean(squeezingAxes axes: Tensor<Int32>) -> Tensor {
    return Raw.mean(self, reductionIndices: axes, keepDims: false)
  }

  /// Returns the arithmetic mean along the specified axes. The reduced
  /// dimensions are removed.
  /// - Parameter axes: The dimensions to reduce.
  /// - Precondition: Each value in `axes` must be in the range `-rank...rank`.
  @inlinable @inline(__always)
  @differentiable(wrt: self where Scalar : TensorFlowFloatingPoint)
  func mean(squeezingAxes axes: [Int]) -> Tensor {
    // TODO(TF-433): Remove workaround for differentiating `map`.
    let axes = {axes.map(Int32.init)}()
    return mean(squeezingAxes: Tensor<Int32>(axes))
  }

  /// Returns the arithmetic mean along the specified axes. The reduced
  /// dimensions are removed.
  /// - Parameter axes: The dimensions to reduce.
  /// - Precondition: Each value in `axes` must be in the range `-rank...rank`.
  @inlinable @inline(__always)
  @differentiable(wrt: self where Scalar : TensorFlowFloatingPoint)
  func mean(squeezingAxes axes: Int...) -> Tensor {
    return mean(squeezingAxes: axes)
  }

  @inlinable @inline(__always)
  @differentiable(wrt: self where Scalar : TensorFlowFloatingPoint)
  func mean() -> Tensor {
    return flattened().mean(squeezingAxes: [0])
  }

  /// Returns the arithmetic mean along the specified axes. The reduced
  /// dimensions are retained with value 1.
  /// - Parameter axes: The dimensions to reduce.
  /// - Precondition: Each value in `axes` must be in the range `-rank..<rank`.
  @inlinable @inline(__always)
  @differentiable(
    wrt: self, vjp: _vjpMean(alongAxes:)
    where Scalar : TensorFlowFloatingPoint
  )
  func mean(alongAxes axes: Tensor<Int32>) -> Tensor {
    return Raw.mean(self, reductionIndices: axes, keepDims: true)
  }

  /// Returns the arithmetic mean along the specified axes. The reduced
  /// dimensions are retained with value 1.
  /// - Parameter axes: The dimensions to reduce.
  /// - Precondition: Each value in `axes` must be in the range `-rank..<rank`.
  @inlinable @inline(__always)
  @differentiable(wrt: self where Scalar : TensorFlowFloatingPoint)
  func mean(alongAxes axes: [Int]) -> Tensor {
    // TODO(TF-433): Remove workaround for differentiating `map`.
    let axes = {axes.map(Int32.init)}()
    return mean(alongAxes: Tensor<Int32>(axes))
  }

  /// Returns the arithmetic mean along the specified axes. The reduced
  /// dimensions are retained with value 1.
  /// - Parameter axes: The dimensions to reduce.
  /// - Precondition: Each value in `axes` must be in the range `-rank..<rank`.
  @inlinable @inline(__always)
  @differentiable(wrt: self where Scalar : TensorFlowFloatingPoint)
  func mean(alongAxes axes: Int...) -> Tensor {
    return mean(alongAxes: axes)
  }

  // MARK: - Variance

  /// Returns the variance along the specified axes. The reduced dimensions are
  /// removed. Does not apply Bessel's correction.
  /// - Parameter axes: The dimensions to reduce.
  /// - Precondition: Each value in `axes` must be in the range `-rank..<rank`.
  @inlinable @inline(__always)
  @differentiable(wrt: self where Scalar : TensorFlowFloatingPoint)
  func variance(squeezingAxes axes: Tensor<Int32>) -> Tensor {
    let squaredDiff = (self - mean(alongAxes: axes)).squared()
    return squaredDiff.mean(squeezingAxes: axes)
  }

  /// Returns the variance along the specified axes. The reduced dimensions are
  /// removed. Does not apply Bessel's correction.
  /// - Parameter axes: The dimensions to reduce.
  /// - Precondition: Each value in `axes` must be in the range `-rank..<rank`.
  @inlinable @inline(__always)
  @differentiable(wrt: self where Scalar : TensorFlowFloatingPoint)
  func variance(squeezingAxes axes: [Int]) -> Tensor {
    // TODO(TF-433): Remove workaround for differentiating `map`.
    let axes = {axes.map(Int32.init)}()
    return variance(squeezingAxes: Tensor<Int32>(axes))
  }

  /// Returns the variance along the specified axes. The reduced dimensions are
  /// retained with value 1. Does not apply Bessel's correction.
  /// - Parameter axes: The dimensions to reduce.
  /// - Precondition: Each value in `axes` must be in the range `-rank..<rank`.
  @inlinable @inline(__always)
  @differentiable(wrt: self where Scalar : TensorFlowFloatingPoint)
  func variance(squeezingAxes axes: Int...) -> Tensor {
    return variance(squeezingAxes: axes)
  }

  @differentiable(wrt: self where Scalar : TensorFlowFloatingPoint)
  @inlinable @inline(__always)
  func variance() -> Tensor {
    let mean = self.mean()
    let squaredDiff = (self - mean).squared()
    return squaredDiff.mean()
  }

  /// Returns the variance along the specified axes. The reduced dimensions are
  /// retained with value 1. Does not apply Bessel's correction.
  /// - Parameter axes: The dimensions to reduce.
  /// - Precondition: Each value in `axes` must be in the range `-rank..<rank`.
  @inlinable @inline(__always)
  @differentiable(wrt: self where Scalar : TensorFlowFloatingPoint)
  func variance(alongAxes axes: Tensor<Int32>) -> Tensor {
    let squaredDiff = (self - mean(alongAxes: axes)).squared()
    return squaredDiff.mean(alongAxes: axes)
  }

  /// Returns the variance along the specified axes. The reduced dimensions are
  /// retained with value 1. Does not apply Bessel's correction.
  /// - Parameter axes: The dimensions to reduce.
  /// - Precondition: Each value in `axes` must be in the range `-rank..<rank`.
  @inlinable @inline(__always)
  @differentiable(wrt: self where Scalar : TensorFlowFloatingPoint)
  func variance(alongAxes axes: [Int]) -> Tensor {
    // TODO(TF-433): Remove workaround for differentiating `map`.
    let axes = {axes.map(Int32.init)}()
    return variance(alongAxes: Tensor<Int32>(axes))
  }

  /// Returns the variance along the specified axes. The reduced dimensions are
  /// retained with value 1. Does not apply Bessel's correction.
  /// - Parameter axes: The dimensions to reduce.
  /// - Precondition: Each value in `axes` must be in the range `-rank..<rank`.
  @inlinable @inline(__always)
  @differentiable(wrt: self where Scalar : TensorFlowFloatingPoint)
  func variance(alongAxes axes: Int...) -> Tensor {
    return variance(alongAxes: axes)
  }
}

// TODO: Consider making the return type be generic over `FloatingPoint` types
// so that `self`'s scalar type can be any `Numeric` type.
public extension Tensor where Scalar : TensorFlowFloatingPoint {
  /// Returns the standard deviation of the elements along the specified axes.
  /// The reduced dimensions are retained with value `1`. Does not apply
  /// Bessel's correction.
  ///
  /// - Parameter axes: The dimensions to reduce.
  /// - Precondition: Each value in `axes` must be in the range `-rank..<rank`.
  @inlinable @inline(__always)
  @differentiable(wrt: self)
  func standardDeviation(squeezingAxes axes: Tensor<Int32>) -> Tensor {
    return sqrt(variance(squeezingAxes: axes))
  }

  /// Returns the standard deviation of the elements along the specified axes.
  /// The reduced dimensions are retained with value `1`. Does not apply
  /// Bessel's correction.
  ///
  /// - Parameter axes: The dimensions to reduce.
  /// - Precondition: Each value in `axes` must be in the range `-rank..<rank`.
  @inlinable @inline(__always)
  @differentiable(wrt: self)
  func standardDeviation(squeezingAxes axes: [Int]) -> Tensor {
    return sqrt(variance(squeezingAxes: axes))
  }

  /// Returns the standard deviation of the elements along the specified axes.
  /// The reduced dimensions are retained with value `1`. Does not apply
  /// Bessel's correction.
  ///
  /// - Parameter axes: The dimensions to reduce.
  /// - Precondition: Each value in `axes` must be in the range `-rank..<rank`.
  @differentiable(wrt: self)
  func standardDeviation(squeezingAxes axes: Int...) -> Tensor {
    return standardDeviation(squeezingAxes: axes)
  }

  /// Returns the standard deviation of the elements along the specified axes.
  /// The reduced dimensions are retained with value `1`. Does not apply
  /// Bessel's correction.
  ///
  /// - Parameter axes: The dimensions to reduce.
  /// - Precondition: Each value in `axes` must be in the range `-rank..<rank`.
  @differentiable(wrt: self)
  func standardDeviation() -> Tensor {
    // Reduce along all dimensions.
    return standardDeviation(squeezingAxes: Array(0..<shape.rank))
  }

  /// Returns the standard deviation of the elements along the specified axes.
  /// The reduced dimensions are retained with value `1`. Does not apply
  /// Bessel's correction.
  ///
  /// - Parameter axes: The dimensions to reduce.
  /// - Precondition: Each value in `axes` must be in the range `-rank..<rank`.
  @differentiable(wrt: self)
  func standardDeviation(alongAxes axes: Tensor<Int32>) -> Tensor {
    return sqrt(variance(alongAxes: axes))
  }

  /// Returns the standard deviation of the elements along the specified axes.
  /// The reduced dimensions are retained with value `1`. Does not apply
  /// Bessel's correction.
  ///
  /// - Parameter axes: The dimensions to reduce.
  /// - Precondition: Each value in `axes` must be in the range `-rank..<rank`.
  @differentiable(wrt: self)
  func standardDeviation(alongAxes axes: [Int]) -> Tensor {
    // TODO(TF-433): Remove workaround for differentiating `map`.
    let axes = {axes.map(Int32.init)}()
    return standardDeviation(alongAxes: Tensor<Int32>(axes))
  }

  /// Returns the standard deviation of the elements along the specified axes.
  /// The reduced dimensions are retained with value `1`. Does not apply
  /// Bessel's correction.
  ///
  /// - Parameter axes: The dimensions to reduce.
  /// - Precondition: Each value in `axes` must be in the range `-rank..<rank`.
  @inlinable @inline(__always)
  @differentiable(wrt: self)
  func standardDeviation(alongAxes axes: Int...) -> Tensor {
    return sqrt(variance(alongAxes: axes))
  }
}

//===----------------------------------------------------------------------===//
// Tensor properties
//===----------------------------------------------------------------------===//

public extension Tensor {
  /// The rank of the tensor, represented as a `Tensor<Int32>`.
  @inlinable
  var rankTensor: Tensor<Int32> {
    @inline(__always)
    get {
      return Raw.rank(self)
    }
  }

  /// The dimensions of the tensor, represented as a `Tensor<Int32>`.
  @inlinable
  var shapeTensor: Tensor<Int32> {
    @inline(__always)
    get {
      return Raw.shape(self)
    }
  }

  /// The number of scalars in the tensor, represented as a `Tensor<Int32>`.
  @inlinable
  var scalarCountTensor: Tensor<Int32> {
    @inline(__always)
    get {
      return Raw.size(self)
    }
  }
}

//===----------------------------------------------------------------------===//
// Broadcasting
//===----------------------------------------------------------------------===//

public extension Tensor {
  @inlinable @inline(__always)
  func broadcast(toShape shape: Tensor<Int32>) -> Tensor {
    return Raw.broadcastTo(self, shape: shape)
  }

  @inlinable @inline(__always)
  func broadcast(to shape: TensorShape) -> Tensor {
    return broadcast(toShape: Tensor<Int32>(shape.dimensions.map(Int32.init)))
  }

  /// Broadcast to the same shape as the specified `Tensor`.
  /// - Precondition: The specified shape must be compatible for broadcasting.
  @inlinable @inline(__always)
  func broadcast<OtherScalar>(like other: Tensor<OtherScalar>) -> Tensor {
    return broadcast(toShape: other.shapeTensor)
  }
}

public extension Tensor where Scalar : Numeric {
  @inlinable
  func unbroadcast(toShape otherShape: Tensor<Int32>) -> Tensor {
    let rankDiff = (rankTensor - otherShape.scalarCountTensor).rankLifted()
    let ones: Tensor<Int32> = Raw.fill(dims: rankDiff, value: Tensor<Int32>(1))
    let paddedShape = ones ++ otherShape
    let nonEqualIndices = paddedShape .!= shapeTensor
    let broadcastIndices = Raw.where_(nonEqualIndices).flattened()
    let unbroadcasted: Tensor = Raw.sum(
      self, reductionIndices: Tensor<Int32>(broadcastIndices), keepDims: false)
    return Raw.reshape(unbroadcasted, shape: otherShape)
  }

  @inlinable @inline(__always)
  func unbroadcast<OtherScalar>(like other: Tensor<OtherScalar>) -> Tensor {
    return unbroadcast(toShape: other.shapeTensor)
  }

  @inlinable @inline(__always)
  func unbroadcast(to shape: TensorShape) -> Tensor {
    return unbroadcast(toShape: Tensor<Int32>(shape.dimensions.map(Int32.init)))
  }

  @inlinable @inline(__always)
  static func .= (lhs: inout Tensor, rhs: Tensor) {
    lhs = rhs.broadcast(like: lhs)
  }
}

//===----------------------------------------------------------------------===//
// Padding
//===----------------------------------------------------------------------===//

public extension Tensor where Scalar : Numeric {
  /// Returns a padded tensor according to the specified padding sizes.
  @inlinable
  func padded(
    forSizes sizes: [(before: Int, after: Int)],
    with value: Scalar = 0
  ) -> Tensor {
    let paddings = Tensor<Int32>(
      shape: [sizes.count, 2],
      scalars: sizes.flatMap { [Int32($0.before), Int32($0.after)] }
    )
    return Raw.padV2(self, paddings: paddings, constantValues: Tensor(value))
  }
}

//===----------------------------------------------------------------------===//
// Indexing and slicing
//===----------------------------------------------------------------------===//

// TODO: Negative indexing and strides syntax.

public extension Tensor {
  /// Extracts a slice from the tensor defined by lower and upper bounds for
  /// each dimension.
  ///
  /// - Parameter lowerBounds: The lower bounds at each dimension.
  /// - Parameter upperBounds: The upper bounds at each dimension.
  @inlinable
<<<<<<< HEAD
  @differentiable(wrt: self)
  func slice(lowerBounds: [Int32], upperBounds: [Int32]) -> Tensor {
    /// TODO: Precondition `lowerBounds.count == upperBounds.count`,
    /// preferably in graph.
    let lowerBoundsTensor = Tensor<Int32>(lowerBounds)
    return slice(
      lowerBounds: lowerBoundsTensor,
      sizes: Tensor<Int32>(upperBounds) - lowerBoundsTensor)
  }

  @inlinable
  @differentiable(wrt: self, vjp: _vjpSlice)
  func slice(lowerBounds: Tensor<Int32>, sizes: Tensor<Int32>) -> Tensor {
    return Raw.slice(self, begin: lowerBounds, size: sizes)
  }

  @inlinable
  internal func _vjpSlice(
    lowerBounds: Tensor<Int32>,
    sizes: Tensor<Int32>
  ) -> (Tensor, (Tensor) -> Tensor) {
    let value = slice(lowerBounds: lowerBounds, sizes: sizes)
    let afterPaddings = shapeTensor - value.shapeTensor - lowerBounds
    return (value, { [after = afterPaddings] v in
      let beforePaddings = lowerBounds.expandingShape(at: 1)
      let afterPaddings = after.expandingShape(at: 1)
      let paddings = Tensor<Int32>(
        concatenating: [beforePaddings, afterPaddings], alongAxis: 1)
      return Raw.pad(v, paddings: paddings)
    })
  }
}

public enum TensorRange : TensorRangeExpression {
  case ellipsis
  case newAxis
  case squeezeAxis
  case index(Int32)
  case range(Range<Int32>, stride: Int32)
  case closedRange(ClosedRange<Int32>, stride: Int32)
  case partialRangeFrom(PartialRangeFrom<Int32>, stride: Int32)
  case partialRangeUpTo(PartialRangeUpTo<Int32>, stride: Int32)
  case partialRangeThrough(PartialRangeThrough<Int32>, stride: Int32)

  public var tensorRange: TensorRange { return self }
}

extension TensorRange : Equatable {
  public static func == (lhs: TensorRange, rhs: TensorRange) -> Bool {
    switch (lhs, rhs) {
    case (.ellipsis, .ellipsis),
         (.newAxis, .newAxis),
         (.squeezeAxis, .squeezeAxis):
      return true
    case (let .index(i1), let .index(i2)): return i1 == i2
    case (let .range(r1, s1), let .range(r2, s2)): return r1 == r2 && s1 == s2
    case (let .closedRange(r1, s1), let .closedRange(r2, s2)):
      return r1 == r2 && s1 == s2
    case (let .partialRangeFrom(r1, s1), let .partialRangeFrom(r2, s2)):
      return r1.lowerBound == r2.lowerBound && s1 == s2
    case (let .partialRangeUpTo(r1, s1), let .partialRangeUpTo(r2, s2)):
      return r1.upperBound == r2.upperBound && s1 == s2
    case (let .partialRangeThrough(r1, s1), let .partialRangeThrough(r2, s2)):
      return r1.upperBound == r2.upperBound && s1 == s2
    default: return false
    }
  }
}

public protocol TensorRangeExpression {
  var tensorRange: TensorRange { get }
}

// TODO: Cannot extend non-nominal type 'UnboundedRange'.
// extension UnboundedRange : TensorRangeExpression {
//   public var tensorRange: TensorRange { return .ellipsis }
// }

extension Int32 : TensorRangeExpression {
  public var tensorRange: TensorRange { return .index(self) }
}

extension Int : TensorRangeExpression {
  public var tensorRange: TensorRange { return .index(Int32(self)) }
}

extension Range : TensorRangeExpression where Bound == Int {
  public var tensorRange: TensorRange {
    return .range(Int32(lowerBound)..<Int32(upperBound), stride: 1)
  }
}

extension ClosedRange : TensorRangeExpression where Bound == Int {
  public var tensorRange: TensorRange {
    return .closedRange(
      Int32(lowerBound)...Int32(upperBound), stride: 1)
  }
}

extension PartialRangeFrom : TensorRangeExpression where Bound == Int {
  public var tensorRange: TensorRange {
    return .partialRangeFrom(Int32(lowerBound)..., stride: 1)
  }
}

extension PartialRangeUpTo : TensorRangeExpression where Bound == Int {
  public var tensorRange: TensorRange {
    return .partialRangeUpTo(..<Int32(upperBound), stride: 1)
  }
}

extension PartialRangeThrough : TensorRangeExpression where Bound == Int {
  public var tensorRange: TensorRange {
    return .partialRangeThrough(...Int32(upperBound), stride: 1)
  }
}

infix operator ..: TensorRangePrecedence
precedencegroup TensorRangePrecedence {
  associativity: left
  higherThan: CastingPrecedence
  lowerThan: RangeFormationPrecedence
}

public extension Range where Bound == Int {
  static func .. (range: Range, stride: Int) -> TensorRange {
    return .range(
      Int32(range.lowerBound)..<Int32(range.upperBound), stride: Int32(stride))
  }
}

public extension ClosedRange where Bound == Int {
  static func .. (range: ClosedRange, stride: Int) -> TensorRange {
    return .closedRange(
      Int32(range.lowerBound)...Int32(range.upperBound), stride: Int32(stride))
  }
}

public extension PartialRangeFrom where Bound == Int {
  static func .. (range: PartialRangeFrom, stride: Int) -> TensorRange {
    return .partialRangeFrom(Int32(range.lowerBound)..., stride: Int32(stride))
  }
}

public extension PartialRangeUpTo where Bound == Int {
  static func .. (range: PartialRangeUpTo, stride: Int) -> TensorRange {
    return .partialRangeUpTo(..<Int32(range.upperBound), stride: Int32(stride))
  }
}

public extension PartialRangeThrough where Bound == Int {
  static func .. (range: PartialRangeThrough, stride: Int) -> TensorRange {
    return .partialRangeThrough(...Int32(range.upperBound), stride: Int32(stride))
  }
}

public extension Tensor {
  @_fixed_layout @usableFromInline
  internal struct IndexPath {
    @usableFromInline
    let begin, end, strides: Tensor<Int32>

    @usableFromInline
    let beginMask, endMask, ellipsisMask, newAxisMask, squeezeAxisMask: Int64

    @inlinable
    public init(
      begin: Tensor<Int32>, end: Tensor<Int32>, strides: Tensor<Int32>,
      beginMask: Int64, endMask: Int64, ellipsisMask: Int64, newAxisMask: Int64,
      squeezeAxisMask: Int64
    ) {
      self.begin = begin
      self.end = end
      self.strides = strides
      self.beginMask = beginMask
      self.endMask = endMask
      self.ellipsisMask = ellipsisMask
      self.newAxisMask = newAxisMask
      self.squeezeAxisMask = squeezeAxisMask
    }
  }

  @inlinable
  @differentiable(wrt: self, vjp: _vjpSubscript)
  internal subscript(_ indexPath: IndexPath) -> Tensor {
    get {
      return Raw.stridedSlice(
        self, begin: indexPath.begin, end: indexPath.end,
        strides: indexPath.strides, beginMask: indexPath.beginMask,
        endMask: indexPath.endMask, ellipsisMask: indexPath.ellipsisMask, 
        newAxisMask: indexPath.newAxisMask,
        shrinkAxisMask: indexPath.squeezeAxisMask)
=======
  subscript(index: Int) -> Tensor {
    get {
      let index = Int32(index)
      let slice = Raw.stridedSlice(
        self, begin: Tensor<Int32>([index]), end: Tensor<Int32>([index + 1]),
        strides: Tensor<Int32>([1]))
      return slice.squeezingShape(at: 0)
>>>>>>> e68d2fc4
    }
    set {
      self = Raw.tensorStridedSliceUpdate(
        self, begin: indexPath.begin, end: indexPath.end,
        strides: indexPath.strides, value: newValue,
        beginMask: indexPath.beginMask, endMask: indexPath.endMask,
        ellipsisMask: indexPath.ellipsisMask,
        newAxisMask: indexPath.newAxisMask,
        shrinkAxisMask: indexPath.squeezeAxisMask)
    }
  }

  @inlinable
<<<<<<< HEAD
  // TODO: @differentiable(wrt: self)
  subscript(_ ranges: TensorRangeExpression...) -> Tensor {
    get {
      return self[IndexPath(ranges.map { $0.tensorRange })]
    }
    set {
      self[IndexPath(ranges.map { $0.tensorRange })] = newValue
    }
=======
  subscript(bounds: Range<Int>) -> Tensor {
    return Raw.stridedSlice(
      self,
      begin: Tensor<Int32>([Int32(bounds.lowerBound)]),
      end: Tensor<Int32>([Int32(bounds.upperBound)]),
      strides: Tensor<Int32>([1]))
>>>>>>> e68d2fc4
  }

  @usableFromInline
  internal func _vjpSubscript(
    _ indexPath: IndexPath
  ) -> (Tensor, (Tensor) -> Tensor) {
    return (self[indexPath], { [shape = shapeTensor] v in
      Raw.stridedSliceGrad(
        shape: shape, begin: indexPath.begin, end: indexPath.end,
        strides: indexPath.strides, dy: v, beginMask: indexPath.beginMask,
        endMask: indexPath.endMask, ellipsisMask: indexPath.ellipsisMask,
        newAxisMask: indexPath.newAxisMask,
        shrinkAxisMask: indexPath.squeezeAxisMask)
    })
  }
}

<<<<<<< HEAD
internal extension Tensor.IndexPath {
  @inlinable
  init(_ ranges: [TensorRange]) {
    precondition(!ranges.isEmpty, "The tensor range collection cannot be empty.")
    precondition(ranges.count { $0 == TensorRange.ellipsis } < 2,
                 "Only one ellipsis is allowed per tensor range collection.")

    var begin = [Int32](repeating: 0, count: ranges.count)
    var end = [Int32](repeating: 0, count: ranges.count)
    var strides = [Int32](repeating: 1, count: ranges.count)
    var beginMask: Int64 = 0
    var endMask: Int64 = 0
    var ellipsisMask: Int64 = 0
    var newAxisMask: Int64 = 0
    var squeezeAxisMask: Int64 = 0
    for (i, index) in ranges.enumerated() {
      switch index {
      case .ellipsis: ellipsisMask |= 1 << i
      case .newAxis: newAxisMask |= 1 << i
      case .squeezeAxis: squeezeAxisMask |= 1 << i
      case .index(let index):
        begin[i] = index
        end[i] = index + 1
        squeezeAxisMask |= 1 << i
      case .range(let range, let stride):
        begin[i] = range.lowerBound
        end[i] = range.upperBound
        strides[i] = stride
      case .closedRange(let range, let stride):
        begin[i] = range.lowerBound
        switch range.upperBound {
        case -1: endMask |= 1 << i
        case let u: end[i] = u + 1
        }
        strides[i] = stride
      case .partialRangeFrom(let range, let stride):
        begin[i] = range.lowerBound
        strides[i] = stride
        endMask |= 1 << i
      case .partialRangeUpTo(let range, let stride):
        end[i] = range.upperBound
        strides[i] = stride
        beginMask |= 1 << i
      case .partialRangeThrough(let range, let stride):
        end[i] = range.upperBound + 1
        strides[i] = stride
        beginMask |= 1 << i
      }
    }

    self.begin = Tensor<Int32>(begin)
    self.end = Tensor<Int32>(end)
    self.strides = Tensor<Int32>(strides)
    self.beginMask = beginMask
    self.endMask = endMask
    self.ellipsisMask = ellipsisMask
    self.newAxisMask = newAxisMask
    self.squeezeAxisMask = squeezeAxisMask
=======
  /// Extracts a slice from the tensor defined by lower and upper bounds for
  /// each dimension.
  ///
  /// - Parameter lowerBounds: The lower bounds at each dimension.
  /// - Parameter upperBounds: The upper bounds at each dimension.
  @inlinable @inline(__always)
  func slice(lowerBounds: [Int], upperBounds: [Int]) -> Tensor {
    /// TODO: Precondition `lowerBounds.count == upperBounds.count`,
    /// preferably in graph.
    let lowerBoundsTensor = Tensor<Int32>(lowerBounds.map(Int32.init))
    let upperBoundsTensor = Tensor<Int32>(upperBounds.map(Int32.init))
    return Raw.slice(
      self,
      begin: lowerBoundsTensor,
      size: upperBoundsTensor - lowerBoundsTensor)
>>>>>>> e68d2fc4
  }
}<|MERGE_RESOLUTION|>--- conflicted
+++ resolved
@@ -1728,7 +1728,6 @@
   /// - Parameter lowerBounds: The lower bounds at each dimension.
   /// - Parameter upperBounds: The upper bounds at each dimension.
   @inlinable
-<<<<<<< HEAD
   @differentiable(wrt: self)
   func slice(lowerBounds: [Int32], upperBounds: [Int32]) -> Tensor {
     /// TODO: Precondition `lowerBounds.count == upperBounds.count`,
@@ -1846,7 +1845,7 @@
   }
 }
 
-infix operator ..: TensorRangePrecedence
+infix operator .. : TensorRangePrecedence
 precedencegroup TensorRangePrecedence {
   associativity: left
   higherThan: CastingPrecedence
@@ -1921,15 +1920,6 @@
         endMask: indexPath.endMask, ellipsisMask: indexPath.ellipsisMask, 
         newAxisMask: indexPath.newAxisMask,
         shrinkAxisMask: indexPath.squeezeAxisMask)
-=======
-  subscript(index: Int) -> Tensor {
-    get {
-      let index = Int32(index)
-      let slice = Raw.stridedSlice(
-        self, begin: Tensor<Int32>([index]), end: Tensor<Int32>([index + 1]),
-        strides: Tensor<Int32>([1]))
-      return slice.squeezingShape(at: 0)
->>>>>>> e68d2fc4
     }
     set {
       self = Raw.tensorStridedSliceUpdate(
@@ -1943,7 +1933,6 @@
   }
 
   @inlinable
-<<<<<<< HEAD
   // TODO: @differentiable(wrt: self)
   subscript(_ ranges: TensorRangeExpression...) -> Tensor {
     get {
@@ -1952,14 +1941,6 @@
     set {
       self[IndexPath(ranges.map { $0.tensorRange })] = newValue
     }
-=======
-  subscript(bounds: Range<Int>) -> Tensor {
-    return Raw.stridedSlice(
-      self,
-      begin: Tensor<Int32>([Int32(bounds.lowerBound)]),
-      end: Tensor<Int32>([Int32(bounds.upperBound)]),
-      strides: Tensor<Int32>([1]))
->>>>>>> e68d2fc4
   }
 
   @usableFromInline
@@ -1977,7 +1958,6 @@
   }
 }
 
-<<<<<<< HEAD
 internal extension Tensor.IndexPath {
   @inlinable
   init(_ ranges: [TensorRange]) {
@@ -2036,22 +2016,5 @@
     self.ellipsisMask = ellipsisMask
     self.newAxisMask = newAxisMask
     self.squeezeAxisMask = squeezeAxisMask
-=======
-  /// Extracts a slice from the tensor defined by lower and upper bounds for
-  /// each dimension.
-  ///
-  /// - Parameter lowerBounds: The lower bounds at each dimension.
-  /// - Parameter upperBounds: The upper bounds at each dimension.
-  @inlinable @inline(__always)
-  func slice(lowerBounds: [Int], upperBounds: [Int]) -> Tensor {
-    /// TODO: Precondition `lowerBounds.count == upperBounds.count`,
-    /// preferably in graph.
-    let lowerBoundsTensor = Tensor<Int32>(lowerBounds.map(Int32.init))
-    let upperBoundsTensor = Tensor<Int32>(upperBounds.map(Int32.init))
-    return Raw.slice(
-      self,
-      begin: lowerBoundsTensor,
-      size: upperBoundsTensor - lowerBoundsTensor)
->>>>>>> e68d2fc4
   }
 }