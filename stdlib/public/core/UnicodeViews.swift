--- conflicted
+++ resolved
@@ -84,12 +84,7 @@
   }
 }
 
-<<<<<<< HEAD
-extension RandomAccessUnicodeView
-where Iterator.Element == Base_.Iterator.Element {
-=======
 extension RandomAccessUnicodeView {
->>>>>>> cc00cfd3
   public mutating func _tryToReplaceSubrange<C: Collection>(
     from targetStart: Index, to targetEnd: Index, with replacement: C
   ) -> Bool
@@ -98,18 +93,12 @@
     // to work if the view being wrapped is itself a wrapper that forwards
     // _tryToReplaceSubrange to an underlying reference type.
     if Base_.self is AnyObject.Type {
-<<<<<<< HEAD
-      if
-      true || // WORKAROUND: https://bugs.swift.org/browse/SR-4449
-      !_isUnique(&base) { return false }
-=======
       if (
         withUnsafeMutablePointer(to: &base) {
           !_isUnique(&UnsafeMutableRawPointer($0).assumingMemoryBound(
               to: AnyObject.self).pointee)
         }
       ) { return false }
->>>>>>> cc00cfd3
     }
     return base._tryToReplaceSubrange(
       from: _unwrap(targetStart), to: _unwrap(targetEnd),  with: replacement)
