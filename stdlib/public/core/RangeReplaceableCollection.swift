--- conflicted
+++ resolved
@@ -103,11 +103,7 @@
   /// linear data structures like `Array`.  Conforming types may
   /// reserve more than `n`, exactly `n`, less than `n` elements of
   /// storage, or even ignore the request completely.
-<<<<<<< HEAD
-  mutating func reserveCapacity(n: IndexDistance)
-=======
-  mutating func reserveCapacity(_ n: Index.Distance)
->>>>>>> 75100a95
+  mutating func reserveCapacity(_ n: IndexDistance)
 
   //===--- Derivable Requirements -----------------------------------------===//
 
@@ -205,13 +201,9 @@
   /// Invalidates all indices with respect to `self`.
   ///
   /// - Complexity: O(`self.count`).
-<<<<<<< HEAD
   mutating func removeSubrange<
     Bounds : RangeProtocol where Bounds.Bound == Index
-  >(bounds: Range<Index>)
-=======
-  mutating func removeSubrange(_ bounds: Range<Index>)
->>>>>>> 75100a95
+  >(_ bounds: Range<Index>)
 
   /// Remove all elements.
   ///
@@ -282,10 +274,9 @@
     return result
   }
 
-<<<<<<< HEAD
   internal func _makeHalfOpen<
     R : RangeProtocol where R.Bound == Index
-  >(r: R) -> Range<Index> {
+  >(_ r: R) -> Range<Index> {
     return Range(
       uncheckedBounds: (
         lower: r.lowerBound,
@@ -294,12 +285,8 @@
   
   public mutating func removeSubrange<
     R : RangeProtocol where R.Bound == Index
-  >(bounds: R) {
+  >(_ bounds: R) {
     replaceSubrange(_makeHalfOpen(bounds), with: EmptyCollection())
-=======
-  public mutating func removeSubrange(_ bounds: Range<Index>) {
-    replaceSubrange(bounds, with: EmptyCollection())
->>>>>>> 75100a95
   }
 
   public mutating func removeFirst(_ n: Int) {
@@ -329,11 +316,7 @@
     }
   }
 
-<<<<<<< HEAD
-  public mutating func reserveCapacity(n: IndexDistance) {}
-=======
-  public mutating func reserveCapacity(_ n: Index.Distance) {}
->>>>>>> 75100a95
+  public mutating func reserveCapacity(_ n: IndexDistance) {}
 }
 
 extension RangeReplaceableCollection where SubSequence == Self {
@@ -409,13 +392,8 @@
   }
 
   @warn_unused_result
-<<<<<<< HEAD
-  public mutating func _customRemoveLast(n: Int) -> Bool {
+  public mutating func _customRemoveLast(_ n: Int) -> Bool {
     self = self[startIndex..<index(numericCast(-n), stepsFrom: endIndex)]
-=======
-  public mutating func _customRemoveLast(_ n: Int) -> Bool {
-    self = self[startIndex..<endIndex.advanced(by: numericCast(-n))]
->>>>>>> 75100a95
     return true
   }
 }
