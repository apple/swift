#===--- CMakeLists.txt - Build the core standard library -----------------===#
#
# This source file is part of the Swift.org open source project
#
# Copyright (c) 2014 - 2019 Apple Inc. and the Swift project authors
# Licensed under Apache License v2.0 with Runtime Library Exception
#
# See https://swift.org/LICENSE.txt for license information
# See https://swift.org/CONTRIBUTORS.txt for the list of Swift project authors
#
#===----------------------------------------------------------------------===#

# The list of sources without which it's impossible to build a core
# standard library.  Try to add new standard library sources to
# SWIFTLIB_SOURCES, below, rather than SWIFTLIB_ESSENTIAL, if
# possible, to improve layering.  Check that you got it right by
# configuring with -DSWIFT_CHECK_ESSENTIAL_STDLIB=YES
set(SWIFTLIB_ESSENTIAL
  ### PLEASE KEEP THIS LIST IN ALPHABETICAL ORDER ###
  # Some files can't be sorted alphabetically, see notes in the list below.
  Algorithm.swift
  ArrayBody.swift
  ArrayBuffer.swift
  ArrayBufferProtocol.swift
  ArrayCast.swift
  Array.swift
  ArrayShared.swift
  ArraySlice.swift
  ArrayType.swift
  ASCII.swift
  Assert.swift
  AssertCommon.swift
  BidirectionalCollection.swift
  Bitset.swift
  Bool.swift
  BridgeObjectiveC.swift
  BridgeStorage.swift
  BridgingBuffer.swift
  Builtin.swift
  BuiltinMath.swift
  Character.swift
  CocoaArray.swift
  Codable.swift
  Collection.swift
  CollectionAlgorithms.swift
  Comparable.swift
  CompilerProtocols.swift
  ContiguousArray.swift
  ContiguouslyStored.swift
  ClosedRange.swift
  ContiguousArrayBuffer.swift
  CString.swift
  CTypes.swift
  DebuggerSupport.swift
  Dictionary.swift
  DictionaryBridging.swift
  DictionaryBuilder.swift
  DictionaryCasting.swift
  DictionaryStorage.swift
  DictionaryVariant.swift
  DropWhile.swift
  Dump.swift
  EmptyCollection.swift
  Equatable.swift
  ErrorType.swift
<<<<<<< HEAD
  FieldAccessor.swift
=======
  ExistentialCollection.swift
>>>>>>> ec922534
  Filter.swift
  FixedArray.swift
  FlatMap.swift
  Flatten.swift
  FloatingPoint.swift
  Hashable.swift
  # WORKAROUND: This file name is not sorted alphabetically in the list because
  # if we do so, the compiler crashes.
  AnyHashable.swift
  # END WORKAROUND
  Hasher.swift
  Hashing.swift
  HashTable.swift
  ICU.swift
  Identifiable.swift
  Indices.swift
  InputStream.swift
  IntegerParsing.swift
  Integers.swift
  Join.swift
  KeyPath.swift
  KeyValuePairs.swift
  LazyCollection.swift
  LazySequence.swift
  LegacyABI.swift
  LegacyAtomicInt.swift
  LifetimeManager.swift
  ManagedBuffer.swift
  Map.swift
  MemoryLayout.swift
  UnicodeScalar.swift # ORDER DEPENDENCY: Must precede Mirrors.swift
  Mirrors.swift
  Misc.swift
  MutableCollection.swift
  NativeDictionary.swift
  NativeSet.swift
  NewtypeWrapper.swift
  ObjectIdentifier.swift
  Optional.swift
  OptionSet.swift
  OutputStream.swift
  Pointer.swift
  Policy.swift
  PrefixWhile.swift
  Print.swift
  Random.swift
  RandomAccessCollection.swift
  Range.swift
  RangeReplaceableCollection.swift
  ReflectionMirror.swift
  Repeat.swift
  REPL.swift
  Result.swift
  Reverse.swift
  Runtime.swift
  RuntimeFunctionCounters.swift
  SipHash.swift
  Sequence.swift
  SequenceAlgorithms.swift
  Set.swift
  SetAlgebra.swift
  SetAnyHashableExtensions.swift
  SetBridging.swift
  SetBuilder.swift
  SetCasting.swift
  SetStorage.swift
  SetVariant.swift
  ShadowProtocols.swift
  Shims.swift
  Slice.swift
  SmallString.swift
  Sort.swift
  StaticString.swift
  Stride.swift
  StringHashable.swift  # ORDER DEPENDENCY: Must precede String.swift
  String.swift
  StringBreadcrumbs.swift
  StringBridge.swift
  StringCharacterView.swift
  StringComparable.swift
  StringComparison.swift
  StringCreate.swift
  StringGuts.swift
  StringGutsSlice.swift
  StringGutsRangeReplaceable.swift
  StringObject.swift
  StringProtocol.swift
  StringIndex.swift
  StringIndexConversions.swift
  StringInterpolation.swift
  StringLegacy.swift
  StringNormalization.swift
  StringRangeReplaceableCollection.swift
  StringStorage.swift
  StringStorageBridge.swift
  StringSwitch.swift
  StringTesting.swift
  StringUnicodeScalarView.swift
  StringUTF16View.swift
  StringUTF8View.swift
  StringUTF8Validation.swift
  Substring.swift
  SwiftNativeNSArray.swift
  ThreadLocalStorage.swift
  UIntBuffer.swift
  UnavailableStringAPIs.swift
  UnicodeEncoding.swift
  UnicodeHelpers.swift
  UnicodeParser.swift
  UnicodeScalarProperties.swift
  CharacterProperties.swift # ORDER DEPENDENCY: UnicodeScalarProperties.swift
  Unmanaged.swift
  UnmanagedOpaqueString.swift
  UnmanagedString.swift
  UnsafePointer.swift
  UnsafeRawPointer.swift
  UTFEncoding.swift
  UTF8.swift
  UTF16.swift
  UTF32.swift
  Unicode.swift # ORDER DEPENDENCY: must follow new unicode support
  StringGraphemeBreaking.swift # ORDER DEPENDENCY: Must follow UTF16.swift
  ValidUTF8Buffer.swift
  WriteBackMutableSlice.swift
  MigrationSupport.swift)

set(SWIFTLIB_ESSENTIAL_GYB_SOURCES
<<<<<<< HEAD
  BuiltinMath.swift.gyb
  Codable.swift.gyb
=======
  AtomicInt.swift.gyb
>>>>>>> ec922534
  FloatingPointParsing.swift.gyb
  FloatingPointTypes.swift.gyb
  IntegerTypes.swift.gyb
  UnsafeBufferPointer.swift.gyb
  UnsafeRawBufferPointer.swift.gyb
  )

# The complete list of sources in the core standard library.  Includes
# all the essential sources listed above.
set(SWIFTLIB_SOURCES
  ${SWIFTLIB_ESSENTIAL}
  ### PLEASE KEEP THIS LIST IN ALPHABETICAL ORDER ###
  Anchored.swift
  AtomicMemoryOrderings.swift
  Availability.swift
  CollectionDifference.swift
  CollectionOfOne.swift
  Diffing.swift
  Mirror.swift
  PlaygroundDisplay.swift
  CommandLine.swift
  SliceBuffer.swift
  SIMDVector.swift
  UnfoldSequence.swift
  UnsafeAtomicInitializableReference.swift
  UnsafeAtomicUnmanaged.swift
  UnsafeAtomicUnsafeMutablePointer.swift
  VarArgs.swift
  Zip.swift
  "${SWIFT_SOURCE_DIR}/stdlib/linker-support/magic-symbols-for-install-name.c"
  )

set(SWIFTLIB_GYB_SOURCES
  ${SWIFTLIB_ESSENTIAL_GYB_SOURCES}
<<<<<<< HEAD
  ExistentialCollection.swift.gyb
  RawAtomics.swift.gyb
=======
>>>>>>> ec922534
  SIMDVectorTypes.swift.gyb
  Tuple.swift.gyb
  UnsafeAtomicInt.swift.gyb
  UnsafeAtomicUInt.swift.gyb
  )
set(GROUP_INFO_JSON_FILE ${CMAKE_CURRENT_SOURCE_DIR}/GroupInfo.json)
set(swift_core_link_flags "${SWIFT_RUNTIME_SWIFT_LINK_FLAGS}")
set(swift_core_framework_depends)
set(swift_core_private_link_libraries)
set(swift_stdlib_compile_flags "${SWIFT_RUNTIME_SWIFT_COMPILE_FLAGS}")
if(SWIFT_PRIMARY_VARIANT_SDK IN_LIST SWIFT_APPLE_PLATFORMS)
  list(APPEND swift_core_link_flags "-all_load")
  list(APPEND swift_core_private_link_libraries icucore)
else()
  # With the GNU linker the equivalent of -all_load is to tell the linker
  # --whole-archive before the archive and --no-whole-archive after (without
  # the second, it causes errors when the system libraries are told to
  # include everything). The best way to get it in there, according to the
  # documentation, is to put the flags in the target_link_libraries setting.

  # TODO: However, for the moment this actually makes things explode with an
  # incomplete runtime. This should be turned back on when more of the porting
  # effort has been completed.
  #set(LINK_FLAGS
  #  -Wl,--whole-archive swiftRuntime -Wl,--no-whole-archive)
  if("${SWIFT_PATH_TO_LIBICU_BUILD}" STREQUAL "")
    list(APPEND swift_core_private_link_libraries
      ${SWIFT_${SWIFT_PRIMARY_VARIANT_SDK}_${SWIFT_PRIMARY_VARIANT_ARCH}_ICU_UC}
      ${SWIFT_${SWIFT_PRIMARY_VARIANT_SDK}_${SWIFT_PRIMARY_VARIANT_ARCH}_ICU_I18N})
  else()
    list(APPEND swift_core_private_link_libraries -licui18nswift -licuucswift -licudataswift)
  endif()
endif()

if(SWIFT_PRIMARY_VARIANT_SDK STREQUAL ANDROID)
  # workaround for libatomic needing to be after object files for swiftCore.so
  list(APPEND swift_core_private_link_libraries atomic)
elseif(SWIFT_PRIMARY_VARIANT_SDK STREQUAL CYGWIN)
  # TODO(compnerd) cache this variable to permit re-configuration
  execute_process(COMMAND "cygpath" "-u" "$ENV{SYSTEMROOT}" OUTPUT_VARIABLE ENV_SYSTEMROOT)
  list(APPEND swift_core_private_link_libraries "${ENV_SYSTEMROOT}/system32/psapi.dll")
elseif(SWIFT_PRIMARY_VARIANT_SDK STREQUAL FREEBSD)
  find_library(EXECINFO_LIBRARY execinfo)
  list(APPEND swift_core_private_link_libraries ${EXECINFO_LIBRARY})
  # workaround for libatomic needing to be after object files for swiftCore.so
  list(APPEND swift_core_private_link_libraries
    ${SWIFTLIB_DIR}/clang/lib/freebsd/libclang_rt.builtins-${SWIFT_PRIMARY_VARIANT_ARCH}.a)
elseif(SWIFT_PRIMARY_VARIANT_SDK STREQUAL LINUX)
  if(SWIFT_BUILD_STATIC_STDLIB)
    list(APPEND swift_core_private_link_libraries swiftImageInspectionShared)
  endif()
elseif(SWIFT_PRIMARY_VARIANT_SDK STREQUAL WINDOWS)
  list(APPEND swift_core_private_link_libraries shell32;DbgHelp)
endif()

option(SWIFT_CHECK_ESSENTIAL_STDLIB
    "Check core standard library layering by linking its essential subset"
    FALSE)

if(SWIFT_STDLIB_SIL_DEBUGGING)
  list(APPEND swift_stdlib_compile_flags "-Xfrontend" "-gsil")
endif()

list(APPEND swift_stdlib_compile_flags "-Xllvm" "-sil-inline-generics")
list(APPEND swift_stdlib_compile_flags "-Xllvm" "-sil-partial-specialization")
if(SWIFT_STDLIB_ENABLE_STDLIBCORE_EXCLUSIVITY_CHECKING)
  list(APPEND swift_stdlib_compile_flags "-enforce-exclusivity=checked")
endif()

if(SWIFT_CHECK_ESSENTIAL_STDLIB)
  add_swift_target_library(swift_stdlib_essential ${SWIFT_STDLIB_LIBRARY_BUILD_TYPES} IS_STDLIB IS_STDLIB_CORE
      INSTALL_IN_COMPONENT never_install
      ${SWIFTLIB_ESSENTIAL}
      GYB_SOURCES
        ${SWIFTLIB_ESSENTIAL_GYB_SOURCES})
  target_link_libraries(swift_stdlib_essential ${RUNTIME_DEPENDENCY})
endif()

add_swift_target_library(swiftCore
                  ${SWIFT_STDLIB_LIBRARY_BUILD_TYPES} IS_STDLIB IS_STDLIB_CORE
                    ${SWIFTLIB_SOURCES}
                  GYB_SOURCES
                    ${SWIFTLIB_GYB_SOURCES}
                  # The copy_shim_headers target dependency is required to let the
                  # build system know that there's a rule to produce the shims
                  # directory, but is not sufficient to cause the object file to be rebuilt
                  # when the shim header changes.  Therefore, we pass both the target
                  # and the generated directory as dependencies.
                  FILE_DEPENDS
                    copy_shim_headers "${SWIFTLIB_DIR}/shims" ${GROUP_INFO_JSON_FILE}
                  SWIFT_COMPILE_FLAGS
                    ${swift_stdlib_compile_flags} -Xcc -DswiftCore_EXPORTS ${SWIFT_STANDARD_LIBRARY_SWIFT_FLAGS}
                  LINK_FLAGS
                    ${swift_core_link_flags}
                  PRIVATE_LINK_LIBRARIES
                    ${swift_core_private_link_libraries}
                  INCORPORATE_OBJECT_LIBRARIES
                    swiftRuntime swiftStdlibStubs
                  FRAMEWORK_DEPENDS
                    ${swift_core_framework_depends}
                  INSTALL_IN_COMPONENT
                    stdlib)<|MERGE_RESOLUTION|>--- conflicted
+++ resolved
@@ -63,11 +63,8 @@
   EmptyCollection.swift
   Equatable.swift
   ErrorType.swift
-<<<<<<< HEAD
+  ExistentialCollection.swift
   FieldAccessor.swift
-=======
-  ExistentialCollection.swift
->>>>>>> ec922534
   Filter.swift
   FixedArray.swift
   FlatMap.swift
@@ -195,12 +192,6 @@
   MigrationSupport.swift)
 
 set(SWIFTLIB_ESSENTIAL_GYB_SOURCES
-<<<<<<< HEAD
-  BuiltinMath.swift.gyb
-  Codable.swift.gyb
-=======
-  AtomicInt.swift.gyb
->>>>>>> ec922534
   FloatingPointParsing.swift.gyb
   FloatingPointTypes.swift.gyb
   IntegerTypes.swift.gyb
@@ -235,11 +226,7 @@
 
 set(SWIFTLIB_GYB_SOURCES
   ${SWIFTLIB_ESSENTIAL_GYB_SOURCES}
-<<<<<<< HEAD
-  ExistentialCollection.swift.gyb
   RawAtomics.swift.gyb
-=======
->>>>>>> ec922534
   SIMDVectorTypes.swift.gyb
   Tuple.swift.gyb
   UnsafeAtomicInt.swift.gyb
