//===--- Stride.swift - Components for stride(...) iteration --------------===//
//
// This source file is part of the Swift.org open source project
//
// Copyright (c) 2014 - 2016 Apple Inc. and the Swift project authors
// Licensed under Apache License v2.0 with Runtime Library Exception
//
// See http://swift.org/LICENSE.txt for license information
// See http://swift.org/CONTRIBUTORS.txt for the list of Swift project authors
//
//===----------------------------------------------------------------------===//

/// Conforming types are notionally continuous, one-dimensional
/// values that can be offset and measured.
public protocol Strideable : Comparable {
  // FIXME: We'd like to name this type "Distance" but for
  // <rdar://problem/17619038>
  /// A type that can represent the distance between two values of `Self`.
  associatedtype Stride : SignedNumber

  /// Returns a stride `x` such that `self.advanced(by: x)` approximates
  /// `other`.
  ///
  /// - Complexity: O(1).
  ///
  /// - SeeAlso: `RandomAccessIndex`'s `distance(to:)`, which provides a
  ///   stronger semantic guarantee.
  @warn_unused_result
  func distance(to other: Self) -> Stride

  /// Returns a `Self` `x` such that `self.distance(to: x)` approximates
  /// `n`.
  ///
  /// - Complexity: O(1).
  ///
  /// - SeeAlso: `RandomAccessIndex`'s `advanced(by:)`, which
  ///   provides a stronger semantic guarantee.
  @warn_unused_result
  func advanced(by n: Stride) -> Self
}


/// Compare two `Strideable`s.
public func < <T : Strideable>(x: T, y: T) -> Bool {
  return x.distance(to: y) > 0
}

public func == <T : Strideable>(x: T, y: T) -> Bool {
  return x.distance(to: y) == 0
}

@warn_unused_result
public func + <T : Strideable>(lhs: T, rhs: T.Stride) -> T {
  return lhs.advanced(by: rhs)
}

@warn_unused_result
public func + <T : Strideable>(lhs: T.Stride, rhs: T) -> T {
  return rhs.advanced(by: lhs)
}

@warn_unused_result
public func - <T : Strideable>(lhs: T, rhs: T.Stride) -> T {
  return lhs.advanced(by: -rhs)
}

@warn_unused_result
public func - <T : Strideable>(lhs: T, rhs: T) -> T.Stride {
  return rhs.distance(to: lhs)
}

public func += <T : Strideable>(lhs: inout T, rhs: T.Stride) {
  lhs = lhs.advanced(by: rhs)
}

public func -= <T : Strideable>(lhs: inout T, rhs: T.Stride) {
  lhs = lhs.advanced(by: -rhs)
}

//===--- Deliberately-ambiguous operators for UnsignedIntegerTypes --------===//
// The UnsignedIntegerTypes all have a signed Stride type.  Without these     //
// overloads, expressions such as UInt(2) + Int(3) would compile.             //
//===----------------------------------------------------------------------===//

public func + <T : UnsignedInteger>(
  lhs: T, rhs: T._DisallowMixedSignArithmetic
) -> T {
  _sanityCheckFailure("Should not be callable.")
}

public func + <T : UnsignedInteger>(
  lhs: T._DisallowMixedSignArithmetic, rhs: T
) -> T {
  _sanityCheckFailure("Should not be callable.")
}

public func - <T : _DisallowMixedSignArithmetic>(
  lhs: T, rhs: T._DisallowMixedSignArithmetic
) -> T {
  _sanityCheckFailure("Should not be callable.")
}

public func - <T : _DisallowMixedSignArithmetic>(
  lhs: T, rhs: T
) -> T._DisallowMixedSignArithmetic {
  _sanityCheckFailure("Should not be callable.")
}

public func += <T : UnsignedInteger>(
  lhs: inout T, rhs: T._DisallowMixedSignArithmetic
) {
  _sanityCheckFailure("Should not be callable.")
}

public func -= <T : UnsignedInteger>(
  lhs: inout T, rhs: T._DisallowMixedSignArithmetic
) {
  _sanityCheckFailure("Should not be callable.")
}

//===----------------------------------------------------------------------===//

/// An iterator for the result of `stride(to:...)`.
public struct StrideToIterator<Element : Strideable> : IteratorProtocol {
  internal var _current: Element
  internal let _end: Element
  internal let _stride: Element.Stride

  /// Advance to the next element and return it, or `nil` if no next
  /// element exists.
  public mutating func next() -> Element? {
    if _stride > 0 ? _current >= _end : _current <= _end {
      return nil
    }
    let result = _current
    _current += _stride
    return result
  }
}

/// A `Sequence` of values formed by striding over a half-open interval.
public struct StrideTo<Element : Strideable> : Sequence, CustomReflectable {
  // FIXME: should really be a CollectionType, as it is multipass

  /// Returns an iterator over the elements of this sequence.
  ///
  /// - Complexity: O(1).
  public func makeIterator() -> StrideToIterator<Element> {
    return StrideToIterator(_current: _start, _end: _end, _stride: _stride)
  }

  internal init(_start: Element, end: Element, stride: Element.Stride) {
    _precondition(stride != 0, "stride size must not be zero")
    // Unreachable endpoints are allowed; they just make for an
    // already-empty Sequence.
    self._start = _start
    self._end = end
    self._stride = stride
  }

  internal let _start: Element
  internal let _end: Element
  internal let _stride: Element.Stride

  public var customMirror: Mirror {
    return Mirror(self, children: ["from": _start, "to": _end, "by": _stride])
  }
}

/// Returns the sequence of values (`self`, `self + stride`, `self +
/// stride + stride`, ... *last*) where *last* is the last value in
/// the progression that is less than `end`.
@warn_unused_result
public func stride<T : Strideable>(
  from start: T, to end: T, by stride: T.Stride
) -> StrideTo<T> {
  return StrideTo(_start: start, end: end, stride: stride)
}

<<<<<<< HEAD
/// A `GeneratorType` for `StrideThrough<Element>`.
public struct StrideThroughGenerator<Element : Strideable> : GeneratorType {
  @available(*, unavailable, renamed="Element")
  public typealias T = Element

  var current: Element
  let end: Element
  let stride: Element.Stride
  var didReturnEnd: Bool = false
=======
/// An `IteratorProtocol` for `StrideThrough<Element>`.
public struct StrideThroughIterator<Element : Strideable> : IteratorProtocol {
  internal var _current: Element
  internal let _end: Element
  internal let _stride: Element.Stride
  internal var _done: Bool = false
>>>>>>> 1868856e

  /// Advance to the next element and return it, or `nil` if no next
  /// element exists.
  public mutating func next() -> Element? {
<<<<<<< HEAD
    if stride > 0 ? current >= end : current <= end {
      // This check is needed because if we just changed the above operators
      // to > and <, respectively, we might advance current past the end
      // and throw it out of bounds (e.g. above Int.max) unnecessarily.
      if current == end && !didReturnEnd {
        didReturnEnd = true
        return current
=======
    if _done {
      return nil
    }
    if _stride > 0 ? _current >= _end : _current <= _end {
      if _current == _end {
        _done = true
        return _current
>>>>>>> 1868856e
      }
      return nil
    }
    let result = _current
    _current += _stride
    return result
  }
}

/// A `Sequence` of values formed by striding over a closed interval.
public struct StrideThrough<
  Element : Strideable
> : Sequence, CustomReflectable {
  // FIXME: should really be a CollectionType, as it is multipass

  /// Returns an iterator over the elements of this sequence.
  ///
  /// - Complexity: O(1).
  public func makeIterator() -> StrideThroughIterator<Element> {
    return StrideThroughIterator(
      _current: _start, _end: _end, _stride: _stride, _done: false)
  }

  internal init(_start: Element, end: Element, stride: Element.Stride) {
    _precondition(stride != 0, "stride size must not be zero")
    self._start = _start
    self._end = end
    self._stride = stride
  }

  internal let _start: Element
  internal let _end: Element
  internal let _stride: Element.Stride

  public var customMirror: Mirror {
    return Mirror(self,
      children: ["from": _start, "through": _end, "by": _stride])
  }
}

/// Returns the sequence of values (`self`, `self + stride`, `self +
/// stride + stride`, ... *last*) where *last* is the last value in
/// the progression less than or equal to `end`.
///
/// - Note: There is no guarantee that `end` is an element of the sequence.
@warn_unused_result
public func stride<T : Strideable>(
  from start: T, through end: T, by stride: T.Stride
) -> StrideThrough<T> {
  return StrideThrough(_start: start, end: end, stride: stride)
}

@available(*, unavailable, renamed: "StrideToIterator")
public struct StrideToGenerator<Element : Strideable> {}

@available(*, unavailable, renamed: "StrideThroughIterator")
public struct StrideThroughGenerator<Element : Strideable> {}

extension Strideable {
  @available(*, unavailable, message: "Use stride(from:to:by:) free function instead")
  public func stride(to end: Self, by stride: Stride) -> StrideTo<Self> {
    fatalError("unavailable function can't be called")
  }

  @available(*, unavailable, message: "Use stride(from:through:by:) free function instead")
  public func stride(
    through end: Self, by stride: Stride
  ) -> StrideThrough<Self> {
    fatalError("unavailable function can't be called")
  }
}<|MERGE_RESOLUTION|>--- conflicted
+++ resolved
@@ -177,45 +177,23 @@
   return StrideTo(_start: start, end: end, stride: stride)
 }
 
-<<<<<<< HEAD
-/// A `GeneratorType` for `StrideThrough<Element>`.
-public struct StrideThroughGenerator<Element : Strideable> : GeneratorType {
-  @available(*, unavailable, renamed="Element")
-  public typealias T = Element
-
-  var current: Element
-  let end: Element
-  let stride: Element.Stride
-  var didReturnEnd: Bool = false
-=======
 /// An `IteratorProtocol` for `StrideThrough<Element>`.
 public struct StrideThroughIterator<Element : Strideable> : IteratorProtocol {
   internal var _current: Element
   internal let _end: Element
   internal let _stride: Element.Stride
-  internal var _done: Bool = false
->>>>>>> 1868856e
+  internal var _didReturnEnd: Bool = false
 
   /// Advance to the next element and return it, or `nil` if no next
   /// element exists.
   public mutating func next() -> Element? {
-<<<<<<< HEAD
-    if stride > 0 ? current >= end : current <= end {
+    if _stride > 0 ? _current >= _end : _current <= _end {
       // This check is needed because if we just changed the above operators
       // to > and <, respectively, we might advance current past the end
       // and throw it out of bounds (e.g. above Int.max) unnecessarily.
-      if current == end && !didReturnEnd {
-        didReturnEnd = true
-        return current
-=======
-    if _done {
-      return nil
-    }
-    if _stride > 0 ? _current >= _end : _current <= _end {
-      if _current == _end {
-        _done = true
+      if _current == _end && !_didReturnEnd {
+        _didReturnEnd = true
         return _current
->>>>>>> 1868856e
       }
       return nil
     }
