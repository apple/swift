--- conflicted
+++ resolved
@@ -235,18 +235,11 @@
     let base = UnsafeRawPointer(Builtin.projectTailElems(self, Int32.self))
     return try f(KeyPathBuffer(base: base))
   }
-<<<<<<< HEAD
-
-  public var isPureStructKeyPath: Bool {
-    return _isPureStructKeyPath ?? false
-  }
-=======
   
   @usableFromInline // Exposed as public API by MemoryLayout<Root>.offset(of:)
   internal var _storedInlineOffset: Int? {
     return withBuffer {
       var buffer = $0
->>>>>>> 23fe1687
 
   internal func isClass(_ item: Any.Type) -> Bool {
     // Displays "warning: 'is' test is always true" at compile time, but that's not actually the case.
@@ -387,22 +380,12 @@
   
   @usableFromInline
   internal final func _projectReadOnly(from root: Root) -> Value {
-<<<<<<< HEAD
-   
-    //One performance improvement is to skip right to Value
-    //if this keypath traverses through structs only.
-    if isPureStructKeyPath
-    {
-      return withUnsafeBytes(of: root) {
-        let pointer = $0.baseAddress.unsafelyUnwrapped.advanced(by: _pureStructValueOffset)
-=======
       
     // One performance improvement is to skip right to Value
     // if this keypath traverses through structs only.
     if let offset = getOffsetFromStorage() {
       return withUnsafeBytes(of: root) {
         let pointer = $0.baseAddress.unsafelyUnwrapped.advanced(by: offset)
->>>>>>> 23fe1687
         return pointer.assumingMemoryBound(to: Value.self).pointee
       }
     }
@@ -463,14 +446,6 @@
   @usableFromInline
   internal func _projectMutableAddress(from base: UnsafePointer<Root>)
       -> (pointer: UnsafeMutablePointer<Value>, owner: AnyObject?) {
-<<<<<<< HEAD
-          
-    // Don't declare "p" above this if-statement; it may slow things down.
-    if isPureStructKeyPath
-    {
-      let p = UnsafeRawPointer(base).advanced(by: _pureStructValueOffset)
-=======
-   
     // One performance improvement is to skip right to Value
     // if this keypath traverses through structs only.
           
@@ -478,7 +453,6 @@
     if let offset = getOffsetFromStorage()
     {
       let p = UnsafeRawPointer(base).advanced(by: offset)
->>>>>>> 23fe1687
       return (pointer: UnsafeMutablePointer(
         mutating: p.assumingMemoryBound(to: Value.self)), owner: nil)
     }
@@ -2432,21 +2406,6 @@
   }
 }
 
-<<<<<<< HEAD
-/// Updates information pertaining to the types associated with each key path.
-///
-/// Note: Currently we only distinguish between keypaths that traverse only structs to get to the final value,
-/// and all other types. This is done for performance reasons.
-/// Other type information may be handled in the future to improve performance.
-internal func _processAppendingKeyPathType(root: inout AnyKeyPath, leaf: AnyKeyPath) {
-  root._isPureStructKeyPath = root.isPureStructKeyPath && leaf.isPureStructKeyPath
-  if let isPureStruct = root._isPureStructKeyPath, isPureStruct {
-    root._computeOffsetForPureStructKeypath()
-  }
-}
-
-
-=======
 /// Updates information pertaining to the types associated with each KeyPath.
 ///
 /// Note: Currently we only distinguish between keypaths that traverse
@@ -2465,7 +2424,6 @@
   }
 }
 
->>>>>>> 23fe1687
 @usableFromInline
 internal func _tryToAppendKeyPaths<Result: AnyKeyPath>(
   root: AnyKeyPath,
@@ -2512,11 +2470,7 @@
   leaf: KeyPath<Value, AppendedValue>
 ) -> Result {
   let resultTy = type(of: root).appendedType(with: type(of: leaf))
-<<<<<<< HEAD
-  var returnValue:AnyKeyPath = root.withBuffer {
-=======
     var returnValue: AnyKeyPath = root.withBuffer {
->>>>>>> 23fe1687
     var rootBuffer = $0
     return leaf.withBuffer {
       var leafBuffer = $0
@@ -2656,17 +2610,12 @@
       return unsafeDowncast(result, to: Result.self)
     }
   }
-<<<<<<< HEAD
-   _processAppendingKeyPathType(root: &returnValue, leaf: leaf)
-   return returnValue as! Result
-=======
   _processOffsetForAppendedKeyPath(
     appendedKeyPath: &returnValue,
     root: root,
     leaf: leaf
   )
   return returnValue as! Result
->>>>>>> 23fe1687
 }
 
 // The distance in bytes from the address point of a KeyPath object to its
