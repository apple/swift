//===----------------------------------------------------------------------===//
//
// This source file is part of the Swift.org open source project
//
// Copyright (c) 2014 - 2017 Apple Inc. and the Swift project authors
// Licensed under Apache License v2.0 with Runtime Library Exception
//
// See https://swift.org/LICENSE.txt for license information
// See https://swift.org/CONTRIBUTORS.txt for the list of Swift project authors
//
//===----------------------------------------------------------------------===//

/// A type that provides subscript access to its elements, with forward
/// index traversal.
///
/// In most cases, it's best to ignore this protocol and use the `Collection`
/// protocol instead, because it has a more complete interface.
@available(*, deprecated, message: "it will be removed in Swift 4.0.  Please use 'Collection' instead")
public typealias IndexableBase = Collection

/// A type that provides subscript access to its elements, with forward index
/// traversal.
///
/// In most cases, it's best to ignore this protocol and use the `Collection`
/// protocol instead, because it has a more complete interface.
@available(*, deprecated, message: "it will be removed in Swift 4.0.  Please use 'Collection' instead")
public typealias Indexable = Collection

/// A type that iterates over a collection using its indices.
///
/// The `IndexingIterator` type is the default iterator for any collection that
/// doesn't declare its own. It acts as an iterator by using a collection's
/// indices to step over each value in the collection. Most collections in the
/// standard library use `IndexingIterator` as their iterator.
///
/// By default, any custom collection type you create will inherit a
/// `makeIterator()` method that returns an `IndexingIterator` instance,
/// making it unnecessary to declare your own. When creating a custom
/// collection type, add the minimal requirements of the `Collection`
/// protocol: starting and ending indices and a subscript for accessing
/// elements. With those elements defined, the inherited `makeIterator()`
/// method satisfies the requirements of the `Sequence` protocol.
///
/// Here's an example of a type that declares the minimal requirements for a
/// collection. The `CollectionOfTwo` structure is a fixed-size collection
/// that always holds two elements of a specific type.
///
///     struct CollectionOfTwo<Element>: Collection {
///         let elements: (Element, Element)
///
///         init(_ first: Element, _ second: Element) {
///             self.elements = (first, second)
///         }
///
///         var startIndex: Int { return 0 }
///         var endIndex: Int   { return 2 }
///
///         subscript(index: Int) -> Element {
///             switch index {
///             case 0: return elements.0
///             case 1: return elements.1
///             default: fatalError("Index out of bounds.")
///             }
///         }
///
///         func index(after i: Int) -> Int {
///             precondition(i < endIndex, "Can't advance beyond endIndex")
///             return i + 1
///         }
///     }
///
/// The `CollectionOfTwo` type uses the default iterator type,
/// `IndexingIterator`, because it doesn't define its own `makeIterator()`
/// method or `Iterator` associated type. This example shows how a
/// `CollectionOfTwo` instance can be created holding the values of a point,
/// and then iterated over using a `for`-`in` loop.
///
///     let point = CollectionOfTwo(15.0, 20.0)
///     for element in point {
///         print(element)
///     }
///     // Prints "15.0"
///     // Prints "20.0"
@_fixed_layout
public struct IndexingIterator<Elements : Collection> {
  @_versioned
  internal let _elements: Elements
  @_versioned
  internal var _position: Elements.Index

  @_inlineable
  @inline(__always)
  /// Creates an iterator over the given collection.
  public /// @testable
  init(_elements: Elements) {
    self._elements = _elements
    self._position = _elements.startIndex
  }

  @_inlineable
  @inline(__always)
  /// Creates an iterator over the given collection.
  public /// @testable
  init(_elements: Elements, _position: Elements.Index) {
    self._elements = _elements
    self._position = _position
  }
}

extension IndexingIterator: IteratorProtocol, Sequence {
  public typealias Element = Elements.Element
  public typealias Iterator = IndexingIterator<Elements>
  public typealias SubSequence = AnySequence<Element>

  /// Advances to the next element and returns it, or `nil` if no next element
  /// exists.
  ///
  /// Repeatedly calling this method returns all the elements of the underlying
  /// sequence in order. As soon as the sequence has run out of elements, all
  /// subsequent calls return `nil`.
  ///
  /// This example shows how an iterator can be used explicitly to emulate a
  /// `for`-`in` loop. First, retrieve a sequence's iterator, and then call
  /// the iterator's `next()` method until it returns `nil`.
  ///
  ///     let numbers = [2, 3, 5, 7]
  ///     var numbersIterator = numbers.makeIterator()
  ///
  ///     while let num = numbersIterator.next() {
  ///         print(num)
  ///     }
  ///     // Prints "2"
  ///     // Prints "3"
  ///     // Prints "5"
  ///     // Prints "7"
  ///
  /// - Returns: The next element in the underlying sequence if a next element
  ///   exists; otherwise, `nil`.
  @_inlineable
  @inline(__always)
  public mutating func next() -> Elements.Element? {
    if _position == _elements.endIndex { return nil }
    let element = _elements[_position]
    _elements.formIndex(after: &_position)
    return element
  }
}

/// A sequence whose elements can be traversed multiple times,
/// nondestructively, and accessed by an indexed subscript.
///
/// Collections are used extensively throughout the standard library. When you
/// use arrays, dictionaries, and other collections, you benefit from the
/// operations that the `Collection` protocol declares and implements. In
/// addition to the operations that collections inherit from the `Sequence`
/// protocol, you gain access to methods that depend on accessing an element
/// at a specific position in a collection.
///
/// For example, if you want to print only the first word in a string, you can
/// search for the index of the first space, and then create a substring up to
/// that position.
///
///     let text = "Buffalo buffalo buffalo buffalo."
///     if let firstSpace = text.index(of: " ") {
///         print(text[..<firstSpace])
///     }
///     // Prints "Buffalo"
///
/// The `firstSpace` constant is an index into the `text` string---the position
/// of the first space in the string. You can store indices in variables, and
/// pass them to collection algorithms or use them later to access the
/// corresponding element. In the example above, `firstSpace` is used to
/// extract the prefix that contains elements up to that index.
///
/// Accessing Individual Elements
/// =============================
///
/// You can access an element of a collection through its subscript by using
/// any valid index except the collection's `endIndex` property. This property
/// is a "past the end" index that does not correspond with any element of the
/// collection.
///
/// Here's an example of accessing the first character in a string through its
/// subscript:
///
///     let firstChar = text[text.startIndex]
///     print(firstChar)
///     // Prints "B"
///
/// The `Collection` protocol declares and provides default implementations for
/// many operations that depend on elements being accessible by their
/// subscript. For example, you can also access the first character of `text`
/// using the `first` property, which has the value of the first element of
/// the collection, or `nil` if the collection is empty.
///
///     print(text.first)
///     // Prints "Optional("B")"
///
/// You can pass only valid indices to collection operations. You can find a
/// complete set of a collection's valid indices by starting with the
/// collection's `startIndex` property and finding every successor up to, and
/// including, the `endIndex` property. All other values of the `Index` type,
/// such as the `startIndex` property of a different collection, are invalid
/// indices for this collection.
///
/// Saved indices may become invalid as a result of mutating operations. For
/// more information about index invalidation in mutable collections, see the
/// reference for the `MutableCollection` and `RangeReplaceableCollection`
/// protocols, as well as for the specific type you're using.
///
/// Accessing Slices of a Collection
/// ================================
///
/// You can access a slice of a collection through its ranged subscript or by
/// calling methods like `prefix(while:)` or `suffix(_:)`. A slice of a
/// collection can contain zero or more of the original collection's elements
/// and shares the original collection's semantics.
///
/// The following example creates a `firstWord` constant by using the
/// `prefix(while:)` method to get a slice of the `text` string.
///
///     let firstWord = text.prefix(while: { $0 != " " })
///     print(firstWord)
///     // Prints "Buffalo"
///
/// You can retrieve the same slice using the string's ranged subscript, which
/// takes a range expression.
///
///     if let firstSpace = text.index(of: " ") {
///         print(text[..<firstSpace]
///         // Prints "Buffalo"
///     }
///
/// The retrieved slice of `text` is equivalent in each of these cases.
///
/// Slices Share Indices
/// --------------------
///
/// A collection and its slices share the same indices. An element of a
/// collection is located under the same index in a slice as in the base
/// collection, as long as neither the collection nor the slice has been
/// mutated since the slice was created.
///
/// For example, suppose you have an array holding the number of absences from
/// each class during a session.
///
///     var absences = [0, 2, 0, 4, 0, 3, 1, 0]
///
/// You're tasked with finding the day with the most absences in the second
/// half of the session. To find the index of the day in question, follow
/// these steps:
///
/// 1) Create a slice of the `absences` array that holds the second half of the
///    days.
/// 2) Use the `max(by:)` method to determine the index of the day with the
///    most absences.
/// 3) Print the result using the index found in step 2 on the original
///    `absences` array.
///
/// Here's an implementation of those steps:
///
///     let secondHalf = absences.suffix(absences.count / 2)
///     if let i = secondHalf.indices.max(by: { secondHalf[$0] < secondHalf[$1] }) {
///         print("Highest second-half absences: \(absences[i])")
///     }
///     // Prints "Highest second-half absences: 3"
///
/// Slices Inherit Collection Semantics
/// -----------------------------------
///
/// A slice inherits the value or reference semantics of its base collection.
/// That is, when working with a slice of a mutable collection that has value
/// semantics, such as an array, mutating the original collection triggers a
/// copy of that collection and does not affect the contents of the slice.
///
/// For example, if you update the last element of the `absences` array from
/// `0` to `2`, the `secondHalf` slice is unchanged.
///
///     absences[7] = 2
///     print(absences)
///     // Prints "[0, 2, 0, 4, 0, 3, 1, 2]"
///     print(secondHalf)
///     // Prints "[0, 3, 1, 0]"
///
/// Traversing a Collection
/// =======================
///
/// Although a sequence can be consumed as it is traversed, a collection is
/// guaranteed to be *multipass*: Any element can be repeatedly accessed by
/// saving its index. Moreover, a collection's indices form a finite range of
/// the positions of the collection's elements. The fact that all collections
/// are finite guarantees the safety of many sequence operations, such as
/// using the `contains(_:)` method to test whether a collection includes an
/// element.
///
/// Iterating over the elements of a collection by their positions yields the
/// same elements in the same order as iterating over that collection using
/// its iterator. This example demonstrates that the `characters` view of a
/// string returns the same characters in the same order whether the view's
/// indices or the view itself is being iterated.
///
///     let word = "Swift"
///     for character in word {
///         print(character)
///     }
///     // Prints "S"
///     // Prints "w"
///     // Prints "i"
///     // Prints "f"
///     // Prints "t"
///
///     for i in word.indices {
///         print(word[i])
///     }
///     // Prints "S"
///     // Prints "w"
///     // Prints "i"
///     // Prints "f"
///     // Prints "t"
///
/// Conforming to the Collection Protocol
/// =====================================
///
/// If you create a custom sequence that can provide repeated access to its
/// elements, make sure that its type conforms to the `Collection` protocol in
/// order to give a more useful and more efficient interface for sequence and
/// collection operations. To add `Collection` conformance to your type, you
/// must declare at least the following requirements:
///
/// - The `startIndex` and `endIndex` properties
/// - A subscript that provides at least read-only access to your type's
///   elements
/// - The `index(after:)` method for advancing an index into your collection
///
/// Expected Performance
/// ====================
///
/// Types that conform to `Collection` are expected to provide the `startIndex`
/// and `endIndex` properties and subscript access to elements as O(1)
/// operations. Types that are not able to guarantee this performance must
/// document the departure, because many collection operations depend on O(1)
/// subscripting performance for their own performance guarantees.
///
/// The performance of some collection operations depends on the type of index
/// that the collection provides. For example, a random-access collection,
/// which can measure the distance between two indices in O(1) time, can
/// calculate its `count` property in O(1) time. Conversely, because a forward
/// or bidirectional collection must traverse the entire collection to count
/// the number of contained elements, accessing its `count` property is an
/// O(*n*) operation.
public protocol Collection: Sequence where SubSequence: Collection {
  // FIXME(ABI): Associated type inference requires this.
  associatedtype Element

  /// A type that represents a position in the collection.
  ///
  /// Valid indices consist of the position of every element and a
  /// "past the end" position that's not valid for use as a subscript
  /// argument.
  associatedtype Index : Comparable

  /// The position of the first element in a nonempty collection.
  ///
  /// If the collection is empty, `startIndex` is equal to `endIndex`.
  var startIndex: Index { get }

  /// The collection's "past the end" position---that is, the position one
  /// greater than the last valid subscript argument.
  ///
  /// When you need a range that includes the last element of a collection, use
  /// the half-open range operator (`..<`) with `endIndex`. The `..<` operator
  /// creates a range that doesn't include the upper bound, so it's always
  /// safe to use with `endIndex`. For example:
  ///
  ///     let numbers = [10, 20, 30, 40, 50]
  ///     if let index = numbers.index(of: 30) {
  ///         print(numbers[index ..< numbers.endIndex])
  ///     }
  ///     // Prints "[30, 40, 50]"
  ///
  /// If the collection is empty, `endIndex` is equal to `startIndex`.
  var endIndex: Index { get }

  /// A type that provides the collection's iteration interface and
  /// encapsulates its iteration state.
  ///
  /// By default, a collection conforms to the `Sequence` protocol by
  /// supplying `IndexingIterator` as its associated `Iterator`
  /// type.
  associatedtype Iterator = IndexingIterator<Self>

  // FIXME(ABI)#179 (Type checker): Needed here so that the `Iterator` is properly deduced from
  // a custom `makeIterator()` function.  Otherwise we get an
  // `IndexingIterator`. <rdar://problem/21539115>
  /// Returns an iterator over the elements of the collection.
  func makeIterator() -> Iterator

  /// A sequence that represents a contiguous subrange of the collection's
  /// elements.
  ///
  /// This associated type appears as a requirement in the `Sequence`
  /// protocol, but it is restated here with stricter constraints. In a
  /// collection, the subsequence should also conform to `Collection`.
  associatedtype SubSequence = Slice<Self> where SubSequence.Index == Index

  /// Accesses the element at the specified position.
  ///
  /// The following example accesses an element of an array through its
  /// subscript to print its value:
  ///
  ///     var streets = ["Adams", "Bryant", "Channing", "Douglas", "Evarts"]
  ///     print(streets[1])
  ///     // Prints "Bryant"
  ///
  /// You can subscript a collection with any valid index other than the
  /// collection's end index. The end index refers to the position one past
  /// the last element of a collection, so it doesn't correspond with an
  /// element.
  ///
  /// - Parameter position: The position of the element to access. `position`
  ///   must be a valid index of the collection that is not equal to the
  ///   `endIndex` property.
  ///
  /// - Complexity: O(1)
  subscript(position: Index) -> Element { get }

  /// Accesses a contiguous subrange of the collection's elements.
  ///
  /// The accessed slice uses the same indices for the same elements as the
  /// original collection uses. Always use the slice's `startIndex` property
  /// instead of assuming that its indices start at a particular value.
  ///
  /// This example demonstrates getting a slice of an array of strings, finding
  /// the index of one of the strings in the slice, and then using that index
  /// in the original array.
  ///
  ///     let streets = ["Adams", "Bryant", "Channing", "Douglas", "Evarts"]
  ///     let streetsSlice = streets[2 ..< streets.endIndex]
  ///     print(streetsSlice)
  ///     // Prints "["Channing", "Douglas", "Evarts"]"
  ///
  ///     let index = streetsSlice.index(of: "Evarts")    // 4
  ///     print(streets[index!])
  ///     // Prints "Evarts"
  ///
  /// - Parameter bounds: A range of the collection's indices. The bounds of
  ///   the range must be valid indices of the collection.
  ///
  /// - Complexity: O(1)
  subscript(bounds: Range<Index>) -> SubSequence { get }

  /// A type that represents the indices that are valid for subscripting the
  /// collection, in ascending order.
  associatedtype Indices : Collection = DefaultIndices<Self>
    where Indices.Element == Index,
          Indices.Index == Index,
          Indices.SubSequence == Indices

  /// The indices that are valid for subscripting the collection, in ascending
  /// order.
  ///
  /// A collection's `indices` property can hold a strong reference to the
  /// collection itself, causing the collection to be nonuniquely referenced.
  /// If you mutate the collection while iterating over its indices, a strong
  /// reference can result in an unexpected copy of the collection. To avoid
  /// the unexpected copy, use the `index(after:)` method starting with
  /// `startIndex` to produce indices instead.
  ///
  ///     var c = MyFancyCollection([10, 20, 30, 40, 50])
  ///     var i = c.startIndex
  ///     while i != c.endIndex {
  ///         c[i] /= 5
  ///         i = c.index(after: i)
  ///     }
  ///     // c == MyFancyCollection([2, 4, 6, 8, 10])
  var indices: Indices { get }

  /// Returns a subsequence from the start of the collection up to, but not
  /// including, the specified position.
  ///
  /// The resulting subsequence *does not include* the element at the position
  /// `end`. The following example searches for the index of the number `40`
  /// in an array of integers, and then prints the prefix of the array up to,
  /// but not including, that index:
  ///
  ///     let numbers = [10, 20, 30, 40, 50, 60]
  ///     if let i = numbers.index(of: 40) {
  ///         print(numbers.prefix(upTo: i))
  ///     }
  ///     // Prints "[10, 20, 30]"
  ///
  /// Passing the collection's starting index as the `end` parameter results in
  /// an empty subsequence.
  ///
  ///     print(numbers.prefix(upTo: numbers.startIndex))
  ///     // Prints "[]"
  ///
  /// Using the `prefix(upTo:)` method is equivalent to using a partial
  /// half-open range as the collection's subscript. The subscript notation is
  /// preferred over `prefix(upTo:)`.
  ///
  ///     if let i = numbers.index(of: 40) {
  ///         print(numbers[..<i])
  ///     }
  ///     // Prints "[10, 20, 30]"
  ///
  /// - Parameter end: The "past the end" index of the resulting subsequence.
  ///   `end` must be a valid index of the collection.
  /// - Returns: A subsequence up to, but not including, the `end` position.
  ///
  /// - Complexity: O(1)
  func prefix(upTo end: Index) -> SubSequence

  /// Returns a subsequence from the specified position to the end of the
  /// collection.
  ///
  /// The following example searches for the index of the number `40` in an
  /// array of integers, and then prints the suffix of the array starting at
  /// that index:
  ///
  ///     let numbers = [10, 20, 30, 40, 50, 60]
  ///     if let i = numbers.index(of: 40) {
  ///         print(numbers.suffix(from: i))
  ///     }
  ///     // Prints "[40, 50, 60]"
  ///
  /// Passing the collection's `endIndex` as the `start` parameter results in
  /// an empty subsequence.
  ///
  ///     print(numbers.suffix(from: numbers.endIndex))
  ///     // Prints "[]"
  ///
  /// Using the `suffix(from:)` method is equivalent to using a partial range
  /// from the index as the collection's subscript. The subscript notation is
  /// preferred over `suffix(from:)`.
  ///
  ///     if let i = numbers.index(of: 40) {
  ///         print(numbers[i...])
  ///     }
  ///     // Prints "[40, 50, 60]"
  ///
  /// - Parameter start: The index at which to start the resulting subsequence.
  ///   `start` must be a valid index of the collection.
  /// - Returns: A subsequence starting at the `start` position.
  ///
  /// - Complexity: O(1)
  func suffix(from start: Index) -> SubSequence

  /// Returns a subsequence from the start of the collection through the
  /// specified position.
  ///
  /// The resulting subsequence *includes* the element at the position `end`.
  /// The following example searches for the index of the number `40` in an
  /// array of integers, and then prints the prefix of the array up to, and
  /// including, that index:
  ///
  ///     let numbers = [10, 20, 30, 40, 50, 60]
  ///     if let i = numbers.index(of: 40) {
  ///         print(numbers.prefix(through: i))
  ///     }
  ///     // Prints "[10, 20, 30, 40]"
  ///
  /// Using the `prefix(through:)` method is equivalent to using a partial
  /// closed range as the collection's subscript. The subscript notation is
  /// preferred over `prefix(through:)`.
  ///
  ///     if let i = numbers.index(of: 40) {
  ///         print(numbers[...i])
  ///     }
  ///     // Prints "[10, 20, 30, 40]"
  ///
  /// - Parameter end: The index of the last element to include in the
  ///   resulting subsequence. `end` must be a valid index of the collection
  ///   that is not equal to the `endIndex` property.
  /// - Returns: A subsequence up to, and including, the `end` position.
  ///
  /// - Complexity: O(1)
  func prefix(through position: Index) -> SubSequence

  /// A Boolean value indicating whether the collection is empty.
  ///
  /// When you need to check whether your collection is empty, use the
  /// `isEmpty` property instead of checking that the `count` property is
  /// equal to zero. For collections that don't conform to
  /// `RandomAccessCollection`, accessing the `count` property iterates
  /// through the elements of the collection.
  ///
  ///     let horseName = "Silver"
  ///     if horseName.isEmpty {
  ///         print("I've been through the desert on a horse with no name.")
  ///     } else {
  ///         print("Hi ho, \(horseName)!")
  ///     }
  ///     // Prints "Hi ho, Silver!")
  ///
  /// - Complexity: O(1)
  var isEmpty: Bool { get }

  /// The number of elements in the collection.
  ///
  /// To check whether a collection is empty, use its `isEmpty` property
  /// instead of comparing `count` to zero. Unless the collection guarantees
  /// random-access performance, calculating `count` can be an O(*n*)
  /// operation.
  ///
  /// - Complexity: O(1) if the collection conforms to
  ///   `RandomAccessCollection`; otherwise, O(*n*), where *n* is the length
  ///   of the collection.
  var count: Int { get }

  // The following requirement enables dispatching for index(of:) when
  // the element type is Equatable.
  /// Returns `Optional(Optional(index))` if an element was found
  /// or `Optional(nil)` if an element was determined to be missing;
  /// otherwise, `nil`.
  ///
  /// - Complexity: O(*n*)
  func _customIndexOfEquatableElement(_ element: Element) -> Index??

  /// The first element of the collection.
  ///
  /// If the collection is empty, the value of this property is `nil`.
  ///
  ///     let numbers = [10, 20, 30, 40, 50]
  ///     if let firstNumber = numbers.first {
  ///         print(firstNumber)
  ///     }
  ///     // Prints "10"
  var first: Element? { get }

  /// Returns an index that is the specified distance from the given index.
  ///
  /// The following example obtains an index advanced four positions from a
  /// string's starting index and then prints the character at that position.
  ///
  ///     let s = "Swift"
  ///     let i = s.index(s.startIndex, offsetBy: 4)
  ///     print(s[i])
  ///     // Prints "t"
  ///
  /// The value passed as `n` must not offset `i` beyond the bounds of the
  /// collection.
  ///
  /// - Parameters:
  ///   - i: A valid index of the collection.
  ///   - n: The distance to offset `i`. `n` must not be negative unless the
  ///     collection conforms to the `BidirectionalCollection` protocol.
  /// - Returns: An index offset by `n` from the index `i`. If `n` is positive,
  ///   this is the same value as the result of `n` calls to `index(after:)`.
  ///   If `n` is negative, this is the same value as the result of `-n` calls
  ///   to `index(before:)`.
  ///
  /// - Complexity: O(1) if the collection conforms to
  ///   `RandomAccessCollection`; otherwise, O(*n*), where *n* is the absolute
  ///   value of `n`.
  func index(_ i: Index, offsetBy n: Int) -> Index

  /// Returns an index that is the specified distance from the given index,
  /// unless that distance is beyond a given limiting index.
  ///
  /// The following example obtains an index advanced four positions from a
  /// string's starting index and then prints the character at that position.
  /// The operation doesn't require going beyond the limiting `s.endIndex`
  /// value, so it succeeds.
  ///
  ///     let s = "Swift"
  ///     if let i = s.index(s.startIndex, offsetBy: 4, limitedBy: s.endIndex) {
  ///         print(s[i])
  ///     }
  ///     // Prints "t"
  ///
  /// The next example attempts to retrieve an index six positions from
  /// `s.startIndex` but fails, because that distance is beyond the index
  /// passed as `limit`.
  ///
  ///     let j = s.index(s.startIndex, offsetBy: 6, limitedBy: s.endIndex)
  ///     print(j)
  ///     // Prints "nil"
  ///
  /// The value passed as `n` must not offset `i` beyond the bounds of the
  /// collection, unless the index passed as `limit` prevents offsetting
  /// beyond those bounds.
  ///
  /// - Parameters:
  ///   - i: A valid index of the collection.
  ///   - n: The distance to offset `i`. `n` must not be negative unless the
  ///     collection conforms to the `BidirectionalCollection` protocol.
  ///   - limit: A valid index of the collection to use as a limit. If `n > 0`,
  ///     a limit that is less than `i` has no effect. Likewise, if `n < 0`, a
  ///     limit that is greater than `i` has no effect.
  /// - Returns: An index offset by `n` from the index `i`, unless that index
  ///   would be beyond `limit` in the direction of movement. In that case,
  ///   the method returns `nil`.
  ///
  /// - Complexity: O(1) if the collection conforms to
  ///   `RandomAccessCollection`; otherwise, O(*n*), where *n* is the absolute
  ///   value of `n`.
  func index(
    _ i: Index, offsetBy n: Int, limitedBy limit: Index
  ) -> Index?

  /// Returns the distance between two indices.
  ///
  /// Unless the collection conforms to the `BidirectionalCollection` protocol,
  /// `start` must be less than or equal to `end`.
  ///
  /// - Parameters:
  ///   - start: A valid index of the collection.
  ///   - end: Another valid index of the collection. If `end` is equal to
  ///     `start`, the result is zero.
  /// - Returns: The distance between `start` and `end`. The result can be
  ///   negative only if the collection conforms to the
  ///   `BidirectionalCollection` protocol.
  ///
  /// - Complexity: O(1) if the collection conforms to
  ///   `RandomAccessCollection`; otherwise, O(*n*), where *n* is the
  ///   resulting distance.
  func distance(from start: Index, to end: Index) -> Int

  /// Performs a range check in O(1), or a no-op when a range check is not
  /// implementable in O(1).
  ///
  /// The range check, if performed, is equivalent to:
  ///
  ///     precondition(bounds.contains(index))
  ///
  /// Use this function to perform a cheap range check for QoI purposes when
  /// memory safety is not a concern.  Do not rely on this range check for
  /// memory safety.
  ///
  /// The default implementation for forward and bidirectional indices is a
  /// no-op.  The default implementation for random access indices performs a
  /// range check.
  ///
  /// - Complexity: O(1).
  func _failEarlyRangeCheck(_ index: Index, bounds: Range<Index>)

  func _failEarlyRangeCheck(_ index: Index, bounds: ClosedRange<Index>)

  /// Performs a range check in O(1), or a no-op when a range check is not
  /// implementable in O(1).
  ///
  /// The range check, if performed, is equivalent to:
  ///
  ///     precondition(
  ///       bounds.contains(range.lowerBound) ||
  ///       range.lowerBound == bounds.upperBound)
  ///     precondition(
  ///       bounds.contains(range.upperBound) ||
  ///       range.upperBound == bounds.upperBound)
  ///
  /// Use this function to perform a cheap range check for QoI purposes when
  /// memory safety is not a concern.  Do not rely on this range check for
  /// memory safety.
  ///
  /// The default implementation for forward and bidirectional indices is a
  /// no-op.  The default implementation for random access indices performs a
  /// range check.
  ///
  /// - Complexity: O(1).
  func _failEarlyRangeCheck(_ range: Range<Index>, bounds: Range<Index>)

  /// Returns the position immediately after the given index.
  ///
  /// The successor of an index must be well defined. For an index `i` into a
  /// collection `c`, calling `c.index(after: i)` returns the same index every
  /// time.
  ///
  /// - Parameter i: A valid index of the collection. `i` must be less than
  ///   `endIndex`.
  /// - Returns: The index value immediately after `i`.
  func index(after i: Index) -> Index

  /// Replaces the given index with its successor.
  ///
  /// - Parameter i: A valid index of the collection. `i` must be less than
  ///   `endIndex`.
  func formIndex(after i: inout Index)

<<<<<<< HEAD
  /// Returns a random element from this collection.
  ///
  /// This uses the default random number generator provided by the standard library.
  /// A good example of this is getting a random greeting from an array:
  ///
  ///     let greetings = ["hi", "hey", "hello", "hola"]
  ///     let randomGreeting = greetings.random
  ///
  /// If the collection is empty, the value of this function is `nil`.
  ///
  ///     let numbers = [10, 20, 30, 40, 50]
  ///     if let randomNumber = numbers.random {
  ///         print(randomNumber)
  ///     }
  ///     // Could print "20"
  var random: Element? { get }

  /// Returns a random element from this collection.
  ///
  /// - Parameter generator: The random number generator to use when getting
  ///   a random element.
  /// - Returns: A random element from this collection.
  ///
  /// A good example of this is getting a random greeting from an array:
  ///
  ///     let greetings = ["hi", "hey", "hello", "hola"]
  ///     let randomGreeting = greetings.random
  ///
  /// If the collection is empty, the value of this function is `nil`.
  ///
  ///     let numbers = [10, 20, 30, 40, 50]
  ///     if let randomNumber = numbers.random {
  ///         print(randomNumber)
  ///     }
  ///     // Could print "20"
  func random<T: RandomNumberGenerator>(using generator: T) -> Element?

  @available(swift, deprecated, message: "all index distances are now of type Int")
=======
  @available(*, deprecated, message: "all index distances are now of type Int")
>>>>>>> 30673ad4
  typealias IndexDistance = Int
}

/// Default implementation for forward collections.
extension Collection {
  /// Replaces the given index with its successor.
  ///
  /// - Parameter i: A valid index of the collection. `i` must be less than
  ///   `endIndex`.
  @_inlineable // FIXME(sil-serialize-all)
  @inline(__always)
  public func formIndex(after i: inout Index) {
    i = index(after: i)
  }

  @_inlineable
  public func _failEarlyRangeCheck(_ index: Index, bounds: Range<Index>) {
    // FIXME: swift-3-indexing-model: tests.
    _precondition(
      bounds.lowerBound <= index,
      "Out of bounds: index < startIndex")
    _precondition(
      index < bounds.upperBound,
      "Out of bounds: index >= endIndex")
  }

  @_inlineable
  public func _failEarlyRangeCheck(_ index: Index, bounds: ClosedRange<Index>) {
    // FIXME: swift-3-indexing-model: tests.
    _precondition(
      bounds.lowerBound <= index,
      "Out of bounds: index < startIndex")
    _precondition(
      index <= bounds.upperBound,
      "Out of bounds: index > endIndex")
  }

  @_inlineable
  public func _failEarlyRangeCheck(_ range: Range<Index>, bounds: Range<Index>) {
    // FIXME: swift-3-indexing-model: tests.
    _precondition(
      bounds.lowerBound <= range.lowerBound,
      "Out of bounds: range begins before startIndex")
    _precondition(
      range.lowerBound <= bounds.upperBound,
      "Out of bounds: range ends after endIndex")
    _precondition(
      bounds.lowerBound <= range.upperBound,
      "Out of bounds: range ends before bounds.lowerBound")
    _precondition(
      range.upperBound <= bounds.upperBound,
      "Out of bounds: range begins after bounds.upperBound")
  }

  /// Returns an index that is the specified distance from the given index.
  ///
  /// The following example obtains an index advanced four positions from a
  /// string's starting index and then prints the character at that position.
  ///
  ///     let s = "Swift"
  ///     let i = s.index(s.startIndex, offsetBy: 4)
  ///     print(s[i])
  ///     // Prints "t"
  ///
  /// The value passed as `n` must not offset `i` beyond the bounds of the
  /// collection.
  ///
  /// - Parameters:
  ///   - i: A valid index of the collection.
  ///   - n: The distance to offset `i`. `n` must not be negative unless the
  ///     collection conforms to the `BidirectionalCollection` protocol.
  /// - Returns: An index offset by `n` from the index `i`. If `n` is positive,
  ///   this is the same value as the result of `n` calls to `index(after:)`.
  ///   If `n` is negative, this is the same value as the result of `-n` calls
  ///   to `index(before:)`.
  ///
  /// - Complexity: O(1) if the collection conforms to
  ///   `RandomAccessCollection`; otherwise, O(*n*), where *n* is the absolute
  ///   value of `n`.
  @_inlineable
  public func index(_ i: Index, offsetBy n: Int) -> Index {
    return self._advanceForward(i, by: n)
  }

  /// Returns an index that is the specified distance from the given index,
  /// unless that distance is beyond a given limiting index.
  ///
  /// The following example obtains an index advanced four positions from a
  /// string's starting index and then prints the character at that position.
  /// The operation doesn't require going beyond the limiting `s.endIndex`
  /// value, so it succeeds.
  ///
  ///     let s = "Swift"
  ///     if let i = s.index(s.startIndex, offsetBy: 4, limitedBy: s.endIndex) {
  ///         print(s[i])
  ///     }
  ///     // Prints "t"
  ///
  /// The next example attempts to retrieve an index six positions from
  /// `s.startIndex` but fails, because that distance is beyond the index
  /// passed as `limit`.
  ///
  ///     let j = s.index(s.startIndex, offsetBy: 6, limitedBy: s.endIndex)
  ///     print(j)
  ///     // Prints "nil"
  ///
  /// The value passed as `n` must not offset `i` beyond the bounds of the
  /// collection, unless the index passed as `limit` prevents offsetting
  /// beyond those bounds.
  ///
  /// - Parameters:
  ///   - i: A valid index of the collection.
  ///   - n: The distance to offset `i`. `n` must not be negative unless the
  ///     collection conforms to the `BidirectionalCollection` protocol.
  ///   - limit: A valid index of the collection to use as a limit. If `n > 0`,
  ///     a limit that is less than `i` has no effect. Likewise, if `n < 0`, a
  ///     limit that is greater than `i` has no effect.
  /// - Returns: An index offset by `n` from the index `i`, unless that index
  ///   would be beyond `limit` in the direction of movement. In that case,
  ///   the method returns `nil`.
  ///
  /// - Complexity: O(1) if the collection conforms to
  ///   `RandomAccessCollection`; otherwise, O(*n*), where *n* is the absolute
  ///   value of `n`.
  @_inlineable
  public func index(
    _ i: Index, offsetBy n: Int, limitedBy limit: Index
  ) -> Index? {
    return self._advanceForward(i, by: n, limitedBy: limit)
  }

  /// Offsets the given index by the specified distance.
  ///
  /// The value passed as `n` must not offset `i` beyond the bounds of the
  /// collection.
  ///
  /// - Parameters:
  ///   - i: A valid index of the collection.
  ///   - n: The distance to offset `i`. `n` must not be negative unless the
  ///     collection conforms to the `BidirectionalCollection` protocol.
  ///
  /// - Complexity: O(1) if the collection conforms to
  ///   `RandomAccessCollection`; otherwise, O(*n*), where *n* is the absolute
  ///   value of `n`.
  @_inlineable
  public func formIndex(_ i: inout Index, offsetBy n: Int) {
    i = index(i, offsetBy: n)
  }

  /// Offsets the given index by the specified distance, or so that it equals
  /// the given limiting index.
  ///
  /// The value passed as `n` must not offset `i` beyond the bounds of the
  /// collection, unless the index passed as `limit` prevents offsetting
  /// beyond those bounds.
  ///
  /// - Parameters:
  ///   - i: A valid index of the collection.
  ///   - n: The distance to offset `i`. `n` must not be negative unless the
  ///     collection conforms to the `BidirectionalCollection` protocol.
  ///   - limit: A valid index of the collection to use as a limit. If `n > 0`,
  ///     a limit that is less than `i` has no effect. Likewise, if `n < 0`, a
  ///     limit that is greater than `i` has no effect.
  /// - Returns: `true` if `i` has been offset by exactly `n` steps without
  ///   going beyond `limit`; otherwise, `false`. When the return value is
  ///   `false`, the value of `i` is equal to `limit`.
  ///
  /// - Complexity: O(1) if the collection conforms to
  ///   `RandomAccessCollection`; otherwise, O(*n*), where *n* is the absolute
  ///   value of `n`.
  @_inlineable
  public func formIndex(
    _ i: inout Index, offsetBy n: Int, limitedBy limit: Index
  ) -> Bool {
    if let advancedIndex = index(i, offsetBy: n, limitedBy: limit) {
      i = advancedIndex
      return true
    }
    i = limit
    return false
  }

  /// Returns the distance between two indices.
  ///
  /// Unless the collection conforms to the `BidirectionalCollection` protocol,
  /// `start` must be less than or equal to `end`.
  ///
  /// - Parameters:
  ///   - start: A valid index of the collection.
  ///   - end: Another valid index of the collection. If `end` is equal to
  ///     `start`, the result is zero.
  /// - Returns: The distance between `start` and `end`. The result can be
  ///   negative only if the collection conforms to the
  ///   `BidirectionalCollection` protocol.
  ///
  /// - Complexity: O(1) if the collection conforms to
  ///   `RandomAccessCollection`; otherwise, O(*n*), where *n* is the
  ///   resulting distance.
  @_inlineable
  public func distance(from start: Index, to end: Index) -> Int {
    _precondition(start <= end,
      "Only BidirectionalCollections can have end come before start")

    var start = start
    var count = 0
    while start != end {
      count = count + 1
      formIndex(after: &start)
    }
    return count
  }

  /// Returns a random element from this collection.
  ///
  /// This uses the default random number generator provided by the standard library.
  /// A good example of this is getting a random greeting from an array:
  ///
  ///     let greetings = ["hi", "hey", "hello", "hola"]
  ///     let randomGreeting = greetings.random
  ///
  /// If the collection is empty, the value of this function is `nil`.
  ///
  ///     let numbers = [10, 20, 30, 40, 50]
  ///     if let randomNumber = numbers.random {
  ///         print(randomNumber)
  ///     }
  ///     // Could print "20"
  @_inlineable
  public var random: Element? {
    return self.random(using: Random.default)
  }

  /// Returns a random element from this collection.
  ///
  /// - Parameter generator: The random number generator to use when getting
  ///   a random element.
  /// - Returns: A random element from this collection.
  ///
  /// A good example of this is getting a random greeting from an array:
  ///
  ///     let greetings = ["hi", "hey", "hello", "hola"]
  ///     let randomGreeting = greetings.random
  ///
  /// If the collection is empty, the value of this function is `nil`.
  ///
  ///     let numbers = [10, 20, 30, 40, 50]
  ///     if let randomNumber = numbers.random {
  ///         print(randomNumber)
  ///     }
  ///     // Could print "20"
  @_inlineable
  public func random<T: RandomNumberGenerator>(using generator: T) -> Element? {
    guard !isEmpty else { return nil }
    let random = generator.next(upperBound: UInt(self.count))
    let index = self.index(
      self.startIndex,
      offsetBy: Int(random),
      limitedBy: self.endIndex
    )
    return self[index!]
  }

  /// Do not use this method directly; call advanced(by: n) instead.
  @_inlineable
  @_versioned
  @inline(__always)
  internal func _advanceForward(_ i: Index, by n: Int) -> Index {
    _precondition(n >= 0,
      "Only BidirectionalCollections can be advanced by a negative amount")

    var i = i
    for _ in stride(from: 0, to: n, by: 1) {
      formIndex(after: &i)
    }
    return i
  }

  /// Do not use this method directly; call advanced(by: n, limit) instead.
  @_inlineable
  @_versioned
  @inline(__always)
  internal func _advanceForward(
    _ i: Index, by n: Int, limitedBy limit: Index
  ) -> Index? {
    _precondition(n >= 0,
      "Only BidirectionalCollections can be advanced by a negative amount")

    var i = i
    for _ in stride(from: 0, to: n, by: 1) {
      if i == limit {
        return nil
      }
      formIndex(after: &i)
    }
    return i
  }
}

/// Supply the default `makeIterator()` method for `Collection` models
/// that accept the default associated `Iterator`,
/// `IndexingIterator<Self>`.
extension Collection where Iterator == IndexingIterator<Self> {
  /// Returns an iterator over the elements of the collection.
  @_inlineable // FIXME(sil-serialize-all)
  @inline(__always)
  public func makeIterator() -> IndexingIterator<Self> {
    return IndexingIterator(_elements: self)
  }
}

/// Supply the default "slicing" `subscript` for `Collection` models
/// that accept the default associated `SubSequence`, `Slice<Self>`.
extension Collection where SubSequence == Slice<Self> {
  /// Accesses a contiguous subrange of the collection's elements.
  ///
  /// The accessed slice uses the same indices for the same elements as the
  /// original collection uses. Always use the slice's `startIndex` property
  /// instead of assuming that its indices start at a particular value.
  ///
  /// This example demonstrates getting a slice of an array of strings, finding
  /// the index of one of the strings in the slice, and then using that index
  /// in the original array.
  ///
  ///     let streets = ["Adams", "Bryant", "Channing", "Douglas", "Evarts"]
  ///     let streetsSlice = streets[2 ..< streets.endIndex]
  ///     print(streetsSlice)
  ///     // Prints "["Channing", "Douglas", "Evarts"]"
  ///
  ///     let index = streetsSlice.index(of: "Evarts")    // 4
  ///     print(streets[index!])
  ///     // Prints "Evarts"
  ///
  /// - Parameter bounds: A range of the collection's indices. The bounds of
  ///   the range must be valid indices of the collection.
  ///
  /// - Complexity: O(1)
  @_inlineable
  public subscript(bounds: Range<Index>) -> Slice<Self> {
    _failEarlyRangeCheck(bounds, bounds: startIndex..<endIndex)
    return Slice(base: self, bounds: bounds)
  }
}

extension Collection where SubSequence == Self {
  /// Removes and returns the first element of the collection.
  ///
  /// - Returns: The first element of the collection if the collection is
  ///   not empty; otherwise, `nil`.
  ///
  /// - Complexity: O(1)
  @_inlineable
  public mutating func popFirst() -> Element? {
    // TODO: swift-3-indexing-model - review the following
    guard !isEmpty else { return nil }
    let element = first!
    self = self[index(after: startIndex)..<endIndex]
    return element
  }
}

/// Default implementations of core requirements
extension Collection {
  /// A Boolean value indicating whether the collection is empty.
  ///
  /// When you need to check whether your collection is empty, use the
  /// `isEmpty` property instead of checking that the `count` property is
  /// equal to zero. For collections that don't conform to
  /// `RandomAccessCollection`, accessing the `count` property iterates
  /// through the elements of the collection.
  ///
  ///     let horseName = "Silver"
  ///     if horseName.isEmpty {
  ///         print("I've been through the desert on a horse with no name.")
  ///     } else {
  ///         print("Hi ho, \(horseName)!")
  ///     }
  ///     // Prints "Hi ho, Silver!")
  ///
  /// - Complexity: O(1)
  @_inlineable
  public var isEmpty: Bool {
    return startIndex == endIndex
  }

  /// The first element of the collection.
  ///
  /// If the collection is empty, the value of this property is `nil`.
  ///
  ///     let numbers = [10, 20, 30, 40, 50]
  ///     if let firstNumber = numbers.first {
  ///         print(firstNumber)
  ///     }
  ///     // Prints "10"
  @_inlineable
  public var first: Element? {
    @inline(__always)
    get {
      // NB: Accessing `startIndex` may not be O(1) for some lazy collections,
      // so instead of testing `isEmpty` and then returning the first element,
      // we'll just rely on the fact that the iterator always yields the
      // first element first.
      var i = makeIterator()
      return i.next()
    }
  }

  // TODO: swift-3-indexing-model - uncomment and replace above ready (or should we still use the iterator one?)
  /// Returns the first element of `self`, or `nil` if `self` is empty.
  ///
  /// - Complexity: O(1)
  //  public var first: Element? {
  //    return isEmpty ? nil : self[startIndex]
  //  }

  /// A value less than or equal to the number of elements in the collection.
  ///
  /// - Complexity: O(1) if the collection conforms to
  ///   `RandomAccessCollection`; otherwise, O(*n*), where *n* is the length
  ///   of the collection.
  @_inlineable
  public var underestimatedCount: Int {
    // TODO: swift-3-indexing-model - review the following
    return count
  }

  /// The number of elements in the collection.
  ///
  /// To check whether a collection is empty, use its `isEmpty` property
  /// instead of comparing `count` to zero. Unless the collection guarantees
  /// random-access performance, calculating `count` can be an O(*n*)
  /// operation.
  ///
  /// - Complexity: O(1) if the collection conforms to
  ///   `RandomAccessCollection`; otherwise, O(*n*), where *n* is the length
  ///   of the collection.
  @_inlineable
  public var count: Int {
    return distance(from: startIndex, to: endIndex)
  }

  // TODO: swift-3-indexing-model - rename the following to _customIndexOfEquatable(element)?
  /// Customization point for `Collection.index(of:)`.
  ///
  /// Define this method if the collection can find an element in less than
  /// O(*n*) by exploiting collection-specific knowledge.
  ///
  /// - Returns: `nil` if a linear search should be attempted instead,
  ///   `Optional(nil)` if the element was not found, or
  ///   `Optional(Optional(index))` if an element was found.
  ///
  /// - Complexity: O(`count`).
  @_inlineable
  public // dispatching
  func _customIndexOfEquatableElement(_: Iterator.Element) -> Index?? {
    return nil
  }
}

//===----------------------------------------------------------------------===//
// Default implementations for Collection
//===----------------------------------------------------------------------===//

extension Collection {
  /// Returns an array containing the results of mapping the given closure
  /// over the sequence's elements.
  ///
  /// In this example, `map` is used first to convert the names in the array
  /// to lowercase strings and then to count their characters.
  ///
  ///     let cast = ["Vivien", "Marlon", "Kim", "Karl"]
  ///     let lowercaseNames = cast.map { $0.lowercaseString }
  ///     // 'lowercaseNames' == ["vivien", "marlon", "kim", "karl"]
  ///     let letterCounts = cast.map { $0.count }
  ///     // 'letterCounts' == [6, 6, 3, 4]
  ///
  /// - Parameter transform: A mapping closure. `transform` accepts an
  ///   element of this sequence as its parameter and returns a transformed
  ///   value of the same or of a different type.
  /// - Returns: An array containing the transformed elements of this
  ///   sequence.
  @_inlineable
  public func map<T>(
    _ transform: (Element) throws -> T
  ) rethrows -> [T] {
    // TODO: swift-3-indexing-model - review the following
    let n = self.count
    if n == 0 {
      return []
    }

    var result = ContiguousArray<T>()
    result.reserveCapacity(n)

    var i = self.startIndex

    for _ in 0..<n {
      result.append(try transform(self[i]))
      formIndex(after: &i)
    }

    _expectEnd(of: self, is: i)
    return Array(result)
  }

  /// Returns a subsequence containing all but the given number of initial
  /// elements.
  ///
  /// If the number of elements to drop exceeds the number of elements in
  /// the collection, the result is an empty subsequence.
  ///
  ///     let numbers = [1, 2, 3, 4, 5]
  ///     print(numbers.dropFirst(2))
  ///     // Prints "[3, 4, 5]"
  ///     print(numbers.dropFirst(10))
  ///     // Prints "[]"
  ///
  /// - Parameter n: The number of elements to drop from the beginning of
  ///   the collection. `n` must be greater than or equal to zero.
  /// - Returns: A subsequence starting after the specified number of
  ///   elements.
  ///
  /// - Complexity: O(*n*), where *n* is the number of elements to drop from
  ///   the beginning of the collection.
  @_inlineable
  public func dropFirst(_ n: Int) -> SubSequence {
    _precondition(n >= 0, "Can't drop a negative number of elements from a collection")
    let start = index(startIndex,
      offsetBy: n, limitedBy: endIndex) ?? endIndex
    return self[start..<endIndex]
  }

  /// Returns a subsequence containing all but the specified number of final
  /// elements.
  ///
  /// If the number of elements to drop exceeds the number of elements in the
  /// collection, the result is an empty subsequence.
  ///
  ///     let numbers = [1, 2, 3, 4, 5]
  ///     print(numbers.dropLast(2))
  ///     // Prints "[1, 2, 3]"
  ///     print(numbers.dropLast(10))
  ///     // Prints "[]"
  ///
  /// - Parameter n: The number of elements to drop off the end of the
  ///   collection. `n` must be greater than or equal to zero.
  /// - Returns: A subsequence that leaves off the specified number of elements
  ///   at the end.
  ///
  /// - Complexity: O(*n*), where *n* is the length of the collection.
  @_inlineable
  public func dropLast(_ n: Int) -> SubSequence {
    _precondition(
      n >= 0, "Can't drop a negative number of elements from a collection")
    let amount = Swift.max(0, count - n)
    let end = index(startIndex,
      offsetBy: amount, limitedBy: endIndex) ?? endIndex
    return self[startIndex..<end]
  }

  /// Returns a subsequence by skipping elements while `predicate` returns
  /// `true` and returning the remaining elements.
  ///
  /// - Parameter predicate: A closure that takes an element of the
  ///   sequence as its argument and returns `true` if the element should
  ///   be skipped or `false` if it should be included. Once the predicate
  ///   returns `false` it will not be called again.
  ///
  /// - Complexity: O(*n*), where *n* is the length of the collection.
  @_inlineable
  public func drop(
    while predicate: (Element) throws -> Bool
  ) rethrows -> SubSequence {
    var start = startIndex
    while try start != endIndex && predicate(self[start]) {
      formIndex(after: &start)
    }
    return self[start..<endIndex]
  }

  /// Returns a subsequence, up to the specified maximum length, containing
  /// the initial elements of the collection.
  ///
  /// If the maximum length exceeds the number of elements in the collection,
  /// the result contains all the elements in the collection.
  ///
  ///     let numbers = [1, 2, 3, 4, 5]
  ///     print(numbers.prefix(2))
  ///     // Prints "[1, 2]"
  ///     print(numbers.prefix(10))
  ///     // Prints "[1, 2, 3, 4, 5]"
  ///
  /// - Parameter maxLength: The maximum number of elements to return.
  ///   `maxLength` must be greater than or equal to zero.
  /// - Returns: A subsequence starting at the beginning of this collection
  ///   with at most `maxLength` elements.
  @_inlineable
  public func prefix(_ maxLength: Int) -> SubSequence {
    _precondition(
      maxLength >= 0,
      "Can't take a prefix of negative length from a collection")
    let end = index(startIndex,
      offsetBy: maxLength, limitedBy: endIndex) ?? endIndex
    return self[startIndex..<end]
  }

  /// Returns a subsequence containing the initial elements until `predicate`
  /// returns `false` and skipping the remaining elements.
  ///
  /// - Parameter predicate: A closure that takes an element of the
  ///   sequence as its argument and returns `true` if the element should
  ///   be included or `false` if it should be excluded. Once the predicate
  ///   returns `false` it will not be called again.
  ///
  /// - Complexity: O(*n*), where *n* is the length of the collection.
  @_inlineable
  public func prefix(
    while predicate: (Element) throws -> Bool
  ) rethrows -> SubSequence {
    var end = startIndex
    while try end != endIndex && predicate(self[end]) {
      formIndex(after: &end)
    }
    return self[startIndex..<end]
  }

  /// Returns a subsequence, up to the given maximum length, containing the
  /// final elements of the collection.
  ///
  /// If the maximum length exceeds the number of elements in the collection,
  /// the result contains all the elements in the collection.
  ///
  ///     let numbers = [1, 2, 3, 4, 5]
  ///     print(numbers.suffix(2))
  ///     // Prints "[4, 5]"
  ///     print(numbers.suffix(10))
  ///     // Prints "[1, 2, 3, 4, 5]"
  ///
  /// - Parameter maxLength: The maximum number of elements to return. The
  ///   value of `maxLength` must be greater than or equal to zero.
  /// - Returns: A subsequence terminating at the end of the collection with at
  ///   most `maxLength` elements.
  ///
  /// - Complexity: O(*n*), where *n* is the length of the collection.
  @_inlineable
  public func suffix(_ maxLength: Int) -> SubSequence {
    _precondition(
      maxLength >= 0,
      "Can't take a suffix of negative length from a collection")
    let amount = Swift.max(0, count - maxLength)
    let start = index(startIndex,
      offsetBy: amount, limitedBy: endIndex) ?? endIndex
    return self[start..<endIndex]
  }

  /// Returns a subsequence from the start of the collection up to, but not
  /// including, the specified position.
  ///
  /// The resulting subsequence *does not include* the element at the position
  /// `end`. The following example searches for the index of the number `40`
  /// in an array of integers, and then prints the prefix of the array up to,
  /// but not including, that index:
  ///
  ///     let numbers = [10, 20, 30, 40, 50, 60]
  ///     if let i = numbers.index(of: 40) {
  ///         print(numbers.prefix(upTo: i))
  ///     }
  ///     // Prints "[10, 20, 30]"
  ///
  /// Passing the collection's starting index as the `end` parameter results in
  /// an empty subsequence.
  ///
  ///     print(numbers.prefix(upTo: numbers.startIndex))
  ///     // Prints "[]"
  ///
  /// Using the `prefix(upTo:)` method is equivalent to using a partial
  /// half-open range as the collection's subscript. The subscript notation is
  /// preferred over `prefix(upTo:)`.
  ///
  ///     if let i = numbers.index(of: 40) {
  ///         print(numbers[..<i])
  ///     }
  ///     // Prints "[10, 20, 30]"
  ///
  /// - Parameter end: The "past the end" index of the resulting subsequence.
  ///   `end` must be a valid index of the collection.
  /// - Returns: A subsequence up to, but not including, the `end` position.
  ///
  /// - Complexity: O(1)
  @_inlineable
  public func prefix(upTo end: Index) -> SubSequence {
    return self[startIndex..<end]
  }

  /// Returns a subsequence from the specified position to the end of the
  /// collection.
  ///
  /// The following example searches for the index of the number `40` in an
  /// array of integers, and then prints the suffix of the array starting at
  /// that index:
  ///
  ///     let numbers = [10, 20, 30, 40, 50, 60]
  ///     if let i = numbers.index(of: 40) {
  ///         print(numbers.suffix(from: i))
  ///     }
  ///     // Prints "[40, 50, 60]"
  ///
  /// Passing the collection's `endIndex` as the `start` parameter results in
  /// an empty subsequence.
  ///
  ///     print(numbers.suffix(from: numbers.endIndex))
  ///     // Prints "[]"
  ///
  /// Using the `suffix(from:)` method is equivalent to using a partial range
  /// from the index as the collection's subscript. The subscript notation is
  /// preferred over `suffix(from:)`.
  ///
  ///     if let i = numbers.index(of: 40) {
  ///         print(numbers[i...])
  ///     }
  ///     // Prints "[40, 50, 60]"
  ///
  /// - Parameter start: The index at which to start the resulting subsequence.
  ///   `start` must be a valid index of the collection.
  /// - Returns: A subsequence starting at the `start` position.
  ///
  /// - Complexity: O(1)
  @_inlineable
  public func suffix(from start: Index) -> SubSequence {
    return self[start..<endIndex]
  }

  /// Returns a subsequence from the start of the collection through the
  /// specified position.
  ///
  /// The resulting subsequence *includes* the element at the position `end`.
  /// The following example searches for the index of the number `40` in an
  /// array of integers, and then prints the prefix of the array up to, and
  /// including, that index:
  ///
  ///     let numbers = [10, 20, 30, 40, 50, 60]
  ///     if let i = numbers.index(of: 40) {
  ///         print(numbers.prefix(through: i))
  ///     }
  ///     // Prints "[10, 20, 30, 40]"
  ///
  /// Using the `prefix(through:)` method is equivalent to using a partial
  /// closed range as the collection's subscript. The subscript notation is
  /// preferred over `prefix(through:)`.
  ///
  ///     if let i = numbers.index(of: 40) {
  ///         print(numbers[...i])
  ///     }
  ///     // Prints "[10, 20, 30, 40]"
  ///
  /// - Parameter end: The index of the last element to include in the
  ///   resulting subsequence. `end` must be a valid index of the collection
  ///   that is not equal to the `endIndex` property.
  /// - Returns: A subsequence up to, and including, the `end` position.
  ///
  /// - Complexity: O(1)
  @_inlineable
  public func prefix(through position: Index) -> SubSequence {
    return prefix(upTo: index(after: position))
  }

  /// Returns the longest possible subsequences of the collection, in order,
  /// that don't contain elements satisfying the given predicate.
  ///
  /// The resulting array consists of at most `maxSplits + 1` subsequences.
  /// Elements that are used to split the sequence are not returned as part of
  /// any subsequence.
  ///
  /// The following examples show the effects of the `maxSplits` and
  /// `omittingEmptySubsequences` parameters when splitting a string using a
  /// closure that matches spaces. The first use of `split` returns each word
  /// that was originally separated by one or more spaces.
  ///
  ///     let line = "BLANCHE:   I don't want realism. I want magic!"
  ///     print(line.split(whereSeparator: { $0 == " " }))
  ///     // Prints "["BLANCHE:", "I", "don\'t", "want", "realism.", "I", "want", "magic!"]"
  ///
  /// The second example passes `1` for the `maxSplits` parameter, so the
  /// original string is split just once, into two new strings.
  ///
  ///     print(line.split(maxSplits: 1, whereSeparator: { $0 == " " }))
  ///     // Prints "["BLANCHE:", "  I don\'t want realism. I want magic!"]"
  ///
  /// The final example passes `false` for the `omittingEmptySubsequences`
  /// parameter, so the returned array contains empty strings where spaces
  /// were repeated.
  ///
  ///     print(line.split(omittingEmptySubsequences: false, whereSeparator: { $0 == " " }))
  ///     // Prints "["BLANCHE:", "", "", "I", "don\'t", "want", "realism.", "I", "want", "magic!"]"
  ///
  /// - Parameters:
  ///   - maxSplits: The maximum number of times to split the collection, or
  ///     one less than the number of subsequences to return. If
  ///     `maxSplits + 1` subsequences are returned, the last one is a suffix
  ///     of the original collection containing the remaining elements.
  ///     `maxSplits` must be greater than or equal to zero. The default value
  ///     is `Int.max`.
  ///   - omittingEmptySubsequences: If `false`, an empty subsequence is
  ///     returned in the result for each pair of consecutive elements
  ///     satisfying the `isSeparator` predicate and for each element at the
  ///     start or end of the collection satisfying the `isSeparator`
  ///     predicate. The default value is `true`.
  ///   - isSeparator: A closure that takes an element as an argument and
  ///     returns a Boolean value indicating whether the collection should be
  ///     split at that element.
  /// - Returns: An array of subsequences, split from this collection's
  ///   elements.
  @_inlineable
  public func split(
    maxSplits: Int = Int.max,
    omittingEmptySubsequences: Bool = true,
    whereSeparator isSeparator: (Element) throws -> Bool
  ) rethrows -> [SubSequence] {
    // TODO: swift-3-indexing-model - review the following
    _precondition(maxSplits >= 0, "Must take zero or more splits")

    var result: [SubSequence] = []
    var subSequenceStart: Index = startIndex

    func appendSubsequence(end: Index) -> Bool {
      if subSequenceStart == end && omittingEmptySubsequences {
        return false
      }
      result.append(self[subSequenceStart..<end])
      return true
    }

    if maxSplits == 0 || isEmpty {
      _ = appendSubsequence(end: endIndex)
      return result
    }

    var subSequenceEnd = subSequenceStart
    let cachedEndIndex = endIndex
    while subSequenceEnd != cachedEndIndex {
      if try isSeparator(self[subSequenceEnd]) {
        let didAppend = appendSubsequence(end: subSequenceEnd)
        formIndex(after: &subSequenceEnd)
        subSequenceStart = subSequenceEnd
        if didAppend && result.count == maxSplits {
          break
        }
        continue
      }
      formIndex(after: &subSequenceEnd)
    }

    if subSequenceStart != cachedEndIndex || !omittingEmptySubsequences {
      result.append(self[subSequenceStart..<cachedEndIndex])
    }

    return result
  }
}

extension Collection where Element : Equatable {
  /// Returns the longest possible subsequences of the collection, in order,
  /// around elements equal to the given element.
  ///
  /// The resulting array consists of at most `maxSplits + 1` subsequences.
  /// Elements that are used to split the collection are not returned as part
  /// of any subsequence.
  ///
  /// The following examples show the effects of the `maxSplits` and
  /// `omittingEmptySubsequences` parameters when splitting a string at each
  /// space character (" "). The first use of `split` returns each word that
  /// was originally separated by one or more spaces.
  ///
  ///     let line = "BLANCHE:   I don't want realism. I want magic!"
  ///     print(line.split(separator: " "))
  ///     // Prints "["BLANCHE:", "I", "don\'t", "want", "realism.", "I", "want", "magic!"]"
  ///
  /// The second example passes `1` for the `maxSplits` parameter, so the
  /// original string is split just once, into two new strings.
  ///
  ///     print(line.split(separator: " ", maxSplits: 1))
  ///     // Prints "["BLANCHE:", "  I don\'t want realism. I want magic!"]"
  ///
  /// The final example passes `false` for the `omittingEmptySubsequences`
  /// parameter, so the returned array contains empty strings where spaces
  /// were repeated.
  ///
  ///     print(line.split(separator: " ", omittingEmptySubsequences: false))
  ///     // Prints "["BLANCHE:", "", "", "I", "don\'t", "want", "realism.", "I", "want", "magic!"]"
  ///
  /// - Parameters:
  ///   - separator: The element that should be split upon.
  ///   - maxSplits: The maximum number of times to split the collection, or
  ///     one less than the number of subsequences to return. If
  ///     `maxSplits + 1` subsequences are returned, the last one is a suffix
  ///     of the original collection containing the remaining elements.
  ///     `maxSplits` must be greater than or equal to zero. The default value
  ///     is `Int.max`.
  ///   - omittingEmptySubsequences: If `false`, an empty subsequence is
  ///     returned in the result for each consecutive pair of `separator`
  ///     elements in the collection and for each instance of `separator` at
  ///     the start or end of the collection. If `true`, only nonempty
  ///     subsequences are returned. The default value is `true`.
  /// - Returns: An array of subsequences, split from this collection's
  ///   elements.
  @_inlineable
  public func split(
    separator: Element,
    maxSplits: Int = Int.max,
    omittingEmptySubsequences: Bool = true
  ) -> [SubSequence] {
    // TODO: swift-3-indexing-model - review the following
    return split(
      maxSplits: maxSplits,
      omittingEmptySubsequences: omittingEmptySubsequences,
      whereSeparator: { $0 == separator })
  }
}

extension Collection where SubSequence == Self {
  /// Removes and returns the first element of the collection.
  ///
  /// The collection must not be empty.
  ///
  /// - Returns: The first element of the collection.
  ///
  /// - Complexity: O(1)
  @_inlineable
  @discardableResult
  public mutating func removeFirst() -> Element {
    // TODO: swift-3-indexing-model - review the following
    _precondition(!isEmpty, "Can't remove items from an empty collection")
    let element = first!
    self = self[index(after: startIndex)..<endIndex]
    return element
  }

  /// Removes the specified number of elements from the beginning of the
  /// collection.
  ///
  /// - Parameter n: The number of elements to remove. `n` must be greater than
  ///   or equal to zero, and must be less than or equal to the number of
  ///   elements in the collection.
  ///
  /// - Complexity: O(1) if the collection conforms to
  ///   `RandomAccessCollection`; otherwise, O(*n*).
  @_inlineable
  public mutating func removeFirst(_ n: Int) {
    if n == 0 { return }
    _precondition(n >= 0, "Number of elements to remove should be non-negative")
    _precondition(count >= n,
      "Can't remove more items from a collection than it contains")
    self = self[index(startIndex, offsetBy: n)..<endIndex]
  }
}

extension Collection {
  @_inlineable
  public func _preprocessingPass<R>(
    _ preprocess: () throws -> R
  ) rethrows -> R? {
    return try preprocess()
  }
}

extension Collection {
  // FIXME: <rdar://problem/34142121>
  // This typealias should be removed as it predates the source compatibility
  // guarantees of Swift 3, but it cannot due to a bug.
  @available(*, unavailable, renamed: "Iterator")
  public typealias Generator = Iterator

  @available(swift, deprecated: 3.2, renamed: "Element")
  public typealias _Element = Element

  @available(*, deprecated, message: "all index distances are now of type Int")
  public func index<T: BinaryInteger>(_ i: Index, offsetBy n: T) -> Index {
    return index(i, offsetBy: Int(n))
  }
  @available(*, deprecated, message: "all index distances are now of type Int")
  public func formIndex<T: BinaryInteger>(_ i: Index, offsetBy n: T) {
    return formIndex(i, offsetBy: Int(n))
  }
  @available(*, deprecated, message: "all index distances are now of type Int")
  public func index<T: BinaryInteger>(_ i: Index, offsetBy n: T, limitedBy limit: Index) -> Index {
    return index(i, offsetBy: Int(n), limitedBy: limit)
  }
  @available(*, deprecated, message: "all index distances are now of type Int")
  public func formIndex<T: BinaryInteger>(_ i: inout Index, offsetBy n: T, limitedBy limit: Index) -> Bool {
    return formIndex(&i, offsetBy: Int(n), limitedBy: limit)
  }
  @available(*, deprecated, message: "all index distances are now of type Int")
  public func distance<T: BinaryInteger>(from start: Index, to end: Index) -> T {
    return numericCast(distance(from: start, to: end) as Int)
  }
}<|MERGE_RESOLUTION|>--- conflicted
+++ resolved
@@ -777,7 +777,6 @@
   ///   `endIndex`.
   func formIndex(after i: inout Index)
 
-<<<<<<< HEAD
   /// Returns a random element from this collection.
   ///
   /// This uses the default random number generator provided by the standard library.
@@ -815,10 +814,7 @@
   ///     // Could print "20"
   func random<T: RandomNumberGenerator>(using generator: T) -> Element?
 
-  @available(swift, deprecated, message: "all index distances are now of type Int")
-=======
   @available(*, deprecated, message: "all index distances are now of type Int")
->>>>>>> 30673ad4
   typealias IndexDistance = Int
 }
 
