--- conflicted
+++ resolved
@@ -501,12 +501,8 @@
   //    return distance(from: startIndex, to: endIndex)
   //  }
 
-<<<<<<< HEAD
 // TODO: swift-3-indexing-model - renaming the following to  the following _customIndexOfEquatable(element)?
-  /// Customization point for `Sequence.indexOf()`.
-=======
   /// Customization point for `Sequence.index(of:)`.
->>>>>>> 577bb743
   ///
   /// Define this method if the collection can find an element in less than
   /// O(N) by exploiting collection-specific knowledge.
