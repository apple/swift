//===----------------------------------------------------------------------===//
//
// This source file is part of the Swift.org open source project
//
// Copyright (c) 2014 - 2017 Apple Inc. and the Swift project authors
// Licensed under Apache License v2.0 with Runtime Library Exception
//
// See https://swift.org/LICENSE.txt for license information
// See https://swift.org/CONTRIBUTORS.txt for the list of Swift project authors
//
//===----------------------------------------------------------------------===//

extension String {
  /// A view of a string's contents as a collection of Unicode scalar values.
  ///
  /// You can access a string's view of Unicode scalar values by using its
  /// `unicodeScalars` property. Unicode scalar values are the 21-bit codes
  /// that are the basic unit of Unicode. Each scalar value is represented by
  /// a `Unicode.Scalar` instance and is equivalent to a UTF-32 code unit.
  ///
  ///     let flowers = "Flowers 💐"
  ///     for v in flowers.unicodeScalars {
  ///         print(v.value)
  ///     }
  ///     // 70
  ///     // 108
  ///     // 111
  ///     // 119
  ///     // 101
  ///     // 114
  ///     // 115
  ///     // 32
  ///     // 128144
  ///
  /// Some characters that are visible in a string are made up of more than one
  /// Unicode scalar value. In that case, a string's `unicodeScalars` view
  /// contains more values than its `characters` view.
  ///
  ///     let flag = "🇵🇷"
  ///     for c in flag.characters {
  ///         print(c)
  ///     }
  ///     // 🇵🇷
  ///
  ///     for v in flag.unicodeScalars {
  ///         print(v.value)
  ///     }
  ///     // 127477
  ///     // 127479
  ///
  /// You can convert a `String.UnicodeScalarView` instance back into a string
  /// using the `String` type's `init(_:)` initializer.
  ///
  ///     let favemoji = "My favorite emoji is 🎉"
  ///     if let i = favemoji.unicodeScalars.index(where: { $0.value >= 128 }) {
  ///         let asciiPrefix = String(favemoji.unicodeScalars.prefix(upTo: i))
  ///         print(asciiPrefix)
  ///     }
  ///     // Prints "My favorite emoji is "
  public struct UnicodeScalarView :
    BidirectionalCollection,
    CustomStringConvertible,
    CustomDebugStringConvertible
  {
    internal init(_ _core: _StringCore, coreOffset: Int = 0) {
      self._core = _core
      self._coreOffset = coreOffset
    }

    internal struct _ScratchIterator : IteratorProtocol {
      var core: _StringCore
      var idx: Int
      @_versioned
      init(_ core: _StringCore, _ pos: Int) {
        self.idx = pos
        self.core = core
      }
      @inline(__always)
      mutating func next() -> UTF16.CodeUnit? {
        if idx == core.endIndex {
          return nil
        }
        defer { idx += 1 }
        return self.core[idx]
      }
    }

    /// A position in a string's `UnicodeScalars` view.
    ///
    /// You can convert between indices of the different string views by using
    /// conversion initializers and the `samePosition(in:)` method overloads.
    /// The following example finds the index of the solid heart pictograph in
    /// the string's character view and then converts that to the same
    /// position in the Unicode scalars view:
    ///
    ///     let hearts = "Hearts <3 ♥︎ 💘"
    ///     let i = hearts.characters.index(of: "♥︎")!
    ///
    ///     let j = i.samePosition(in: hearts.unicodeScalars)
    ///     print(hearts.unicodeScalars.suffix(from: j))
    ///     // Prints "♥︎ 💘"
    ///     print(hearts.unicodeScalars[j].value)
    ///     // Prints "9829"
    public struct Index {
      public // SPI(Foundation)
      init(_position: Int) {
        self._position = _position
      }

      @_versioned internal var _position: Int
    }

    /// Translates a `_core` index into a `UnicodeScalarIndex` using this view's
    /// `_coreOffset`.
    internal func _fromCoreIndex(_ i: Int) -> Index {
      return Index(_position: i + _coreOffset)
    }
    
    /// Translates a `UnicodeScalarIndex` into a `_core` index using this view's
    /// `_coreOffset`.
    internal func _toCoreIndex(_ i: Index) -> Int {
      return i._position - _coreOffset
    }
    
    /// The position of the first Unicode scalar value if the string is
    /// nonempty.
    ///
    /// If the string is empty, `startIndex` is equal to `endIndex`.
    public var startIndex: Index {
      return _fromCoreIndex(_core.startIndex)
    }

    /// The "past the end" position---that is, the position one greater than
    /// the last valid subscript argument.
    ///
    /// In an empty Unicode scalars view, `endIndex` is equal to `startIndex`.
    public var endIndex: Index {
      return _fromCoreIndex(_core.endIndex)
    }

    /// Returns the next consecutive location after `i`.
    ///
    /// - Precondition: The next location exists.
    public func index(after i: Index) -> Index {
      let i = _toCoreIndex(i)
      var scratch = _ScratchIterator(_core, i)
      var decoder = UTF16()
      let (_, length) = decoder._decodeOne(&scratch)
      return _fromCoreIndex(i + length)
    }

    /// Returns the previous consecutive location before `i`.
    ///
    /// - Precondition: The previous location exists.
    public func index(before i: Index) -> Index {
      var i = _toCoreIndex(i) - 1
      let codeUnit = _core[i]
      if _slowPath((codeUnit >> 10) == 0b1101_11) {
        if i != 0 && (_core[i - 1] >> 10) == 0b1101_10 {
          i -= 1
        }
      }
      return _fromCoreIndex(i)
    }

    /// Accesses the Unicode scalar value at the given position.
    ///
    /// The following example searches a string's Unicode scalars view for a
    /// capital letter and then prints the character and Unicode scalar value
    /// at the found index:
    ///
    ///     let greeting = "Hello, friend!"
    ///     if let i = greeting.unicodeScalars.index(where: { "A"..."Z" ~= $0 }) {
    ///         print("First capital letter: \(greeting.unicodeScalars[i])")
    ///         print("Unicode scalar value: \(greeting.unicodeScalars[i].value)")
    ///     }
    ///     // Prints "First capital letter: H"
    ///     // Prints "Unicode scalar value: 72"
    ///
    /// - Parameter position: A valid index of the character view. `position`
    ///   must be less than the view's end index.
    public subscript(position: Index) -> Unicode.Scalar {
      var scratch = _ScratchIterator(_core, _toCoreIndex(position))
      var decoder = UTF16()
      switch decoder.decode(&scratch) {
      case .scalarValue(let us):
        return us
      case .emptyInput:
        _sanityCheckFailure("cannot subscript using an endIndex")
      case .error:
        return Unicode.Scalar(0xfffd)!
      }
    }

    /// Accesses the Unicode scalar values in the given range.
    ///
    /// The example below uses this subscript to access the scalar values up
    /// to, but not including, the first comma (`","`) in the string.
    ///
    ///     let str = "All this happened, more or less."
    ///     let i = str.unicodeScalars.index(of: ",")!
    ///     let substring = str.unicodeScalars[str.unicodeScalars.startIndex ..< i]
    ///     print(String(substring))
    ///     // Prints "All this happened"
    ///
    /// - Complexity: O(*n*) if the underlying string is bridged from
    ///   Objective-C, where *n* is the length of the string; otherwise, O(1).
    public subscript(r: Range<Index>) -> UnicodeScalarView {
      let rawSubRange = _toCoreIndex(r.lowerBound)..<_toCoreIndex(r.upperBound)
      return UnicodeScalarView(_core[rawSubRange],
        coreOffset: r.lowerBound._position)
    }

    /// An iterator over the Unicode scalars that make up a `UnicodeScalarView`
    /// collection.
    public struct Iterator : IteratorProtocol {
      init(_ _base: _StringCore) {
        if _base.hasContiguousStorage {
            self._baseSet = true
          if _base.isASCII {
            self._ascii = true
            self._asciiBase = UnsafeBufferPointer(
              start: _base._baseAddress?.assumingMemoryBound(
                to: UTF8.CodeUnit.self),
              count: _base.count).makeIterator()
          } else {
            self._ascii = false
            self._base = UnsafeBufferPointer<UInt16>(
              start: _base._baseAddress?.assumingMemoryBound(
                to: UTF16.CodeUnit.self),
              count: _base.count).makeIterator()
          }
        } else {
          self._ascii = false
          self._baseSet = false
          self._iterator = _base.makeIterator()
        }
      }

      /// Advances to the next element and returns it, or `nil` if no next
      /// element exists.
      ///
      /// Once `nil` has been returned, all subsequent calls return `nil`.
      ///
      /// - Precondition: `next()` has not been applied to a copy of `self`
      ///   since the copy was made.
<<<<<<< HEAD
      @inline(__always)
      public mutating func next() -> UnicodeScalar? {
=======
      public mutating func next() -> Unicode.Scalar? {
>>>>>>> 2cb11675
        var result: UnicodeDecodingResult
        if _baseSet {
          if _ascii {
            switch self._asciiBase.next() {
            case let x?:
              result = .scalarValue(Unicode.Scalar(x))
            case nil:
              result = .emptyInput
            }
          } else {
            result = _decoder.decode(&(self._base!))
          }
        } else {
          result = _decoder.decode(&(self._iterator!))
        }
        switch result {
        case .scalarValue(let us):
          return us
        case .emptyInput:
          return nil
        case .error:
          return Unicode.Scalar(0xfffd)
        }
      }
      @_versioned
      internal var _decoder: UTF16 = UTF16()
      @_versioned
      internal let _baseSet: Bool
      @_versioned
      internal let _ascii: Bool
      @_versioned
      internal var _asciiBase: UnsafeBufferPointerIterator<UInt8>!
      @_versioned
      internal var _base: UnsafeBufferPointerIterator<UInt16>!
      @_versioned
      internal var _iterator: IndexingIterator<_StringCore>!
    }

    /// Returns an iterator over the Unicode scalars that make up this view.
    ///
    /// - Returns: An iterator over this collection's `Unicode.Scalar` elements.
    public func makeIterator() -> Iterator {
      return Iterator(_core)
    }

    public var description: String {
      return String(_core)
    }

    public var debugDescription: String {
      return "StringUnicodeScalarView(\(self.description.debugDescription))"
    }

    internal var _core: _StringCore
    
    /// The offset of this view's `_core` from an original core. This works
    /// around the fact that `_StringCore` is always zero-indexed.
    /// `_coreOffset` should be subtracted from `UnicodeScalarIndex._position`
    /// before that value is used as a `_core` index.
    internal var _coreOffset: Int
  }

  /// Creates a string corresponding to the given collection of Unicode
  /// scalars.
  ///
  /// You can use this initializer to create a new string from a slice of
  /// another string's `unicodeScalars` view.
  ///
  ///     let picnicGuest = "Deserving porcupine"
  ///     if let i = picnicGuest.unicodeScalars.index(of: " ") {
  ///         let adjective = String(picnicGuest.unicodeScalars.prefix(upTo: i))
  ///         print(adjective)
  ///     }
  ///     // Prints "Deserving"
  ///
  /// The `adjective` constant is created by calling this initializer with a
  /// slice of the `picnicGuest.unicodeScalars` view.
  ///
  /// - Parameter unicodeScalars: A collection of Unicode scalar values.
  public init(_ unicodeScalars: UnicodeScalarView) {
    self.init(unicodeScalars._core)
  }

  /// The index type for a string's `unicodeScalars` view.
  public typealias UnicodeScalarIndex = UnicodeScalarView.Index
}

extension String {
  /// The string's value represented as a collection of Unicode scalar values.
  public var unicodeScalars: UnicodeScalarView {
    get {
      return UnicodeScalarView(_core)
    }
    set {
      _core = newValue._core
    }
  }
}

extension String.UnicodeScalarView.Index : Comparable {
  public static func == (
    lhs: String.UnicodeScalarView.Index,
    rhs: String.UnicodeScalarView.Index
  ) -> Bool {
    return lhs._position == rhs._position
  }

  public static func < (
    lhs: String.UnicodeScalarView.Index,
    rhs: String.UnicodeScalarView.Index
  ) -> Bool {
    return lhs._position < rhs._position
  }
}

extension String.UnicodeScalarView : RangeReplaceableCollection {
  /// Creates an empty view instance.
  public init() {
    self = String.UnicodeScalarView(_StringCore())
  }
  
  /// Reserves enough space in the view's underlying storage to store the
  /// specified number of ASCII characters.
  ///
  /// Because a Unicode scalar value can require more than a single ASCII
  /// character's worth of storage, additional allocation may be necessary
  /// when adding to a Unicode scalar view after a call to
  /// `reserveCapacity(_:)`.
  ///
  /// - Parameter n: The minimum number of ASCII character's worth of storage
  ///   to allocate.
  ///
  /// - Complexity: O(*n*), where *n* is the capacity being reserved.
  public mutating func reserveCapacity(_ n: Int) {
    _core.reserveCapacity(n)
  }
  
  /// Appends the given Unicode scalar to the view.
  ///
  /// - Parameter c: The character to append to the string.
  public mutating func append(_ x: Unicode.Scalar) {
    _core.append(x)
  }

  /// Appends the Unicode scalar values in the given sequence to the view.
  ///
  /// - Parameter newElements: A sequence of Unicode scalar values.
  ///
  /// - Complexity: O(*n*), where *n* is the length of the resulting view.
  public mutating func append<S : Sequence>(contentsOf newElements: S)
    where S.Iterator.Element == Unicode.Scalar {
    _core.append(contentsOf: newElements.lazy.flatMap { $0.utf16 })
  }
  
  /// Replaces the elements within the specified bounds with the given Unicode
  /// scalar values.
  ///
  /// Calling this method invalidates any existing indices for use with this
  /// string.
  ///
  /// - Parameters:
  ///   - bounds: The range of elements to replace. The bounds of the range
  ///     must be valid indices of the view.
  ///   - newElements: The new Unicode scalar values to add to the string.
  ///
  /// - Complexity: O(*m*), where *m* is the combined length of the view and
  ///   `newElements`. If the call to `replaceSubrange(_:with:)` simply
  ///   removes elements at the end of the string, the complexity is O(*n*),
  ///   where *n* is equal to `bounds.count`.
  public mutating func replaceSubrange<C>(
    _ bounds: Range<Index>,
    with newElements: C
  ) where C : Collection, C.Iterator.Element == Unicode.Scalar {
    let rawSubRange: Range<Int> = _toCoreIndex(bounds.lowerBound) ..<
      _toCoreIndex(bounds.upperBound)
    let lazyUTF16 = newElements.lazy.flatMap { $0.utf16 }
    _core.replaceSubrange(rawSubRange, with: lazyUTF16)
  }
}

// Index conversions
extension String.UnicodeScalarIndex {
  /// Creates an index in the given Unicode scalars view that corresponds
  /// exactly to the specified `UTF16View` position.
  ///
  /// The following example finds the position of a space in a string's `utf16`
  /// view and then converts that position to an index in the string's
  /// `unicodeScalars` view:
  ///
  ///     let cafe = "Café 🍵"
  ///
  ///     let utf16Index = cafe.utf16.index(of: 32)!
  ///     let scalarIndex = String.UnicodeScalarView.Index(utf16Index, within: cafe.unicodeScalars)!
  ///
  ///     print(String(cafe.unicodeScalars.prefix(upTo: scalarIndex)))
  ///     // Prints "Café"
  ///
  /// If the position passed in `utf16Index` doesn't have an exact
  /// corresponding position in `unicodeScalars`, the result of the
  /// initializer is `nil`. For example, an attempt to convert the position of
  /// the trailing surrogate of a UTF-16 surrogate pair fails.
  ///
  /// - Parameters:
  ///   - utf16Index: A position in the `utf16` view of the `characters`
  ///     parameter.
  ///   - unicodeScalars: The `UnicodeScalarView` instance referenced by both
  ///     `utf16Index` and the resulting index.
  public init?(
    _ utf16Index: String.UTF16Index,
    within unicodeScalars: String.UnicodeScalarView
  ) {
    let utf16 = String.UTF16View(unicodeScalars._core)

    if utf16Index != utf16.startIndex
    && utf16Index != utf16.endIndex {
      _precondition(
        utf16Index >= utf16.startIndex
        && utf16Index <= utf16.endIndex,
        "Invalid String.UTF16Index for this Unicode.Scalar view")

      // Detect positions that have no corresponding index.  Note that
      // we have to check before and after, because an unpaired
      // surrogate will be decoded as a single replacement character,
      // thus making the corresponding position valid.
      if UTF16.isTrailSurrogate(utf16[utf16Index])
        && UTF16.isLeadSurrogate(utf16[utf16.index(before: utf16Index)]) {
        return nil
      }
    }
    self.init(_position: utf16Index._offset)
  }

  /// Creates an index in the given Unicode scalars view that corresponds
  /// exactly to the specified `UTF8View` position.
  ///
  /// If the position passed as `utf8Index` doesn't have an exact corresponding
  /// position in `unicodeScalars`, the result of the initializer is `nil`.
  /// For example, an attempt to convert the position of a UTF-8 continuation
  /// byte returns `nil`.
  ///
  /// - Parameters:
  ///   - utf8Index: A position in the `utf8` view of the `characters`
  ///     parameter.
  ///   - unicodeScalars: The `UnicodeScalarView` instance referenced by both
  ///     `utf8Index` and the resulting index.
  public init?(
    _ utf8Index: String.UTF8Index,
    within unicodeScalars: String.UnicodeScalarView
  ) {
    let core = unicodeScalars._core

    _precondition(
      utf8Index._coreIndex >= 0 && utf8Index._coreIndex <= core.endIndex,
      "Invalid String.UTF8Index for this Unicode.Scalar view")

    // Detect positions that have no corresponding index.
    if !utf8Index._isOnUnicodeScalarBoundary(in: core) {
      return nil
    }
    self.init(_position: utf8Index._coreIndex)
  }

  /// Creates an index in the given Unicode scalars view that corresponds
  /// exactly to the specified string position.
  ///
  /// The following example converts the position of the teacup emoji (`"🍵"`)
  /// into its corresponding position in the string's `unicodeScalars` view.
  ///
  ///     let cafe = "Café 🍵"
  ///     let characterIndex = cafe.characters.index(of: "🍵")!
  ///     let scalarIndex = String.UnicodeScalarView.Index(characterIndex, within: cafe.unicodeScalars)
  ///
  ///     print(cafe.unicodeScalars.suffix(from: scalarIndex))
  ///     // Prints "🍵"
  ///
  /// - Parameters:
  ///   - characterIndex: A position in a `CharacterView` instance.
  ///     `characterIndex` must be an element of
  ///     `String(utf8).characters.indices`.
  ///   - utf8: The `UTF8View` in which to find the new position.
  public init(
    _ characterIndex: String.Index,
    within unicodeScalars: String.UnicodeScalarView
  ) {
    self.init(_position: characterIndex._base._position)
  }

  /// Returns the position in the given UTF-8 view that corresponds exactly to
  /// this index.
  ///
  /// The index must be a valid index of `String(utf8).unicodeScalars`.
  ///
  /// This example first finds the position of the character `"é"` and then uses
  /// this method find the same position in the string's `utf8` view.
  ///
  ///     let cafe = "Café"
  ///     if let i = cafe.unicodeScalars.index(of: "é") {
  ///         let j = i.samePosition(in: cafe.utf8)
  ///         print(Array(cafe.utf8.suffix(from: j)))
  ///     }
  ///     // Prints "[195, 169]"
  ///
  /// - Parameter utf8: The view to use for the index conversion.
  /// - Returns: The position in `utf8` that corresponds exactly to this index.
  public func samePosition(in utf8: String.UTF8View) -> String.UTF8View.Index {
    return String.UTF8View.Index(self, within: utf8)
  }

  /// Returns the position in the given UTF-16 view that corresponds exactly to
  /// this index.
  ///
  /// The index must be a valid index of `String(utf16).unicodeScalars`.
  ///
  /// This example first finds the position of the character `"é"` and then uses
  /// this method find the same position in the string's `utf16` view.
  ///
  ///     let cafe = "Café"
  ///     if let i = cafe.characters.index(of: "é") {
  ///         let j = i.samePosition(in: cafe.utf16)
  ///         print(cafe.utf16[j])
  ///     }
  ///     // Prints "233"
  ///
  /// - Parameter utf16: The view to use for the index conversion.
  /// - Returns: The position in `utf16` that corresponds exactly to this index.
  public func samePosition(
    in utf16: String.UTF16View
  ) -> String.UTF16View.Index {
    return String.UTF16View.Index(self, within: utf16)
  }

  /// Returns the position in the given string that corresponds exactly to this
  /// index.
  ///
  /// This index must be a valid index of `characters.unicodeScalars`.
  ///
  /// This example first finds the position of a space (UTF-8 code point `32`)
  /// in a string's `utf8` view and then uses this method find the same position
  /// in the string.
  ///
  ///     let cafe = "Café 🍵"
  ///     let i = cafe.unicodeScalars.index(of: "🍵")
  ///     let j = i.samePosition(in: cafe)!
  ///     print(cafe.suffix(from: j))
  ///     // Prints "🍵"
  ///
  /// - Parameter characters: The string to use for the index conversion.
  /// - Returns: The position in `characters` that corresponds exactly to
  ///   this index. If this index does not have an exact corresponding
  ///   position in `characters`, this method returns `nil`. For example,
  ///   an attempt to convert the position of a UTF-8 continuation byte
  ///   returns `nil`.
  public func samePosition(in characters: String) -> String.Index? {
    return String.Index(self, within: characters)
  }
}

extension String.UnicodeScalarView {
  // NOTE: Don't make this function inlineable.  Grapheme cluster
  // segmentation uses a completely different algorithm in Unicode 9.0.
  internal func _isOnGraphemeClusterBoundary(_ i: Index) -> Bool {
    if i == startIndex || i == endIndex {
      return true
    }
    let precedingScalar = self[index(before: i)]

    let graphemeClusterBreakProperty =
      _UnicodeGraphemeClusterBreakPropertyTrie()
    let segmenter = _UnicodeExtendedGraphemeClusterSegmenter()

    let gcb0 = graphemeClusterBreakProperty.getPropertyRawValue(
      precedingScalar.value)

    if segmenter.isBoundaryAfter(gcb0) {
      return true
    }

    let gcb1 = graphemeClusterBreakProperty.getPropertyRawValue(self[i].value)

    return segmenter.isBoundary(gcb0, gcb1)
  }
}

// Reflection
extension String.UnicodeScalarView : CustomReflectable {
  /// Returns a mirror that reflects the Unicode scalars view of a string.
  public var customMirror: Mirror {
    return Mirror(self, unlabeledChildren: self)
  }
}

extension String.UnicodeScalarView : CustomPlaygroundQuickLookable {
  public var customPlaygroundQuickLook: PlaygroundQuickLook {
    return .text(description)
  }
}<|MERGE_RESOLUTION|>--- conflicted
+++ resolved
@@ -244,12 +244,8 @@
       ///
       /// - Precondition: `next()` has not been applied to a copy of `self`
       ///   since the copy was made.
-<<<<<<< HEAD
       @inline(__always)
-      public mutating func next() -> UnicodeScalar? {
-=======
       public mutating func next() -> Unicode.Scalar? {
->>>>>>> 2cb11675
         var result: UnicodeDecodingResult
         if _baseSet {
           if _ascii {
