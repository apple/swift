//===--- SIMDVectorTypes.swift.gyb ----------------------------*- swift -*-===//
//
// This source file is part of the Swift.org open source project
//
// Copyright (c) 2018 - 2019 Apple Inc. and the Swift project authors
// Licensed under Apache License v2.0 with Runtime Library Exception
//
// See https://swift.org/LICENSE.txt for license information
// See https://swift.org/CONTRIBUTORS.txt for the list of Swift project authors
//
//===----------------------------------------------------------------------===//

%{
from SwiftIntTypes import all_integer_types
word_bits = int(CMAKE_SIZEOF_VOID_P) * 8
storagescalarCounts = [2,4,8,16,32,64]
vectorscalarCounts = storagescalarCounts + [3]
spelledNumbers = {
  2: 'two', 4: 'four', 8: 'eight', 16: '16', 32: '32', 64: '64',
  3: 'three'
}
ordinalPositions = ['first', 'second', 'third', 'fourth']
}%

%for n in vectorscalarCounts:
% storageN = 4 if n == 3 else n
/// A vector of ${spelledNumbers[n]} scalar values.
@frozen
public struct SIMD${n}<Scalar>: SIMD where Scalar: SIMDScalar {

  public var _storage: Scalar.SIMD${storageN}Storage

  public typealias MaskStorage = SIMD${n}<Scalar.SIMDMaskScalar>

  /// The number of scalars in the vector.
  @_transparent
  public var scalarCount: Int {
    return ${n}
  }

  /// Creates a vector with zero in all lanes.
  @_transparent
  public init() {
    _storage = Scalar.SIMD${storageN}Storage()
  }

  /// Accesses the scalar at the specified position.
  // SWIFT_ENABLE_TENSORFLOW
<<<<<<< HEAD
  @differentiable(where Scalar : EuclideanDifferentiable & BinaryFloatingPoint,
                        Scalar.TangentVector : BinaryFloatingPoint)
=======
  @differentiable(
    where Scalar : EuclideanDifferentiable & BinaryFloatingPoint,
          Scalar.TangentVector : BinaryFloatingPoint)
>>>>>>> 31c81c65
  public subscript(index: Int) -> Scalar {
    @_transparent get {
      _precondition(indices.contains(index))
      return _storage[index]
    }
    @_transparent set {
      _precondition(indices.contains(index))
      _storage[index] = newValue
    }
  }

  /// Creates a new vector from the given elements.
  @_transparent
  public init(${', '.join(['_ v' + str(i) + ': Scalar' for i in range(n)])}) {
    self.init()
% for i in range(n):
    self[${i}] = v${i}
% end
  }

% if n <= 4:
  /// Creates a new vector from the given elements.
  ///
  /// - Parameters:
%  for i in range(n):
  ///   - ${'xyzw'[i]}: The ${ordinalPositions[i]} element of the vector.
%  end
  @_transparent
  public init(${', '.join([c + ': Scalar' for c in 'xyzw'[:n]])}) {
    self.init(${', '.join('xyzw'[:n])})
  }

%  for i in range(n):
  /// The ${ordinalPositions[i]} element of the vector.
  @_transparent
  public var ${'xyzw'[i]}: Scalar {
    @_transparent get { return self[${i}]}
    @_transparent set { self[${i}] = newValue }
  }

%  end
% end
% if n >= 4:
  /// Creates a new vector from two half-length vectors.
  @_transparent
  public init(lowHalf: SIMD${n/2}<Scalar>, highHalf: SIMD${n/2}<Scalar>) {
    self.init()
    self.lowHalf = lowHalf
    self.highHalf = highHalf
  }

%  for (half,indx) in [('low','i'), ('high',str(n/2)+'+i'), ('even','2*i'), ('odd','2*i+1')]:
  /// A half-length vector made up of the ${half} elements of the vector.
  public var ${half}Half: SIMD${n/2}<Scalar> {
    @inlinable get {
      var result = SIMD${n/2}<Scalar>()
      for i in result.indices { result[i] = self[${indx}] }
      return result
    }
    @inlinable set {
      for i in newValue.indices { self[${indx}] = newValue[i] }
    }
  }

%  end
% end
}

extension SIMD${n} where Scalar: FixedWidthInteger {
  /// Creates a new vector from the given vector, truncating the bit patterns
  /// of the given vector's elements if necessary.
  ///
  /// - Parameter other: The vector to convert.
  @inlinable
  public init<Other>(truncatingIfNeeded other: SIMD${n}<Other>)
  where Other: FixedWidthInteger {
    self.init()
    for i in indices { self[i] = Scalar(truncatingIfNeeded: other[i]) }
  }

  /// Creates a new vector from the given vector, clamping the values of the
  /// given vector's elements if necessary.
  ///
  /// - Parameter other: The vector to convert.
  @inlinable
  public init<Other>(clamping other: SIMD${n}<Other>)
  where Other: FixedWidthInteger {
    self.init()
    for i in indices { self[i] = Scalar(clamping: other[i]) }
  }

  /// Creates a new vector from the given vector, rounding the given vector's
  /// of elements using the specified rounding rule.
  ///
  /// - Parameters:
  ///   - other: The vector to convert.
  ///   - rule: The round rule to use when converting elements of `other.` The
  ///     default is `.towardZero`.
  @inlinable
  public init<Other>(
    _ other: SIMD${n}<Other>,
    rounding rule: FloatingPointRoundingRule = .towardZero
  )
  where Other: BinaryFloatingPoint {
    self.init()
    // TODO: this should clamp
    for i in indices { self[i] = Scalar(other[i].rounded(rule)) }
  }
}

extension SIMD${n}: CustomDebugStringConvertible {
  public var debugDescription: String {
    return "SIMD${n}<\(Scalar.self)>(${', '.join(map(lambda c:
                       '\\(self['+ str(c) + '])',
                       xrange(n)))})"
  }
}

extension SIMD${n} where Scalar: BinaryFloatingPoint {
  /// Creates a new vector from the given vector of integers.
  ///
  /// - Parameter other: The vector to convert.
  @inlinable
  public init<Other>(_ other: SIMD${n}<Other>)
  where Other: FixedWidthInteger {
    self.init()
    for i in indices { self[i] = Scalar(other[i]) }
  }

  /// Creates a new vector from the given vector of floating-point values.
  ///
  /// - Parameter other: The vector to convert.
  @inlinable
  public init<Other>(_ other: SIMD${n}<Other>)
  where Other: BinaryFloatingPoint {
    self.init()
    for i in indices { self[i] = Scalar(other[i]) }
  }
}

// SWIFT_ENABLE_TENSORFLOW
extension SIMD${n} : AdditiveArithmetic where Scalar : FloatingPoint {}

extension SIMD${n} : Differentiable
  where Scalar : Differentiable & BinaryFloatingPoint,
        Scalar.TangentVector : BinaryFloatingPoint {
  public typealias TangentVector = SIMD${n}
}

extension SIMD${n} : EuclideanDifferentiable
  where Scalar : EuclideanDifferentiable & BinaryFloatingPoint,
        Scalar.TangentVector : BinaryFloatingPoint {
}

extension SIMD${n}
  where Scalar : EuclideanDifferentiable & BinaryFloatingPoint,
        Scalar.TangentVector : BinaryFloatingPoint {
<<<<<<< HEAD
  @usableFromInline
  @derivative(of: subscript(index:))
=======
  // NOTE(TF-1094): serialized `@derivative` for `.swiftinterface` compilation.
  @inlinable
  @derivative(of: subscript(_:))
>>>>>>> 31c81c65
  internal func _vjpSubscript(index: Int)
  -> (value: Scalar, pullback: (Scalar.TangentVector) -> TangentVector) {
    return (self[index], { v in
      var zeros = Self.zero
      zeros[index] = Scalar(v)
      return zeros
    })
  }
}

%end

extension SIMD3 {
  /// A three-element vector created by appending a scalar to a two-element vector.
  @_alwaysEmitIntoClient
  public init(_ xy: SIMD2<Scalar>, _ z: Scalar) {
    self.init(xy.x, xy.y, z)
  }
}

extension SIMD4 {
  /// A four-element vector created by appending a scalar to a three-element vector.
  @_alwaysEmitIntoClient
  public init(_ xyz: SIMD3<Scalar>, _ w: Scalar) {
    self.init(xyz.x, xyz.y, xyz.z, w)
  }
}

%for self_type in all_integer_types(word_bits):
% Self = self_type.stdlib_name
% BuiltinName = self_type.builtin_name
% Mask = Self if self_type.is_signed else self_type.get_opposite_signedness().stdlib_name
extension ${Self}: SIMDScalar {

  public typealias SIMDMaskScalar = ${Mask}

% for n in storagescalarCounts:
%  bytes = n * self_type.bits / 8
  /// Storage for a vector of ${spelledNumbers[n]} integers.
  @frozen
  @_alignment(${bytes if bytes <= 16 else 16})
  public struct SIMD${n}Storage: SIMDStorage {

    public var _value: Builtin.Vec${n}x${BuiltinName}

    @_transparent
    public var scalarCount: Int {
      return ${n}
    }

    @_transparent
    public init() {
      _value = Builtin.zeroInitializer()
    }

    public subscript(index: Int) -> ${Self} {
      @_transparent
      get {
        return ${Self}(Builtin.extractelement_Vec${n}x${BuiltinName}_Int32(
          _value, Int32(truncatingIfNeeded: index)._value
        ))
      }
      @_transparent
      set {
        _value = Builtin.insertelement_Vec${n}x${BuiltinName}_${BuiltinName}_Int32(
          _value, newValue._value, Int32(truncatingIfNeeded: index)._value
        )
      }
    }
  }

% end
}

%end

%for (Self, bits) in [('Float',32), ('Double',64)]:
extension ${Self}: SIMDScalar {

  public typealias SIMDMaskScalar = Int${bits}

% for n in storagescalarCounts:
%  bytes = n * bits / 8
  /// Storage for a vector of ${spelledNumbers[n]} floating-point values.
  @frozen
  @_alignment(${bytes if bytes <= 16 else 16})
  public struct SIMD${n}Storage: SIMDStorage {

    public var _value: Builtin.Vec${n}xFPIEEE${bits}

    @_transparent
    public var scalarCount: Int {
      return ${n}
    }

    @_transparent
    public init() {
      _value = Builtin.zeroInitializer()
    }

    public subscript(index: Int) -> ${Self} {
      @_transparent
      get {
        return ${Self}(Builtin.extractelement_Vec${n}xFPIEEE${bits}_Int32(
          _value, Int32(truncatingIfNeeded: index)._value
        ))
      }
      @_transparent
      set {
        _value = Builtin.insertelement_Vec${n}xFPIEEE${bits}_FPIEEE${bits}_Int32(
          _value, newValue._value, Int32(truncatingIfNeeded: index)._value
        )
      }
    }
  }

% end
}

%end<|MERGE_RESOLUTION|>--- conflicted
+++ resolved
@@ -46,14 +46,9 @@
 
   /// Accesses the scalar at the specified position.
   // SWIFT_ENABLE_TENSORFLOW
-<<<<<<< HEAD
-  @differentiable(where Scalar : EuclideanDifferentiable & BinaryFloatingPoint,
-                        Scalar.TangentVector : BinaryFloatingPoint)
-=======
   @differentiable(
     where Scalar : EuclideanDifferentiable & BinaryFloatingPoint,
           Scalar.TangentVector : BinaryFloatingPoint)
->>>>>>> 31c81c65
   public subscript(index: Int) -> Scalar {
     @_transparent get {
       _precondition(indices.contains(index))
@@ -211,14 +206,9 @@
 extension SIMD${n}
   where Scalar : EuclideanDifferentiable & BinaryFloatingPoint,
         Scalar.TangentVector : BinaryFloatingPoint {
-<<<<<<< HEAD
-  @usableFromInline
-  @derivative(of: subscript(index:))
-=======
   // NOTE(TF-1094): serialized `@derivative` for `.swiftinterface` compilation.
   @inlinable
   @derivative(of: subscript(_:))
->>>>>>> 31c81c65
   internal func _vjpSubscript(index: Int)
   -> (value: Scalar, pullback: (Scalar.TangentVector) -> TangentVector) {
     return (self[index], { v in
