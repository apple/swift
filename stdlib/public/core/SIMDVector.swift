//===--- SIMDVector.swift -------------------------------------*- swift -*-===//
//
// This source file is part of the Swift.org open source project
//
// Copyright (c) 2018 - 2019 Apple Inc. and the Swift project authors
// Licensed under Apache License v2.0 with Runtime Library Exception
//
// See https://swift.org/LICENSE.txt for license information
// See https://swift.org/CONTRIBUTORS.txt for the list of Swift project authors
//
//===----------------------------------------------------------------------===//

infix operator .==: ComparisonPrecedence
infix operator .!=: ComparisonPrecedence
infix operator .<: ComparisonPrecedence
infix operator .<=: ComparisonPrecedence
infix operator .>: ComparisonPrecedence
infix operator .>=: ComparisonPrecedence

infix operator .&: LogicalConjunctionPrecedence
infix operator .^: LogicalDisjunctionPrecedence
infix operator .|: LogicalDisjunctionPrecedence
infix operator .&=: AssignmentPrecedence
infix operator .^=: AssignmentPrecedence
infix operator .|=: AssignmentPrecedence
prefix operator .!

/// A type that can function as storage for a SIMD vector type.
///
/// The `SIMDStorage` protocol defines a storage layout and provides
/// elementwise accesses. Computational operations are defined on the `SIMD`
/// protocol, which refines this protocol, and on the concrete types that
/// conform to `SIMD`.
public protocol SIMDStorage {
  /// The type of scalars in the vector space.
  #if $Embedded
  associatedtype Scalar: Hashable
  #else
  associatedtype Scalar: Codable, Hashable
  #endif

  /// The number of scalars, or elements, in the vector.
  var scalarCount: Int { get }
  
  /// Creates a vector with zero in all lanes.
  init()
  
  /// Accesses the element at the specified index.
  ///
  /// - Parameter index: The index of the element to access. `index` must be in
  ///   the range `0..<scalarCount`.
  subscript(index: Int) -> Scalar { get set }
}

extension SIMDStorage {
  /// The number of scalars, or elements, in a vector of this type.
  @_alwaysEmitIntoClient
  public static var scalarCount: Int {
    // Wouldn't it make more sense to define the instance var in terms of the
    // static var? Yes, probably, but by doing it this way we make the static
    // var backdeployable.
    return Self().scalarCount
  }
}

/// A type that can be used as an element in a SIMD vector.
public protocol SIMDScalar : BitwiseCopyable {
  associatedtype SIMDMaskScalar: SIMDScalar & FixedWidthInteger & SignedInteger
    where SIMDMaskScalar.SIMDMaskScalar == SIMDMaskScalar
  associatedtype SIMD2Storage: SIMDStorage where SIMD2Storage.Scalar == Self
  associatedtype SIMD4Storage: SIMDStorage where SIMD4Storage.Scalar == Self
  associatedtype SIMD8Storage: SIMDStorage where SIMD8Storage.Scalar == Self
  associatedtype SIMD16Storage: SIMDStorage where SIMD16Storage.Scalar == Self
  associatedtype SIMD32Storage: SIMDStorage where SIMD32Storage.Scalar == Self
  associatedtype SIMD64Storage: SIMDStorage where SIMD64Storage.Scalar == Self
}

#if $Embedded
/// A SIMD vector of a fixed number of elements.
public protocol SIMD<Scalar>:
  SIMDStorage,
  Hashable,
  ExpressibleByArrayLiteral
{
  /// The mask type resulting from pointwise comparisons of this vector type.
  associatedtype MaskStorage: SIMD
    where MaskStorage.Scalar: FixedWidthInteger & SignedInteger
}

#else

/// A SIMD vector of a fixed number of elements.
public protocol SIMD<Scalar>:
  SIMDStorage,
  Codable,
  Hashable,
  CustomStringConvertible,
  ExpressibleByArrayLiteral
{
  /// The mask type resulting from pointwise comparisons of this vector type.
  associatedtype MaskStorage: SIMD
    where MaskStorage.Scalar: FixedWidthInteger & SignedInteger
}

#endif

extension SIMD {
  /// The valid indices for subscripting the vector.
  @_transparent
  public var indices: Range<Int> {
    return 0 ..< scalarCount
  }
  
  /// A vector with the specified value in all lanes.
  @_transparent
  public init(repeating value: Scalar) {
    self.init()
    for i in indices { self[i] = value }
  }
  
  /// Returns a Boolean value indicating whether two vectors are equal.
  @_transparent
  public static func ==(a: Self, b: Self) -> Bool {
    var result = true
    for i in a.indices { result = result && a[i] == b[i] }
    return result
  }
  
  /// Hashes the elements of the vector using the given hasher.
  @inlinable
  public func hash(into hasher: inout Hasher) {
    for i in indices { hasher.combine(self[i]) }
  }

#if !$Embedded

  /// Encodes the scalars of this vector into the given encoder in an unkeyed
  /// container.
  ///
  /// This function throws an error if any values are invalid for the given
  /// encoder's format.
  ///
  /// - Parameter encoder: The encoder to write data to.
  public func encode(to encoder: Encoder) throws {
    var container = encoder.unkeyedContainer()
    for i in indices {
      try container.encode(self[i])
    }
  }

  /// Creates a new vector by decoding scalars from the given decoder.
  ///
  /// This initializer throws an error if reading from the decoder fails, or
  /// if the data read is corrupted or otherwise invalid.
  ///
  /// - Parameter decoder: The decoder to read data from.
  public init(from decoder: Decoder) throws {
    self.init()
    var container = try decoder.unkeyedContainer()
    guard container.count == scalarCount else {
      throw DecodingError.dataCorrupted(
        DecodingError.Context(
          codingPath: decoder.codingPath,
          debugDescription: "Expected vector with exactly \(scalarCount) elements."
        )
      )
    }
    for i in indices {
      self[i] = try container.decode(Scalar.self)
    }
  }

  /// A textual description of the vector.
  public var description: String {
    get {
      return "\(Self.self)(" + indices.map({"\(self[$0])"}).joined(separator: ", ") + ")"
    }
  }

#endif

  /// A vector mask with the result of a pointwise equality comparison.
  ///
  /// Equivalent to:
  /// ```
  /// var result = SIMDMask<MaskStorage>()
  /// for i in result.indices {
  ///   result[i] = a[i] == b[i]
  /// }
  /// ```
  @_transparent
  public static func .==(a: Self, b: Self) -> SIMDMask<MaskStorage> {
    var result = SIMDMask<MaskStorage>()
    for i in result.indices { result[i] = a[i] == b[i] }
    return result
  }
  
  /// A vector mask with the result of a pointwise inequality comparison.
  ///
  /// Equivalent to:
  /// ```
  /// var result = SIMDMask<MaskStorage>()
  /// for i in result.indices {
  ///   result[i] = a[i] != b[i]
  /// }
  /// ```
  @_transparent
  public static func .!=(a: Self, b: Self) -> SIMDMask<MaskStorage> {
    var result = SIMDMask<MaskStorage>()
    for i in result.indices { result[i] = a[i] != b[i] }
    return result
  }
  
  /// Replaces elements of this vector with elements of `other` in the lanes
  /// where `mask` is `true`.
  ///
  /// Equivalent to:
  /// ```
  /// for i in indices {
  ///   if mask[i] { self[i] = other[i] }
  /// }
  /// ```
  @_transparent
  public mutating func replace(with other: Self, where mask: SIMDMask<MaskStorage>) {
    for i in indices { self[i] = mask[i] ? other[i] : self[i] }
  }
  
  /// Creates a vector from the specified elements.
  ///
  /// - Parameter scalars: The elements to use in the vector. `scalars` must
  ///   have the same number of elements as the vector type.
  @inlinable
  public init(arrayLiteral scalars: Scalar...) {
    self.init(scalars)
  }
  
  /// Creates a vector from the given sequence.
  ///
  /// - Precondition: `scalars` must have the same number of elements as the
  ///   vector type.
  ///
  /// - Parameter scalars: The elements to use in the vector.
  @inlinable
  public init<S: Sequence>(_ scalars: S) where S.Element == Scalar {
    self.init()
    var index = 0
    for scalar in scalars {
      if index == scalarCount {
        _preconditionFailure("Too many elements in sequence.")
      }
      self[index] = scalar
      index += 1
    }
    if index < scalarCount {
      _preconditionFailure("Not enough elements in sequence.")
    }
  }
  
  /// Extracts the scalars at specified indices to form a SIMD2.
  ///
  /// The elements of the index vector are wrapped modulo the count of elements
  /// in this vector. Because of this, the index is always in-range and no trap
  /// can occur.
  @_alwaysEmitIntoClient
  public subscript<Index>(index: SIMD2<Index>) -> SIMD2<Scalar>
  where Index: FixedWidthInteger {
    var result = SIMD2<Scalar>()
    for i in result.indices {
      result[i] = self[Int(index[i]) % scalarCount]
    }
    return result
  }
  
  /// Extracts the scalars at specified indices to form a SIMD3.
  ///
  /// The elements of the index vector are wrapped modulo the count of elements
  /// in this vector. Because of this, the index is always in-range and no trap
  /// can occur.
  @_alwaysEmitIntoClient
  public subscript<Index>(index: SIMD3<Index>) -> SIMD3<Scalar>
  where Index: FixedWidthInteger {
    var result = SIMD3<Scalar>()
    for i in result.indices {
      result[i] = self[Int(index[i]) % scalarCount]
    }
    return result
  }
  
  /// Extracts the scalars at specified indices to form a SIMD4.
  ///
  /// The elements of the index vector are wrapped modulo the count of elements
  /// in this vector. Because of this, the index is always in-range and no trap
  /// can occur.
  @_alwaysEmitIntoClient
  public subscript<Index>(index: SIMD4<Index>) -> SIMD4<Scalar>
  where Index: FixedWidthInteger {
    var result = SIMD4<Scalar>()
    for i in result.indices {
      result[i] = self[Int(index[i]) % scalarCount]
    }
    return result
  }
  
  /// Extracts the scalars at specified indices to form a SIMD8.
  ///
  /// The elements of the index vector are wrapped modulo the count of elements
  /// in this vector. Because of this, the index is always in-range and no trap
  /// can occur.
  @_alwaysEmitIntoClient
  public subscript<Index>(index: SIMD8<Index>) -> SIMD8<Scalar>
  where Index: FixedWidthInteger {
    var result = SIMD8<Scalar>()
    for i in result.indices {
      result[i] = self[Int(index[i]) % scalarCount]
    }
    return result
  }
  
  /// Extracts the scalars at specified indices to form a SIMD16.
  ///
  /// The elements of the index vector are wrapped modulo the count of elements
  /// in this vector. Because of this, the index is always in-range and no trap
  /// can occur.
  @_alwaysEmitIntoClient
  public subscript<Index>(index: SIMD16<Index>) -> SIMD16<Scalar>
  where Index: FixedWidthInteger {
    var result = SIMD16<Scalar>()
    for i in result.indices {
      result[i] = self[Int(index[i]) % scalarCount]
    }
    return result
  }
  
  /// Extracts the scalars at specified indices to form a SIMD32.
  ///
  /// The elements of the index vector are wrapped modulo the count of elements
  /// in this vector. Because of this, the index is always in-range and no trap
  /// can occur.
  @_alwaysEmitIntoClient
  public subscript<Index>(index: SIMD32<Index>) -> SIMD32<Scalar>
  where Index: FixedWidthInteger {
    var result = SIMD32<Scalar>()
    for i in result.indices {
      result[i] = self[Int(index[i]) % scalarCount]
    }
    return result
  }
  
  /// Extracts the scalars at specified indices to form a SIMD64.
  ///
  /// The elements of the index vector are wrapped modulo the count of elements
  /// in this vector. Because of this, the index is always in-range and no trap
  /// can occur.
  @_alwaysEmitIntoClient
  public subscript<Index>(index: SIMD64<Index>) -> SIMD64<Scalar>
  where Index: FixedWidthInteger {
    var result = SIMD64<Scalar>()
    for i in result.indices {
      result[i] = self[Int(index[i]) % scalarCount]
    }
    return result
  }
}

//  Implementations of comparison operations. These should eventually all
//  be replaced with @_semantics to lower directly to vector IR nodes.
extension SIMD where Scalar: Comparable {
  /// Returns a vector mask with the result of a pointwise less than
  /// comparison.
  @_transparent
  public static func .<(a: Self, b: Self) -> SIMDMask<MaskStorage> {
    var result = SIMDMask<MaskStorage>()
    for i in result.indices { result[i] = a[i] < b[i] }
    return result
  }
  
  /// Returns a vector mask with the result of a pointwise less than or equal
  /// comparison.
  @_transparent
  public static func .<=(a: Self, b: Self) -> SIMDMask<MaskStorage> {
    var result = SIMDMask<MaskStorage>()
    for i in result.indices { result[i] = a[i] <= b[i] }
    return result
  }
  
  /// The least element in the vector.
  @_alwaysEmitIntoClient
  public func min() -> Scalar {
    return indices.reduce(into: self[0]) { $0 = Swift.min($0, self[$1]) }
  }
  
  /// The greatest element in the vector.
  @_alwaysEmitIntoClient
  public func max() -> Scalar {
    return indices.reduce(into: self[0]) { $0 = Swift.max($0, self[$1]) }
  }
}

//  These operations should never need @_semantics; they should be trivial
//  wrappers around the core operations defined above.
extension SIMD {
  /// Returns a vector mask with the result of a pointwise equality comparison.
  @_transparent
  public static func .==(a: Scalar, b: Self) -> SIMDMask<MaskStorage> {
    return Self(repeating: a) .== b
  }

  /// Returns a vector mask with the result of a pointwise inequality comparison.
  @_transparent
  public static func .!=(a: Scalar, b: Self) -> SIMDMask<MaskStorage> {
    return Self(repeating: a) .!= b
  }

  /// Returns a vector mask with the result of a pointwise equality comparison.
  @_transparent
  public static func .==(a: Self, b: Scalar) -> SIMDMask<MaskStorage> {
    return a .== Self(repeating: b)
  }

  /// Returns a vector mask with the result of a pointwise inequality comparison.
  @_transparent
  public static func .!=(a: Self, b: Scalar) -> SIMDMask<MaskStorage> {
    return a .!= Self(repeating: b)
  }
  
  /// Replaces elements of this vector with `other` in the lanes where `mask`
  /// is `true`.
  ///
  /// Equivalent to:
  /// ```
  /// for i in indices {
  ///   if mask[i] { self[i] = other }
  /// }
  /// ```
  @_transparent
  public mutating func replace(with other: Scalar, where mask: SIMDMask<MaskStorage>) {
    replace(with: Self(repeating: other), where: mask)
  }
  
  /// Returns a copy of this vector, with elements replaced by elements of
  /// `other` in the lanes where `mask` is `true`.
  ///
  /// Equivalent to:
  /// ```
  /// var result = Self()
  /// for i in indices {
  ///   result[i] = mask[i] ? other[i] : self[i]
  /// }
  /// ```
  @_transparent
  public func replacing(with other: Self, where mask: SIMDMask<MaskStorage>) -> Self {
    var result = self
    result.replace(with: other, where: mask)
    return result
  }
  
  /// Returns a copy of this vector, with elements `other` in the lanes where
  /// `mask` is `true`.
  ///
  /// Equivalent to:
  /// ```
  /// var result = Self()
  /// for i in indices {
  ///   result[i] = mask[i] ? other : self[i]
  /// }
  /// ```
  @_transparent
  public func replacing(with other: Scalar, where mask: SIMDMask<MaskStorage>) -> Self {
    return replacing(with: Self(repeating: other), where: mask)
  }
}

extension SIMD where Scalar: Comparable {
  /// Returns a vector mask with the result of a pointwise greater than or
  /// equal comparison.
  @_transparent
  public static func .>=(a: Self, b: Self) -> SIMDMask<MaskStorage> {
    return b .<= a
  }

  /// Returns a vector mask with the result of a pointwise greater than
  /// comparison.
  @_transparent
  public static func .>(a: Self, b: Self) -> SIMDMask<MaskStorage> {
    return b .< a
  }

  /// Returns a vector mask with the result of a pointwise less than comparison.
  @_transparent
  public static func .<(a: Scalar, b: Self) -> SIMDMask<MaskStorage> {
    return Self(repeating: a) .< b
  }

  /// Returns a vector mask with the result of a pointwise less than or equal
  /// comparison.
  @_transparent
  public static func .<=(a: Scalar, b: Self) -> SIMDMask<MaskStorage> {
    return Self(repeating: a) .<= b
  }

  /// Returns a vector mask with the result of a pointwise greater than or
  /// equal comparison.
  @_transparent
  public static func .>=(a: Scalar, b: Self) -> SIMDMask<MaskStorage> {
    return Self(repeating: a) .>= b
  }

  /// Returns a vector mask with the result of a pointwise greater than
  /// comparison.
  @_transparent
  public static func .>(a: Scalar, b: Self) -> SIMDMask<MaskStorage> {
    return Self(repeating: a) .> b
  }

  /// Returns a vector mask with the result of a pointwise less than comparison.
  @_transparent
  public static func .<(a: Self, b: Scalar) -> SIMDMask<MaskStorage> {
    return a .< Self(repeating: b)
  }

  /// Returns a vector mask with the result of a pointwise less than or equal
  /// comparison.
  @_transparent
  public static func .<=(a: Self, b: Scalar) -> SIMDMask<MaskStorage> {
    return a .<= Self(repeating: b)
  }
  
  /// Returns a vector mask with the result of a pointwise greater than or
  /// equal comparison.
  @_transparent
  public static func .>=(a: Self, b: Scalar) -> SIMDMask<MaskStorage> {
    return a .>= Self(repeating: b)
  }
  
  /// Returns a vector mask with the result of a pointwise greater than
  /// comparison.
  @_transparent
  public static func .>(a: Self, b: Scalar) -> SIMDMask<MaskStorage> {
    return a .> Self(repeating: b)
  }
  
  @_alwaysEmitIntoClient
  public mutating func clamp(lowerBound: Self, upperBound: Self) {
    self = self.clamped(lowerBound: lowerBound, upperBound: upperBound)
  }

  @_alwaysEmitIntoClient
  public func clamped(lowerBound: Self, upperBound: Self) -> Self {
    return pointwiseMin(upperBound, pointwiseMax(lowerBound, self))
  }
}

extension SIMD where Scalar: FixedWidthInteger {
  /// A vector with zero in all lanes.
  @_transparent
  public static var zero: Self {
    return Self()
  }
  
  /// A vector with one in all lanes.
  @_alwaysEmitIntoClient
  public static var one: Self {
    return Self(repeating: 1)
  }
  
  /// Returns a vector with random values from within the specified range in
  /// all lanes, using the given generator as a source for randomness.
  @inlinable
  public static func random<T: RandomNumberGenerator>(
    in range: Range<Scalar>,
    using generator: inout T
  ) -> Self {
    var result = Self()
    for i in result.indices {
      result[i] = Scalar.random(in: range, using: &generator)
    }
    return result
  }
  
  /// Returns a vector with random values from within the specified range in
  /// all lanes.
  @inlinable
  public static func random(in range: Range<Scalar>) -> Self {
    var g = SystemRandomNumberGenerator()
    return Self.random(in: range, using: &g)
  }

  /// Returns a vector with random values from within the specified range in
  /// all lanes, using the given generator as a source for randomness.
  @inlinable
  public static func random<T: RandomNumberGenerator>(
    in range: ClosedRange<Scalar>,
    using generator: inout T
  ) -> Self {
    var result = Self()
    for i in result.indices {
      result[i] = Scalar.random(in: range, using: &generator)
    }
    return result
  }
  
  /// Returns a vector with random values from within the specified range in
  /// all lanes.
  @inlinable
  public static func random(in range: ClosedRange<Scalar>) -> Self {
    var g = SystemRandomNumberGenerator()
    return Self.random(in: range, using: &g)
  }

}

extension SIMD where Scalar: FloatingPoint {
  /// A vector with zero in all lanes.
  @_transparent
  public static var zero: Self {
    return Self()
  }
  
  /// A vector with one in all lanes.
  @_alwaysEmitIntoClient
  public static var one: Self {
    return Self(repeating: 1)
  }
  
  @_alwaysEmitIntoClient
  public mutating func clamp(lowerBound: Self, upperBound: Self) {
    self = self.clamped(lowerBound: lowerBound, upperBound: upperBound)
  }

  @_alwaysEmitIntoClient
  public func clamped(lowerBound: Self, upperBound: Self) -> Self {
    return pointwiseMin(upperBound, pointwiseMax(lowerBound, self))
  }
}

extension SIMD
where Scalar: BinaryFloatingPoint, Scalar.RawSignificand: FixedWidthInteger {
  /// Returns a vector with random values from within the specified range in
  /// all lanes, using the given generator as a source for randomness.
  @inlinable
  public static func random<T: RandomNumberGenerator>(
    in range: Range<Scalar>,
    using generator: inout T
  ) -> Self {
    var result = Self()
    for i in result.indices {
      result[i] = Scalar.random(in: range, using: &generator)
    }
    return result
  }
  
  /// Returns a vector with random values from within the specified range in
  /// all lanes.
  @inlinable
  public static func random(in range: Range<Scalar>) -> Self {
    var g = SystemRandomNumberGenerator()
    return Self.random(in: range, using: &g)
  }
  
  /// Returns a vector with random values from within the specified range in
  /// all lanes, using the given generator as a source for randomness.
  @inlinable
  public static func random<T: RandomNumberGenerator>(
    in range: ClosedRange<Scalar>,
    using generator: inout T
  ) -> Self {
    var result = Self()
    for i in result.indices {
      result[i] = Scalar.random(in: range, using: &generator)
    }
    return result
  }
  
  /// Returns a vector with random values from within the specified range in
  /// all lanes.
  @inlinable
  public static func random(in range: ClosedRange<Scalar>) -> Self {
    var g = SystemRandomNumberGenerator()
    return Self.random(in: range, using: &g)
  }
}

@frozen
public struct SIMDMask<Storage>: SIMD
                  where Storage: SIMD,
                 Storage.Scalar: FixedWidthInteger & SignedInteger {
  
  public var _storage: Storage
  
  public typealias MaskStorage = Storage
  
  public typealias Scalar = Bool

  @_transparent
  public init() {
    _storage = Storage()
  }

  @_transparent
  public var scalarCount: Int {
    return _storage.scalarCount
  }

  @_transparent
  public init(_ _storage: Storage) {
    self._storage = _storage
  }
  
  public subscript(index: Int) -> Bool {
    @_transparent
    get {
      _precondition(indices.contains(index))
      return _storage[index] < 0
    }
    @_transparent
    set {
      _precondition(indices.contains(index))
      _storage[index] = newValue ? -1 : 0
    }
  }
}

extension SIMDMask: Sendable where Storage: Sendable {}

extension SIMDMask {
  /// Returns a vector mask with `true` or `false` randomly assigned in each
  /// lane, using the given generator as a source for randomness.
  @inlinable
  public static func random<T: RandomNumberGenerator>(using generator: inout T) -> SIMDMask {
    var result = SIMDMask()
    for i in result.indices { result[i] = Bool.random(using: &generator) }
    return result
  }
  
  /// Returns a vector mask with `true` or `false` randomly assigned in each
  /// lane.
  @inlinable
  public static func random() -> SIMDMask {
    var g = SystemRandomNumberGenerator()
    return SIMDMask.random(using: &g)
  }
}

//  Implementations of integer operations. These should eventually all
//  be replaced with @_semantics to lower directly to vector IR nodes.
extension SIMD where Scalar: FixedWidthInteger {
  @_transparent
  public var leadingZeroBitCount: Self {
    var result = Self()
    for i in indices { result[i] = Scalar(self[i].leadingZeroBitCount) }
    return result
  }
  
  @_transparent
  public var trailingZeroBitCount: Self {
    var result = Self()
    for i in indices { result[i] = Scalar(self[i].trailingZeroBitCount) }
    return result
  }
  
  @_transparent
  public var nonzeroBitCount: Self {
    var result = Self()
    for i in indices { result[i] = Scalar(self[i].nonzeroBitCount) }
    return result
  }
  
  @_transparent
  public static prefix func ~(a: Self) -> Self {
    var result = Self()
    for i in result.indices { result[i] = ~a[i] }
    return result
  }
  
  @_transparent
  public static func &(a: Self, b: Self) -> Self {
    var result = Self()
    for i in result.indices { result[i] = a[i] & b[i] }
    return result
  }
  
  @_transparent
  public static func ^(a: Self, b: Self) -> Self {
    var result = Self()
    for i in result.indices { result[i] = a[i] ^ b[i] }
    return result
  }
  
  @_transparent
  public static func |(a: Self, b: Self) -> Self {
    var result = Self()
    for i in result.indices { result[i] = a[i] | b[i] }
    return result
  }
  
  @_transparent
  public static func &<<(a: Self, b: Self) -> Self {
    var result = Self()
    for i in result.indices { result[i] = a[i] &<< b[i] }
    return result
  }
  
  @_transparent
  public static func &>>(a: Self, b: Self) -> Self {
    var result = Self()
    for i in result.indices { result[i] = a[i] &>> b[i] }
    return result
  }
  
  @_transparent
  public static func &+(a: Self, b: Self) -> Self {
    var result = Self()
    for i in result.indices { result[i] = a[i] &+ b[i] }
    return result
  }
  
  @_transparent
  public static func &-(a: Self, b: Self) -> Self {
    var result = Self()
    for i in result.indices { result[i] = a[i] &- b[i] }
    return result
  }
  
  @_transparent
  public static func &*(a: Self, b: Self) -> Self {
    var result = Self()
    for i in result.indices { result[i] = a[i] &* b[i] }
    return result
  }
  
  @_transparent
  public static func /(a: Self, b: Self) -> Self {
    var result = Self()
    for i in result.indices { result[i] = a[i] / b[i] }
    return result
  }
  
  @_transparent
  public static func %(a: Self, b: Self) -> Self {
    var result = Self()
    for i in result.indices { result[i] = a[i] % b[i] }
    return result
  }
  
  /// Returns the sum of the scalars in the vector, computed with wrapping
  /// addition.
  ///
  /// Equivalent to `indices.reduce(into: 0) { $0 &+= self[$1] }`.
  @_alwaysEmitIntoClient
  public func wrappedSum() -> Scalar {
<<<<<<< HEAD
    var result:Scalar = 0
    for index in indices {
      result &+= self[index]
=======
    var result: Scalar = 0
    for i in indices {
      result &+= self[i]
>>>>>>> 73b0ad36
    }
    return result
  }
}

//  Implementations of floating-point operations. These should eventually all
//  be replaced with @_semantics to lower directly to vector IR nodes.
extension SIMD where Scalar: FloatingPoint {
  @_transparent
  public static func +(a: Self, b: Self) -> Self {
    var result = Self()
    for i in result.indices { result[i] = a[i] + b[i] }
    return result
  }
  
  @_transparent
  public static func -(a: Self, b: Self) -> Self {
    var result = Self()
    for i in result.indices { result[i] = a[i] - b[i] }
    return result
  }
  
  @_transparent
  public static func *(a: Self, b: Self) -> Self {
    var result = Self()
    for i in result.indices { result[i] = a[i] * b[i] }
    return result
  }
  
  @_transparent
  public static func /(a: Self, b: Self) -> Self {
    var result = Self()
    for i in result.indices { result[i] = a[i] / b[i] }
    return result
  }
  
  @_transparent
  public func addingProduct(_ a: Self, _ b: Self) -> Self {
    var result = Self()
    for i in result.indices { result[i] = self[i].addingProduct(a[i], b[i]) }
    return result
  }
  
  @_transparent
  public func squareRoot( ) -> Self {
    var result = Self()
    for i in result.indices { result[i] = self[i].squareRoot() }
    return result
  }
  
  /// A vector formed by rounding each lane of the source vector to an integral
  /// value according to the specified rounding `rule`.
  @_transparent
  public func rounded(_ rule: FloatingPointRoundingRule) -> Self {
    var result = Self()
    for i in result.indices { result[i] = self[i].rounded(rule) }
    return result
  }
  
  /// The least scalar in the vector.
  @_alwaysEmitIntoClient
  public func min() -> Scalar {
    return indices.reduce(into: self[0]) { $0 = Scalar.minimum($0, self[$1]) }
  }
  
  /// The greatest scalar in the vector.
  @_alwaysEmitIntoClient
  public func max() -> Scalar {
    return indices.reduce(into: self[0]) { $0 = Scalar.maximum($0, self[$1]) }
  }
  
  /// The sum of the scalars in the vector.
  @_alwaysEmitIntoClient
  public func sum() -> Scalar {
    // Implementation note: this eventually be defined to lower to either
    // llvm.experimental.vector.reduce.fadd or an explicit tree-sum. Open-
    // coding the tree sum is problematic, we probably need to define a
    // Swift Builtin to support it.
    //
    // Use -0 so that LLVM can optimize away initial value + self[0].
    var result = -Scalar.zero
    for i in indices {
      result += self[i]
    }
    return result
  }
}

extension SIMDMask {
  /// A vector mask that is the pointwise logical negation of the input.
  ///
  /// Equivalent to:
  /// ```
  /// var result = SIMDMask<${Vector}>()
  /// for i in result.indices {
  ///   result[i] = !a[i]
  /// }
  /// ```
  @_transparent
  public static prefix func .!(a: SIMDMask) -> SIMDMask {
    return SIMDMask(~a._storage)
  }
  
  /// A vector mask that is the pointwise logical conjunction of the inputs.
  ///
  /// Equivalent to:
  /// ```
  /// var result = SIMDMask<${Vector}>()
  /// for i in result.indices {
  ///   result[i] = a[i] && b[i]
  /// }
  /// ```
  ///
  /// Note that unlike the scalar `&&` operator, the SIMD `.&` operator
  /// always fully evaluates both arguments.
  @_transparent
  public static func .&(a: SIMDMask, b: SIMDMask) -> SIMDMask {
    return SIMDMask(a._storage & b._storage)
  }
  
  /// A vector mask that is the pointwise exclusive or of the inputs.
  ///
  /// Equivalent to:
  /// ```
  /// var result = SIMDMask<${Vector}>()
  /// for i in result.indices {
  ///   result[i] = a[i] != b[i]
  /// }
  /// ```
  @_transparent
  public static func .^(a: SIMDMask, b: SIMDMask) -> SIMDMask {
    return SIMDMask(a._storage ^ b._storage)
  }
  
  /// A vector mask that is the pointwise logical disjunction of the inputs.
  ///
  /// Equivalent to:
  /// ```
  /// var result = SIMDMask<${Vector}>()
  /// for i in result.indices {
  ///   result[i] = a[i] || b[i]
  /// }
  /// ```
  ///
  /// Note that unlike the scalar `||` operator, the SIMD `.|` operator
  /// always fully evaluates both arguments.
  @_transparent
  public static func .|(a: SIMDMask, b: SIMDMask) -> SIMDMask {
    return SIMDMask(a._storage | b._storage)
  }
}

//  These operations should never need @_semantics; they should be trivial
//  wrappers around the core operations defined above.
extension SIMD where Scalar: FixedWidthInteger {
  
  @_transparent
  public static func &(a: Scalar, b: Self) -> Self {
    return Self(repeating: a) & b
  }
  
  @_transparent
  public static func ^(a: Scalar, b: Self) -> Self {
    return Self(repeating: a) ^ b
  }
  
  @_transparent
  public static func |(a: Scalar, b: Self) -> Self {
    return Self(repeating: a) | b
  }
  
  @_transparent
  public static func &<<(a: Scalar, b: Self) -> Self {
    return Self(repeating: a) &<< b
  }
  
  @_transparent
  public static func &>>(a: Scalar, b: Self) -> Self {
    return Self(repeating: a) &>> b
  }
  
  @_transparent
  public static func &+(a: Scalar, b: Self) -> Self {
    return Self(repeating: a) &+ b
  }
  
  @_transparent
  public static func &-(a: Scalar, b: Self) -> Self {
    return Self(repeating: a) &- b
  }
  
  @_transparent
  public static func &*(a: Scalar, b: Self) -> Self {
    return Self(repeating: a) &* b
  }
  
  @_transparent
  public static func /(a: Scalar, b: Self) -> Self {
    return Self(repeating: a) / b
  }
  
  @_transparent
  public static func %(a: Scalar, b: Self) -> Self {
    return Self(repeating: a) % b
  }
  
  @_transparent
  public static func &(a: Self, b: Scalar) -> Self {
    return a & Self(repeating: b)
  }
  
  @_transparent
  public static func ^(a: Self, b: Scalar) -> Self {
    return a ^ Self(repeating: b)
  }
  
  @_transparent
  public static func |(a: Self, b: Scalar) -> Self {
    return a | Self(repeating: b)
  }
  
  @_transparent
  public static func &<<(a: Self, b: Scalar) -> Self {
    return a &<< Self(repeating: b)
  }
  
  @_transparent
  public static func &>>(a: Self, b: Scalar) -> Self {
    return a &>> Self(repeating: b)
  }
  
  @_transparent
  public static func &+(a: Self, b: Scalar) -> Self {
    return a &+ Self(repeating: b)
  }
  
  @_transparent
  public static func &-(a: Self, b: Scalar) -> Self {
    return a &- Self(repeating: b)
  }
  
  @_transparent
  public static func &*(a: Self, b: Scalar) -> Self {
    return a &* Self(repeating: b)
  }
  
  @_transparent
  public static func /(a: Self, b: Scalar) -> Self {
    return a / Self(repeating: b)
  }
  
  @_transparent
  public static func %(a: Self, b: Scalar) -> Self {
    return a % Self(repeating: b)
  }
  
  @_transparent
  public static func &=(a: inout Self, b: Self) {
    a = a & b
  }
  
  @_transparent
  public static func ^=(a: inout Self, b: Self) {
    a = a ^ b
  }
  
  @_transparent
  public static func |=(a: inout Self, b: Self) {
    a = a | b
  }
  
  @_transparent
  public static func &<<=(a: inout Self, b: Self) {
    a = a &<< b
  }
  
  @_transparent
  public static func &>>=(a: inout Self, b: Self) {
    a = a &>> b
  }
  
  @_transparent
  public static func &+=(a: inout Self, b: Self) {
    a = a &+ b
  }
  
  @_transparent
  public static func &-=(a: inout Self, b: Self) {
    a = a &- b
  }
  
  @_transparent
  public static func &*=(a: inout Self, b: Self) {
    a = a &* b
  }
  
  @_transparent
  public static func /=(a: inout Self, b: Self) {
    a = a / b
  }
  
  @_transparent
  public static func %=(a: inout Self, b: Self) {
    a = a % b
  }
  
  @_transparent
  public static func &=(a: inout Self, b: Scalar) {
    a = a & b
  }
  
  @_transparent
  public static func ^=(a: inout Self, b: Scalar) {
    a = a ^ b
  }
  
  @_transparent
  public static func |=(a: inout Self, b: Scalar) {
    a = a | b
  }
  
  @_transparent
  public static func &<<=(a: inout Self, b: Scalar) {
    a = a &<< b
  }
  
  @_transparent
  public static func &>>=(a: inout Self, b: Scalar) {
    a = a &>> b
  }
  
  @_transparent
  public static func &+=(a: inout Self, b: Scalar) {
    a = a &+ b
  }
  
  @_transparent
  public static func &-=(a: inout Self, b: Scalar) {
    a = a &- b
  }
  
  @_transparent
  public static func &*=(a: inout Self, b: Scalar) {
    a = a &* b
  }
  
  @_transparent
  public static func /=(a: inout Self, b: Scalar) {
    a = a / b
  }
  
  @_transparent
  public static func %=(a: inout Self, b: Scalar) {
    a = a % b
  }
  
  @available(*, unavailable, message: "integer vector types do not support checked arithmetic; use the wrapping operator '&+' instead")
  public static func +(a: Self, b: Self) -> Self {
    fatalError()
  }
  
  @available(*, unavailable, message: "integer vector types do not support checked arithmetic; use the wrapping operator '&-' instead")
  public static func -(a: Self, b: Self) -> Self {
    fatalError()
  }
  
  @available(*, unavailable, message: "integer vector types do not support checked arithmetic; use the wrapping operator '&*' instead")
  public static func *(a: Self, b: Self) -> Self {
    fatalError()
  }
  
  @available(*, unavailable, message: "integer vector types do not support checked arithmetic; use the wrapping operator '&+' instead")
  public static func +(a: Self, b: Scalar) -> Self {
    fatalError()
  }
  
  @available(*, unavailable, message: "integer vector types do not support checked arithmetic; use the wrapping operator '&-' instead")
  public static func -(a: Self, b: Scalar) -> Self {
    fatalError()
  }
  
  @available(*, unavailable, message: "integer vector types do not support checked arithmetic; use the wrapping operator '&*' instead")
  public static func *(a: Self, b: Scalar) -> Self {
    fatalError()
  }
  
  @available(*, unavailable, message: "integer vector types do not support checked arithmetic; use the wrapping operator '&+' instead")
  public static func +(a: Scalar, b: Self) -> Self {
    fatalError()
  }
  
  @available(*, unavailable, message: "integer vector types do not support checked arithmetic; use the wrapping operator '&-' instead")
  public static func -(a: Scalar, b: Self) -> Self {
    fatalError()
  }
  
  @available(*, unavailable, message: "integer vector types do not support checked arithmetic; use the wrapping operator '&*' instead")
  public static func *(a: Scalar, b: Self) -> Self {
    fatalError()
  }
  
  @available(*, unavailable, message: "integer vector types do not support checked arithmetic; use the wrapping operator '&+=' instead")
  public static func +=(a: inout Self, b: Self) {
    fatalError()
  }
  
  @available(*, unavailable, message: "integer vector types do not support checked arithmetic; use the wrapping operator '&-=' instead")
  public static func -=(a: inout Self, b: Self) {
    fatalError()
  }
  
  @available(*, unavailable, message: "integer vector types do not support checked arithmetic; use the wrapping operator '&*=' instead")
  public static func *=(a: inout Self, b: Self) {
    fatalError()
  }
  
  @available(*, unavailable, message: "integer vector types do not support checked arithmetic; use the wrapping operator '&+=' instead")
  public static func +=(a: inout Self, b: Scalar) {
    fatalError()
  }
  
  @available(*, unavailable, message: "integer vector types do not support checked arithmetic; use the wrapping operator '&-=' instead")
  public static func -=(a: inout Self, b: Scalar) {
    fatalError()
  }
  
  @available(*, unavailable, message: "integer vector types do not support checked arithmetic; use the wrapping operator '&*=' instead")
  public static func *=(a: inout Self, b: Scalar) {
    fatalError()
  }
}

extension SIMD where Scalar: FloatingPoint {
  
  @_transparent
  public static prefix func -(a: Self) -> Self {
    return 0 - a
  }
  
  @_transparent
  public static func +(a: Scalar, b: Self) -> Self {
    return Self(repeating: a) + b
  }
  
  @_transparent
  public static func -(a: Scalar, b: Self) -> Self {
    return Self(repeating: a) - b
  }
  
  @_transparent
  public static func *(a: Scalar, b: Self) -> Self {
    return Self(repeating: a) * b
  }
  
  @_transparent
  public static func /(a: Scalar, b: Self) -> Self {
    return Self(repeating: a) / b
  }
  
  @_transparent
  public static func +(a: Self, b: Scalar) -> Self {
    return a + Self(repeating: b)
  }
  
  @_transparent
  public static func -(a: Self, b: Scalar) -> Self {
    return a - Self(repeating: b)
  }
  
  @_transparent
  public static func *(a: Self, b: Scalar) -> Self {
    return a * Self(repeating: b)
  }
  
  @_transparent
  public static func /(a: Self, b: Scalar) -> Self {
    return a / Self(repeating: b)
  }
  
  @_transparent
  public static func +=(a: inout Self, b: Self) {
    a = a + b
  }
  
  @_transparent
  public static func -=(a: inout Self, b: Self) {
    a = a - b
  }
  
  @_transparent
  public static func *=(a: inout Self, b: Self) {
    a = a * b
  }
  
  @_transparent
  public static func /=(a: inout Self, b: Self) {
    a = a / b
  }
  
  @_transparent
  public static func +=(a: inout Self, b: Scalar) {
    a = a + b
  }
  
  @_transparent
  public static func -=(a: inout Self, b: Scalar) {
    a = a - b
  }
  
  @_transparent
  public static func *=(a: inout Self, b: Scalar) {
    a = a * b
  }
  
  @_transparent
  public static func /=(a: inout Self, b: Scalar) {
    a = a / b
  }
  
  @_transparent
  public func addingProduct(_ a: Scalar, _ b: Self) -> Self {
    return self.addingProduct(Self(repeating: a), b)
  }
  
  @_transparent
  public func addingProduct(_ a: Self, _ b: Scalar) -> Self {
    return self.addingProduct(a, Self(repeating: b))
  }
  
  @_transparent
  public mutating func addProduct(_ a: Self, _ b: Self) {
    self = self.addingProduct(a, b)
  }
  
  @_transparent
  public mutating func addProduct(_ a: Scalar, _ b: Self) {
    self = self.addingProduct(a, b)
  }
  
  @_transparent
  public mutating func addProduct(_ a: Self, _ b: Scalar) {
    self = self.addingProduct(a, b)
  }
  
  @_transparent
  public mutating func formSquareRoot( ) {
    self = self.squareRoot()
  }
  
  @_transparent
  public mutating func round(_ rule: FloatingPointRoundingRule) {
    self = self.rounded(rule)
  }
}

extension SIMDMask {
  /// A vector mask that is the pointwise logical conjunction of the inputs.
  ///
  /// Equivalent to `a ? b : SIMDMask(repeating: false)`.
  @_transparent
  public static func .&(a: Bool, b: SIMDMask) -> SIMDMask {
    return SIMDMask(repeating: a) .& b
  }
  
  /// A vector mask that is the pointwise exclusive or of the inputs.
  ///
  /// Equivalent to `a ? .!b : b`.
  @_transparent
  public static func .^(a: Bool, b: SIMDMask) -> SIMDMask {
    return SIMDMask(repeating: a) .^ b
  }
  
  /// A vector mask that is the pointwise logical disjunction of the inputs.
  ///
  /// Equivalent to `a ? SIMDMask(repeating: true) : b`.
  @_transparent
  public static func .|(a: Bool, b: SIMDMask) -> SIMDMask {
    return SIMDMask(repeating: a) .| b
  }
  
  /// A vector mask that is the pointwise logical conjunction of the inputs.
  ///
  /// Equivalent to `b ? a : SIMDMask(repeating: false)`.
  @_transparent
  public static func .&(a: SIMDMask, b: Bool) -> SIMDMask {
    return a .& SIMDMask(repeating: b)
  }
  
  /// A vector mask that is the pointwise exclusive or of the inputs.
  ///
  /// Equivalent to `b ? .!a : a`.
  @_transparent
  public static func .^(a: SIMDMask, b: Bool) -> SIMDMask {
    return a .^ SIMDMask(repeating: b)
  }
  
  /// A vector mask that is the pointwise logical disjunction of the inputs.
  ///
  /// Equivalent to `b ? SIMDMask(repeating: true) : a`
  @_transparent
  public static func .|(a: SIMDMask, b: Bool) -> SIMDMask {
    return a .| SIMDMask(repeating: b)
  }
  
  /// Replaces `a` with the pointwise logical conjunction of `a` and `b`.
  ///
  /// Equivalent to:
  /// ```
  /// for i in a.indices {
  ///   a[i] = a[i] && b[i]
  /// }
  /// ```
  @_transparent
  public static func .&=(a: inout SIMDMask, b: SIMDMask) {
    a = a .& b
  }
  
  /// Replaces `a` with the pointwise exclusive or of `a` and `b`.
  ///
  /// Equivalent to:
  /// ```
  /// for i in a.indices {
  ///   a[i] = a[i] != b[i]
  /// }
  /// ```
  @_transparent
  public static func .^=(a: inout SIMDMask, b: SIMDMask) {
    a = a .^ b
  }
  
  /// Replaces `a` with the pointwise logical disjunction of `a` and `b`.
  ///
  /// Equivalent to:
  /// ```
  /// for i in a.indices {
  ///   a[i] = a[i] || b[i]
  /// }
  /// ```
  @_transparent
  public static func .|=(a: inout SIMDMask, b: SIMDMask) {
    a = a .| b
  }
  
  /// Replaces `a` with the pointwise logical conjunction of `a` and `b`.
  ///
  /// Equivalent to:
  /// ```
  /// if !b { a = SIMDMask(repeating: false) }
  /// ```
  @_transparent
  public static func .&=(a: inout SIMDMask, b: Bool) {
    a = a .& b
  }
  
  /// Replaces `a` with the pointwise exclusive or of `a` and `b`.
  ///
  /// Equivalent to:
  /// ```
  /// if b { a = .!a }
  /// ```
  @_transparent
  public static func .^=(a: inout SIMDMask, b: Bool) {
    a = a .^ b
  }
  
  /// Replaces `a` with the pointwise logical disjunction of `a` and `b`.
  ///
  /// Equivalent to:
  /// ```
  /// if b { a = SIMDMask(repeating: true) }
  /// ```
  @_transparent
  public static func .|=(a: inout SIMDMask, b: Bool) {
    a = a .| b
  }
}

/// True if any lane of mask is true.
@_alwaysEmitIntoClient
public func any<Storage>(_ mask: SIMDMask<Storage>) -> Bool {
  return mask._storage.min() < 0
}

/// True if every lane of mask is true.
@_alwaysEmitIntoClient
public func all<Storage>(_ mask: SIMDMask<Storage>) -> Bool {
  return mask._storage.max() < 0
}

/// The lanewise minimum of two vectors.
///
/// Each element of the result is the minimum of the corresponding elements
/// of the inputs.
@_alwaysEmitIntoClient
public func pointwiseMin<T>(_ a: T, _ b: T) -> T
where T: SIMD, T.Scalar: Comparable {
  var result = T()
  for i in result.indices {
    result[i] = min(a[i], b[i])
  }
  return result
}

/// The lanewise maximum of two vectors.
///
/// Each element of the result is the minimum of the corresponding elements
/// of the inputs.
@_alwaysEmitIntoClient
public func pointwiseMax<T>(_ a: T, _ b: T) -> T
where T: SIMD, T.Scalar: Comparable {
  var result = T()
  for i in result.indices {
    result[i] = max(a[i], b[i])
  }
  return result
}


/// The lanewise minimum of two vectors.
///
/// Each element of the result is the minimum of the corresponding elements
/// of the inputs.
@_alwaysEmitIntoClient
public func pointwiseMin<T>(_ a: T, _ b: T) -> T
where T: SIMD, T.Scalar: FloatingPoint {
  var result = T()
  for i in result.indices {
    result[i] = T.Scalar.minimum(a[i], b[i])
  }
  return result
}

/// The lanewise maximum of two vectors.
///
/// Each element of the result is the maximum of the corresponding elements
/// of the inputs.
@_alwaysEmitIntoClient
public func pointwiseMax<T>(_ a: T, _ b: T) -> T
where T: SIMD, T.Scalar: FloatingPoint {
  var result = T()
  for i in result.indices {
    result[i] = T.Scalar.maximum(a[i], b[i])
  }
  return result
}

// Break the ambiguity between AdditiveArithmetic and SIMD for += and -=
extension SIMD where Self: AdditiveArithmetic, Self.Scalar: FloatingPoint {
  @_alwaysEmitIntoClient
  public static func +=(a: inout Self, b: Self) {
    a = a + b
  }

  @_alwaysEmitIntoClient
  public static func -=(a: inout Self, b: Self) {
    a = a - b
  }
}<|MERGE_RESOLUTION|>--- conflicted
+++ resolved
@@ -848,15 +848,9 @@
   /// Equivalent to `indices.reduce(into: 0) { $0 &+= self[$1] }`.
   @_alwaysEmitIntoClient
   public func wrappedSum() -> Scalar {
-<<<<<<< HEAD
-    var result:Scalar = 0
-    for index in indices {
-      result &+= self[index]
-=======
     var result: Scalar = 0
     for i in indices {
       result &+= self[i]
->>>>>>> 73b0ad36
     }
     return result
   }
