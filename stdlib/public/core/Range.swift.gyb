--- conflicted
+++ resolved
@@ -63,7 +63,7 @@
   func relative<C: Collection>(
     to collection: C
   ) -> Range<Bound> where C.Index == Bound
-  
+
   /// Returns a Boolean value indicating whether the given element is contained
   /// within the range expression.
   ///
@@ -77,7 +77,7 @@
   @_inlineable
   public static func ~= (pattern: Self, value: Bound) -> Bool {
     return pattern.contains(value)
-  }  
+  }
 }
 
 /// A half-open range that forms a collection of consecutive values.
@@ -800,7 +800,7 @@
 @_fixed_layout
 public struct PartialRangeUpTo<Bound: Comparable> {
   public let upperBound: Bound
-  
+
   @_inlineable // FIXME(sil-serialize-all)
   public init(_ upperBound: Bound) { self.upperBound = upperBound }
 }
@@ -812,7 +812,7 @@
   where C.Index == Bound {
     return collection.startIndex..<self.upperBound
   }
-  
+
   @_inlineable // FIXME(sil-serialize-all)
   @_transparent
   public func contains(_ element: Bound) -> Bool {
@@ -842,9 +842,9 @@
 ///     print(numbers[...3])
 ///     // Prints "[10, 20, 30, 40]"
 @_fixed_layout
-public struct PartialRangeThrough<Bound: Comparable> {  
+public struct PartialRangeThrough<Bound: Comparable> {
   public let upperBound: Bound
-  
+
   @_inlineable // FIXME(sil-serialize-all)
   public init(_ upperBound: Bound) { self.upperBound = upperBound }
 }
@@ -890,16 +890,9 @@
 
   @_inlineable // FIXME(sil-serialize-all)
   public init(_ lowerBound: Bound) { self.lowerBound = lowerBound }
-<<<<<<< HEAD
-  
-
-  public let lowerBound: Bound
-
-=======
 }
 
 extension PartialRangeFrom: RangeExpression {
->>>>>>> 72948cae
   @_inlineable // FIXME(sil-serialize-all)
   @_transparent
   public func relative<C: Collection>(to collection: C) -> Range<Bound>
