--- conflicted
+++ resolved
@@ -41,171 +41,6 @@
 
 #endif
 
-<<<<<<< HEAD
-extension _AbstractStringStorage {
-
-// ObjC interfaces.
-#if _runtime(_ObjC)
-
-  @inline(__always)
-  @_effects(releasenone)
-  internal func _getCharacters(
-    _ buffer: UnsafeMutablePointer<UInt16>, _ aRange: _SwiftNSRange
-  ) {
-    _precondition(aRange.location >= 0 && aRange.length >= 0,
-                  "Range out of bounds")
-    _precondition(aRange.location + aRange.length <= Int(count),
-                  "Range out of bounds")
-
-    let range = Range(
-      uncheckedBounds: (aRange.location, aRange.location+aRange.length))
-    let str = asString
-    str._copyUTF16CodeUnits(
-      into: UnsafeMutableBufferPointer(start: buffer, count: range.count),
-      range: range)
-  }
-
-  @inline(__always)
-  @_effects(releasenone)
-  internal func _getCString(
-    _ outputPtr: UnsafeMutablePointer<UInt8>, _ maxLength: Int, _ encoding: UInt
-  ) -> Int8 {
-    switch (encoding, isASCII) {
-    case (_cocoaASCIIEncoding, true),
-         (_cocoaUTF8Encoding, _):
-      guard maxLength >= count + 1 else { return 0 }
-      return withFastUTF8 {
-        outputPtr.initialize(from: $0.baseAddress._unsafelyUnwrappedUnchecked,
-                             count: $0.count)
-        outputPtr[count] = 0
-        return 1
-      }
-    default:
-      return  _cocoaGetCStringTrampoline(self, outputPtr, maxLength, encoding)
-    }
-  }
-  
-  @inline(__always)
-  @_effects(readonly)
-  internal func _getCocoaHash() -> UInt {
-    if isASCII {
-      return withFastUTF8 {
-        return _cocoaHashASCIIBytes($0.baseAddress._unsafelyUnwrappedUnchecked,
-                                    length: $0.count)
-      }
-    }
-    return _cocoaHashString(self)
-  }
-  
-  @inline(__always)
-  @_effects(readonly)
-  internal func _getFastestEncoding() -> UInt {
-    if isASCII {
-      return _cocoaASCIIEncoding
-    }
-    return _cocoaUTF8Encoding
-  }
-
-  @inline(__always)
-  @_effects(readonly)
-  internal func _cString(encoding: UInt) -> UnsafePointer<UInt8>? {
-    switch (encoding, isASCII) {
-    case (_cocoaASCIIEncoding, true),
-         (_cocoaUTF8Encoding, _):
-      return start
-    default:
-      return _cocoaCStringUsingEncodingTrampoline(self, encoding)
-    }
-  }
-
-  @inline(__always)
-  @_effects(readonly)
-  internal func _nativeIsEqual<T:_AbstractStringStorage>(
-    _ nativeOther: T
-  ) -> Int8 {
-    if count != nativeOther.count {
-      return 0
-    }
-    return withFastUTF8 { (buffer) in
-      let ourStart = buffer.baseAddress._unsafelyUnwrappedUnchecked
-      return nativeOther.withFastUTF8 { (otherBuffer) in
-        let otherStart = otherBuffer.baseAddress._unsafelyUnwrappedUnchecked
-        return (ourStart == otherStart ||
-          (memcmp(ourStart, otherStart, count) == 0)) ? 1 : 0
-      }
-    }
-  }
-
-  @inline(__always)
-  @_effects(readonly)
-  internal func _isEqual(_ other: AnyObject?) -> Int8 {
-    guard let other = other else {
-      return 0
-    }
-
-    guard self !== other else {
-      return 1
-    }
-
-    // Handle the case where both strings were bridged from Swift.
-    // We can't use String.== because it doesn't match NSString semantics.
-    switch _KnownCocoaString(other) {
-    case .storage(let storage):
-      return _nativeIsEqual(storage)
-    case .shared(let storage):
-      return _nativeIsEqual(storage)
-    case .mutable(let storage):
-      return _nativeIsEqual(storage)
-#if !(arch(i386) || arch(arm))
-    case .tagged(let otherStr):
-      fallthrough
-#endif
-    case .cocoa(let otherStr):
-      // We're allowed to crash, but for compatibility reasons NSCFString allows
-      // non-strings here.
-      guard _isNSString(otherStr) == 1 else {
-        return 0
-      }
-      
-      // At this point we've proven that it is an NSString of some sort, but not
-      // one of ours.
-      defer { _fixLifetime(otherStr) }
-
-      let otherUTF16Length = _stdlib_binary_CFStringGetLength(otherStr)
-
-      // CFString will only give us ASCII bytes here, but that's fine.
-      // We already handled non-ASCII UTF8 strings earlier since they're Swift.
-      guard let otherStart = _cocoaASCIIPointer(otherStr) else {
-        if UTF16Length != otherUTF16Length {
-          return 0
-        }
-        
-        /*
-         The abstract implementation of -isEqualToString: falls back to compare:
-         immediately, so when we run out of fast options to try, do the same.
-         We can likely be more clever here if need be
-         */
-        return _cocoaStringCompare(self, other) == 0 ? 1 : 0
-      }
-      
-      //We know that otherUTF16Length is also its byte count at this point
-      guard count == otherUTF16Length else {
-        return 0
-      }
-      
-      return withFastUTF8 {
-        let ourStart = $0.baseAddress._unsafelyUnwrappedUnchecked
-        return (ourStart == otherStart ||
-          memcmp(ourStart, otherStart, count) == 0) ? 1 : 0
-      }
-    }
-  }
-
-#endif //_runtime(_ObjC)
-}
-
-=======
->>>>>>> e4899444
 private typealias CountAndFlags = _StringObject.CountAndFlags
 
 //
@@ -255,99 +90,9 @@
   @inline(__always)
   final internal var isASCII: Bool { return _countAndFlags.isASCII }
 
+  @_effects(readonly) @inline(__always)
   final internal var asString: String {
-<<<<<<< HEAD
-    @_effects(readonly) @inline(__always) get {
-      return String(_StringGuts(self))
-    }
-  }
-
-#if _runtime(_ObjC)
-
-  @objc(length)
-  final internal var UTF16Length: Int {
-    @_effects(readonly) @inline(__always) get {
-      return asString.utf16.count // UTF16View special-cases ASCII for us.
-    }
-  }
-
-  @objc
-  final internal var hash: UInt {
-    @_effects(readonly) get {
-      return _getCocoaHash()
-    }
-  }
-
-  @objc(characterAtIndex:)
-  @_effects(readonly)
-  final internal func character(at offset: Int) -> UInt16 {
-    let str = asString
-    return str.utf16[str._toUTF16Index(offset)]
-  }
-
-  @objc(getCharacters:range:)
-  @_effects(releasenone)
-  final internal func getCharacters(
-   _ buffer: UnsafeMutablePointer<UInt16>, range aRange: _SwiftNSRange
-  ) {
-    _getCharacters(buffer, aRange)
-  }
-
-  @objc(_fastCStringContents:)
-  @_effects(readonly)
-  final internal func _fastCStringContents(
-    _ requiresNulTermination: Int8
-  ) -> UnsafePointer<CChar>? {
-    if isASCII {
-      return start!._asCChar
-    }
-    return nil
-  }
-
-  @objc(UTF8String)
-  @_effects(readonly)
-  final internal func _utf8String() -> UnsafePointer<UInt8> {
-    return start._unsafelyUnwrappedUnchecked
-  }
-
-  @objc(cStringUsingEncoding:)
-  @_effects(readonly)
-  final internal func cString(encoding: UInt) -> UnsafePointer<UInt8>? {
-    return _cString(encoding: encoding)
-  }
-
-  @objc(getCString:maxLength:encoding:)
-  @_effects(releasenone)
-  final internal func getCString(
-    _ outputPtr: UnsafeMutablePointer<UInt8>, maxLength: Int, encoding: UInt
-  ) -> Int8 {
-    return _getCString(outputPtr, maxLength, encoding)
-  }
-
-  @objc
-  final internal var fastestEncoding: UInt {
-    @_effects(readonly) get {
-      return _getFastestEncoding()
-    }
-  }
-
-  @objc(isEqualToString:)
-  @_effects(readonly)
-  final internal func isEqual(to other: AnyObject?) -> Int8 {
-    return _isEqual(other)
-  }
-
-  @objc(copyWithZone:)
-  final internal func copy(with zone: _SwiftNSZone?) -> AnyObject {
-    // While __StringStorage instances aren't immutable in general,
-    // mutations may only occur when instances are uniquely referenced.
-    // Therefore, it is safe to return self here; any outstanding Objective-C
-    // reference will make the instance non-unique.
-    return self
-=======
-    @_effects(readonly) @inline(__always)
-    get { return String(_StringGuts(self)) }
->>>>>>> e4899444
+    return String(_StringGuts(self))
   }
   
   @objc(copy)
@@ -792,116 +537,11 @@
   @inline(__always)
   final internal var isASCII: Bool { return _countAndFlags.isASCII }
 
+  @_effects(readonly) @inline(__always)
   final internal var asString: String {
-    @_effects(readonly) @inline(__always) get {
-      return String(_StringGuts(self))
-    }
-  }
-<<<<<<< HEAD
-
-#if _runtime(_ObjC)
-
-  @objc(length)
-  final internal var UTF16Length: Int {
-    @_effects(readonly) get {
-      return asString.utf16.count // UTF16View special-cases ASCII for us.
-    }
-  }
-
-  @objc
-  final internal var hash: UInt {
-    @_effects(readonly) get {
-      return _getCocoaHash()
-    }
-  }
-
-  @objc(characterAtIndex:)
-  @_effects(readonly)
-  final internal func character(at offset: Int) -> UInt16 {
-    let str = asString
-    return str.utf16[str._toUTF16Index(offset)]
-  }
-
-  @objc(getCharacters:range:)
-  @_effects(releasenone)
-  final internal func getCharacters(
-    _ buffer: UnsafeMutablePointer<UInt16>, range aRange: _SwiftNSRange
-  ) {
-    _getCharacters(buffer, aRange)
-  }
-
-  @objc
-  final internal var fastestEncoding: UInt {
-    @_effects(readonly) get {
-      return _getFastestEncoding()
-    }
-  }
-
-  @objc(_fastCStringContents:)
-  @_effects(readonly)
-  final internal func _fastCStringContents(
-    _ requiresNulTermination: Int8
-  ) -> UnsafePointer<CChar>? {
-    if isASCII {
-      return start?._asCChar
-    }
-    return nil
-  }
-
-  @objc(UTF8String)
-  @_effects(readonly)
-  final internal func _utf8String() -> UnsafePointer<UInt8> {
-    return start._unsafelyUnwrappedUnchecked
-  }
-
-  @objc(cStringUsingEncoding:)
-  @_effects(readonly)
-  final internal func cString(encoding: UInt) -> UnsafePointer<UInt8>? {
-    return _cString(encoding: encoding)
-  }
-
-  @objc(getCString:maxLength:encoding:)
-  @_effects(releasenone)
-  final internal func getCString(
-    _ outputPtr: UnsafeMutablePointer<UInt8>, maxLength: Int, encoding: UInt
-  ) -> Int8 {
-    return _getCString(outputPtr, maxLength, encoding)
-  }
-
-  @objc(isEqualToString:)
-  @_effects(readonly)
-  final internal func isEqual(to other:AnyObject?) -> Int8 {
-    return _isEqual(other)
-  }
-
-  @objc(copyWithZone:)
-  final internal func copy(with zone: _SwiftNSZone?) -> AnyObject {
-    // While __StringStorage instances aren't immutable in general,
-    // mutations may only occur when instances are uniquely referenced.
-    // Therefore, it is safe to return self here; any outstanding Objective-C
-    // reference will make the instance non-unique.
-    return self
-  }
-  
-  @objc(copy)
-  final internal func copy() -> AnyObject {
-    return self
-  }
-  
-  @objc(mutableCopyWithZone:)
-  final internal func mutableCopy(with zone: _SwiftNSZone?) -> AnyObject {
-    return _SwiftNSMutableString(self.asString)
-  }
-  
-  @objc(mutableCopy)
-  final internal func mutableCopy() -> AnyObject {
-    return _SwiftNSMutableString(self.asString)
-  }
-
-#endif // _runtime(_ObjC)
-
-=======
->>>>>>> e4899444
+    return String(_StringGuts(self))
+  }
+
 }
 
 extension __SharedStringStorage {
