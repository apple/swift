//===----------------------------------------------------------------------===//
//
// This source file is part of the Swift.org open source project
//
// Copyright (c) 2014 - 2017 Apple Inc. and the Swift project authors
// Licensed under Apache License v2.0 with Runtime Library Exception
//
// See https://swift.org/LICENSE.txt for license information
// See https://swift.org/CONTRIBUTORS.txt for the list of Swift project authors
//
//===----------------------------------------------------------------------===//

/// A single extended grapheme cluster, which approximates a user-perceived
/// character.
///
/// The `Character` type represents a character made up of one or more Unicode
/// scalar values, grouped by a Unicode boundary algorithm. Generally, a
/// `Character` instance matches what the reader of a string will perceive as
/// a single character. The number of visible characters is generally the most
/// natural way to count the length of a string.
///
///     let greeting = "Hello! 🐥"
///     print("Character count: \(greeting.characters.count)")
///     // Prints "Character count: 8"
///
/// Because each character in a string can be made up of one or more Unicode
/// code points, the number of characters in a string may not match the length
/// of the Unicode code point representation or the length of the string in a
/// particular binary representation.
///
///     print("Unicode code point count: \(greeting.unicodeScalars.count)")
///     // Prints "Unicode code point count: 15"
///
///     print("UTF-8 representation count: \(greeting.utf8.count)")
///     // Prints "UTF-8 representation count: 18"
///
/// Every `Character` instance is composed of one or more Unicode code points
/// that are grouped together as an *extended grapheme cluster*. The way these
/// code points are grouped is defined by a canonical, localized, or otherwise
/// tailored Unicode segmentation algorithm.
///
/// For example, a country's Unicode flag character is made up of two regional
/// indicator code points that correspond to that country's ISO 3166-1 alpha-2
/// code. The alpha-2 code for The United States is "US", so its flag
/// character is made up of the Unicode code points `"\u{1F1FA}"` (REGIONAL
/// INDICATOR SYMBOL LETTER U) and `"\u{1F1F8}"` (REGIONAL INDICATOR SYMBOL
/// LETTER S). When placed next to each other in a Swift string literal, these
/// two code points are combined into a single grapheme cluster, represented
/// by a `Character` instance in Swift.
///
///     let usFlag: Character = "\u{1F1FA}\u{1F1F8}"
///     print(usFlag)
///     // Prints "🇺🇸"
///
/// For more information about the Unicode terms used in this discussion, see
/// the [Unicode.org glossary][glossary]. In particular, this discussion
/// mentions [extended grapheme clusters][clusters] and [Unicode scalar
/// values][scalars].
///
/// [glossary]: http://www.unicode.org/glossary/
/// [clusters]: http://www.unicode.org/glossary/#extended_grapheme_cluster
/// [scalars]: http://www.unicode.org/glossary/#unicode_scalar_value
public struct Character :
  _ExpressibleByBuiltinExtendedGraphemeClusterLiteral,
  ExpressibleByExtendedGraphemeClusterLiteral, Hashable {

  // Fundamentally, it is just a String, but it is optimized for the
  // common case where the UTF-8 representation fits in 63 bits.  The
  // remaining bit is used to discriminate between small and large
  // representations.  In the small representation, the unused bytes
  // are filled with 0xFF.
  //
  // If the grapheme cluster can be represented as `.small`, it
  // should be represented as such.
  @_versioned
  internal enum Representation {
    // A _StringBuffer whose first grapheme cluster is self.
    // NOTE: may be more than 1 Character long.
    case large(_StringBuffer._Storage)
    case small(Builtin.Int63)
  }

  /// Creates a character containing the given Unicode scalar value.
  ///
  /// - Parameter scalar: The Unicode scalar value to convert into a character.
  public init(_ scalar: UnicodeScalar) {
    var asInt: UInt64 = 0
    var shift: UInt64 = 0

    let output: (UTF8.CodeUnit) -> Void = {
      asInt |= UInt64($0) << shift
      shift += 8
    }

    UTF8.encode(scalar, into: output)
    asInt |= (~0) << shift
    _representation = .small(Builtin.trunc_Int64_Int63(asInt._value))
  }

  @effects(readonly)
  public init(_builtinUnicodeScalarLiteral value: Builtin.Int32) {
    self = Character(
      String._fromWellFormedCodeUnitSequence(
        UTF32.self, input: CollectionOfOne(UInt32(value))))
  }

  /// Creates a character with the specified value.
  ///
  /// Do not call this initializer directly. It is used by the compiler when you
  /// use a string literal to initialize a `Character` instance. For example:
  ///
  ///     let snowflake: Character = "❄︎"
  ///     print(snowflake)
  ///     // Prints "❄︎"
  ///
  /// The assignment to the `snowflake` constant calls this initializer behind
  /// the scenes.
  public init(unicodeScalarLiteral value: Character) {
    self = value
  }

  @effects(readonly)
  public init(
    _builtinExtendedGraphemeClusterLiteral start: Builtin.RawPointer,
    utf8CodeUnitCount: Builtin.Word,
    isASCII: Builtin.Int1
  ) {
    // Most character literals are going to be fewer than eight UTF-8 code
    // units; for those, build the small character representation directly.
    let maxCodeUnitCount = MemoryLayout<UInt64>.size
    if _fastPath(Int(utf8CodeUnitCount) <= maxCodeUnitCount) {
      var buffer: UInt64 = ~0
      _memcpy(
        dest: UnsafeMutableRawPointer(Builtin.addressof(&buffer)),
        src: UnsafeMutableRawPointer(start),
        size: UInt(utf8CodeUnitCount))
      // Copying the bytes directly from the literal into an integer assumes
      // little endianness, so convert the copied data into host endianness.
      let utf8Chunk = UInt64(littleEndian: buffer)
      let bits = maxCodeUnitCount &* 8 &- 1
      // Verify that the highest bit isn't set so that we can truncate it to
      // 63 bits.
      if _fastPath(utf8Chunk & (1 << numericCast(bits)) != 0) {
        _representation = .small(Builtin.trunc_Int64_Int63(utf8Chunk._value))
        return
      }
    }
    // For anything that doesn't fit in 63 bits, build the large
    // representation.
    self = Character(_largeRepresentationString: String(
      _builtinExtendedGraphemeClusterLiteral: start,
      utf8CodeUnitCount: utf8CodeUnitCount,
      isASCII: isASCII))
  }

  /// Creates a character with the specified value.
  ///
  /// Do not call this initializer directly. It is used by the compiler when
  /// you use a string literal to initialize a `Character` instance. For
  /// example:
  ///
  ///     let oBreve: Character = "o\u{306}"
  ///     print(oBreve)
  ///     // Prints "ŏ"
  ///
  /// The assignment to the `oBreve` constant calls this initializer behind the
  /// scenes.
  public init(extendedGraphemeClusterLiteral value: Character) {
    self = value
  }

  /// Creates a character from a single-character string.
  ///
  /// The following example creates a new character from the uppercase version
  /// of a string that only holds one character.
  ///
  ///     let a = "a"
  ///     let capitalA = Character(a.uppercased())
  ///
  /// - Parameter s: The single-character string to convert to a `Character`
  ///   instance. `s` must contain exactly one extended grapheme cluster.
  public init(_ s: String) {
    // The small representation can accept up to 8 code units as long
    // as the last one is a continuation.  Since the high bit of the
    // last byte is used for the enum's discriminator, we have to
    // reconstruct it.  As a result, we can't store 0x7f in the final
    // byte, because we wouldn't be able to distinguish it from an
    // unused 0xFF byte.  Rather than trying to squeeze in other
    // one-byte code points there, we simplify decoding by banning
    // starting a code point in the last byte, and assuming that its
    // high bit is 1.
    _precondition(
      s._core.count != 0, "Can't form a Character from an empty String")
    _precondition(
      s.index(after: s.startIndex) == s.endIndex,
      "Can't form a Character from a String containing more than one extended grapheme cluster")

    let (count, initialUTF8) = s._core._encodeSomeUTF8(from: 0)
    // Notice that the result of sizeof() is a small non-zero number and can't
    // overflow when multiplied by 8.
    let bits = MemoryLayout.size(ofValue: initialUTF8) &* 8 &- 1
    if _fastPath(
      count == s._core.count && (initialUTF8 & (1 << numericCast(bits))) != 0) {
      _representation = .small(Builtin.trunc_Int64_Int63(initialUTF8._value))
    }
    else {
<<<<<<< HEAD
      if let native = s._core.nativeBuffer,
         native.start == s._core._baseAddress {
        _representation = .large(native._storage)
        return
      }
      var nativeString = ""
      nativeString.append(s)
      _representation = .large(nativeString._core.nativeBuffer!._storage)
=======
      self = Character(_largeRepresentationString: s)
    }
  }

  /// Creates a Character from a String that is already known to require the
  /// large representation.
  internal init(_largeRepresentationString s: String) {
    if let native = s._core.nativeBuffer,
       native.start == s._core._baseAddress! {
      _representation = .large(native._storage)
      return
>>>>>>> 6da43fd3
    }
    var nativeString = ""
    nativeString.append(s)
    _representation = .large(nativeString._core.nativeBuffer!._storage)
  }

  /// Returns the index of the lowest byte that is 0xFF, or 8 if
  /// there is none.
  static func _smallSize(_ value: UInt64) -> Int {
    var mask: UInt64 = 0xFF
    for i in 0..<8 {
      if (value & mask) == mask {
        return i
      }
      mask <<= 8
    }
    return 8
  }

  static func _smallValue(_ value: Builtin.Int63) -> UInt64 {
    return UInt64(Builtin.zext_Int63_Int64(value)) | (1<<63)
  }

  internal struct _SmallUTF8 : RandomAccessCollection {
    typealias Indices = CountableRange<Int>
    
    var indices: CountableRange<Int> {
      return startIndex..<endIndex
    }

    init(_ u8: UInt64) {
      let utf8Count = Character._smallSize(u8)
      _sanityCheck(utf8Count <= 8, "Character with more than 8 UTF-8 code units")
      self.count = UInt16(utf8Count)
      self.data = u8
    }

    /// The position of the first element in a non-empty collection.
    ///
    /// In an empty collection, `startIndex == endIndex`.
    var startIndex: Int {
      return 0
    }

    /// The collection's "past the end" position.
    ///
    /// `endIndex` is not a valid argument to `subscript`, and is always
    /// reachable from `startIndex` by zero or more applications of
    /// `index(after:)`.
    var endIndex: Int {
      return Int(count)
    }

    /// Access the code unit at `position`.
    ///
    /// - Precondition: `position` is a valid position in `self` and
    ///   `position != endIndex`.
    subscript(position: Int) -> UTF8.CodeUnit {
      _sanityCheck(position >= 0)
      _sanityCheck(position < Int(count))
      // Note: using unchecked arithmetic because overflow cannot happen if the
      // above sanity checks hold.
      return UTF8.CodeUnit(
        truncatingBitPattern: data >> (UInt64(position) &* 8))
    }

    internal struct Iterator : IteratorProtocol {
      init(_ data: UInt64) {
        self._data = data
      }

      internal mutating func next() -> UInt8? {
        let result = UInt8(truncatingBitPattern: _data)
        if result == 0xFF {
          return nil
        }
        _data = (_data >> 8) | 0xFF00_0000_0000_0000
        return result
      }

      internal var _data: UInt64
    }

    internal func makeIterator() -> Iterator {
      return Iterator(data)
    }

    var count: UInt16
    var data: UInt64
  }

  struct _SmallUTF16 : RandomAccessCollection {
    typealias Indices = CountableRange<Int>
    
    init(_ u8: UInt64) {
      let count = UTF16.transcodedLength(
        of: _SmallUTF8(u8).makeIterator(),
        decodedAs: UTF8.self,
        repairingIllFormedSequences: true)!.0
      _sanityCheck(count <= 4, "Character with more than 4 UTF-16 code units")
      self.count = UInt16(count)
      var u16: UInt64 = 0
      let output: (UTF16.CodeUnit) -> Void = {
        u16 = u16 << 16
        u16 = u16 | UInt64($0)
      }
      _ = transcode(
        _SmallUTF8(u8).makeIterator(),
        from: UTF8.self, to: UTF16.self,
        stoppingOnError: false,
        into: output)
      self.data = u16
    }

    /// The position of the first element in a non-empty collection.
    ///
    /// In an empty collection, `startIndex == endIndex`.
    var startIndex: Int {
      return 0
    }

    /// The collection's "past the end" position.
    ///
    /// `endIndex` is not a valid argument to `subscript`, and is always
    /// reachable from `startIndex` by zero or more applications of
    /// `successor()`.
    var endIndex: Int {
      return Int(count)
    }

    /// Access the code unit at `position`.
    ///
    /// - Precondition: `position` is a valid position in `self` and
    ///   `position != endIndex`.
    subscript(position: Int) -> UTF16.CodeUnit {
      _sanityCheck(position >= 0)
      _sanityCheck(position < Int(count))
      // Note: using unchecked arithmetic because overflow cannot happen if the
      // above sanity checks hold.
      return UTF16.CodeUnit(truncatingBitPattern:
        data >> ((UInt64(count) &- UInt64(position) &- 1) &* 16))
    }

    var count: UInt16
    var data: UInt64
  }

  /// The character's hash value.
  ///
  /// Hash values are not guaranteed to be equal across different executions of
  /// your program. Do not save hash values to use during a future execution.
  public var hashValue: Int {
    // FIXME(performance): constructing a temporary string is extremely
    // wasteful and inefficient.
    return String(self).hashValue
  }

  typealias UTF16View = String.UTF16View
  var utf16: UTF16View {
    return String(self).utf16
  }

  @_versioned
  internal var _representation: Representation
}

extension Character : CustomStringConvertible {
  public var description: String {
    return String(describing: self)
  }
}

extension Character : LosslessStringConvertible {}

extension Character : CustomDebugStringConvertible {
  /// A textual representation of the character, suitable for debugging.
  public var debugDescription: String {
    return String(self).debugDescription
  }
}

extension String {
  /// Creates a string containing the given character.
  ///
  /// - Parameter c: The character to convert to a string.
  public init(_ c: Character) {
    switch c._representation {
    case let .small(_63bits):
      let value = Character._smallValue(_63bits)
      let smallUTF8 = Character._SmallUTF8(value)
      self = String._fromWellFormedCodeUnitSequence(
        UTF8.self, input: smallUTF8)
    case let .large(value):
      let buf = String(_StringCore(_StringBuffer(value)))
      self = buf[buf.startIndex..<buf.index(after: buf.startIndex)]
    }
  }
}

/// `.small` characters are stored in an Int63 with their UTF-8 representation,
/// with any unused bytes set to 0xFF. ASCII characters will have all bytes set
/// to 0xFF except for the lowest byte, which will store the ASCII value. Since
/// 0x7FFFFFFFFFFFFF80 or greater is an invalid UTF-8 sequence, we know if a
/// value is ASCII by checking if it is greater than or equal to
/// 0x7FFFFFFFFFFFFF00.
internal var _minASCIICharReprBuiltin: Builtin.Int63 {
  @inline(__always) get {
    let x: Int64 = 0x7FFFFFFFFFFFFF00
    return Builtin.truncOrBitCast_Int64_Int63(x._value)
  }
}

extension Character : Equatable {
  public static func == (lhs: Character, rhs: Character) -> Bool {
    switch (lhs._representation, rhs._representation) {
    case let (.small(lbits), .small(rbits)) where
      Bool(Builtin.cmp_uge_Int63(lbits, _minASCIICharReprBuiltin))
      && Bool(Builtin.cmp_uge_Int63(rbits, _minASCIICharReprBuiltin)):
      return Bool(Builtin.cmp_eq_Int63(lbits, rbits))
    default:
      // FIXME(performance): constructing two temporary strings is extremely
      // wasteful and inefficient.
      return String(lhs) == String(rhs)
    }
  }
}

extension Character : Comparable {
  public static func < (lhs: Character, rhs: Character) -> Bool {
    switch (lhs._representation, rhs._representation) {
    case let (.small(lbits), .small(rbits)) where
      // Note: This is consistent with Foundation but unicode incorrect.
      // See String._compareASCII.
      Bool(Builtin.cmp_uge_Int63(lbits, _minASCIICharReprBuiltin))
      && Bool(Builtin.cmp_uge_Int63(rbits, _minASCIICharReprBuiltin)):
      return Bool(Builtin.cmp_ult_Int63(lbits, rbits))
    default:
      // FIXME(performance): constructing two temporary strings is extremely
      // wasteful and inefficient.
      return String(lhs) < String(rhs)
    }
  }
}
<|MERGE_RESOLUTION|>--- conflicted
+++ resolved
@@ -161,7 +161,7 @@
   ///
   ///     let oBreve: Character = "o\u{306}"
   ///     print(oBreve)
-  ///     // Prints "ŏ"
+  ///     // Prints "ŏ"
   ///
   /// The assignment to the `oBreve` constant calls this initializer behind the
   /// scenes.
@@ -204,16 +204,6 @@
       _representation = .small(Builtin.trunc_Int64_Int63(initialUTF8._value))
     }
     else {
-<<<<<<< HEAD
-      if let native = s._core.nativeBuffer,
-         native.start == s._core._baseAddress {
-        _representation = .large(native._storage)
-        return
-      }
-      var nativeString = ""
-      nativeString.append(s)
-      _representation = .large(nativeString._core.nativeBuffer!._storage)
-=======
       self = Character(_largeRepresentationString: s)
     }
   }
@@ -225,7 +215,6 @@
        native.start == s._core._baseAddress! {
       _representation = .large(native._storage)
       return
->>>>>>> 6da43fd3
     }
     var nativeString = ""
     nativeString.append(s)
