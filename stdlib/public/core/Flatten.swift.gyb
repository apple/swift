--- conflicted
+++ resolved
@@ -51,11 +51,7 @@
   }
 
   internal var _base: Base
-<<<<<<< HEAD
-  internal var _inner: Base.Element.Iterator? = nil
-=======
-  internal var _inner: Base.Element.Generator?
->>>>>>> 67fda257
+  internal var _inner: Base.Element.Iterator?
 }
 
 /// A sequence consisting of all the elements contained in each segment
