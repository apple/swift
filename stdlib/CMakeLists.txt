
# TODO(compnerd) once we have a newer CMake we should be able to use the new
# `Swift` LANGUAGE support in CMake to simplify the build.  For now, just add
# the project so that it is possible to start working on extracting the Swift
# standard library from the Swift compiler build.
project(swift-stdlib LANGUAGES C CXX)

# Add path for custom CMake modules.
list(APPEND CMAKE_MODULE_PATH
  "${CMAKE_CURRENT_SOURCE_DIR}/cmake/modules")

if("${SWIFT_HOST_VARIANT_SDK}" MATCHES "(OSX|IOS*|TVOS*|WATCHOS*)")
  # All Darwin platforms have ABI stability.
  set(SWIFT_STDLIB_STABLE_ABI_default TRUE)
elseif("${SWIFT_HOST_VARIANT_SDK}" STREQUAL "LINUX")
  # TODO(mracek): This should get turned off, as this is not an ABI stable platform.
  set(SWIFT_STDLIB_STABLE_ABI_default TRUE)
elseif("${SWIFT_HOST_VARIANT_SDK}" STREQUAL "FREEBSD")
  # TODO(mracek): This should get turned off, as this is not an ABI stable platform.
  set(SWIFT_STDLIB_STABLE_ABI_default TRUE)
elseif("${SWIFT_HOST_VARIANT_SDK}" STREQUAL "OPENBSD")
  # TODO(mracek): This should get turned off, as this is not an ABI stable platform.
  set(SWIFT_STDLIB_STABLE_ABI_default TRUE)
elseif("${SWIFT_HOST_VARIANT_SDK}" STREQUAL "CYGWIN")
  # TODO(mracek): This should get turned off, as this is not an ABI stable platform.
  set(SWIFT_STDLIB_STABLE_ABI_default TRUE)
elseif("${SWIFT_HOST_VARIANT_SDK}" STREQUAL "WINDOWS")
  # TODO(mracek): This should get turned off, as this is not an ABI stable platform.
  set(SWIFT_STDLIB_STABLE_ABI_default TRUE)
elseif("${SWIFT_HOST_VARIANT_SDK}" STREQUAL "HAIKU")
  # TODO(mracek): This should get turned off, as this is not an ABI stable platform.
  set(SWIFT_STDLIB_STABLE_ABI_default TRUE)
elseif("${SWIFT_HOST_VARIANT_SDK}" STREQUAL "ANDROID")
  # TODO(mracek): This should get turned off, as this is not an ABI stable platform.
  set(SWIFT_STDLIB_STABLE_ABI_default TRUE)
else()
  # Any new platform should have non-stable ABI to start with.
  set(SWIFT_STDLIB_STABLE_ABI_default FALSE)
endif()

if("${SWIFT_BUILD_SDK_OVERLAY}")
  set(SWIFT_BUILD_TEST_SUPPORT_MODULES_default TRUE)
elseif("${SWIFT_INCLUDE_TESTS}")
  set(SWIFT_BUILD_TEST_SUPPORT_MODULES_default TRUE)
else()
  set(SWIFT_BUILD_TEST_SUPPORT_MODULES_default FALSE)
endif()

#
# User-configurable options for the standard library.
#

# NOTE: Some of these variables are also initialized in StandaloneOverlay.cmake
# so that interfaces are emitted when overlays are separately built.

option(SWIFT_STDLIB_STABLE_ABI
       "Should stdlib be built with stable ABI (library evolution, resilience)."
       "${SWIFT_STDLIB_STABLE_ABI_default}")

option(SWIFT_ENABLE_MODULE_INTERFACES
  "Generate .swiftinterface files alongside .swiftmodule files"
  "${SWIFT_STDLIB_STABLE_ABI}")

option(SWIFT_ENABLE_COMPATIBILITY_OVERRIDES
       "Support back-deploying compatibility fixes for newer apps running on older runtimes."
       TRUE)

option(SWIFT_RUNTIME_MACHO_NO_DYLD
       "Build stdlib assuming the runtime environment uses Mach-O but does not support dynamic modules."
       FALSE)

option(SWIFT_STDLIB_SINGLE_THREADED_RUNTIME
       "Build the standard libraries assuming that they will be used in an environment with only a single thread."
       FALSE)

option(SWIFT_STDLIB_OS_VERSIONING
       "Build stdlib with availability based on OS versions (Darwin only)."
       TRUE)

<<<<<<< HEAD
option(SWIFT_ENABLE_MODULE_INTERFACES
       "Generate .swiftinterface files alongside .swiftmodule files"
       "${SWIFT_STDLIB_STABLE_ABI}")

option(SWIFT_BUILD_TEST_SUPPORT_MODULES
       "Whether to build StdlibUnittest and other test support modules. Defaults to On when SWIFT_BUILD_SDK_OVERLAY is On, or when SWIFT_INCLUDE_TESTS is On."
       "${SWIFT_BUILD_TEST_SUPPORT_MODULES_default}")

=======
>>>>>>> be73343f
option(SWIFT_COMPILE_DIFFERENTIATION_WITHOUT_TGMATH
       "Build Differentation without tgmath (and dependency on platform runtime libraries)"
       FALSE)

#
# End of user-configurable options.
#

include(AddSwiftStdlib)

# Create convenience targets for the Swift standard library.

# NOTE(compnerd) this will pass the *build* configuration to the *host*
# libraries.  Explicitly indicate to CMake that it should **NOT** track the
# implicit language runtimes.  This can go away once we migrate to an external
# project with its own configure with the CMAKE_SYSTEM_NAME set rather than
# using the custom cross-compilation solution
set(CMAKE_C_IMPLICIT_LINK_LIBRARIES "")
set(CMAKE_CXX_IMPLICIT_LINK_LIBRARIES "")

set(CMAKE_C_IMPLICIT_LINK_DIRECTORIES "")
set(CMAKE_CXX_IMPLICIT_LINK_DIRECTORIES "")

set(CMAKE_C_VISIBILITY_PRESET hidden)
set(CMAKE_CXX_VISIBILITY_PRESET hidden)
set(CMAKE_VISIBILITY_INLINES_HIDDEN YES)

if(SWIFT_BUILD_RUNTIME_WITH_HOST_COMPILER)
  if(NOT "${CMAKE_C_COMPILER_ID}" MATCHES "Clang")
    message(FATAL_ERROR "Building the swift runtime is not supported with ${CMAKE_C_COMPILER_ID}. Use the just-built clang instead.")
  else()
    message(WARNING "Building the swift runtime using the host compiler, and not the just-built clang.")
  endif()
else()
  # If we use Clang-cl or MSVC, CMake provides default compiler and linker flags that are incompatible
  # with the frontend of Clang or Clang++.
  if(SWIFT_COMPILER_IS_MSVC_LIKE)
    set(CMAKE_CXX_COMPILER "${SWIFT_NATIVE_LLVM_TOOLS_PATH}/clang-cl")
    set(CMAKE_C_COMPILER "${SWIFT_NATIVE_LLVM_TOOLS_PATH}/clang-cl")
  else()
    set(CMAKE_CXX_COMPILER "${SWIFT_NATIVE_LLVM_TOOLS_PATH}/clang++")
    set(CMAKE_C_COMPILER "${SWIFT_NATIVE_LLVM_TOOLS_PATH}/clang")
  endif()

  if(CMAKE_C_COMPILER_LAUNCHER MATCHES ".*distcc")
    set(CMAKE_C_COMPILER_LAUNCHER "")
  endif()
  if(CMAKE_CXX_COMPILER_LAUNCHER MATCHES ".*distcc")
    set(CMAKE_CXX_COMPILER_LAUNCHER "")
  endif()

  # The sanitizers require using the same version of the compiler for
  # everything and there are various places where we link runtime code with
  # code built by the host compiler. Disable sanitizers for the runtime for
  # now.
  add_compile_options(-fno-sanitize=all)
endif()

# Do not enforce checks for LLVM's ABI-breaking build settings.
# The Swift runtime uses some header-only code from LLVM's ADT classes,
# but we do not want to link libSupport into the runtime. These checks rely
# on the presence of symbols in libSupport to identify how the code was
# built and cause link failures for mismatches. Without linking that library,
# we get link failures regardless, so instead, this just disables the checks.
add_compile_definitions($<$<OR:$<COMPILE_LANGUAGE:C>,$<COMPILE_LANGUAGE:CXX>>:LLVM_DISABLE_ABI_BREAKING_CHECKS_ENFORCING=1>)
include_directories(BEFORE ${CMAKE_PROJECT_SOURCE_DIR}/include)

set(SWIFT_STDLIB_LIBRARY_BUILD_TYPES)
if(SWIFT_BUILD_DYNAMIC_STDLIB)
  list(APPEND SWIFT_STDLIB_LIBRARY_BUILD_TYPES SHARED)
endif()
if(SWIFT_BUILD_STATIC_STDLIB)
  list_intersect("${SWIFT_APPLE_PLATFORMS}" "${SWIFT_SDKS}" building_darwin_sdks)
  if(building_darwin_sdks)
    message(SEND_ERROR "cannot build static standard library for Darwin SDKs")
  else()
    list(APPEND SWIFT_STDLIB_LIBRARY_BUILD_TYPES STATIC)
  endif()
endif()

function(swift_create_stdlib_targets name variant define_all_alias)
  if(NOT variant STREQUAL "")
    set(variant "-${variant}")
  endif()

  if(define_all_alias)
    add_custom_target(${name}${variant}-all)
    set_target_properties(${name}${variant}-all
      PROPERTIES
      FOLDER "Swift libraries/Aggregate")
  endif()

  foreach(sdk ${SWIFT_SDKS})
    add_custom_target(${name}-${SWIFT_SDK_${sdk}_LIB_SUBDIR}${variant})
    set_target_properties(${name}-${SWIFT_SDK_${sdk}_LIB_SUBDIR}${variant}
      PROPERTIES
      FOLDER "Swift libraries/Aggregate")

    foreach(arch ${SWIFT_SDK_${sdk}_ARCHITECTURES})
      set(target_variant -${SWIFT_SDK_${sdk}_LIB_SUBDIR}-${arch})

      add_custom_target(${name}${target_variant}${variant})
      set_target_properties(${name}${target_variant}${variant}
        PROPERTIES
        FOLDER "Swift libraries/Aggregate")
      if(define_all_alias)
        add_dependencies(${name}${variant}-all
          ${name}${target_variant}${variant})
      endif()
      add_dependencies(${name}-${SWIFT_SDK_${sdk}_LIB_SUBDIR}${variant}
        ${name}${target_variant}${variant})
    endforeach()
  endforeach()

  if(NOT define_all_alias)
    set(ALL_keyword ALL)
  endif()
  add_custom_target(${name}${variant}
    ${ALL_keyword}
    DEPENDS
    ${name}${SWIFT_PRIMARY_VARIANT_SUFFIX}${variant})
  set_target_properties(${name}${variant}
    PROPERTIES
    FOLDER "Swift libraries/Aggregate")
endfunction()

swift_create_stdlib_targets("swift-stdlib" "" TRUE)
if(SWIFT_STDLIB_ENABLE_SIB_TARGETS)
  swift_create_stdlib_targets("swift-stdlib" "sib" TRUE)
  swift_create_stdlib_targets("swift-stdlib" "sibopt" TRUE)
  swift_create_stdlib_targets("swift-stdlib" "sibgen" TRUE)
endif()
swift_create_stdlib_targets("swift-test-stdlib" "" FALSE)

# FIXME: Include the toolchain directory before the public directory. Otherwise
# the clang resource directory symlink stops installing correctly.
add_subdirectory(toolchain)
add_subdirectory(public)
add_subdirectory(private)
add_subdirectory(tools)<|MERGE_RESOLUTION|>--- conflicted
+++ resolved
@@ -58,8 +58,8 @@
        "${SWIFT_STDLIB_STABLE_ABI_default}")
 
 option(SWIFT_ENABLE_MODULE_INTERFACES
-  "Generate .swiftinterface files alongside .swiftmodule files"
-  "${SWIFT_STDLIB_STABLE_ABI}")
+       "Generate .swiftinterface files alongside .swiftmodule files"
+       "${SWIFT_STDLIB_STABLE_ABI}")
 
 option(SWIFT_ENABLE_COMPATIBILITY_OVERRIDES
        "Support back-deploying compatibility fixes for newer apps running on older runtimes."
@@ -77,17 +77,10 @@
        "Build stdlib with availability based on OS versions (Darwin only)."
        TRUE)
 
-<<<<<<< HEAD
-option(SWIFT_ENABLE_MODULE_INTERFACES
-       "Generate .swiftinterface files alongside .swiftmodule files"
-       "${SWIFT_STDLIB_STABLE_ABI}")
-
 option(SWIFT_BUILD_TEST_SUPPORT_MODULES
        "Whether to build StdlibUnittest and other test support modules. Defaults to On when SWIFT_BUILD_SDK_OVERLAY is On, or when SWIFT_INCLUDE_TESTS is On."
        "${SWIFT_BUILD_TEST_SUPPORT_MODULES_default}")
 
-=======
->>>>>>> be73343f
 option(SWIFT_COMPILE_DIFFERENTIATION_WITHOUT_TGMATH
        "Build Differentation without tgmath (and dependency on platform runtime libraries)"
        FALSE)
