--- conflicted
+++ resolved
@@ -380,18 +380,15 @@
     return { };
   }
 
-<<<<<<< HEAD
   // SWIFT_ENABLE_TENSORFLOW
-  if (auto attr = owner.source.dyn_cast<DifferentiableAttr *>()) {
+  if (auto attr = source.dyn_cast<DifferentiableAttr *>()) {
     if (auto whereClause = attr->getWhereClause())
       return whereClause->getRequirements();
     return {};
   }
-
-  auto decl = owner.source.dyn_cast<Decl *>();
-=======
+  // SWIFT_ENABLE_TENSORFLOW END
+
   auto decl = source.dyn_cast<Decl *>();
->>>>>>> f302da0f
   if (!decl)
     return { };
 
