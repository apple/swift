//===--- Decl.cpp - Swift Language Decl ASTs ------------------------------===//
//
// This source file is part of the Swift.org open source project
//
// Copyright (c) 2014 - 2017 Apple Inc. and the Swift project authors
// Licensed under Apache License v2.0 with Runtime Library Exception
//
// See https://swift.org/LICENSE.txt for license information
// See https://swift.org/CONTRIBUTORS.txt for the list of Swift project authors
//
//===----------------------------------------------------------------------===//
//
//  This file implements the Decl class and subclasses.
//
//===----------------------------------------------------------------------===//

#include "swift/AST/Decl.h"
#include "swift/AST/AccessScope.h"
#include "swift/AST/ASTContext.h"
#include "swift/AST/ASTWalker.h"
#include "swift/AST/DiagnosticEngine.h"
#include "swift/AST/DiagnosticsSema.h"
#include "swift/AST/ExistentialLayout.h"
#include "swift/AST/Expr.h"
#include "swift/AST/ForeignErrorConvention.h"
#include "swift/AST/GenericEnvironment.h"
#include "swift/AST/GenericSignature.h"
#include "swift/AST/GenericSignatureBuilder.h"
#include "swift/AST/Initializer.h"
#include "swift/AST/LazyResolver.h"
#include "swift/AST/ASTMangler.h"
#include "swift/AST/Module.h"
#include "swift/AST/ParameterList.h"
#include "swift/AST/Pattern.h"
#include "swift/AST/ProtocolConformance.h"
#include "swift/AST/ResilienceExpansion.h"
#include "swift/AST/Stmt.h"
#include "swift/AST/TypeLoc.h"
#include "swift/AST/SwiftNameTranslation.h"
#include "clang/Lex/MacroInfo.h"
#include "llvm/ADT/SmallString.h"
#include "llvm/ADT/SmallPtrSet.h"
#include "llvm/ADT/Statistic.h"
#include "llvm/Support/Compiler.h"
#include "llvm/Support/raw_ostream.h"
#include "swift/Basic/Range.h"
#include "swift/Basic/StringExtras.h"
#include "swift/Basic/Statistic.h"

#include "clang/Basic/CharInfo.h"
#include "clang/AST/Attr.h"
#include "clang/AST/DeclObjC.h"

#include <algorithm>

using namespace swift;

#define DEBUG_TYPE "Serialization"

STATISTIC(NumLazyGenericEnvironments,
          "# of lazily-deserialized generic environments known");
STATISTIC(NumLazyGenericEnvironmentsLoaded,
          "# of lazily-deserialized generic environments loaded");

const clang::MacroInfo *ClangNode::getAsMacro() const {
  if (auto MM = getAsModuleMacro())
    return MM->getMacroInfo();
  return getAsMacroInfo();
}

clang::SourceLocation ClangNode::getLocation() const {
  if (auto D = getAsDecl())
    return D->getLocation();
  if (auto M = getAsMacro())
    return M->getDefinitionLoc();

  return clang::SourceLocation();
}

clang::SourceRange ClangNode::getSourceRange() const {
  if (auto D = getAsDecl())
    return D->getSourceRange();
  if (auto M = getAsMacro())
    return clang::SourceRange(M->getDefinitionLoc(), M->getDefinitionEndLoc());

  return clang::SourceLocation();
}

const clang::Module *ClangNode::getClangModule() const {
  if (auto *M = getAsModule())
    return M;
  if (auto *ID = dyn_cast_or_null<clang::ImportDecl>(getAsDecl()))
    return ID->getImportedModule();
  return nullptr;
}

// Only allow allocation of Decls using the allocator in ASTContext.
void *Decl::operator new(size_t Bytes, const ASTContext &C,
                         unsigned Alignment) {
  return C.Allocate(Bytes, Alignment);
}

// Only allow allocation of Modules using the allocator in ASTContext.
void *ModuleDecl::operator new(size_t Bytes, const ASTContext &C,
                           unsigned Alignment) {
  return C.Allocate(Bytes, Alignment);
}

StringRef Decl::getKindName(DeclKind K) {
  switch (K) {
#define DECL(Id, Parent) case DeclKind::Id: return #Id;
#include "swift/AST/DeclNodes.def"
  }
  llvm_unreachable("bad DeclKind");
}

DescriptiveDeclKind Decl::getDescriptiveKind() const {
#define TRIVIAL_KIND(Kind)                      \
  case DeclKind::Kind:                          \
    return DescriptiveDeclKind::Kind

  switch (getKind()) {
  TRIVIAL_KIND(Import);
  TRIVIAL_KIND(Extension);
  TRIVIAL_KIND(EnumCase);
  TRIVIAL_KIND(TopLevelCode);
  TRIVIAL_KIND(IfConfig);
  TRIVIAL_KIND(PoundDiagnostic);
  TRIVIAL_KIND(PatternBinding);
  TRIVIAL_KIND(PrecedenceGroup);
  TRIVIAL_KIND(InfixOperator);
  TRIVIAL_KIND(PrefixOperator);
  TRIVIAL_KIND(PostfixOperator);
  TRIVIAL_KIND(TypeAlias);
  TRIVIAL_KIND(GenericTypeParam);
  TRIVIAL_KIND(AssociatedType);
  TRIVIAL_KIND(Protocol);
  TRIVIAL_KIND(Subscript);
  TRIVIAL_KIND(Constructor);
  TRIVIAL_KIND(Destructor);
  TRIVIAL_KIND(EnumElement);
  TRIVIAL_KIND(Param);
  TRIVIAL_KIND(Module);
  TRIVIAL_KIND(MissingMember);

   case DeclKind::Enum:
     return cast<EnumDecl>(this)->getGenericParams()
              ? DescriptiveDeclKind::GenericEnum
              : DescriptiveDeclKind::Enum;

   case DeclKind::Struct:
     return cast<StructDecl>(this)->getGenericParams()
              ? DescriptiveDeclKind::GenericStruct
              : DescriptiveDeclKind::Struct;

   case DeclKind::Class:
     return cast<ClassDecl>(this)->getGenericParams()
              ? DescriptiveDeclKind::GenericClass
              : DescriptiveDeclKind::Class;

   case DeclKind::Var: {
     auto var = cast<VarDecl>(this);
     switch (var->getCorrectStaticSpelling()) {
     case StaticSpellingKind::None:
       return var->isLet()? DescriptiveDeclKind::Let
                          : DescriptiveDeclKind::Var;
     case StaticSpellingKind::KeywordStatic:
       return var->isLet()? DescriptiveDeclKind::StaticLet
                          : DescriptiveDeclKind::StaticVar;
     case StaticSpellingKind::KeywordClass:
       return var->isLet()? DescriptiveDeclKind::ClassLet
                          : DescriptiveDeclKind::ClassVar;
     }
   }

   case DeclKind::Accessor: {
     auto accessor = cast<AccessorDecl>(this);

     switch (accessor->getAccessorKind()) {
     case AccessorKind::IsGetter:
       return DescriptiveDeclKind::Getter;

     case AccessorKind::IsSetter:
       return DescriptiveDeclKind::Setter;

     case AccessorKind::IsWillSet:
       return DescriptiveDeclKind::WillSet;

     case AccessorKind::IsDidSet:
       return DescriptiveDeclKind::DidSet;

     case AccessorKind::IsAddressor:
       return DescriptiveDeclKind::Addressor;

     case AccessorKind::IsMutableAddressor:
       return DescriptiveDeclKind::MutableAddressor;

     case AccessorKind::IsMaterializeForSet:
       return DescriptiveDeclKind::MaterializeForSet;
     }
     llvm_unreachable("bad accessor kind");
   }

   case DeclKind::Func: {
     auto func = cast<FuncDecl>(this);

     if (func->isOperator())
       return DescriptiveDeclKind::OperatorFunction;

     if (func->getDeclContext()->isLocalContext())
       return DescriptiveDeclKind::LocalFunction;

     if (func->getDeclContext()->isModuleScopeContext())
       return DescriptiveDeclKind::GlobalFunction;

     // We have a method.
     switch (func->getCorrectStaticSpelling()) {
     case StaticSpellingKind::None:
       return DescriptiveDeclKind::Method;
     case StaticSpellingKind::KeywordStatic:
       return DescriptiveDeclKind::StaticMethod;
     case StaticSpellingKind::KeywordClass:
       return DescriptiveDeclKind::ClassMethod;
     }
   }
  }
#undef TRIVIAL_KIND
  llvm_unreachable("bad DescriptiveDeclKind");
}

StringRef Decl::getDescriptiveKindName(DescriptiveDeclKind K) {
#define ENTRY(Kind, String) case DescriptiveDeclKind::Kind: return String
  switch (K) {
  ENTRY(Import, "import");
  ENTRY(Extension, "extension");
  ENTRY(EnumCase, "case");
  ENTRY(TopLevelCode, "top-level code");
  ENTRY(IfConfig, "conditional block");
  ENTRY(PoundDiagnostic, "diagnostic");
  ENTRY(PatternBinding, "pattern binding");
  ENTRY(Var, "var");
  ENTRY(Param, "parameter");
  ENTRY(Let, "let");
  ENTRY(StaticVar, "static var");
  ENTRY(StaticLet, "static let");
  ENTRY(ClassVar, "class var");
  ENTRY(ClassLet, "class let");
  ENTRY(PrecedenceGroup, "precedence group");
  ENTRY(InfixOperator, "infix operator");
  ENTRY(PrefixOperator, "prefix operator");
  ENTRY(PostfixOperator, "postfix operator");
  ENTRY(TypeAlias, "type alias");
  ENTRY(GenericTypeParam, "generic parameter");
  ENTRY(AssociatedType, "associated type");
  ENTRY(Enum, "enum");
  ENTRY(Struct, "struct");
  ENTRY(Class, "class");
  ENTRY(Protocol, "protocol");
  ENTRY(GenericEnum, "generic enum");
  ENTRY(GenericStruct, "generic struct");
  ENTRY(GenericClass, "generic class");
  ENTRY(Subscript, "subscript");
  ENTRY(Constructor, "initializer");
  ENTRY(Destructor, "deinitializer");
  ENTRY(LocalFunction, "local function");
  ENTRY(GlobalFunction, "global function");
  ENTRY(OperatorFunction, "operator function");
  ENTRY(Method, "instance method");
  ENTRY(StaticMethod, "static method");
  ENTRY(ClassMethod, "class method");
  ENTRY(Getter, "getter");
  ENTRY(Setter, "setter");
  ENTRY(WillSet, "willSet observer");
  ENTRY(DidSet, "didSet observer");
  ENTRY(MaterializeForSet, "materializeForSet accessor");
  ENTRY(Addressor, "address accessor");
  ENTRY(MutableAddressor, "mutableAddress accessor");
  ENTRY(EnumElement, "enum element");
  ENTRY(Module, "module");
  ENTRY(MissingMember, "missing member placeholder");
  }
#undef ENTRY
  llvm_unreachable("bad DescriptiveDeclKind");
}

llvm::raw_ostream &swift::operator<<(llvm::raw_ostream &OS,
                                     StaticSpellingKind SSK) {
  switch (SSK) {
  case StaticSpellingKind::None:
    return OS << "<none>";
  case StaticSpellingKind::KeywordStatic:
    return OS << "'static'";
  case StaticSpellingKind::KeywordClass:
    return OS << "'class'";
  }
  llvm_unreachable("bad StaticSpellingKind");
}

DeclContext *Decl::getInnermostDeclContext() const {
  if (auto func = dyn_cast<AbstractFunctionDecl>(this))
    return const_cast<AbstractFunctionDecl*>(func);
  if (auto subscript = dyn_cast<SubscriptDecl>(this))
    return const_cast<SubscriptDecl*>(subscript);
  if (auto type = dyn_cast<GenericTypeDecl>(this))
    return const_cast<GenericTypeDecl*>(type);
  if (auto ext = dyn_cast<ExtensionDecl>(this))
    return const_cast<ExtensionDecl*>(ext);
  if (auto topLevel = dyn_cast<TopLevelCodeDecl>(this))
    return const_cast<TopLevelCodeDecl*>(topLevel);

  return getDeclContext();
}

void Decl::setDeclContext(DeclContext *DC) { 
  Context = DC;
}

bool Decl::isUserAccessible() const {
  if (auto VD = dyn_cast<ValueDecl>(this)) {
    return VD->isUserAccessible();
  }
  return true;
}

bool Decl::canHaveComment() const {
  return !this->hasClangNode() &&
         (isa<ValueDecl>(this) || isa<ExtensionDecl>(this)) &&
         !isa<ParamDecl>(this) &&
         (!isa<AbstractTypeParamDecl>(this) || isa<AssociatedTypeDecl>(this));
}

ModuleDecl *Decl::getModuleContext() const {
  return getDeclContext()->getParentModule();
}

// Helper functions to verify statically whether source-location
// functions have been overridden.
typedef const char (&TwoChars)[2];
template<typename Class> 
inline char checkSourceLocType(SourceLoc (Class::*)() const);
inline TwoChars checkSourceLocType(SourceLoc (Decl::*)() const);

template<typename Class> 
inline char checkSourceRangeType(SourceRange (Class::*)() const);
inline TwoChars checkSourceRangeType(SourceRange (Decl::*)() const);

SourceRange Decl::getSourceRange() const {
  switch (getKind()) {
#define DECL(ID, PARENT) \
static_assert(sizeof(checkSourceRangeType(&ID##Decl::getSourceRange)) == 1, \
              #ID "Decl is missing getSourceRange()"); \
case DeclKind::ID: return cast<ID##Decl>(this)->getSourceRange();
#include "swift/AST/DeclNodes.def"
  }

  llvm_unreachable("Unknown decl kind");
}

SourceRange Decl::getSourceRangeIncludingAttrs() const {
  auto Range = getSourceRange();
  for (auto Attr : getAttrs()) {
    if (Attr->getRange().isValid())
      Range.widen(Attr->getRange());
  }
  return Range;
}

SourceLoc Decl::getLoc() const {
  switch (getKind()) {
#define DECL(ID, X) \
static_assert(sizeof(checkSourceLocType(&ID##Decl::getLoc)) == 1, \
              #ID "Decl is missing getLoc()"); \
case DeclKind::ID: return cast<ID##Decl>(this)->getLoc();
#include "swift/AST/DeclNodes.def"
  }

  llvm_unreachable("Unknown decl kind");
}

SourceLoc BehaviorRecord::getLoc() const { return ProtocolName->getLoc(); }

bool AbstractStorageDecl::isTransparent() const {
  return getAttrs().hasAttribute<TransparentAttr>();
}

bool AbstractFunctionDecl::isTransparent() const {
  // Check if the declaration had the attribute.
  if (getAttrs().hasAttribute<TransparentAttr>())
    return true;

  // If this is an accessor, check if the transparent attribute was set
  // on the storage decl.
  if (const auto *AD = dyn_cast<AccessorDecl>(this)) {
    return AD->getStorage()->isTransparent();
  }

  return false;
}

bool Decl::isPrivateStdlibDecl(bool treatNonBuiltinProtocolsAsPublic) const {
  const Decl *D = this;
  if (auto ExtD = dyn_cast<ExtensionDecl>(D)) {
    Type extTy = ExtD->getExtendedType();
    return extTy.isPrivateStdlibType(treatNonBuiltinProtocolsAsPublic);
  }

  DeclContext *DC = D->getDeclContext()->getModuleScopeContext();
  if (DC->getParentModule()->isBuiltinModule() ||
      DC->getParentModule()->isSwiftShimsModule())
    return true;
  if (!DC->getParentModule()->isSystemModule())
    return false;
  auto FU = dyn_cast<FileUnit>(DC);
  if (!FU)
    return false;
  // Check for Swift module and overlays.
  if (!DC->getParentModule()->isStdlibModule() &&
      FU->getKind() != FileUnitKind::SerializedAST)
    return false;

  auto hasInternalParameter = [](const ParameterList *params) -> bool {
    for (auto param : *params) {
      if (param->hasName() && param->getNameStr().startswith("_"))
        return true;
      auto argName = param->getArgumentName();
      if (!argName.empty() && argName.str().startswith("_"))
        return true;
    }
    return false;
  };

  if (auto AFD = dyn_cast<AbstractFunctionDecl>(D)) {
    // Hide '~>' functions (but show the operator, because it defines
    // precedence).
    if (isa<FuncDecl>(AFD) && AFD->getNameStr() == "~>")
      return true;

    // If it's a function with a parameter with leading underscore, it's a
    // private function.
    for (auto *PL : AFD->getParameterLists())
      if (hasInternalParameter(PL))
        return true;
  }

  if (auto SubscriptD = dyn_cast<SubscriptDecl>(D)) {
    if (hasInternalParameter(SubscriptD->getIndices()))
      return true;
  }

  if (auto PD = dyn_cast<ProtocolDecl>(D)) {
    if (PD->getAttrs().hasAttribute<ShowInInterfaceAttr>())
      return false;
    StringRef NameStr = PD->getNameStr();
    if (NameStr.startswith("_Builtin"))
      return true;
    if (NameStr.startswith("_ExpressibleBy"))
      return true;
    if (treatNonBuiltinProtocolsAsPublic)
      return false;
  }

  if (auto ImportD = dyn_cast<ImportDecl>(D)) {
    if (ImportD->getModule()->isSwiftShimsModule())
      return true;
  }

  auto VD = dyn_cast<ValueDecl>(D);
  if (!VD || !VD->hasName())
    return false;

  // If the name has leading underscore then it's a private symbol.
  if (!VD->getBaseName().isSpecial() &&
      VD->getBaseName().getIdentifier().str().startswith("_"))
    return true;

  return false;
}

bool Decl::isWeakImported(ModuleDecl *fromModule) const {
  // For a Clang declaration, trust Clang.
  if (auto clangDecl = getClangDecl()) {
    return clangDecl->isWeakImported();
  }

  // FIXME: Implement using AvailableAttr::getVersionAvailability().
  return false;
}

GenericParamList::GenericParamList(SourceLoc LAngleLoc,
                                   ArrayRef<GenericTypeParamDecl *> Params,
                                   SourceLoc WhereLoc,
                                   MutableArrayRef<RequirementRepr> Requirements,
                                   SourceLoc RAngleLoc)
  : Brackets(LAngleLoc, RAngleLoc), NumParams(Params.size()),
    WhereLoc(WhereLoc), Requirements(Requirements),
    OuterParameters(nullptr),
    FirstTrailingWhereArg(Requirements.size())
{
  std::uninitialized_copy(Params.begin(), Params.end(),
                          getTrailingObjects<GenericTypeParamDecl *>());
}

GenericParamList *
GenericParamList::create(ASTContext &Context,
                         SourceLoc LAngleLoc,
                         ArrayRef<GenericTypeParamDecl *> Params,
                         SourceLoc RAngleLoc) {
  unsigned Size = totalSizeToAlloc<GenericTypeParamDecl *>(Params.size());
  void *Mem = Context.Allocate(Size, alignof(GenericParamList));
  return new (Mem) GenericParamList(LAngleLoc, Params, SourceLoc(),
                                    MutableArrayRef<RequirementRepr>(),
                                    RAngleLoc);
}

GenericParamList *
GenericParamList::create(const ASTContext &Context,
                         SourceLoc LAngleLoc,
                         ArrayRef<GenericTypeParamDecl *> Params,
                         SourceLoc WhereLoc,
                         ArrayRef<RequirementRepr> Requirements,
                         SourceLoc RAngleLoc) {
  unsigned Size = totalSizeToAlloc<GenericTypeParamDecl *>(Params.size());
  void *Mem = Context.Allocate(Size, alignof(GenericParamList));
  return new (Mem) GenericParamList(LAngleLoc, Params,
                                    WhereLoc,
                                    Context.AllocateCopy(Requirements),
                                    RAngleLoc);
}

GenericParamList *
GenericParamList::clone(DeclContext *dc) const {
  auto &ctx = dc->getASTContext();
  SmallVector<GenericTypeParamDecl *, 2> params;
  for (auto param : getParams()) {
    auto *newParam = new (ctx) GenericTypeParamDecl(
      dc, param->getName(), param->getNameLoc(),
      GenericTypeParamDecl::InvalidDepth,
      param->getIndex());
    params.push_back(newParam);

    SmallVector<TypeLoc, 2> inherited;
    for (auto loc : param->getInherited())
      inherited.push_back(loc.clone(ctx));
    newParam->setInherited(ctx.AllocateCopy(inherited));
  }

  SmallVector<RequirementRepr, 2> requirements;
  for (auto reqt : getRequirements()) {
    switch (reqt.getKind()) {
    case RequirementReprKind::TypeConstraint: {
      auto first = reqt.getSubjectLoc();
      auto second = reqt.getConstraintLoc();
      reqt = RequirementRepr::getTypeConstraint(
          first.clone(ctx),
          reqt.getColonLoc(),
          second.clone(ctx));
      break;
    }
    case RequirementReprKind::SameType: {
      auto first = reqt.getFirstTypeLoc();
      auto second = reqt.getSecondTypeLoc();
      reqt = RequirementRepr::getSameType(
          first.clone(ctx),
          reqt.getEqualLoc(),
          second.clone(ctx));
      break;
    }
    case RequirementReprKind::LayoutConstraint: {
      auto first = reqt.getSubjectLoc();
      auto layout = reqt.getLayoutConstraintLoc();
      reqt = RequirementRepr::getLayoutConstraint(
          first.clone(ctx),
          reqt.getColonLoc(),
          layout);
      break;
    }
    }

    requirements.push_back(reqt);
  }

  return GenericParamList::create(ctx,
                                  getLAngleLoc(),
                                  params,
                                  getWhereLoc(),
                                  requirements,
                                  getRAngleLoc());
}

void GenericParamList::addTrailingWhereClause(
       ASTContext &ctx,
       SourceLoc trailingWhereLoc,
       ArrayRef<RequirementRepr> trailingRequirements) {
  assert(TrailingWhereLoc.isInvalid() &&
         "Already have a trailing where clause?");
  TrailingWhereLoc = trailingWhereLoc;
  FirstTrailingWhereArg = Requirements.size();

  // Create a unified set of requirements.
  auto newRequirements = ctx.AllocateUninitialized<RequirementRepr>(
                           Requirements.size() + trailingRequirements.size());
  std::memcpy(newRequirements.data(), Requirements.data(),
              Requirements.size() * sizeof(RequirementRepr));
  std::memcpy(newRequirements.data() + Requirements.size(),
              trailingRequirements.data(),
              trailingRequirements.size() * sizeof(RequirementRepr));

  Requirements = newRequirements;
}

TrailingWhereClause::TrailingWhereClause(
                       SourceLoc whereLoc,
                       ArrayRef<RequirementRepr> requirements)
  : WhereLoc(whereLoc),
    NumRequirements(requirements.size())
{
  std::uninitialized_copy(requirements.begin(), requirements.end(),
                          getTrailingObjects<RequirementRepr>());
}

TrailingWhereClause *TrailingWhereClause::create(
                       ASTContext &ctx,
                       SourceLoc whereLoc,
                       ArrayRef<RequirementRepr> requirements) {
  unsigned size = totalSizeToAlloc<RequirementRepr>(requirements.size());
  void *mem = ctx.Allocate(size, alignof(TrailingWhereClause));
  return new (mem) TrailingWhereClause(whereLoc, requirements);
}

TypeArrayView<GenericTypeParamType>
GenericContext::getInnermostGenericParamTypes() const {
  if (auto sig = getGenericSignature())
    return sig->getInnermostGenericParams();
  else
    return { };
}

/// Retrieve the generic requirements.
ArrayRef<Requirement> GenericContext::getGenericRequirements() const {
  if (auto sig = getGenericSignature())
    return sig->getRequirements();
  else
    return { };
}

void GenericContext::setGenericParams(GenericParamList *params) {
  GenericParams = params;

  if (GenericParams) {
    for (auto param : *GenericParams)
      param->setDeclContext(this);
  }
}

GenericSignature *GenericContext::getGenericSignature() const {
  if (auto genericEnv = GenericSigOrEnv.dyn_cast<GenericEnvironment *>())
    return genericEnv->getGenericSignature();

  if (auto genericSig = GenericSigOrEnv.dyn_cast<GenericSignature *>())
    return genericSig;

  // The signature of a Protocol is trivial (Self: TheProtocol) so let's compute
  // it.
  if (auto PD = dyn_cast<ProtocolDecl>(this)) {
    auto self = PD->getSelfInterfaceType()->castTo<GenericTypeParamType>();
    auto req =
        Requirement(RequirementKind::Conformance, self, PD->getDeclaredType());
    return GenericSignature::get({self}, {req});
  }

  return nullptr;
}

GenericEnvironment *GenericContext::getGenericEnvironment() const {
  // Fast case: we already have a generic environment.
  if (auto genericEnv = GenericSigOrEnv.dyn_cast<GenericEnvironment *>())
    return genericEnv;

  // If we only have a generic signature, build the generic environment.
  if (GenericSigOrEnv.dyn_cast<GenericSignature *>())
    return getLazyGenericEnvironmentSlow();

  return nullptr;
}

bool GenericContext::hasLazyGenericEnvironment() const {
  return GenericSigOrEnv.dyn_cast<GenericSignature *>() != nullptr;
}

void GenericContext::setGenericEnvironment(GenericEnvironment *genericEnv) {
  assert((GenericSigOrEnv.isNull() ||
          getGenericSignature()->getCanonicalSignature() ==
            genericEnv->getGenericSignature()->getCanonicalSignature()) &&
         "set a generic environment with a different generic signature");
  this->GenericSigOrEnv = genericEnv;
  if (genericEnv)
    genericEnv->setOwningDeclContext(this);
}

GenericEnvironment *
GenericContext::getLazyGenericEnvironmentSlow() const {
  assert(GenericSigOrEnv.is<GenericSignature *>() &&
         "not a lazily deserialized generic environment");

  auto contextData = getASTContext().getOrCreateLazyGenericContextData(
    this, nullptr);
  auto *genericEnv = contextData->loader->loadGenericEnvironment(
    this, contextData->genericEnvData);

  const_cast<GenericContext *>(this)->setGenericEnvironment(genericEnv);
  ++NumLazyGenericEnvironmentsLoaded;
  // FIXME: (transitional) increment the redundant "always-on" counter.
  if (getASTContext().Stats)
    getASTContext().Stats->getFrontendCounters().NumLazyGenericEnvironmentsLoaded++;
  return genericEnv;
}

void GenericContext::setLazyGenericEnvironment(LazyMemberLoader *lazyLoader,
                                               GenericSignature *genericSig,
                                               uint64_t genericEnvData) {
  assert(GenericSigOrEnv.isNull() && "already have a generic signature");
  GenericSigOrEnv = genericSig;

  auto contextData =
    getASTContext().getOrCreateLazyGenericContextData(this, lazyLoader);
  contextData->genericEnvData = genericEnvData;

  ++NumLazyGenericEnvironments;
  // FIXME: (transitional) increment the redundant "always-on" counter.
  if (getASTContext().Stats)
    getASTContext().Stats->getFrontendCounters().NumLazyGenericEnvironments++;

}

ImportDecl *ImportDecl::create(ASTContext &Ctx, DeclContext *DC,
                               SourceLoc ImportLoc, ImportKind Kind,
                               SourceLoc KindLoc,
                               ArrayRef<AccessPathElement> Path,
                               ClangNode ClangN) {
  assert(!Path.empty());
  assert(Kind == ImportKind::Module || Path.size() > 1);
  assert(ClangN.isNull() || ClangN.getAsModule() ||
         isa<clang::ImportDecl>(ClangN.getAsDecl()));
  size_t Size = totalSizeToAlloc<AccessPathElement>(Path.size());
  void *ptr = allocateMemoryForDecl<ImportDecl>(Ctx, Size, !ClangN.isNull());
  auto D = new (ptr) ImportDecl(DC, ImportLoc, Kind, KindLoc, Path);
  if (ClangN)
    D->setClangNode(ClangN);
  return D;
}

ImportDecl::ImportDecl(DeclContext *DC, SourceLoc ImportLoc, ImportKind K,
                       SourceLoc KindLoc, ArrayRef<AccessPathElement> Path)
  : Decl(DeclKind::Import, DC), ImportLoc(ImportLoc), KindLoc(KindLoc) {
  Bits.ImportDecl.NumPathElements = Path.size();
  assert(Bits.ImportDecl.NumPathElements == Path.size() && "Truncation error");
  Bits.ImportDecl.ImportKind = static_cast<unsigned>(K);
  assert(getImportKind() == K && "not enough bits for ImportKind");
  std::uninitialized_copy(Path.begin(), Path.end(),
                          getTrailingObjects<AccessPathElement>());
}

ImportKind ImportDecl::getBestImportKind(const ValueDecl *VD) {
  switch (VD->getKind()) {
  case DeclKind::Import:
  case DeclKind::Extension:
  case DeclKind::PatternBinding:
  case DeclKind::TopLevelCode:
  case DeclKind::InfixOperator:
  case DeclKind::PrefixOperator:
  case DeclKind::PostfixOperator:
  case DeclKind::EnumCase:
  case DeclKind::IfConfig:
  case DeclKind::PoundDiagnostic:
  case DeclKind::PrecedenceGroup:
  case DeclKind::MissingMember:
    llvm_unreachable("not a ValueDecl");

  case DeclKind::AssociatedType:
  case DeclKind::Constructor:
  case DeclKind::Destructor:
  case DeclKind::GenericTypeParam:
  case DeclKind::Subscript:
  case DeclKind::EnumElement:
  case DeclKind::Param:
    llvm_unreachable("not a top-level ValueDecl");

  case DeclKind::Protocol:
    return ImportKind::Protocol;

  case DeclKind::Class:
    return ImportKind::Class;
  case DeclKind::Enum:
    return ImportKind::Enum;
  case DeclKind::Struct:
    return ImportKind::Struct;

  case DeclKind::TypeAlias: {
    Type type = cast<TypeAliasDecl>(VD)->getDeclaredInterfaceType();
    return getBestImportKind(type->getAnyNominal());
  }

  case DeclKind::Accessor:
  case DeclKind::Func:
    return ImportKind::Func;

  case DeclKind::Var:
    return ImportKind::Var;

  case DeclKind::Module:
    return ImportKind::Module;
  }
  llvm_unreachable("bad DeclKind");
}

Optional<ImportKind>
ImportDecl::findBestImportKind(ArrayRef<ValueDecl *> Decls) {
  assert(!Decls.empty());
  ImportKind FirstKind = ImportDecl::getBestImportKind(Decls.front());

  // FIXME: Only functions can be overloaded.
  if (Decls.size() == 1)
    return FirstKind;
  if (FirstKind != ImportKind::Func)
    return None;

  for (auto NextDecl : Decls.slice(1)) {
    if (ImportDecl::getBestImportKind(NextDecl) != FirstKind)
      return None;
  }

  return FirstKind;
}

void NominalTypeDecl::setConformanceLoader(LazyMemberLoader *lazyLoader,
                                           uint64_t contextData) {
  assert(!Bits.NominalTypeDecl.HasLazyConformances &&
         "Already have lazy conformances");
  Bits.NominalTypeDecl.HasLazyConformances = true;

  ASTContext &ctx = getASTContext();
  auto contextInfo = ctx.getOrCreateLazyIterableContextData(this, lazyLoader);
  contextInfo->allConformancesData = contextData;
}

std::pair<LazyMemberLoader *, uint64_t>
NominalTypeDecl::takeConformanceLoaderSlow() {
  assert(Bits.NominalTypeDecl.HasLazyConformances && "not lazy conformances");
  Bits.NominalTypeDecl.HasLazyConformances = false;
  auto contextInfo =
    getASTContext().getOrCreateLazyIterableContextData(this, nullptr);
  return { contextInfo->loader, contextInfo->allConformancesData };
}

ExtensionDecl::ExtensionDecl(SourceLoc extensionLoc,
                             TypeLoc extendedType,
                             MutableArrayRef<TypeLoc> inherited,
                             DeclContext *parent,
                             TrailingWhereClause *trailingWhereClause)
  : GenericContext(DeclContextKind::ExtensionDecl, parent),
    Decl(DeclKind::Extension, parent),
    IterableDeclContext(IterableDeclContextKind::ExtensionDecl),
    ExtensionLoc(extensionLoc),
    ExtendedType(extendedType),
    Inherited(inherited)
{
  Bits.ExtensionDecl.CheckedInheritanceClause = false;
  Bits.ExtensionDecl.DefaultAndMaxAccessLevel = 0;
  Bits.ExtensionDecl.HasLazyConformances = false;
  setTrailingWhereClause(trailingWhereClause);
}

ExtensionDecl *ExtensionDecl::create(ASTContext &ctx, SourceLoc extensionLoc,
                                     TypeLoc extendedType,
                                     MutableArrayRef<TypeLoc> inherited,
                                     DeclContext *parent,
                                     TrailingWhereClause *trailingWhereClause,
                                     ClangNode clangNode) {
  unsigned size = sizeof(ExtensionDecl);

  void *declPtr = allocateMemoryForDecl<ExtensionDecl>(ctx, size,
                                                       !clangNode.isNull());

  // Construct the extension.
  auto result = ::new (declPtr) ExtensionDecl(extensionLoc, extendedType,
                                              inherited, parent,
                                              trailingWhereClause);
  if (clangNode)
    result->setClangNode(clangNode);

  return result;
}

void ExtensionDecl::setConformanceLoader(LazyMemberLoader *lazyLoader,
                                         uint64_t contextData) {
  assert(!Bits.ExtensionDecl.HasLazyConformances && 
         "Already have lazy conformances");
  Bits.ExtensionDecl.HasLazyConformances = true;

  ASTContext &ctx = getASTContext();
  auto contextInfo = ctx.getOrCreateLazyIterableContextData(this, lazyLoader);
  contextInfo->allConformancesData = contextData;
}

std::pair<LazyMemberLoader *, uint64_t>
ExtensionDecl::takeConformanceLoaderSlow() {
  assert(Bits.ExtensionDecl.HasLazyConformances && "no conformance loader?");
  Bits.ExtensionDecl.HasLazyConformances = false;

  auto contextInfo =
    getASTContext().getOrCreateLazyIterableContextData(this, nullptr);
  return { contextInfo->loader, contextInfo->allConformancesData };
}

bool ExtensionDecl::isConstrainedExtension() const {
  // Non-generic extension.
  if (!getGenericSignature())
    return false;

  auto nominal = getExtendedType()->getAnyNominal();
  assert(nominal);

  // If the generic signature differs from that of the nominal type, it's a
  // constrained extension.
  return getGenericSignature()->getCanonicalSignature()
    != nominal->getGenericSignature()->getCanonicalSignature();
}

bool ExtensionDecl::isEquivalentToExtendedContext() const {
  auto decl = getExtendedType()->getAnyNominal();
  return getParentModule() == decl->getParentModule()
    && !isConstrainedExtension()
    && !getDeclaredInterfaceType()->isExistentialType();
}

PatternBindingDecl::PatternBindingDecl(SourceLoc StaticLoc,
                                       StaticSpellingKind StaticSpelling,
                                       SourceLoc VarLoc,
                                       unsigned NumPatternEntries,
                                       DeclContext *Parent)
  : Decl(DeclKind::PatternBinding, Parent),
    StaticLoc(StaticLoc), VarLoc(VarLoc) {
  Bits.PatternBindingDecl.IsStatic = StaticLoc.isValid();
  Bits.PatternBindingDecl.StaticSpelling =
       static_cast<unsigned>(StaticSpelling);
  Bits.PatternBindingDecl.NumPatternEntries = NumPatternEntries;
}

PatternBindingDecl *
PatternBindingDecl::create(ASTContext &Ctx, SourceLoc StaticLoc,
                           StaticSpellingKind StaticSpelling,
                           SourceLoc VarLoc,
                           Pattern *Pat, Expr *E,
                           DeclContext *Parent) {
  DeclContext *BindingInitContext = nullptr;
  if (!Parent->isLocalContext())
    BindingInitContext = new (Ctx) PatternBindingInitializer(Parent);

  auto Result = create(Ctx, StaticLoc, StaticSpelling, VarLoc,
                       PatternBindingEntry(Pat, E, BindingInitContext),
                       Parent);

  if (BindingInitContext)
    cast<PatternBindingInitializer>(BindingInitContext)->setBinding(Result, 0);

  return Result;
}

PatternBindingDecl *
PatternBindingDecl::create(ASTContext &Ctx, SourceLoc StaticLoc,
                           StaticSpellingKind StaticSpelling,
                           SourceLoc VarLoc,
                           ArrayRef<PatternBindingEntry> PatternList,
                           DeclContext *Parent) {
  size_t Size = totalSizeToAlloc<PatternBindingEntry>(PatternList.size());
  void *D = allocateMemoryForDecl<PatternBindingDecl>(Ctx, Size,
                                                      /*ClangNode*/false);
  auto PBD = ::new (D) PatternBindingDecl(StaticLoc, StaticSpelling, VarLoc,
                                          PatternList.size(), Parent);

  // Set up the patterns.
  auto entries = PBD->getMutablePatternList();
  unsigned elt = 0U-1;
  for (auto pe : PatternList) {
    ++elt;
    auto &newEntry = entries[elt];
    newEntry = pe; // This should take care of initializer with flags
    DeclContext *initContext = pe.getInitContext();
    if (!initContext && !Parent->isLocalContext()) {
      auto pbi = new (Ctx) PatternBindingInitializer(Parent);
      pbi->setBinding(PBD, elt);
      initContext = pbi;
    }

    PBD->setPattern(elt, pe.getPattern(), initContext);
  }
  return PBD;
}

PatternBindingDecl *PatternBindingDecl::createDeserialized(
                      ASTContext &Ctx, SourceLoc StaticLoc,
                      StaticSpellingKind StaticSpelling,
                      SourceLoc VarLoc,
                      unsigned NumPatternEntries,
                      DeclContext *Parent) {
  size_t Size = totalSizeToAlloc<PatternBindingEntry>(NumPatternEntries);
  void *D = allocateMemoryForDecl<PatternBindingDecl>(Ctx, Size,
                                                      /*ClangNode*/false);
  auto PBD = ::new (D) PatternBindingDecl(StaticLoc, StaticSpelling, VarLoc,
                                          NumPatternEntries, Parent);
  for (auto &entry : PBD->getMutablePatternList()) {
    entry = PatternBindingEntry(nullptr, nullptr, nullptr);
  }
  return PBD;
}

ParamDecl *PatternBindingInitializer::getImplicitSelfDecl() {
  if (SelfParam)
    return SelfParam;

  if (auto singleVar = getBinding()->getSingleVar()) {
    auto *DC = singleVar->getDeclContext();
    if (singleVar->getAttrs().hasAttribute<LazyAttr>() &&
        DC->isTypeContext()) {
      bool isInOut = !DC->getDeclaredInterfaceType()->hasReferenceSemantics();
      SelfParam = ParamDecl::createSelf(SourceLoc(), DC,
                                        singleVar->isStatic(),
                                        isInOut);
      SelfParam->setDeclContext(this);
    }
  }

  return SelfParam;
}

static bool patternContainsVarDeclBinding(const Pattern *P, const VarDecl *VD) {
  bool Result = false;
  P->forEachVariable([&](VarDecl *FoundVD) {
    Result |= FoundVD == VD;
  });
  return Result;
}

unsigned PatternBindingDecl::getPatternEntryIndexForVarDecl(const VarDecl *VD) const {
  assert(VD && "Cannot find a null VarDecl");
  
  auto List = getPatternList();
  if (List.size() == 1) {
    assert(patternContainsVarDeclBinding(List[0].getPattern(), VD) &&
           "Single entry PatternBindingDecl is set up wrong");
    return 0;
  }
  
  unsigned Result = 0;
  for (auto entry : List) {
    if (patternContainsVarDeclBinding(entry.getPattern(), VD))
      return Result;
    ++Result;
  }
  
  assert(0 && "PatternBindingDecl doesn't bind the specified VarDecl!");
  return ~0U;
}

SourceRange PatternBindingEntry::getOrigInitRange() const {
  auto Init = InitCheckedAndRemoved.getPointer();
  return Init ? Init->getSourceRange() : SourceRange();
}

void PatternBindingEntry::setInit(Expr *E) {
  auto F = InitCheckedAndRemoved.getInt();
  if (E) {
    InitCheckedAndRemoved.setInt(F - Flags::Removed);
    InitCheckedAndRemoved.setPointer(E);
  } else {
    InitCheckedAndRemoved.setInt(F | Flags::Removed);
  }
}

VarDecl *PatternBindingEntry::getAnchoringVarDecl() const {
  SmallVector<VarDecl *, 8> variables;
  getPattern()->collectVariables(variables);
  assert(variables.size() > 0);
  return variables[0];
}

SourceRange PatternBindingEntry::getSourceRange(bool omitAccessors) const {
  // Patterns end at the initializer, if present.
  SourceLoc endLoc = getOrigInitRange().End;

  // If we're not banned from handling accessors, they follow the initializer.
  if (!omitAccessors) {
    getPattern()->forEachVariable([&](VarDecl *var) {
      auto accessorsEndLoc = var->getBracesRange().End;
      if (accessorsEndLoc.isValid())
        endLoc = accessorsEndLoc;
    });
  }

  // If we didn't find an end yet, check the pattern.
  if (endLoc.isInvalid())
    endLoc = getPattern()->getEndLoc();

  SourceLoc startLoc = getPattern()->getStartLoc();
  if (startLoc.isValid() != endLoc.isValid()) return SourceRange();

  return SourceRange(startLoc, endLoc);
}

SourceRange PatternBindingDecl::getSourceRange() const {
  SourceLoc startLoc = getStartLoc();
  SourceLoc endLoc = getPatternList().back().getSourceRange().End;
  if (startLoc.isValid() != endLoc.isValid()) return SourceRange();
  return { startLoc, endLoc };
}

static StaticSpellingKind getCorrectStaticSpellingForDecl(const Decl *D) {
  if (!D->getDeclContext()->getAsClassOrClassExtensionContext())
    return StaticSpellingKind::KeywordStatic;

  return StaticSpellingKind::KeywordClass;
}

StaticSpellingKind PatternBindingDecl::getCorrectStaticSpelling() const {
  if (!isStatic())
    return StaticSpellingKind::None;
  if (getStaticSpelling() != StaticSpellingKind::None)
    return getStaticSpelling();

  return getCorrectStaticSpellingForDecl(this);
}


bool PatternBindingDecl::hasStorage() const {
  // Walk the pattern, to check to see if any of the VarDecls included in it
  // have storage.
  for (auto entry : getPatternList())
    if (entry.getPattern()->hasStorage())
      return true;
  return false;
}

void PatternBindingDecl::setPattern(unsigned i, Pattern *P,
                                    DeclContext *InitContext) {
  auto PatternList = getMutablePatternList();
  PatternList[i].setPattern(P);
  PatternList[i].setInitContext(InitContext);
  
  // Make sure that any VarDecl's contained within the pattern know about this
  // PatternBindingDecl as their parent.
  if (P)
    P->forEachVariable([&](VarDecl *VD) {
      VD->setParentPatternBinding(this);
    });
}


VarDecl *PatternBindingDecl::getSingleVar() const {
  if (getNumPatternEntries() == 1)
    return getPatternList()[0].getPattern()->getSingleVar();
  return nullptr;
}

/// Check whether the given type representation will be
/// default-initializable.
static bool isDefaultInitializable(const TypeRepr *typeRepr) {
  // Look through most attributes.
  if (const auto attributed = dyn_cast<AttributedTypeRepr>(typeRepr)) {
    // Weak ownership implies optionality.
    if (attributed->getAttrs().getOwnership() == Ownership::Weak)
      return true;

    return isDefaultInitializable(attributed->getTypeRepr());
  }

  // Optional types are default-initializable.
  if (isa<OptionalTypeRepr>(typeRepr) ||
      isa<ImplicitlyUnwrappedOptionalTypeRepr>(typeRepr))
    return true;

  // Tuple types are default-initializable if all of their element
  // types are.
  if (const auto tuple = dyn_cast<TupleTypeRepr>(typeRepr)) {
    // ... but not variadic ones.
    if (tuple->hasEllipsis())
      return false;

    for (const auto elt : tuple->getElements()) {
      if (!isDefaultInitializable(elt.Type))
        return false;
    }

    return true;
  }

  // Not default initializable.
  return false;
}

// @NSManaged properties never get default initialized, nor do debugger
// variables and immutable properties.
bool Pattern::isNeverDefaultInitializable() const {
  bool result = false;

  forEachVariable([&](const VarDecl *var) {
    if (var->getAttrs().hasAttribute<NSManagedAttr>())
      return;

    if (var->isDebuggerVar() ||
        var->isLet())
      result = true;
  });

  return result;
}

bool PatternBindingDecl::isDefaultInitializable(unsigned i) const {
  const auto entry = getPatternList()[i];

  // If it has an initializer expression, this is trivially true.
  if (entry.getInit())
    return true;

  if (entry.getPattern()->isNeverDefaultInitializable())
    return false;

  // If the pattern is typed as optional (or tuples thereof), it is
  // default initializable.
  if (const auto typedPattern = dyn_cast<TypedPattern>(entry.getPattern())) {
    if (const auto typeRepr = typedPattern->getTypeLoc().getTypeRepr()) {
      if (::isDefaultInitializable(typeRepr))
        return true;
    } else if (typedPattern->isImplicit()) {
      // Lazy vars have implicit storage assigned to back them. Because the
      // storage is implicit, the pattern is typed and has a TypeLoc, but not a
      // TypeRepr.
      //
      // All lazy storage is implicitly default initializable, though, because
      // lazy backing storage is optional.
      if (const auto *varDecl = typedPattern->getSingleVar())
        // Lazy storage is never user accessible.
        if (!varDecl->isUserAccessible())
          if (typedPattern->getTypeLoc().getType()->getOptionalObjectType())
            return true;
    }
  }

  // Otherwise, we can't default initialize this binding.
  return false;
}

SourceLoc TopLevelCodeDecl::getStartLoc() const {
  return Body->getStartLoc();
}

SourceRange TopLevelCodeDecl::getSourceRange() const {
  return Body->getSourceRange();
}

SourceRange IfConfigDecl::getSourceRange() const {
  return SourceRange(getLoc(), EndLoc);
}

static bool isPolymorphic(const AbstractStorageDecl *storage) {
  if (storage->isDynamic())
    return true;

  // Imported declarations behave like they are dynamic, even if they're
  // not marked as such explicitly.
  if (storage->isObjC() && storage->hasClangNode())
    return true;

  if (auto *classDecl = dyn_cast<ClassDecl>(storage->getDeclContext())) {
    if (storage->isFinal() || classDecl->isFinal())
      return false;

    return true;
  }

  if (isa<ProtocolDecl>(storage->getDeclContext()))
    return true;

  return false;
}

/// Determines the access semantics to use in a DeclRefExpr or
/// MemberRefExpr use of this value in the specified context.
AccessSemantics
ValueDecl::getAccessSemanticsFromContext(const DeclContext *UseDC) const {
  // If we're inside a @_transparent function, use the most conservative
  // access pattern, since we may be inlined from a different resilience
  // domain.
  ResilienceExpansion expansion = UseDC->getResilienceExpansion();

  if (auto *var = dyn_cast<AbstractStorageDecl>(this)) {
    // Observing member are accessed directly from within their didSet/willSet
    // specifiers.  This prevents assignments from becoming infinite loops.
    if (auto *UseFD = dyn_cast<AccessorDecl>(UseDC))
      if (var->hasStorage() && var->hasAccessorFunctions() &&
          UseFD->getStorage() == var)
        return AccessSemantics::DirectToStorage;
    
    // "StoredWithTrivialAccessors" are generally always accessed indirectly,
    // but if we know that the trivial accessor will always produce the same
    // thing as the getter/setter (i.e., it can't be overridden), then just do a
    // direct access.
    //
    // This is true in structs and for final properties.
    // TODO: What about static properties?
    switch (var->getStorageKind()) {
    case AbstractStorageDecl::Stored:
    case AbstractStorageDecl::Addressed:
      // The storage is completely trivial. Always do direct access.
      return AccessSemantics::DirectToStorage;

    case AbstractStorageDecl::StoredWithTrivialAccessors:
    case AbstractStorageDecl::AddressedWithTrivialAccessors: {
      // If the property is defined in a non-final class or a protocol, the
      // accessors are dynamically dispatched, and we cannot do direct access.
      if (isPolymorphic(var))
        return AccessSemantics::Ordinary;

      // If the property is resilient from the given context,
      // we cannot do direct access.
      if (var->isResilient(UseDC->getParentModule(), expansion))
        return AccessSemantics::Ordinary;

      // We know enough about the property to perform direct access.
      return AccessSemantics::DirectToStorage;
    }

    case AbstractStorageDecl::StoredWithObservers:
    case AbstractStorageDecl::InheritedWithObservers:
    case AbstractStorageDecl::Computed:
    case AbstractStorageDecl::ComputedWithMutableAddress:
    case AbstractStorageDecl::AddressedWithObservers:
      // Property is not trivially backed by storage, do not perform
      // direct access.
      break;
    }
  }

  return AccessSemantics::Ordinary;
}

AccessStrategy
AbstractStorageDecl::getAccessStrategy(AccessSemantics semantics,
                                       AccessKind accessKind) const {
  switch (semantics) {
  case AccessSemantics::DirectToStorage:
    switch (getStorageKind()) {
    case Stored:
    case StoredWithTrivialAccessors:
    case StoredWithObservers:
      return AccessStrategy::Storage;

    case Addressed:
    case AddressedWithTrivialAccessors:
    case AddressedWithObservers:
    case ComputedWithMutableAddress:
      return AccessStrategy::Addressor;

    case InheritedWithObservers:
    case Computed:
      llvm_unreachable("cannot have direct-to-storage access to "
                       "computed storage");
    }
    llvm_unreachable("bad storage kind");

  case AccessSemantics::DirectToAccessor:
    assert(hasAccessorFunctions() &&
           "direct-to-accessors access to storage without accessors?");
    return AccessStrategy::DirectToAccessor;

  case AccessSemantics::Ordinary:
    switch (auto storageKind = getStorageKind()) {
    case Stored:
      return AccessStrategy::Storage;
    case Addressed:
      return AccessStrategy::Addressor;

    case StoredWithObservers:
    case InheritedWithObservers:
    case AddressedWithObservers:
      // An observing property backed by its own storage (i.e. which
      // doesn't override anything) has a trivial getter implementation,
      // but its setter is interesting.
      if (accessKind != AccessKind::Read ||
          storageKind == InheritedWithObservers) {
        if (isPolymorphic(this))
          return AccessStrategy::DispatchToAccessor;
        return AccessStrategy::DirectToAccessor;
      }

      // Fall through to the trivial-implementation case.
      LLVM_FALLTHROUGH;

    case StoredWithTrivialAccessors:
    case AddressedWithTrivialAccessors: {
      // If the property is defined in a non-final class or a protocol, the
      // accessors are dynamically dispatched, and we cannot do direct access.
      if (isPolymorphic(this))
        return AccessStrategy::DispatchToAccessor;

      // If we end up here with a stored property of a type that's resilient
      // from some resilience domain, we cannot do direct access.
      //
      // As an optimization, we do want to perform direct accesses of stored
      // properties declared inside the same resilience domain as the access
      // context.
      //
      // This is done by using DirectToStorage semantics above, with the
      // understanding that the access semantics are with respect to the
      // resilience domain of the accessor's caller.
      if (isResilient())
        return AccessStrategy::DirectToAccessor;

      if (storageKind == StoredWithObservers ||
          storageKind == StoredWithTrivialAccessors) {
        return AccessStrategy::Storage;
      } else {
        assert(storageKind == AddressedWithObservers ||
               storageKind == AddressedWithTrivialAccessors);
        return AccessStrategy::Addressor;
      }
    }

    case ComputedWithMutableAddress:
      if (isPolymorphic(this))
        return AccessStrategy::DispatchToAccessor;
      if (accessKind == AccessKind::Read)
        return AccessStrategy::DirectToAccessor;
      return AccessStrategy::Addressor;

    case Computed:
      if (isPolymorphic(this))
        return AccessStrategy::DispatchToAccessor;
      return AccessStrategy::DirectToAccessor;
    }
    llvm_unreachable("bad storage kind");
  case AccessSemantics::BehaviorInitialization:
    // Behavior initialization writes to the property as if it has storage.
    // SIL definite initialization will introduce the logical accesses.
    // Reads or inouts still go through the getter.
    switch (accessKind) {
    case AccessKind::Write:
      return AccessStrategy::BehaviorStorage;
    case AccessKind::ReadWrite:
    case AccessKind::Read:
      return AccessStrategy::DispatchToAccessor;
    }
  }
  llvm_unreachable("bad access semantics");
}

static bool hasPrivateOrFilePrivateFormalAccess(const ValueDecl *D) {
  return D->hasAccess() && D->getFormalAccess() <= AccessLevel::FilePrivate;
}

/// Returns true if one of the ancestor DeclContexts of this ValueDecl is either
/// marked private or fileprivate or is a local context.
static bool isInPrivateOrLocalContext(const ValueDecl *D) {
  const DeclContext *DC = D->getDeclContext();
  if (!DC->isTypeContext()) {
    assert((DC->isModuleScopeContext() || DC->isLocalContext()) &&
           "unexpected context kind");
    return DC->isLocalContext();
  }

  auto *nominal = DC->getAsNominalTypeOrNominalTypeExtensionContext();
  if (nominal == nullptr)
    return false;

  if (hasPrivateOrFilePrivateFormalAccess(nominal))
    return true;
  return isInPrivateOrLocalContext(nominal);
}

bool ValueDecl::isOutermostPrivateOrFilePrivateScope() const {
  return hasPrivateOrFilePrivateFormalAccess(this) &&
         !isInPrivateOrLocalContext(this);
}

bool AbstractStorageDecl::isFormallyResilient() const {
  // Check for an explicit @_fixed_layout attribute.
  if (getAttrs().hasAttribute<FixedLayoutAttr>())
    return false;

  // Private and (unversioned) internal variables always have a
  // fixed layout.
  if (!getFormalAccessScope(/*useDC=*/nullptr,
                            /*respectVersionedAttr=*/true).isPublic())
    return false;

  // If we're an instance property of a nominal type, query the type.
  auto *dc = getDeclContext();
  if (!isStatic())
    if (auto *nominalDecl = dc->getAsNominalTypeOrNominalTypeExtensionContext())
      return nominalDecl->isResilient();

  return true;
}

bool AbstractStorageDecl::isResilient() const {
  if (!isFormallyResilient())
    return false;

  switch (getDeclContext()->getParentModule()->getResilienceStrategy()) {
  case ResilienceStrategy::Resilient:
    return true;
  case ResilienceStrategy::Default:
    return false;
  }

  llvm_unreachable("Unhandled ResilienceStrategy in switch.");
}

bool AbstractStorageDecl::isResilient(ModuleDecl *M,
                                      ResilienceExpansion expansion) const {
  switch (expansion) {
  case ResilienceExpansion::Minimal:
    return isResilient();
  case ResilienceExpansion::Maximal:
    return isResilient() && M != getModuleContext();
  }
  llvm_unreachable("bad resilience expansion");
}


bool ValueDecl::isDefinition() const {
  switch (getKind()) {
  case DeclKind::Import:
  case DeclKind::Extension:
  case DeclKind::PatternBinding:
  case DeclKind::EnumCase:
  case DeclKind::TopLevelCode:
  case DeclKind::InfixOperator:
  case DeclKind::PrefixOperator:
  case DeclKind::PostfixOperator:
  case DeclKind::IfConfig:
  case DeclKind::PoundDiagnostic:
  case DeclKind::PrecedenceGroup:
  case DeclKind::MissingMember:
    assert(!isa<ValueDecl>(this));
    llvm_unreachable("non-value decls shouldn't get here");

  case DeclKind::Func:
  case DeclKind::Accessor:
  case DeclKind::Constructor:
  case DeclKind::Destructor:
    return cast<AbstractFunctionDecl>(this)->hasBody();

  case DeclKind::Subscript:
  case DeclKind::Var:
  case DeclKind::Param:
  case DeclKind::Enum:
  case DeclKind::EnumElement:
  case DeclKind::Struct:
  case DeclKind::Class:
  case DeclKind::TypeAlias:
  case DeclKind::GenericTypeParam:
  case DeclKind::AssociatedType:
  case DeclKind::Protocol:
  case DeclKind::Module:
    return true;
  }
  llvm_unreachable("bad DeclKind");
}

bool ValueDecl::isInstanceMember() const {
  DeclContext *DC = getDeclContext();
  if (!DC->isTypeContext())
    return false;

  switch (getKind()) {
  case DeclKind::Import:
  case DeclKind::Extension:
  case DeclKind::PatternBinding:
  case DeclKind::EnumCase:
  case DeclKind::TopLevelCode:
  case DeclKind::InfixOperator:
  case DeclKind::PrefixOperator:
  case DeclKind::PostfixOperator:
  case DeclKind::IfConfig:
  case DeclKind::PoundDiagnostic:
  case DeclKind::PrecedenceGroup:
  case DeclKind::MissingMember:
    llvm_unreachable("Not a ValueDecl");

  case DeclKind::Class:
  case DeclKind::Enum:
  case DeclKind::Protocol:
  case DeclKind::Struct:
  case DeclKind::TypeAlias:
  case DeclKind::GenericTypeParam:
  case DeclKind::AssociatedType:
    // Types are not instance members.
    return false;

  case DeclKind::Constructor:
    // Constructors are not instance members.
    return false;

  case DeclKind::Destructor:
    // Destructors are technically instance members, although they
    // can't actually be referenced as such.
    return true;

  case DeclKind::Func:
  case DeclKind::Accessor:
    // Non-static methods are instance members.
    return !cast<FuncDecl>(this)->isStatic();

  case DeclKind::EnumElement:
  case DeclKind::Param:
    // enum elements and function parameters are not instance members.
    return false;

  case DeclKind::Subscript:
    // Subscripts are always instance members.
    return true;

  case DeclKind::Var:
    // Non-static variables are instance members.
    return !cast<VarDecl>(this)->isStatic();

  case DeclKind::Module:
    // Modules are never instance members.
    return false;
  }
  llvm_unreachable("bad DeclKind");
}

bool ValueDecl::needsCapture() const {
  // We don't need to capture anything from non-local contexts.
  if (!getDeclContext()->isLocalContext())
    return false;
  // We don't need to capture types.
  return !isa<TypeDecl>(this);
}

ValueDecl *ValueDecl::getOverriddenDecl() const {
  if (auto fd = dyn_cast<FuncDecl>(this))
    return fd->getOverriddenDecl();
  if (auto sdd = dyn_cast<AbstractStorageDecl>(this))
    return sdd->getOverriddenDecl();
  if (auto cd = dyn_cast<ConstructorDecl>(this))
    return cd->getOverriddenDecl();
  if (auto at = dyn_cast<AssociatedTypeDecl>(this))
    return at->getOverriddenDecl();
  return nullptr;
}

bool swift::conflicting(const OverloadSignature& sig1,
                        const OverloadSignature& sig2,
                        bool skipProtocolExtensionCheck) {
  // A member of a protocol extension never conflicts with a member of a
  // protocol.
  if (!skipProtocolExtensionCheck &&
      sig1.InProtocolExtension != sig2.InProtocolExtension)
    return false;

  // If the base names are different, they can't conflict.
  if (sig1.Name.getBaseName() != sig2.Name.getBaseName())
    return false;

  // If one is an operator and the other is not, they can't conflict.
  if (sig1.UnaryOperator != sig2.UnaryOperator)
    return false;

  // If one is an instance and the other is not, they can't conflict.
  if (sig1.IsInstanceMember != sig2.IsInstanceMember)
    return false;

  // If one is a compound name and the other is not, they do not conflict
  // if one is a property and the other is a non-nullary function.
  if (sig1.Name.isCompoundName() != sig2.Name.isCompoundName()) {
    return !((sig1.IsProperty && sig2.Name.getArgumentNames().size() > 0) ||
             (sig2.IsProperty && sig1.Name.getArgumentNames().size() > 0));
  }
  
  return sig1.Name == sig2.Name;
}

static Type mapSignatureFunctionType(ASTContext &ctx, Type type,
                                     bool topLevelFunction,
                                     bool isMethod,
                                     bool isInitializer,
                                     unsigned curryLevels);

/// Map a type within the signature of a declaration.
static Type mapSignatureType(ASTContext &ctx, Type type) {
  return type.transform([&](Type type) -> Type {
      if (type->is<FunctionType>()) {
        return mapSignatureFunctionType(ctx, type, false, false, false, 1);
      }
      
      return type;
    });
}

/// Map a signature type for a parameter.
static Type mapSignatureParamType(ASTContext &ctx, Type type) {
  return mapSignatureType(ctx, type);
}

/// Map an ExtInfo for a function type.
///
/// When checking if two signatures should be equivalent for overloading,
/// we may need to compare the extended information.
///
/// In the type of the function declaration, none of the extended information
/// is relevant. We cannot overload purely on 'throws' or the calling
/// convention of the declaration itself.
///
/// For function parameter types, we do want to be able to overload on
/// 'throws', since that is part of the mangled symbol name, but not
/// @noescape.
static AnyFunctionType::ExtInfo
mapSignatureExtInfo(AnyFunctionType::ExtInfo info,
                    bool topLevelFunction) {
  if (topLevelFunction)
    return AnyFunctionType::ExtInfo();
  return AnyFunctionType::ExtInfo()
      .withRepresentation(info.getRepresentation())
      .withIsAutoClosure(info.isAutoClosure())
      .withThrows(info.throws());
}

/// Map a function's type to the type used for computing signatures,
/// which involves stripping some attributes, stripping default arguments,
/// transforming implicitly unwrapped optionals into strict optionals,
/// stripping 'inout' on the 'self' parameter etc.
static Type mapSignatureFunctionType(ASTContext &ctx, Type type,
                                     bool topLevelFunction,
                                     bool isMethod,
                                     bool isInitializer,
                                     unsigned curryLevels) {
  if (curryLevels == 0) {
    // In an initializer, ignore optionality.
    if (isInitializer) {
      if (auto inOutTy = type->getAs<InOutType>()) {
        if (auto objectType =
                inOutTy->getObjectType()->getOptionalObjectType()) {
          type = InOutType::get(objectType);
        }
      } else if (auto objectType = type->getOptionalObjectType()) {
        type = objectType;
      }
    }

    return mapSignatureParamType(ctx, type);
  }

  auto funcTy = type->castTo<AnyFunctionType>();
  SmallVector<AnyFunctionType::Param, 4> newParams;
  for (const auto &param : funcTy->getParams()) {
    auto newParamType = mapSignatureParamType(ctx, param.getType());
    ParameterTypeFlags newFlags = param.getParameterFlags().withEscaping(false);

    // For the 'self' of a method, strip off 'inout'.
    if (isMethod) {
      newFlags = newFlags.withInOut(false);
    }

    AnyFunctionType::Param newParam(newParamType->getInOutObjectType(),
                                    param.getLabel(), newFlags);
    newParams.push_back(newParam);
  }

  // Map the result type.
  auto resultTy = mapSignatureFunctionType(
    ctx, funcTy->getResult(), topLevelFunction, false, isInitializer,
    curryLevels - 1);

  // Map various attributes differently depending on if we're looking at
  // the declaration, or a function parameter type.
  AnyFunctionType::ExtInfo info = mapSignatureExtInfo(
      funcTy->getExtInfo(), topLevelFunction);

  // Rebuild the resulting function type.
  if (auto genericFuncTy = dyn_cast<GenericFunctionType>(funcTy))
    return GenericFunctionType::get(genericFuncTy->getGenericSignature(),
                                    newParams, resultTy, info);

  return FunctionType::get(newParams, resultTy, info);
}

OverloadSignature ValueDecl::getOverloadSignature() const {
  OverloadSignature signature;

  signature.Name = getFullName();
  signature.InProtocolExtension
    = getDeclContext()->getAsProtocolExtensionContext();
  signature.IsInstanceMember = isInstanceMember();
  signature.IsProperty = isa<VarDecl>(this);

  if (auto func = dyn_cast<FuncDecl>(this)) {
    if (func->isUnaryOperator()) {
      signature.UnaryOperator = func->getAttrs().getUnaryOperatorKind();
    }
  }

  return signature;
}

CanType ValueDecl::getOverloadSignatureType() const {
  if (auto afd = dyn_cast<AbstractFunctionDecl>(this)) {
    return mapSignatureFunctionType(
                           getASTContext(), getInterfaceType(),
                           /*topLevelFunction=*/true,
                           /*isMethod=*/afd->getImplicitSelfDecl() != nullptr,
                           /*isInitializer=*/isa<ConstructorDecl>(afd),
                           afd->getNumParameterLists())->getCanonicalType();
  }

  if (isa<SubscriptDecl>(this)) {
    CanType interfaceType = getInterfaceType()->getCanonicalType();

    // If the subscript declaration occurs within a generic extension context,
    // consider the generic signature of the extension.
    auto ext = dyn_cast<ExtensionDecl>(getDeclContext());
    if (!ext) return interfaceType;

    auto genericSig = ext->getGenericSignature();
    if (!genericSig) return interfaceType;

    if (auto funcTy = interfaceType->getAs<AnyFunctionType>()) {
      return GenericFunctionType::get(genericSig,
                                      funcTy->getParams(),
                                      funcTy->getResult(),
                                      funcTy->getExtInfo())
              ->getCanonicalType();
    }

    return interfaceType;
  }

  if (isa<VarDecl>(this)) {
    // If the variable declaration occurs within a generic extension context,
    // consider the generic signature of the extension.
    auto ext = dyn_cast<ExtensionDecl>(getDeclContext());
    if (!ext) return CanType();

    auto genericSig = ext->getGenericSignature();
    if (!genericSig) return CanType();

    ASTContext &ctx = getASTContext();
    return GenericFunctionType::get(genericSig,
                                    TupleType::getEmpty(ctx),
                                    TupleType::getEmpty(ctx),
                                    AnyFunctionType::ExtInfo())
             ->getCanonicalType();
  }

  return CanType();
}

void ValueDecl::setIsObjC(bool Value) {
  bool CurrentValue = isObjC();
  if (CurrentValue == Value)
    return;

  if (!Value) {
    for (auto *Attr : getAttrs()) {
      if (auto *OA = dyn_cast<ObjCAttr>(Attr))
        OA->setInvalid();
    }
  } else {
    getAttrs().add(ObjCAttr::createUnnamedImplicit(getASTContext()));
  }
}

bool ValueDecl::canBeAccessedByDynamicLookup() const {
  if (!hasName())
    return false;

  // Dynamic lookup can only find @objc members.
  if (!isObjC())
    return false;

  // Dynamic lookup can only find class and protocol members, or extensions of
  // classes.
  auto nominalDC =
    getDeclContext()->getAsNominalTypeOrNominalTypeExtensionContext();
  if (!nominalDC ||
      (!isa<ClassDecl>(nominalDC) && !isa<ProtocolDecl>(nominalDC)))
    return false;

  // Dynamic lookup cannot find results within a non-protocol generic context,
  // because there is no sensible way to infer the generic arguments.
  if (getDeclContext()->isGenericContext() && !isa<ProtocolDecl>(nominalDC))
    return false;

  // Dynamic lookup can find functions, variables, and subscripts.
  if (isa<FuncDecl>(this) || isa<VarDecl>(this) || isa<SubscriptDecl>(this))
    return true;

  return false;
}

ArrayRef<ValueDecl *>
ValueDecl::getSatisfiedProtocolRequirements(bool Sorted) const {
  // Dig out the nominal type.
  NominalTypeDecl *NTD =
    getDeclContext()->getAsNominalTypeOrNominalTypeExtensionContext();
  if (!NTD || isa<ProtocolDecl>(NTD))
    return {};

  return NTD->getSatisfiedProtocolRequirementsForMember(this, Sorted);
}

bool ValueDecl::isProtocolRequirement() const {
  assert(isa<ProtocolDecl>(getDeclContext()));

  if (isa<AccessorDecl>(this) ||
      isa<TypeAliasDecl>(this) ||
      isa<NominalTypeDecl>(this))
    return false;
  return true;
}

bool ValueDecl::hasInterfaceType() const {
  return !TypeAndAccess.getPointer().isNull();
}

Type ValueDecl::getInterfaceType() const {
  assert(hasInterfaceType() && "No interface type was set");
  auto ty = TypeAndAccess.getPointer();
  // FIXME(Remove InOutType): This grossness will go away when Sema is weaned
  // off of InOutType.  Until then we should respect our parameter flags and
  // return the type it expects.
  if (auto *VD = dyn_cast<ParamDecl>(this)) {
    ty = VD->isInOut() ? InOutType::get(ty) : ty;
  }
  return ty;
}

void ValueDecl::setInterfaceType(Type type) {
  if (!type.isNull() && isa<ParamDecl>(this)) {
    assert(!type->is<InOutType>() && "caller did not pass a base type");
  }
  // lldb creates global typealiases with archetypes in them.
  // FIXME: Add an isDebugAlias() flag, like isDebugVar().
  //
  // Also, ParamDecls in closure contexts can have type variables
  // archetype in them during constraint generation.
  if (!type.isNull() &&
      !isa<TypeAliasDecl>(this) &&
      !(isa<ParamDecl>(this) &&
        isa<AbstractClosureExpr>(getDeclContext()))) {
    assert(!type->hasArchetype() &&
           "Archetype in interface type");
    assert(!type->hasTypeVariable() &&
           "Archetype in interface type");
  }
  TypeAndAccess.setPointer(type);
}

bool ValueDecl::hasValidSignature() const {
  return hasInterfaceType() && !isBeingValidated();
}

Optional<ObjCSelector> ValueDecl::getObjCRuntimeName() const {
  if (auto func = dyn_cast<AbstractFunctionDecl>(this))
    return func->getObjCSelector();

  ASTContext &ctx = getASTContext();
  auto makeSelector = [&](Identifier name) -> ObjCSelector {
    return ObjCSelector(ctx, 0, { name });
  };

  if (auto classDecl = dyn_cast<ClassDecl>(this)) {
    SmallString<32> scratch;
    return makeSelector(
             ctx.getIdentifier(classDecl->getObjCRuntimeName(scratch)));
  }

  if (auto protocol = dyn_cast<ProtocolDecl>(this)) {
    SmallString<32> scratch;
    return makeSelector(
             ctx.getIdentifier(protocol->getObjCRuntimeName(scratch)));
  }

  if (auto var = dyn_cast<VarDecl>(this))
    return makeSelector(var->getObjCPropertyName());

  return None;
}

bool ValueDecl::canInferObjCFromRequirement(ValueDecl *requirement) {
  // Only makes sense for a requirement of an @objc protocol.
  auto proto = cast<ProtocolDecl>(requirement->getDeclContext());
  if (!proto->isObjC()) return false;

  // Only makes sense when this declaration is within a nominal type
  // or extension thereof.
  auto nominal =
    getDeclContext()->getAsNominalTypeOrNominalTypeExtensionContext();
  if (!nominal) return false;

  // If there is already an @objc attribute with an explicit name, we
  // can't infer a name (it's already there).
  if (auto objcAttr = getAttrs().getAttribute<ObjCAttr>()) {
    if (!objcAttr->isNameImplicit()) return false;
  }

  // If the nominal type doesn't conform to the protocol at all, we
  // cannot infer @objc no matter what we do.
  SmallVector<ProtocolConformance *, 1> conformances;
  if (!nominal->lookupConformance(getModuleContext(), proto, conformances))
    return false;

  // If any of the conformances is attributed to the context in which
  // this declaration resides, we can infer @objc or the Objective-C
  // name.
  auto dc = getDeclContext();
  for (auto conformance : conformances) {
    if (conformance->getDeclContext() == dc)
      return true;
  }

  // Nothing to infer from.
  return false;
}

SourceLoc ValueDecl::getAttributeInsertionLoc(bool forModifier) const {
  if (auto var = dyn_cast<VarDecl>(this)) {
    // [attrs] var ...
    // The attributes are part of the VarDecl, but the 'var' is part of the PBD.
    SourceLoc resultLoc = var->getAttrs().getStartLoc(forModifier);
    if (resultLoc.isValid()) {
      return resultLoc;
    } else if (auto pbd = var->getParentPatternBinding()) {
      return pbd->getStartLoc();
    } else {
      return var->getStartLoc();
    }
  }

  SourceLoc resultLoc = getAttrs().getStartLoc(forModifier);
  return resultLoc.isValid() ? resultLoc : getStartLoc();
}

/// Returns true if \p VD needs to be treated as publicly-accessible
/// at the SIL, LLVM, and machine levels due to being versioned.
bool ValueDecl::isVersionedInternalDecl() const {
  assert(getFormalAccess() == AccessLevel::Internal);

  if (getAttrs().hasAttribute<VersionedAttr>())
    return true;

  if (auto *accessor = dyn_cast<AccessorDecl>(this))
    if (accessor->getStorage()->getAttrs().hasAttribute<VersionedAttr>())
      return true;

  if (auto *EED = dyn_cast<EnumElementDecl>(this))
    if (EED->getParentEnum()->getAttrs().hasAttribute<VersionedAttr>())
      return true;

  return false;
}

/// Return the access level of an internal or public declaration
/// that's been testably imported.
static AccessLevel getTestableAccess(const ValueDecl *decl) {
  // Non-final classes are considered open to @testable importers.
  if (auto cls = dyn_cast<ClassDecl>(decl)) {
    if (!cls->isFinal())
      return AccessLevel::Open;

  // Non-final overridable class members are considered open to
  // @testable importers.
  } else if (decl->isPotentiallyOverridable()) {
    if (!cast<ValueDecl>(decl)->isFinal())
      return AccessLevel::Open;
  }

  // Everything else is considered public.
  return AccessLevel::Public;
}

AccessLevel ValueDecl::getEffectiveAccess() const {
  auto effectiveAccess = getFormalAccess(/*useDC=*/nullptr,
                                         /*respectVersionedAttr=*/true);

  // Handle @testable.
  switch (effectiveAccess) {
  case AccessLevel::Open:
    break;
  case AccessLevel::Public:
  case AccessLevel::Internal:
    if (getModuleContext()->isTestingEnabled())
      effectiveAccess = getTestableAccess(this);
    break;
  case AccessLevel::FilePrivate:
    break;
  case AccessLevel::Private:
    effectiveAccess = AccessLevel::FilePrivate;
    break;
  }

  auto restrictToEnclosing = [this](AccessLevel effectiveAccess,
                                    AccessLevel enclosingAccess) -> AccessLevel{
    if (effectiveAccess == AccessLevel::Open &&
        enclosingAccess == AccessLevel::Public &&
        isa<NominalTypeDecl>(this)) {
      // Special case: an open class may be contained in a public
      // class/struct/enum. Leave effectiveAccess as is.
      return effectiveAccess;
    }
    return std::min(effectiveAccess, enclosingAccess);
  };

  if (auto enclosingNominal = dyn_cast<NominalTypeDecl>(getDeclContext())) {
    effectiveAccess =
        restrictToEnclosing(effectiveAccess,
                            enclosingNominal->getEffectiveAccess());

  } else if (auto enclosingExt = dyn_cast<ExtensionDecl>(getDeclContext())) {
    // Just check the base type. If it's a constrained extension, Sema should
    // have already enforced access more strictly.
    if (auto extendedTy = enclosingExt->getExtendedType()) {
      if (auto nominal = extendedTy->getAnyNominal()) {
        effectiveAccess =
            restrictToEnclosing(effectiveAccess, nominal->getEffectiveAccess());
      }
    }

  } else if (getDeclContext()->isLocalContext()) {
    effectiveAccess = AccessLevel::FilePrivate;
  }

  return effectiveAccess;
}

AccessLevel ValueDecl::getFormalAccessImpl(const DeclContext *useDC) const {
  assert((getFormalAccess() == AccessLevel::Internal ||
          getFormalAccess() == AccessLevel::Public) &&
         "should be able to fast-path non-internal cases");
  assert(useDC && "should fast-path non-scoped cases");
  if (auto *useSF = dyn_cast<SourceFile>(useDC->getModuleScopeContext()))
    if (useSF->hasTestableImport(getModuleContext()))
      return getTestableAccess(this);
  return getFormalAccess();
}

AccessScope ValueDecl::getFormalAccessScope(const DeclContext *useDC,
                                            bool respectVersionedAttr) const {
  const DeclContext *result = getDeclContext();
  AccessLevel access = getFormalAccess(useDC, respectVersionedAttr);

  while (!result->isModuleScopeContext()) {
    if (result->isLocalContext() || access == AccessLevel::Private)
      return AccessScope(result, true);

    if (auto enclosingNominal = dyn_cast<NominalTypeDecl>(result)) {
      access = std::min(access,
                        enclosingNominal->getFormalAccess(useDC,
                                                          respectVersionedAttr));

    } else if (auto enclosingExt = dyn_cast<ExtensionDecl>(result)) {
      // Just check the base type. If it's a constrained extension, Sema should
      // have already enforced access more strictly.
      if (auto extendedTy = enclosingExt->getExtendedType()) {
        if (auto nominal = extendedTy->getAnyNominal()) {
          access = std::min(access,
                            nominal->getFormalAccess(useDC,
                                                     respectVersionedAttr));
        }
      }

    } else {
      llvm_unreachable("unknown DeclContext kind");
    }

    result = result->getParent();
  }

  switch (access) {
  case AccessLevel::Private:
  case AccessLevel::FilePrivate:
    assert(result->isModuleScopeContext());
    return AccessScope(result, access == AccessLevel::Private);
  case AccessLevel::Internal:
    return AccessScope(result->getParentModule());
  case AccessLevel::Public:
  case AccessLevel::Open:
    return AccessScope::getPublic();
  }

  llvm_unreachable("unknown access level");
}

void ValueDecl::copyFormalAccessAndVersionedAttrFrom(ValueDecl *source) {
  if (!hasAccess()) {
    setAccess(source->getFormalAccess());
  }

  // Inherit the @_versioned attribute.
  if (source->getAttrs().hasAttribute<VersionedAttr>()) {
    auto &ctx = getASTContext();
    auto *clonedAttr = new (ctx) VersionedAttr(/*implicit=*/true);
    getAttrs().add(clonedAttr);
  }
}

Type TypeDecl::getDeclaredInterfaceType() const {
  if (auto *NTD = dyn_cast<NominalTypeDecl>(this))
    return NTD->getDeclaredInterfaceType();

  if (auto *ATD = dyn_cast<AssociatedTypeDecl>(this)) {
    auto &ctx = getASTContext();
    auto selfTy = getDeclContext()->getSelfInterfaceType();
    if (!selfTy)
      return ErrorType::get(ctx);
    return DependentMemberType::get(
        selfTy, const_cast<AssociatedTypeDecl *>(ATD));
  }

  Type interfaceType = hasInterfaceType() ? getInterfaceType() : nullptr;
  if (interfaceType.isNull() || interfaceType->is<ErrorType>())
    return interfaceType;

  if (isa<ModuleDecl>(this))
    return interfaceType;

  return interfaceType->castTo<MetatypeType>()->getInstanceType();
}

int TypeDecl::compare(const TypeDecl *type1, const TypeDecl *type2) {
  // Order based on the enclosing declaration.
  auto dc1 = type1->getDeclContext();
  auto dc2 = type2->getDeclContext();

  // Prefer lower depths.
  auto depth1 = dc1->getSemanticDepth();
  auto depth2 = dc2->getSemanticDepth();
  if (depth1 != depth2)
    return depth1 < depth2 ? -1 : +1;

  // Prefer module names earlier in the alphabet.
  if (dc1->isModuleScopeContext() && dc2->isModuleScopeContext()) {
    auto module1 = dc1->getParentModule();
    auto module2 = dc2->getParentModule();
    if (int result = module1->getName().str().compare(module2->getName().str()))
      return result;
  }

  auto nominal1 = dc1->getAsNominalTypeOrNominalTypeExtensionContext();
  auto nominal2 = dc2->getAsNominalTypeOrNominalTypeExtensionContext();
  if (static_cast<bool>(nominal1) != static_cast<bool>(nominal2)) {
    return static_cast<bool>(nominal1) ? -1 : +1;
  }
  if (nominal1 && nominal2) {
    if (int result = compare(nominal1, nominal2))
      return result;
  }

  if (int result = type1->getBaseName().getIdentifier().str().compare(
                                  type2->getBaseName().getIdentifier().str()))
    return result;

  // Error case: two type declarations that cannot be distinguished.
  if (type1 < type2)
    return -1;
  if (type1 > type2)
    return +1;
  return 0;
}

bool NominalTypeDecl::isFormallyResilient() const {
  // Private and (unversioned) internal types always have a
  // fixed layout.
  if (!getFormalAccessScope(/*useDC=*/nullptr,
                            /*respectVersionedAttr=*/true).isPublic())
    return false;

  // Check for an explicit @_fixed_layout attribute.
  if (getAttrs().hasAttribute<FixedLayoutAttr>())
    return false;

  // Structs and enums imported from C *always* have a fixed layout.
  // We know their size, and pass them as values in SIL and IRGen.
  if (hasClangNode())
    return false;

  // @objc enums and protocols always have a fixed layout.
  if ((isa<EnumDecl>(this) || isa<ProtocolDecl>(this)) && isObjC())
    return false;

  // Otherwise, the declaration behaves as if it was accessed via indirect
  // "resilient" interfaces, even if the module is not built with resilience.
  return true;
}

bool NominalTypeDecl::isResilient() const {
  // If we're not formally resilient, don't check the module resilience
  // strategy.
  if (!isFormallyResilient())
    return false;

  // Otherwise, check the module.
  switch (getParentModule()->getResilienceStrategy()) {
  case ResilienceStrategy::Resilient:
    return true;
  case ResilienceStrategy::Default:
    return false;
  }

  llvm_unreachable("Unhandled ResilienceStrategy in switch.");
}

bool NominalTypeDecl::isResilient(ModuleDecl *M,
                                  ResilienceExpansion expansion) const {
  switch (expansion) {
  case ResilienceExpansion::Minimal:
    return isResilient();
  case ResilienceExpansion::Maximal:
    return isResilient() && M != getModuleContext();
  }
  llvm_unreachable("bad resilience expansion");
}

void NominalTypeDecl::computeType() {
  assert(!hasInterfaceType());

  ASTContext &ctx = getASTContext();

  // A protocol has an implicit generic parameter list consisting of a single
  // generic parameter, Self, that conforms to the protocol itself. This
  // parameter is always implicitly bound.
  //
  // If this protocol has been deserialized, it already has generic parameters.
  // Don't add them again.
  if (auto proto = dyn_cast<ProtocolDecl>(this))
    proto->createGenericParamsIfMissing();

  Type declaredInterfaceTy = getDeclaredInterfaceType();
  setInterfaceType(MetatypeType::get(declaredInterfaceTy, ctx));

  if (declaredInterfaceTy->hasError())
    setInvalid();
}

enum class DeclTypeKind : unsigned {
  DeclaredType,
  DeclaredTypeInContext,
  DeclaredInterfaceType
};

static Type computeNominalType(NominalTypeDecl *decl, DeclTypeKind kind) {
  ASTContext &ctx = decl->getASTContext();

  // Handle the declared type in context.
  if (kind == DeclTypeKind::DeclaredTypeInContext) {
    auto interfaceType =
      computeNominalType(decl, DeclTypeKind::DeclaredInterfaceType);

    if (!decl->isGenericContext())
      return interfaceType;

    auto *genericEnv = decl->getGenericEnvironmentOfContext();
    return GenericEnvironment::mapTypeIntoContext(
        genericEnv, interfaceType);
  }

  // Get the parent type.
  Type Ty;
  DeclContext *dc = decl->getDeclContext();
  if (dc->isTypeContext()) {
    switch (kind) {
    case DeclTypeKind::DeclaredType: {
      auto *nominal = dc->getAsNominalTypeOrNominalTypeExtensionContext();
      if (nominal)
        Ty = nominal->getDeclaredType();
      else
        Ty = ErrorType::get(ctx);
      break;
    }
    case DeclTypeKind::DeclaredTypeInContext:
      llvm_unreachable("Handled above");
    case DeclTypeKind::DeclaredInterfaceType:
      Ty = dc->getDeclaredInterfaceType();
      break;
    }
    if (!Ty)
      return Type();
    if (Ty->is<ErrorType>())
      Ty = Type();
  }

  if (decl->getGenericParams() &&
      !isa<ProtocolDecl>(decl)) {
    switch (kind) {
    case DeclTypeKind::DeclaredType:
      return UnboundGenericType::get(decl, Ty, ctx);
    case DeclTypeKind::DeclaredTypeInContext:
      llvm_unreachable("Handled above");
    case DeclTypeKind::DeclaredInterfaceType: {
      // Note that here, we need to be able to produce a type
      // before the decl has been validated, so we rely on
      // the generic parameter list directly instead of looking
      // at the signature.
      SmallVector<Type, 4> args;
      for (auto param : decl->getGenericParams()->getParams())
        args.push_back(param->getDeclaredInterfaceType());

      return BoundGenericType::get(decl, Ty, args);
    }
    }

    llvm_unreachable("Unhandled DeclTypeKind in switch.");
  } else {
    return NominalType::get(decl, Ty, ctx);
  }
}

Type NominalTypeDecl::getDeclaredType() const {
  if (DeclaredTy)
    return DeclaredTy;

  auto *decl = const_cast<NominalTypeDecl *>(this);
  decl->DeclaredTy = computeNominalType(decl, DeclTypeKind::DeclaredType);
  return DeclaredTy;
}

Type NominalTypeDecl::getDeclaredTypeInContext() const {
  if (DeclaredTyInContext)
    return DeclaredTyInContext;

  auto *decl = const_cast<NominalTypeDecl *>(this);
  decl->DeclaredTyInContext = computeNominalType(decl,
                                                 DeclTypeKind::DeclaredTypeInContext);
  return DeclaredTyInContext;
}

Type NominalTypeDecl::getDeclaredInterfaceType() const {
  if (DeclaredInterfaceTy)
    return DeclaredInterfaceTy;

  auto *decl = const_cast<NominalTypeDecl *>(this);
  decl->DeclaredInterfaceTy = computeNominalType(decl,
                                                 DeclTypeKind::DeclaredInterfaceType);
  return DeclaredInterfaceTy;
}

void NominalTypeDecl::prepareExtensions() {
  // Types in local contexts can't have extensions
  if (getLocalContext() != nullptr) {
    return;
  }
  
  auto &context = Decl::getASTContext();

  // If our list of extensions is out of date, update it now.
  if (context.getCurrentGeneration() > ExtensionGeneration) {
    unsigned previousGeneration = ExtensionGeneration;
    ExtensionGeneration = context.getCurrentGeneration();
    context.loadExtensions(this, previousGeneration);
  }
}

ExtensionRange NominalTypeDecl::getExtensions() {
  prepareExtensions();
  return ExtensionRange(ExtensionIterator(FirstExtension), ExtensionIterator());
}

void NominalTypeDecl::addExtension(ExtensionDecl *extension) {
  assert(!extension->NextExtension.getInt() && "Already added extension");
  extension->NextExtension.setInt(true);
  
  // First extension; set both first and last.
  if (!FirstExtension) {
    FirstExtension = extension;
    LastExtension = extension;
    return;
  }

  // Add to the end of the list.
  LastExtension->NextExtension.setPointer(extension);
  LastExtension = extension;
}

bool NominalTypeDecl::isOptionalDecl() const {
  return this == getASTContext().getOptionalDecl();
}

GenericTypeDecl::GenericTypeDecl(DeclKind K, DeclContext *DC,
                                 Identifier name, SourceLoc nameLoc,
                                 MutableArrayRef<TypeLoc> inherited,
                                 GenericParamList *GenericParams) :
    GenericContext(DeclContextKind::GenericTypeDecl, DC),
    TypeDecl(K, DC, name, nameLoc, inherited) {
  setGenericParams(GenericParams);
}

TypeAliasDecl::TypeAliasDecl(SourceLoc TypeAliasLoc, SourceLoc EqualLoc,
                             Identifier Name, SourceLoc NameLoc,
                             GenericParamList *GenericParams, DeclContext *DC)
  : GenericTypeDecl(DeclKind::TypeAlias, DC, Name, NameLoc, {}, GenericParams),
    TypeAliasLoc(TypeAliasLoc), EqualLoc(EqualLoc) {
  Bits.TypeAliasDecl.IsCompatibilityAlias = false;
}

SourceRange TypeAliasDecl::getSourceRange() const {
  if (UnderlyingTy.hasLocation())
    return { TypeAliasLoc, UnderlyingTy.getSourceRange().End };
  return { TypeAliasLoc, getNameLoc() };
}

void TypeAliasDecl::setUnderlyingType(Type underlying) {
  setValidationStarted();

  // lldb creates global typealiases containing archetypes
  // sometimes...
  if (underlying->hasArchetype() && isGenericContext())
    underlying = underlying->mapTypeOutOfContext();
  UnderlyingTy.setType(underlying);

  // FIXME -- if we already have an interface type, we're changing the
  // underlying type. See the comment in the ProtocolDecl case of
  // validateDecl().
  if (!hasInterfaceType()) {
    // Create a NameAliasType which will resolve to the underlying type.
    ASTContext &Ctx = getASTContext();
    auto aliasTy = new (Ctx, AllocationArena::Permanent) NameAliasType(this);
    aliasTy->setRecursiveProperties(getUnderlyingTypeLoc().getType()
        ->getRecursiveProperties());

    // Set the interface type of this declaration.
    setInterfaceType(MetatypeType::get(aliasTy, Ctx));
  }
}

UnboundGenericType *TypeAliasDecl::getUnboundGenericType() const {
  assert(getGenericParams());

  Type parentTy;
  auto parentDC = getDeclContext();
  if (auto nominal = parentDC->getAsNominalTypeOrNominalTypeExtensionContext())
    parentTy = nominal->getDeclaredType();

  return UnboundGenericType::get(
      const_cast<TypeAliasDecl *>(this),
      parentTy, getASTContext());
}

Type AbstractTypeParamDecl::getSuperclass() const {
  auto *genericEnv = getDeclContext()->getGenericEnvironmentOfContext();
  assert(genericEnv != nullptr && "Too much circularity");

  auto contextTy = genericEnv->mapTypeIntoContext(getDeclaredInterfaceType());
  if (auto *archetype = contextTy->getAs<ArchetypeType>())
    return archetype->getSuperclass();

  // FIXME: Assert that this is never queried.
  return nullptr;
}

ArrayRef<ProtocolDecl *>
AbstractTypeParamDecl::getConformingProtocols() const {
  auto *genericEnv = getDeclContext()->getGenericEnvironmentOfContext();
  assert(genericEnv != nullptr && "Too much circularity");

  auto contextTy = genericEnv->mapTypeIntoContext(getDeclaredInterfaceType());
  if (auto *archetype = contextTy->getAs<ArchetypeType>())
    return archetype->getConformsTo();

  // FIXME: Assert that this is never queried.
  return { };
}

GenericTypeParamDecl::GenericTypeParamDecl(DeclContext *dc, Identifier name,
                                           SourceLoc nameLoc,
                                           unsigned depth, unsigned index)
  : AbstractTypeParamDecl(DeclKind::GenericTypeParam, dc, name, nameLoc) {
  Bits.GenericTypeParamDecl.Depth = depth;
  assert(Bits.GenericTypeParamDecl.Depth == depth && "Truncation");
  Bits.GenericTypeParamDecl.Index = index;
  assert(Bits.GenericTypeParamDecl.Index == index && "Truncation");
  auto &ctx = dc->getASTContext();
  auto type = new (ctx, AllocationArena::Permanent) GenericTypeParamType(this);
  setInterfaceType(MetatypeType::get(type, ctx));
}

SourceRange GenericTypeParamDecl::getSourceRange() const {
  SourceLoc endLoc = getNameLoc();

  if (!getInherited().empty()) {
    endLoc = getInherited().back().getSourceRange().End;
  }
  return SourceRange(getNameLoc(), endLoc);
}

AssociatedTypeDecl::AssociatedTypeDecl(DeclContext *dc, SourceLoc keywordLoc,
                                       Identifier name, SourceLoc nameLoc,
                                       TypeLoc defaultDefinition,
                                       TrailingWhereClause *trailingWhere)
    : AbstractTypeParamDecl(DeclKind::AssociatedType, dc, name, nameLoc),
      KeywordLoc(keywordLoc), DefaultDefinition(defaultDefinition),
      TrailingWhere(trailingWhere) {

  Bits.AssociatedTypeDecl.ComputedOverridden = false;
  Bits.AssociatedTypeDecl.HasOverridden = false;
}

AssociatedTypeDecl::AssociatedTypeDecl(DeclContext *dc, SourceLoc keywordLoc,
                                       Identifier name, SourceLoc nameLoc,
                                       TrailingWhereClause *trailingWhere,
                                       LazyMemberLoader *definitionResolver,
                                       uint64_t resolverData)
    : AbstractTypeParamDecl(DeclKind::AssociatedType, dc, name, nameLoc),
      KeywordLoc(keywordLoc), TrailingWhere(trailingWhere),
      Resolver(definitionResolver), ResolverContextData(resolverData) {
  assert(Resolver && "missing resolver");
  Bits.AssociatedTypeDecl.ComputedOverridden = false;
  Bits.AssociatedTypeDecl.HasOverridden = false;
}

void AssociatedTypeDecl::computeType() {
  assert(!hasInterfaceType());

  auto &ctx = getASTContext();
  auto interfaceTy = getDeclaredInterfaceType();
  setInterfaceType(MetatypeType::get(interfaceTy, ctx));
}

TypeLoc &AssociatedTypeDecl::getDefaultDefinitionLoc() {
  if (Resolver) {
    DefaultDefinition =
      Resolver->loadAssociatedTypeDefault(this, ResolverContextData);
    Resolver = nullptr;
  }
  return DefaultDefinition;
}

SourceRange AssociatedTypeDecl::getSourceRange() const {
  SourceLoc endLoc = getNameLoc();

  if (!getInherited().empty()) {
    endLoc = getInherited().back().getSourceRange().End;
  }
  return SourceRange(KeywordLoc, endLoc);
}

AssociatedTypeDecl *AssociatedTypeDecl::getAssociatedTypeAnchor() const {
  auto overridden = getOverriddenDecls();

  // If this declaration does not override any other declarations, it's
  // the anchor.
  if (overridden.empty()) return const_cast<AssociatedTypeDecl *>(this);

  // Find the best anchor among the anchors of the overridden decls.
  AssociatedTypeDecl *bestAnchor = nullptr;
  for (auto assocType : overridden) {
    auto anchor = assocType->getAssociatedTypeAnchor();
    if (!bestAnchor || compare(anchor, bestAnchor) < 0)
      bestAnchor = anchor;
  }

  return bestAnchor;
}

AssociatedTypeDecl *AssociatedTypeDecl::getOverriddenDecl() const {
  auto overridden = getOverriddenDecls();
  return overridden.empty() ? nullptr : overridden.front();
}

EnumDecl::EnumDecl(SourceLoc EnumLoc,
                     Identifier Name, SourceLoc NameLoc,
                     MutableArrayRef<TypeLoc> Inherited,
                     GenericParamList *GenericParams, DeclContext *Parent)
  : NominalTypeDecl(DeclKind::Enum, Parent, Name, NameLoc, Inherited,
                    GenericParams),
    EnumLoc(EnumLoc)
{
  Bits.EnumDecl.Circularity
    = static_cast<unsigned>(CircularityCheck::Unchecked);
  Bits.EnumDecl.HasAssociatedValues
    = static_cast<unsigned>(AssociatedValueCheck::Unchecked);
}

StructDecl::StructDecl(SourceLoc StructLoc, Identifier Name, SourceLoc NameLoc,
                       MutableArrayRef<TypeLoc> Inherited,
                       GenericParamList *GenericParams, DeclContext *Parent)
  : NominalTypeDecl(DeclKind::Struct, Parent, Name, NameLoc, Inherited,
                    GenericParams),
    StructLoc(StructLoc)
{
  Bits.StructDecl.HasUnreferenceableStorage = false;
}

ClassDecl::ClassDecl(SourceLoc ClassLoc, Identifier Name, SourceLoc NameLoc,
                     MutableArrayRef<TypeLoc> Inherited,
                     GenericParamList *GenericParams, DeclContext *Parent)
  : NominalTypeDecl(DeclKind::Class, Parent, Name, NameLoc, Inherited,
                    GenericParams),
    ClassLoc(ClassLoc) {
  Bits.ClassDecl.Circularity
    = static_cast<unsigned>(CircularityCheck::Unchecked);
  Bits.ClassDecl.RequiresStoredPropertyInits = 0;
  Bits.ClassDecl.InheritsSuperclassInits
    = static_cast<unsigned>(StoredInheritsSuperclassInits::Unchecked);
  Bits.ClassDecl.RawForeignKind = 0;
  Bits.ClassDecl.HasDestructorDecl = 0;
  Bits.ClassDecl.ObjCKind = 0;
  Bits.ClassDecl.HasMissingDesignatedInitializers = 0;
  Bits.ClassDecl.HasMissingVTableEntries = 0;
}

DestructorDecl *ClassDecl::getDestructor() {
  auto results = lookupDirect(DeclBaseName::createDestructor());
  assert(!results.empty() && "Class without destructor?");
  assert(results.size() == 1 && "More than one destructor?");
  return cast<DestructorDecl>(results.front());
}

void ClassDecl::addImplicitDestructor() {
  if (hasDestructor() || isInvalid())
    return;

  auto *selfDecl = ParamDecl::createSelf(getLoc(), this);

  auto &ctx = getASTContext();
  auto *DD = new (ctx) DestructorDecl(getLoc(), selfDecl, this);

  DD->setImplicit();
  DD->setValidationStarted();

  // Create an empty body for the destructor.
  DD->setBody(BraceStmt::create(ctx, getLoc(), { }, getLoc(), true));
  addMember(DD);
  setHasDestructor();

  // Propagate access control and versioned-ness.
  DD->copyFormalAccessAndVersionedAttrFrom(this);

  // Wire up generic environment of DD.
  DD->setGenericEnvironment(getGenericEnvironmentOfContext());

  // Mark DD as ObjC, as all dtors are.
  DD->setIsObjC(true);
  recordObjCMethod(DD);

  // Assign DD the interface type (Self) -> () -> ()
  ArrayRef<AnyFunctionType::Param> noParams;
  AnyFunctionType::ExtInfo info;
  Type selfTy = selfDecl->getInterfaceType();
  Type voidTy = TupleType::getEmpty(ctx);
  Type funcTy = FunctionType::get(noParams, voidTy, info);
  if (auto *sig = DD->getGenericSignature()) {
    DD->setInterfaceType(
      GenericFunctionType::get(sig, {selfTy}, funcTy, info));
  } else {
    DD->setInterfaceType(
      FunctionType::get({selfTy}, funcTy, info));
  }
}


bool ClassDecl::hasMissingDesignatedInitializers() const {
  auto *mutableThis = const_cast<ClassDecl *>(this);
  (void)mutableThis->lookupDirect(getASTContext().Id_init,
                                  /*ignoreNewExtensions*/true);
  return Bits.ClassDecl.HasMissingDesignatedInitializers;
}

bool ClassDecl::hasMissingVTableEntries() const {
  (void)getMembers();
  return Bits.ClassDecl.HasMissingVTableEntries;
}

bool ClassDecl::inheritsSuperclassInitializers(LazyResolver *resolver) {
  // Get a resolver from the ASTContext if we don't have one already.
  if (resolver == nullptr)
    resolver = getASTContext().getLazyResolver();

  // Check whether we already have a cached answer.
  switch (static_cast<StoredInheritsSuperclassInits>(
            Bits.ClassDecl.InheritsSuperclassInits)) {
  case StoredInheritsSuperclassInits::Unchecked:
    // Compute below.
    break;

  case StoredInheritsSuperclassInits::Inherited:
    return true;

  case StoredInheritsSuperclassInits::NotInherited:
    return false;
  }

  // If there's no superclass, there's nothing to inherit.
  ClassDecl *superclassDecl;
  if (!getSuperclass() ||
      !(superclassDecl = getSuperclass()->getClassOrBoundGenericClass())) {
    Bits.ClassDecl.InheritsSuperclassInits
      = static_cast<unsigned>(StoredInheritsSuperclassInits::NotInherited);
    return false;
  }

  // If the superclass has known-missing designated initializers, inheriting
  // is unsafe.
  if (superclassDecl->hasMissingDesignatedInitializers()) {
    Bits.ClassDecl.InheritsSuperclassInits
      = static_cast<unsigned>(StoredInheritsSuperclassInits::NotInherited);
    return false;
  }

  // Look at all of the initializers of the subclass to gather the initializers
  // they override from the superclass.
  auto &ctx = getASTContext();
  llvm::SmallPtrSet<ConstructorDecl *, 4> overriddenInits;
  if (resolver)
    resolver->resolveImplicitConstructors(this);
  for (auto member : lookupDirect(ctx.Id_init)) {
    auto ctor = dyn_cast<ConstructorDecl>(member);
    if (!ctor)
      continue;

    // Swift initializers added in extensions of Objective-C classes can never
    // be overrides.
    if (hasClangNode() && !ctor->hasClangNode())
      return false;

    // Resolve this initializer, if needed.
    if (!ctor->hasInterfaceType()) {
      assert(resolver && "Should have a resolver here");
      resolver->resolveDeclSignature(ctor);
    }

    // Ignore any stub implementations.
    if (ctor->hasStubImplementation())
      continue;

    if (auto overridden = ctor->getOverriddenDecl()) {
      if (overridden->isDesignatedInit())
        overriddenInits.insert(overridden);
    }
  }

  // Check all of the designated initializers in the direct superclass.
  // Note: This should be treated as a lookup for intra-module dependency
  // purposes, but a subclass already depends on its superclasses and any
  // extensions for many other reasons.
  for (auto member : superclassDecl->lookupDirect(ctx.Id_init)) {
    if (AvailableAttr::isUnavailable(member))
      continue;

    // We only care about designated initializers.
    auto ctor = dyn_cast<ConstructorDecl>(member);
    if (!ctor || !ctor->isDesignatedInit() || ctor->hasStubImplementation())
      continue;

    // If this designated initializer wasn't overridden, we can't inherit.
    if (overriddenInits.count(ctor) == 0) {
      Bits.ClassDecl.InheritsSuperclassInits
        = static_cast<unsigned>(StoredInheritsSuperclassInits::NotInherited);
      return false;
    }
  }

  // All of the direct superclass's designated initializers have been overridden
  // by the subclass. Initializers can be inherited.
  Bits.ClassDecl.InheritsSuperclassInits
    = static_cast<unsigned>(StoredInheritsSuperclassInits::Inherited);
  return true;
}

ObjCClassKind ClassDecl::checkObjCAncestry() const {
  // See if we've already computed this.
  if (Bits.ClassDecl.ObjCKind)
    return ObjCClassKind(Bits.ClassDecl.ObjCKind - 1);

  llvm::SmallPtrSet<const ClassDecl *, 8> visited;
  bool genericAncestry = false, isObjC = false;
  const ClassDecl *CD = this;

  for (;;) {
    // If we hit circularity, we will diagnose at some point in typeCheckDecl().
    // However we have to explicitly guard against that here because we get
    // called as part of validateDecl().
    if (!visited.insert(CD).second)
      break;

    if (CD->isGenericContext())
      genericAncestry = true;

    if (CD->isObjC())
      isObjC = true;

    if (!CD->hasSuperclass())
      break;
    CD = CD->getSuperclass()->getClassOrBoundGenericClass();
    // If we don't have a valid class here, we should have diagnosed
    // elsewhere.
    if (!CD)
      break;
  }

  ObjCClassKind kind = ObjCClassKind::ObjC;
  if (!isObjC)
    kind = ObjCClassKind::NonObjC;
  else if (genericAncestry)
    kind = ObjCClassKind::ObjCMembers;
  else if (CD == this || !CD->isObjC())
    kind = ObjCClassKind::ObjCWithSwiftRoot;

  // Save the result for later.
  const_cast<ClassDecl *>(this)->Bits.ClassDecl.ObjCKind
    = unsigned(kind) + 1;
  return kind;
}

ClassDecl::MetaclassKind ClassDecl::getMetaclassKind() const {
  assert(getASTContext().LangOpts.EnableObjCInterop &&
         "querying metaclass kind without objc interop");
  auto objc = checkObjCAncestry() != ObjCClassKind::NonObjC;
  return objc ? MetaclassKind::ObjC : MetaclassKind::SwiftStub;
}

/// Mangle the name of a protocol or class for use in the Objective-C
/// runtime.
static StringRef mangleObjCRuntimeName(const NominalTypeDecl *nominal,
                                       llvm::SmallVectorImpl<char> &buffer) {
  {
    Mangle::ASTMangler Mangler;
    std::string MangledName = Mangler.mangleObjCRuntimeName(nominal);

    buffer.clear();
    llvm::raw_svector_ostream os(buffer);
    os << MangledName;
  }

  assert(buffer.size() && "Invalid buffer size");
  return StringRef(buffer.data(), buffer.size());
}

StringRef ClassDecl::getObjCRuntimeName(
                       llvm::SmallVectorImpl<char> &buffer) const {
  // If there is a Clang declaration, use it's runtime name.
  if (auto objcClass
        = dyn_cast_or_null<clang::ObjCInterfaceDecl>(getClangDecl()))
    return objcClass->getObjCRuntimeNameAsString();

  // If there is an 'objc' attribute with a name, use that name.
  if (auto attr = getAttrs().getAttribute<ObjCRuntimeNameAttr>())
    return attr->Name;
  if (auto objc = getAttrs().getAttribute<ObjCAttr>()) {
    if (auto name = objc->getName())
      return name->getString(buffer);
  }

  // Produce the mangled name for this class.
  return mangleObjCRuntimeName(this, buffer);
}

ArtificialMainKind ClassDecl::getArtificialMainKind() const {
  if (getAttrs().hasAttribute<UIApplicationMainAttr>())
    return ArtificialMainKind::UIApplicationMain;
  if (getAttrs().hasAttribute<NSApplicationMainAttr>())
    return ArtificialMainKind::NSApplicationMain;
  llvm_unreachable("class has no @ApplicationMain attr?!");
}

AbstractFunctionDecl *
ClassDecl::findOverridingDecl(const AbstractFunctionDecl *Method) const {
  auto Members = getMembers();
  for (auto M : Members) {
    auto *CurMethod = dyn_cast<AbstractFunctionDecl>(M);
    if (!CurMethod)
      continue;
    if (CurMethod->isOverridingDecl(Method)) {
      return CurMethod;
    }
  }
  return nullptr;
}

bool AbstractFunctionDecl::isOverridingDecl(
    const AbstractFunctionDecl *Method) const {
  const AbstractFunctionDecl *CurMethod = this;
  while (CurMethod) {
    if (CurMethod == Method)
      return true;
    CurMethod = CurMethod->getOverriddenDecl();
  }
  return false;
}

AbstractFunctionDecl *
ClassDecl::findImplementingMethod(const AbstractFunctionDecl *Method) const {
  const ClassDecl *C = this;
  while (C) {
    auto Members = C->getMembers();
    for (auto M : Members) {
      auto *CurMethod = dyn_cast<AbstractFunctionDecl>(M);
      if (!CurMethod)
        continue;
      if (Method == CurMethod)
        return CurMethod;
      if (CurMethod->isOverridingDecl(Method)) {
        // This class implements a method
        return CurMethod;
      }
    }
    // Check the superclass
    if (!C->hasSuperclass())
      break;
    C = C->getSuperclass()->getClassOrBoundGenericClass();
  }
  return nullptr;
}


EnumCaseDecl *EnumCaseDecl::create(SourceLoc CaseLoc,
                                   ArrayRef<EnumElementDecl *> Elements,
                                   DeclContext *DC) {
  void *buf = DC->getASTContext()
    .Allocate(sizeof(EnumCaseDecl) +
                    sizeof(EnumElementDecl*) * Elements.size(),
                  alignof(EnumCaseDecl));
  return ::new (buf) EnumCaseDecl(CaseLoc, Elements, DC);
}

EnumElementDecl *EnumDecl::getElement(Identifier Name) const {
  // FIXME: Linear search is not great for large enum decls.
  for (EnumElementDecl *Elt : getAllElements())
    if (Elt->getName() == Name)
      return Elt;
  return nullptr;
}

bool EnumDecl::hasOnlyCasesWithoutAssociatedValues() const {
  // Check whether we already have a cached answer.
  switch (static_cast<AssociatedValueCheck>(
            Bits.EnumDecl.HasAssociatedValues)) {
    case AssociatedValueCheck::Unchecked:
      // Compute below.
      break;

    case AssociatedValueCheck::NoAssociatedValues:
      return true;

    case AssociatedValueCheck::HasAssociatedValues:
      return false;
  }
  for (auto elt : getAllElements()) {
    if (elt->hasAssociatedValues()) {
      const_cast<EnumDecl*>(this)->Bits.EnumDecl.HasAssociatedValues
        = static_cast<unsigned>(AssociatedValueCheck::HasAssociatedValues);
      return false;
    }
  }
  const_cast<EnumDecl*>(this)->Bits.EnumDecl.HasAssociatedValues
    = static_cast<unsigned>(AssociatedValueCheck::NoAssociatedValues);
  return true;
}

ProtocolDecl::ProtocolDecl(DeclContext *DC, SourceLoc ProtocolLoc,
                           SourceLoc NameLoc, Identifier Name,
                           MutableArrayRef<TypeLoc> Inherited,
                           TrailingWhereClause *TrailingWhere)
    : NominalTypeDecl(DeclKind::Protocol, DC, Name, NameLoc, Inherited,
                      nullptr),
      ProtocolLoc(ProtocolLoc), TrailingWhere(TrailingWhere) {
  Bits.ProtocolDecl.RequiresClassValid = false;
  Bits.ProtocolDecl.RequiresClass = false;
  Bits.ProtocolDecl.ExistentialConformsToSelfValid = false;
  Bits.ProtocolDecl.ExistentialConformsToSelf = false;
  Bits.ProtocolDecl.Circularity
    = static_cast<unsigned>(CircularityCheck::Unchecked);
  Bits.ProtocolDecl.NumRequirementsInSignature = 0;
  Bits.ProtocolDecl.HasMissingRequirements = false;
  Bits.ProtocolDecl.KnownProtocol = 0;
}

llvm::TinyPtrVector<ProtocolDecl *>
ProtocolDecl::getInheritedProtocols() const {
  llvm::TinyPtrVector<ProtocolDecl *> result;

  // FIXME: Gather inherited protocols from the "inherited" list.
  // We shouldn't need this, but it shows up in recursive invocations.
  if (!isRequirementSignatureComputed()) {
    SmallPtrSet<ProtocolDecl *, 4> known;
    if (auto resolver = getASTContext().getLazyResolver())
      resolver->resolveInheritanceClause(const_cast<ProtocolDecl *>(this));
    for (auto inherited : getInherited()) {
      if (auto type = inherited.getType()) {
        // Only protocols can appear in the inheritance clause
        // of a protocol -- anything else should get diagnosed
        // elsewhere.
        if (type->isExistentialType()) {
          auto layout = type->getExistentialLayout();
          for (auto protoTy : layout.getProtocols()) {
            auto *protoDecl = protoTy->getDecl();
            if (known.insert(protoDecl).second)
              result.push_back(protoDecl);
          }
        }
      }
    }
    return result;
  }

  // Gather inherited protocols from the requirement signature.
  auto selfType = getProtocolSelfType();
  for (const auto &req : getRequirementSignature()) {
    if (req.getKind() == RequirementKind::Conformance &&
        req.getFirstType()->isEqual(selfType))
      result.push_back(req.getSecondType()->castTo<ProtocolType>()->getDecl());
  }
  return result;
}

llvm::TinyPtrVector<AssociatedTypeDecl *>
ProtocolDecl::getAssociatedTypeMembers() const {
  llvm::TinyPtrVector<AssociatedTypeDecl *> result;
  if (!isObjC()) {
    for (auto member : getMembers()) {
      if (auto ATD = dyn_cast<AssociatedTypeDecl>(member)) {
        result.push_back(ATD);
      }
    }
  }
  return result;
}

bool ProtocolDecl::walkInheritedProtocols(
              llvm::function_ref<TypeWalker::Action(ProtocolDecl *)> fn) const {
  auto self = const_cast<ProtocolDecl *>(this);

  // Visit all of the inherited protocols.
  SmallPtrSet<ProtocolDecl *, 8> visited;
  SmallVector<ProtocolDecl *, 4> stack;
  stack.push_back(self);
  visited.insert(self);
  while (!stack.empty()) {
    // Pull the next protocol off the stack.
    auto proto = stack.back();
    stack.pop_back();

    switch (fn(proto)) {
    case TypeWalker::Action::Stop:
      return true;

    case TypeWalker::Action::Continue:
      // Add inherited protocols to the stack.
      for (auto inherited : proto->getInheritedProtocols()) {
        if (visited.insert(inherited).second)
          stack.push_back(inherited);
      }
      break;

    case TypeWalker::Action::SkipChildren:
      break;
    }
  }

  return false;

}

bool ProtocolDecl::inheritsFrom(const ProtocolDecl *super) const {
  if (this == super)
    return false;
  
  auto allProtocols = getLocalProtocols();
  return std::find(allProtocols.begin(), allProtocols.end(), super)
           != allProtocols.end();
}

bool ProtocolDecl::requiresClassSlow() {
  // Set this first to catch (invalid) circular inheritance.
  Bits.ProtocolDecl.RequiresClassValid = true;

  // Quick check: @objc protocols require a class.
  if (isObjC()) {
    Bits.ProtocolDecl.RequiresClass = true;
    return true;
  }

  // Otherwise, check if the inheritance clause contains a
  // class-constrained existential.
  //
  // FIXME: Use the requirement signature if available.
  Bits.ProtocolDecl.RequiresClass = false;
  for (auto inherited : getInherited()) {
    auto type = inherited.getType();
    assert(type && "Should have type checked inheritance clause by now");
    if (type->isExistentialType()) {
      auto layout = type->getExistentialLayout();
      if (layout.requiresClass()) {
        Bits.ProtocolDecl.RequiresClass = true;
        return true;
      }
    }
  }

  return Bits.ProtocolDecl.RequiresClass;
}

bool ProtocolDecl::existentialConformsToSelfSlow() {
  // Assume for now that the existential conforms to itself; this
  // prevents circularity issues.
  Bits.ProtocolDecl.ExistentialConformsToSelfValid = true;
  Bits.ProtocolDecl.ExistentialConformsToSelf = true;

  if (!isObjC()) {
    Bits.ProtocolDecl.ExistentialConformsToSelf = false;
    return false;
  }

  // Check whether this protocol conforms to itself.
  for (auto member : getMembers()) {
    if (member->isInvalid())
      continue;

    if (auto vd = dyn_cast<ValueDecl>(member)) {
      if (!vd->isInstanceMember()) {
        // A protocol cannot conform to itself if it has static members.
        Bits.ProtocolDecl.ExistentialConformsToSelf = false;
        return false;
      }
    }
  }

  // Check whether any of the inherited protocols fail to conform to
  // themselves.
  for (auto proto : getInheritedProtocols()) {
    if (!proto->existentialConformsToSelf()) {
      Bits.ProtocolDecl.ExistentialConformsToSelf = false;
      return false;
    }
  }
  return true;
}

/// Classify usages of Self in the given type.
static SelfReferenceKind
findProtocolSelfReferences(const ProtocolDecl *proto, Type type,
                           bool skipAssocTypes) {
  // Tuples preserve variance.
  if (auto tuple = type->getAs<TupleType>()) {
    auto kind = SelfReferenceKind::None();
    for (auto &elt : tuple->getElements()) {
      kind |= findProtocolSelfReferences(proto, elt.getType(), skipAssocTypes);
    }
    return kind;
  } 

  // Function preserve variance in the result type, and flip variance in
  // the parameter type.
  if (auto funcTy = type->getAs<AnyFunctionType>()) {
    auto inputKind = SelfReferenceKind::None();
    for (auto &elt : funcTy->getParams()) {
      inputKind |= findProtocolSelfReferences(proto, elt.getType(),
                                              skipAssocTypes);
    }
    auto resultKind = findProtocolSelfReferences(proto, funcTy->getResult(),
                                                 skipAssocTypes);

    auto kind = inputKind.flip();
    kind |= resultKind;
    return kind;
  }

  // Metatypes preserve variance.
  if (auto metaTy = type->getAs<MetatypeType>()) {
    return findProtocolSelfReferences(proto, metaTy->getInstanceType(),
                                      skipAssocTypes);
  }

  // Optionals preserve variance.
  if (auto optType = type->getOptionalObjectType()) {
    return findProtocolSelfReferences(proto, optType,
                                      skipAssocTypes);
  }

  // DynamicSelfType preserves variance.
  // FIXME: This shouldn't ever appear in protocol requirement
  // signatures.
  if (auto selfType = type->getAs<DynamicSelfType>()) {
    return findProtocolSelfReferences(proto, selfType->getSelfType(),
                                      skipAssocTypes);
  }

  // InOut types are invariant.
  if (auto inOutType = type->getAs<InOutType>()) {
    if (findProtocolSelfReferences(proto, inOutType->getObjectType(),
                                   skipAssocTypes)) {
      return SelfReferenceKind::Other();
    }
  }

  // Bound generic types are invariant.
  if (auto boundGenericType = type->getAs<BoundGenericType>()) {
    for (auto paramType : boundGenericType->getGenericArgs()) {
      if (findProtocolSelfReferences(proto, paramType,
                                     skipAssocTypes)) {
        return SelfReferenceKind::Other();
      }
    }
  }

  // A direct reference to 'Self' is covariant.
  if (proto->getProtocolSelfType()->isEqual(type))
    return SelfReferenceKind::Result();

  // Special handling for associated types.
  if (!skipAssocTypes && type->is<DependentMemberType>()) {
    type = type->getRootGenericParam();
    if (proto->getProtocolSelfType()->isEqual(type))
      return SelfReferenceKind::Other();
  }

  return SelfReferenceKind::None();
}

/// Find Self references in a generic signature's same-type requirements.
static SelfReferenceKind
findProtocolSelfReferences(const ProtocolDecl *protocol,
                           GenericSignature *genericSig){
  if (!genericSig) return SelfReferenceKind::None();

  auto selfTy = protocol->getSelfInterfaceType();
  for (const auto &req : genericSig->getRequirements()) {
    if (req.getKind() != RequirementKind::SameType)
      continue;

    if (req.getFirstType()->isEqual(selfTy) ||
        req.getSecondType()->isEqual(selfTy))
      return SelfReferenceKind::Requirement();
  }

  return SelfReferenceKind::None();
}

/// Find Self references within the given requirement.
SelfReferenceKind
ProtocolDecl::findProtocolSelfReferences(const ValueDecl *value,
                                         bool allowCovariantParameters,
                                         bool skipAssocTypes) const {
  // Types never refer to 'Self'.
  if (isa<TypeDecl>(value))
    return SelfReferenceKind::None();

  auto type = value->getInterfaceType();

  // FIXME: Deal with broken recursion.
  if (!type)
    return SelfReferenceKind::None();

  // Skip invalid declarations.
  if (type->hasError())
    return SelfReferenceKind::None();

  if (auto func = dyn_cast<AbstractFunctionDecl>(value)) {
    // Skip the 'self' parameter.
    type = type->castTo<AnyFunctionType>()->getResult();

    // Methods of non-final classes can only contain a covariant 'Self'
    // as a function result type.
    if (!allowCovariantParameters) {
      auto inputType = type->castTo<AnyFunctionType>()->getInput();
      auto inputKind = ::findProtocolSelfReferences(this, inputType,
                                                    skipAssocTypes);
      if (inputKind.parameter)
        return SelfReferenceKind::Other();
    }

    // Check the requirements of a generic function.
    if (func->isGeneric()) {
      if (auto result =
            ::findProtocolSelfReferences(this, func->getGenericSignature()))
        return result;
    }

    return ::findProtocolSelfReferences(this, type,
                                        skipAssocTypes);
  } else if (auto subscript = dyn_cast<SubscriptDecl>(value)) {
    // Check the requirements of a generic subscript.
    if (subscript->isGeneric()) {
      if (auto result =
            ::findProtocolSelfReferences(this,
                                         subscript->getGenericSignature()))
        return result;
    }

    return ::findProtocolSelfReferences(this, type,
                                        skipAssocTypes);
  } else {
    if (::findProtocolSelfReferences(this, type,
                                     skipAssocTypes)) {
      return SelfReferenceKind::Other();
    }
    return SelfReferenceKind::None();
  }
}

bool ProtocolDecl::isAvailableInExistential(const ValueDecl *decl) const {
  // If the member type uses 'Self' in non-covariant position,
  // we cannot use the existential type.
  auto selfKind = findProtocolSelfReferences(decl,
                                             /*allowCovariantParameters=*/true,
                                             /*skipAssocTypes=*/false);
  if (selfKind.parameter || selfKind.other)
    return false;

  return true;
}

bool ProtocolDecl::existentialTypeSupportedSlow(LazyResolver *resolver) {
  // Assume for now that the existential type is supported; this
  // prevents circularity issues.
  Bits.ProtocolDecl.ExistentialTypeSupportedValid = true;
  Bits.ProtocolDecl.ExistentialTypeSupported = true;

  // ObjC protocols can always be existential.
  if (isObjC())
    return true;

  // Resolve the protocol's type.
  if (resolver && !hasInterfaceType())
    resolver->resolveDeclSignature(this);

  for (auto member : getMembers()) {
    if (auto vd = dyn_cast<ValueDecl>(member)) {
      if (resolver && !vd->hasInterfaceType())
        resolver->resolveDeclSignature(vd);
    }

    if (member->isInvalid())
      continue;

    // Check for associated types.
    if (isa<AssociatedTypeDecl>(member)) {
      // An existential type cannot be used if the protocol has an
      // associated type.
      Bits.ProtocolDecl.ExistentialTypeSupported = false;
      return false;
    }

    // For value members, look at their type signatures.
    if (auto valueMember = dyn_cast<ValueDecl>(member)) {
      // materializeForSet has a funny type signature.
      if (auto accessor = dyn_cast<AccessorDecl>(member)) {
        if (accessor->getAccessorKind() == AccessorKind::IsMaterializeForSet)
          continue;
      }

      if (!isAvailableInExistential(valueMember)) {
        Bits.ProtocolDecl.ExistentialTypeSupported = false;
        return false;
      }
    }
  }

  // Check whether all of the inherited protocols can have existential
  // types themselves.
  for (auto proto : getInheritedProtocols()) {
    if (!proto->existentialTypeSupported(resolver)) {
      Bits.ProtocolDecl.ExistentialTypeSupported = false;
      return false;
    }
  }
  return true;
}

StringRef ProtocolDecl::getObjCRuntimeName(
                          llvm::SmallVectorImpl<char> &buffer) const {
  // If there is an 'objc' attribute with a name, use that name.
  if (auto objc = getAttrs().getAttribute<ObjCAttr>()) {
    if (auto name = objc->getName())
      return name->getString(buffer);
  }

  // Produce the mangled name for this protocol.
  return mangleObjCRuntimeName(this, buffer);
}

GenericParamList *ProtocolDecl::createGenericParams(DeclContext *dc) {
  auto *outerGenericParams = getParent()->getGenericParamsOfContext();

  // The generic parameter 'Self'.
  auto &ctx = getASTContext();
  auto selfId = ctx.Id_Self;
  auto selfDecl = new (ctx) GenericTypeParamDecl(
      dc, selfId,
      SourceLoc(),
      GenericTypeParamDecl::InvalidDepth, /*index=*/0);
  auto protoType = getDeclaredType();
  TypeLoc selfInherited[1] = { TypeLoc::withoutLoc(protoType) };
  selfDecl->setInherited(ctx.AllocateCopy(selfInherited));
  selfDecl->setImplicit();

  // The generic parameter list itself.
  auto result = GenericParamList::create(ctx, SourceLoc(), selfDecl,
                                         SourceLoc());
  result->setOuterParameters(outerGenericParams);
  return result;
}

void ProtocolDecl::createGenericParamsIfMissing() {
  if (!getGenericParams())
    setGenericParams(createGenericParams(this));
}

void ProtocolDecl::computeRequirementSignature() {
  assert(!RequirementSignature && "already computed requirement signature");

  // Compute and record the signature.
  auto requirementSig =
    GenericSignatureBuilder::computeRequirementSignature(this);
  RequirementSignature = requirementSig->getRequirements().data();
  assert(RequirementSignature != nullptr);
  Bits.ProtocolDecl.NumRequirementsInSignature =
    requirementSig->getRequirements().size();
}

void ProtocolDecl::setRequirementSignature(ArrayRef<Requirement> requirements) {
  assert(!RequirementSignature && "already computed requirement signature");
  if (requirements.empty()) {
    RequirementSignature = reinterpret_cast<Requirement *>(this + 1);
    Bits.ProtocolDecl.NumRequirementsInSignature = 0;
  } else {
    RequirementSignature = getASTContext().AllocateCopy(requirements).data();
    Bits.ProtocolDecl.NumRequirementsInSignature = requirements.size();
  }
}

/// Returns the default witness for a requirement, or nullptr if there is
/// no default.
Witness ProtocolDecl::getDefaultWitness(ValueDecl *requirement) const {
  loadAllMembers();

  auto found = DefaultWitnesses.find(requirement);
  if (found == DefaultWitnesses.end())
    return Witness();
  return found->second;
}

/// Record the default witness for a requirement.
void ProtocolDecl::setDefaultWitness(ValueDecl *requirement, Witness witness) {
  assert(witness);
  // The first type we insert a default witness, register a destructor for
  // this type.
  if (DefaultWitnesses.empty())
    getASTContext().addDestructorCleanup(DefaultWitnesses);
  auto pair = DefaultWitnesses.insert(std::make_pair(requirement, witness));
  assert(pair.second && "Already have a default witness!");
  (void) pair;
}

AccessorDecl *
AbstractStorageDecl::getAccessorFunction(AccessorKind kind) const {
  // This function shouldn't assert if asked for an accessor that the
  // storage doesn't have.  It can be convenient to ask for accessors
  // before the declaration is fully-configured.
  switch (kind) {
  case AccessorKind::IsGetter:
    return getGetter();
  case AccessorKind::IsSetter:
    return getSetter();
  case AccessorKind::IsMaterializeForSet:
    return getMaterializeForSetFunc();
  case AccessorKind::IsAddressor:
    return hasAddressors() ? getAddressor() : nullptr;
  case AccessorKind::IsMutableAddressor:
    return hasAddressors() ? getMutableAddressor() : nullptr;
  case AccessorKind::IsDidSet:
    return hasObservers() ? getDidSetFunc() : nullptr;
  case AccessorKind::IsWillSet:
    return hasObservers() ? getWillSetFunc() : nullptr;
  }
  llvm_unreachable("bad accessor kind!");
}

void AbstractStorageDecl::getAllAccessorFunctions(
    SmallVectorImpl<Decl *> &decls) const {
  auto tryPush = [&](Decl *decl) {
    if (decl)
      decls.push_back(decl);
  };

  tryPush(getGetter());
  tryPush(getSetter());
  tryPush(getMaterializeForSetFunc());

  if (hasObservers()) {
    tryPush(getDidSetFunc());
    tryPush(getWillSetFunc());
  }

  if (hasAddressors()) {
    tryPush(getAddressor());
    tryPush(getMutableAddressor());
  }
}

#ifndef NDEBUG

static bool isAccessor(AccessorDecl *accessor, AccessorKind kind,
                       AbstractStorageDecl *storage) {
  // TODO: this originally asserted that the storage matched, but the
  // importer likes to break that assumption.
  return (accessor == nullptr ||
          accessor->getAccessorKind() == kind);
}

#define isAccessor(accessor, kind, storage) \
  isAccessor(accessor, AccessorKind::kind, storage)
#endif

void AbstractStorageDecl::configureGetSetRecord(GetSetRecord *getSetInfo,
                                                AccessorDecl *getter,
                                                AccessorDecl *setter,
                                              AccessorDecl *materializeForSet) {
  assert(isAccessor(getter, IsGetter, this));
  getSetInfo->Get = getter;

  configureSetRecord(getSetInfo, setter, materializeForSet);
}

void AbstractStorageDecl::configureSetRecord(GetSetRecord *getSetInfo,
                                             AccessorDecl *setter,
                                             AccessorDecl *materializeForSet) {
  assert(isAccessor(setter, IsSetter, this));
  assert(isAccessor(materializeForSet, IsMaterializeForSet, this));
  getSetInfo->Set = setter;
  getSetInfo->MaterializeForSet = materializeForSet;

  auto setSetterAccess = [&](AccessorDecl *fn) {
    if (auto setterAccess = GetSetInfo.getInt()) {
      assert(!fn->hasAccess() ||
             fn->getFormalAccess() == setterAccess.getValue());
      fn->overwriteAccess(setterAccess.getValue());
    }    
  };

  if (setter) {
    setSetterAccess(setter);
  }

  if (materializeForSet) {
    setSetterAccess(materializeForSet);
  }
}

void AbstractStorageDecl::configureAddressorRecord(AddressorRecord *record,
                                                   AccessorDecl *addressor,
                                               AccessorDecl *mutableAddressor) {
  assert(isAccessor(addressor, IsAddressor, this));
  assert(isAccessor(mutableAddressor, IsMutableAddressor, this));
  record->Address = addressor;
  record->MutableAddress = mutableAddressor;
}

void AbstractStorageDecl::configureObservingRecord(ObservingRecord *record,
                                                   AccessorDecl *willSet,
                                                   AccessorDecl *didSet) {
  assert(isAccessor(willSet, IsWillSet, this));
  assert(isAccessor(didSet, IsDidSet, this));
  record->WillSet = willSet;
  record->DidSet = didSet;
}

void AbstractStorageDecl::makeComputed(SourceLoc LBraceLoc,
                                       AccessorDecl *Get,
                                       AccessorDecl *Set,
                                       AccessorDecl *MaterializeForSet,
                                       SourceLoc RBraceLoc) {
  assert(getStorageKind() == Stored && "StorageKind already set");
  auto &Context = getASTContext();
  void *Mem = Context.Allocate(sizeof(GetSetRecord), alignof(GetSetRecord));
  auto *getSetInfo = new (Mem) GetSetRecord();
  getSetInfo->Braces = SourceRange(LBraceLoc, RBraceLoc);
  GetSetInfo.setPointer(getSetInfo);
  configureGetSetRecord(getSetInfo, Get, Set, MaterializeForSet);

  // Mark that this is a computed property.
  setStorageKind(Computed);
}

void AbstractStorageDecl::setComputedSetter(AccessorDecl *Set) {
  assert(getStorageKind() == Computed && "Not a computed variable");
  assert(getGetter() && "sanity check: missing getter");
  assert(!getSetter() && "already has a setter");
  assert(hasClangNode() && "should only be used for ObjC properties");
  assert(Set && "should not be called for readonly properties");
  assert(isAccessor(Set, IsSetter, this));
  GetSetInfo.getPointer()->Set = Set;
  if (auto setterAccess = GetSetInfo.getInt()) {
    assert(!Set->hasAccess() ||
           Set->getFormalAccess() == setterAccess.getValue());
    Set->overwriteAccess(setterAccess.getValue());
  }
}

void AbstractStorageDecl::addBehavior(TypeRepr *Type,
                                      Expr *Param) {
  assert(BehaviorInfo.getPointer() == nullptr && "already set behavior!");
  auto mem = getASTContext().Allocate(sizeof(BehaviorRecord),
                                      alignof(BehaviorRecord));
  auto behavior = new (mem) BehaviorRecord{Type, Param};
  BehaviorInfo.setPointer(behavior);
}

void AbstractStorageDecl::makeComputedWithMutableAddress(SourceLoc lbraceLoc,
                                                AccessorDecl *get,
                                                AccessorDecl *set,
                                                AccessorDecl *materializeForSet,
                                                AccessorDecl *mutableAddressor,
                                                SourceLoc rbraceLoc) {
  assert(getStorageKind() == Stored && "StorageKind already set");
  assert(get);
  assert(mutableAddressor);
  auto &ctx = getASTContext();

  static_assert(alignof(AddressorRecord) == alignof(GetSetRecord),
                "inconsistent alignment");
  void *mem = ctx.Allocate(sizeof(AddressorRecord) + sizeof(GetSetRecord),
                           alignof(AddressorRecord));
  auto addressorInfo = new (mem) AddressorRecord();
  auto info = new (addressorInfo->getGetSet()) GetSetRecord();
  info->Braces = SourceRange(lbraceLoc, rbraceLoc);
  GetSetInfo.setPointer(info);
  setStorageKind(ComputedWithMutableAddress);

  configureAddressorRecord(addressorInfo, nullptr, mutableAddressor);
  configureGetSetRecord(info, get, set, materializeForSet);
}

void AbstractStorageDecl::setMaterializeForSetFunc(AccessorDecl *accessor) {
  assert(hasAccessorFunctions() && "No accessors for declaration!");
  assert(getSetter() && "declaration is not settable");
  assert(!getMaterializeForSetFunc() && "already has a materializeForSet");
  assert(isAccessor(accessor, IsMaterializeForSet, this));
  GetSetInfo.getPointer()->MaterializeForSet = accessor;
  if (auto setterAccess = GetSetInfo.getInt()) {
    assert(!accessor->hasAccess() ||
           accessor->getFormalAccess() == setterAccess.getValue());
    accessor->overwriteAccess(setterAccess.getValue());
  }
}

/// \brief Turn this into a StoredWithTrivialAccessors var, specifying the
/// accessors (getter and setter) that go with it.
void AbstractStorageDecl::addTrivialAccessors(AccessorDecl *Get,
                                              AccessorDecl *Set,
                                              AccessorDecl *MaterializeForSet) {
  assert((getStorageKind() == Stored ||
          getStorageKind() == Addressed) && "StorageKind already set");
  assert(Get);

  auto &ctx = getASTContext();
  GetSetRecord *getSetInfo;
  if (getStorageKind() == Addressed) {
    getSetInfo = GetSetInfo.getPointer();
    setStorageKind(AddressedWithTrivialAccessors);
  } else {
    void *mem = ctx.Allocate(sizeof(GetSetRecord), alignof(GetSetRecord));
    getSetInfo = new (mem) GetSetRecord();
    getSetInfo->Braces = SourceRange();
    GetSetInfo.setPointer(getSetInfo);
    setStorageKind(StoredWithTrivialAccessors);
  }
  configureGetSetRecord(getSetInfo, Get, Set, MaterializeForSet);
}

void AbstractStorageDecl::makeAddressed(SourceLoc lbraceLoc,
                                        AccessorDecl *addressor,
                                        AccessorDecl *mutableAddressor,
                                        SourceLoc rbraceLoc) {
  assert(getStorageKind() == Stored && "StorageKind already set");
  assert(addressor && "addressed mode, but no addressor function?");

  auto &ctx = getASTContext();

  static_assert(alignof(AddressorRecord) == alignof(GetSetRecord),
                "inconsistent alignment");
  void *mem = ctx.Allocate(sizeof(AddressorRecord) + sizeof(GetSetRecord),
                           alignof(AddressorRecord));
  auto addressorInfo = new (mem) AddressorRecord();
  auto info = new (addressorInfo->getGetSet()) GetSetRecord();
  info->Braces = SourceRange(lbraceLoc, rbraceLoc);
  GetSetInfo.setPointer(info);
  setStorageKind(Addressed);

  configureAddressorRecord(addressorInfo, addressor, mutableAddressor);
}

void AbstractStorageDecl::makeStoredWithObservers(SourceLoc LBraceLoc,
                                                  AccessorDecl *WillSet,
                                                  AccessorDecl *DidSet,
                                                  SourceLoc RBraceLoc) {
  assert(getStorageKind() == Stored && "VarDecl StorageKind already set");
  assert((WillSet || DidSet) &&
         "Can't be Observing without one or the other");
  auto &Context = getASTContext();
  void *Mem = Context.Allocate(sizeof(ObservingRecord),
                               alignof(ObservingRecord));
  auto *observingInfo = new (Mem) ObservingRecord;
  observingInfo->Braces = SourceRange(LBraceLoc, RBraceLoc);
  GetSetInfo.setPointer(observingInfo);

  // Mark that this is an observing property.
  setStorageKind(StoredWithObservers);

  configureObservingRecord(observingInfo, WillSet, DidSet);
}

void AbstractStorageDecl::makeInheritedWithObservers(SourceLoc lbraceLoc,
                                                     AccessorDecl *willSet,
                                                     AccessorDecl *didSet,
                                                     SourceLoc rbraceLoc) {
  assert(getStorageKind() == Stored && "StorageKind already set");
  assert((willSet || didSet) &&
         "Can't be Observing without one or the other");
  auto &ctx = getASTContext();
  void *mem = ctx.Allocate(sizeof(ObservingRecord), alignof(ObservingRecord));
  auto *observingInfo = new (mem) ObservingRecord;
  observingInfo->Braces = SourceRange(lbraceLoc, rbraceLoc);
  GetSetInfo.setPointer(observingInfo);

  // Mark that this is an observing property.
  setStorageKind(InheritedWithObservers);

  configureObservingRecord(observingInfo, willSet, didSet);
}

void AbstractStorageDecl::makeAddressedWithObservers(SourceLoc lbraceLoc,
                                                     AccessorDecl *addressor,
                                                 AccessorDecl *mutableAddressor,
                                                     AccessorDecl *willSet,
                                                     AccessorDecl *didSet,
                                                     SourceLoc rbraceLoc) {
  assert(getStorageKind() == Stored && "VarDecl StorageKind already set");
  assert(addressor);
  assert(mutableAddressor && "observing but immutable?");
  assert((willSet || didSet) &&
         "Can't be Observing without one or the other");

  auto &ctx = getASTContext();
  static_assert(alignof(AddressorRecord) == alignof(ObservingRecord),
                "inconsistent alignment");
  void *mem = ctx.Allocate(sizeof(AddressorRecord) + sizeof(ObservingRecord),
                           alignof(AddressorRecord));
  auto addressorInfo = new (mem) AddressorRecord();
  auto observerInfo = new (addressorInfo->getGetSet()) ObservingRecord();
  observerInfo->Braces = SourceRange(lbraceLoc, rbraceLoc);
  GetSetInfo.setPointer(observerInfo);
  setStorageKind(AddressedWithObservers);

  configureAddressorRecord(addressorInfo, addressor, mutableAddressor);
  configureObservingRecord(observerInfo, willSet, didSet);
}

/// \brief Specify the synthesized get/set functions for a Observing var.
/// This is used by Sema.
void AbstractStorageDecl::setObservingAccessors(AccessorDecl *Get,
                                                AccessorDecl *Set,
                                              AccessorDecl *MaterializeForSet) {
  assert(hasObservers() && "VarDecl is wrong type");
  assert(!getGetter() && !getSetter() && "getter and setter already set");
  assert(Get && Set && "Must specify getter and setter");
  configureGetSetRecord(GetSetInfo.getPointer(), Get, Set, MaterializeForSet);
}

void AbstractStorageDecl::setInvalidBracesRange(SourceRange BracesRange) {
  assert(!GetSetInfo.getPointer() && "Braces range has already been set");

  auto &Context = getASTContext();
  void *Mem = Context.Allocate(sizeof(GetSetRecord), alignof(GetSetRecord));
  auto *getSetInfo = new (Mem) GetSetRecord();
  getSetInfo->Braces = BracesRange;
  getSetInfo->Get = nullptr;
  getSetInfo->Set = nullptr;
  getSetInfo->MaterializeForSet = nullptr;
  GetSetInfo.setPointer(getSetInfo);
}

static Optional<ObjCSelector>
getNameFromObjcAttribute(const ObjCAttr *attr, DeclName preferredName) {
  if (!attr)
    return None;
  if (auto name = attr->getName()) {
    if (attr->isNameImplicit()) {
      // preferredName > implicit name, because implicit name is just cached
      // actual name.
      if (!preferredName)
        return *name;
    } else {
      // explicit name > preferred name.
      return *name;
    }
  }
  return None;
}

ObjCSelector AbstractStorageDecl::getObjCGetterSelector(
               LazyResolver *resolver, Identifier preferredName) const {
  // If the getter has an @objc attribute with a name, use that.
  if (auto getter = getGetter()) {
      if (auto name = getNameFromObjcAttribute(getter->getAttrs().
          getAttribute<ObjCAttr>(), preferredName))
        return *name;
  }

  // Subscripts use a specific selector.
  auto &ctx = getASTContext();
  if (auto *SD = dyn_cast<SubscriptDecl>(this)) {
    switch (SD->getObjCSubscriptKind(resolver)) {
    case ObjCSubscriptKind::None:
      llvm_unreachable("Not an Objective-C subscript");
    case ObjCSubscriptKind::Indexed:
      return ObjCSelector(ctx, 1, ctx.Id_objectAtIndexedSubscript);
    case ObjCSubscriptKind::Keyed:
      return ObjCSelector(ctx, 1, ctx.Id_objectForKeyedSubscript);
    }
  }

  // The getter selector is the property name itself.
  auto var = cast<VarDecl>(this);
  auto name = var->getObjCPropertyName();

  // Use preferred name is specified.
  if (!preferredName.empty())
    name = preferredName;
  return VarDecl::getDefaultObjCGetterSelector(ctx, name);
}

ObjCSelector AbstractStorageDecl::getObjCSetterSelector(
               LazyResolver *resolver, Identifier preferredName) const {
  // If the setter has an @objc attribute with a name, use that.
  auto setter = getSetter();
  auto objcAttr = setter ? setter->getAttrs().getAttribute<ObjCAttr>()
                         : nullptr;
  if (auto name = getNameFromObjcAttribute(objcAttr, DeclName(preferredName))) {
    return *name;
  }

  // Subscripts use a specific selector.
  auto &ctx = getASTContext();
  if (auto *SD = dyn_cast<SubscriptDecl>(this)) {
    switch (SD->getObjCSubscriptKind(resolver)) {
    case ObjCSubscriptKind::None:
      llvm_unreachable("Not an Objective-C subscript");

    case ObjCSubscriptKind::Indexed:
      return ObjCSelector(ctx, 2,
                          { ctx.Id_setObject, ctx.Id_atIndexedSubscript });
    case ObjCSubscriptKind::Keyed:
      return ObjCSelector(ctx, 2,
                          { ctx.Id_setObject, ctx.Id_forKeyedSubscript });
    }
  }
  

  // The setter selector for, e.g., 'fooBar' is 'setFooBar:', with the
  // property name capitalized and preceded by 'set'.
  auto var = cast<VarDecl>(this);
  Identifier Name = var->getObjCPropertyName();
  if (!preferredName.empty())
    Name = preferredName;
  auto result = VarDecl::getDefaultObjCSetterSelector(ctx, Name);

  // Cache the result, so we don't perform string manipulation again.
  if (objcAttr && preferredName.empty())
    const_cast<ObjCAttr *>(objcAttr)->setName(result, /*implicit=*/true);

  return result;
}

SourceLoc AbstractStorageDecl::getOverrideLoc() const {
  if (auto *Override = getAttrs().getAttribute<OverrideAttr>())
    return Override->getLocation();
  return SourceLoc();
}

static bool isSettable(const AbstractStorageDecl *decl) {
  switch (decl->getStorageKind()) {
  case AbstractStorageDecl::Stored:
    return true;

  case AbstractStorageDecl::StoredWithTrivialAccessors:
    return decl->getSetter() != nullptr;

  case AbstractStorageDecl::Addressed:
  case AbstractStorageDecl::AddressedWithTrivialAccessors:
    return decl->getMutableAddressor() != nullptr;

  case AbstractStorageDecl::StoredWithObservers:
  case AbstractStorageDecl::InheritedWithObservers:
  case AbstractStorageDecl::AddressedWithObservers:
  case AbstractStorageDecl::ComputedWithMutableAddress:
    return true;

  case AbstractStorageDecl::Computed:
    return decl->getSetter() != nullptr;
  }
  llvm_unreachable("bad storage kind");
}

Type VarDecl::getType() const {
  if (!typeInContext) {
    const_cast<VarDecl *>(this)->typeInContext =
      getDeclContext()->mapTypeIntoContext(
        getInterfaceType())->getInOutObjectType();
  }

  // FIXME(Remove InOutType): This grossness will go away when Sema is weaned
  // off of InOutType.  Until then we should respect our parameter flags and
  // return the type it expects.
  if (isInOut()) return InOutType::get(typeInContext);
  return typeInContext;
}

void VarDecl::setType(Type t) {
  assert(t.isNull() || !t->is<InOutType>());
  typeInContext = t;
  if (t && t->hasError())
    setInvalid();
}

void VarDecl::markInvalid() {
  auto &Ctx = getASTContext();
  setType(ErrorType::get(Ctx));
  setInterfaceType(ErrorType::get(Ctx));
  setInvalid();
}

/// \brief Returns whether the var is settable in the specified context: this
/// is either because it is a stored var, because it has a custom setter, or
/// is a let member in an initializer.
bool VarDecl::isSettable(const DeclContext *UseDC,
                         const DeclRefExpr *base) const {
  // If this is a 'var' decl, then we're settable if we have storage or a
  // setter.
  if (!isLet() && !isShared())
    return ::isSettable(this);

  // If the decl has a value bound to it but has no PBD, then it is
  // initialized.
  if (hasNonPatternBindingInit())
    return false;
  
  // 'let' parameters are never settable.
  if (isa<ParamDecl>(this))
    return false;
  
  // Properties in structs/classes are only ever mutable in their designated
  // initializer(s).
  if (isInstanceMember()) {
    auto *CD = dyn_cast_or_null<ConstructorDecl>(UseDC);
    if (!CD) return false;
    
    auto *CDC = CD->getDeclContext();

    // 'let' properties are not valid inside protocols.
    if (CDC->getAsProtocolExtensionContext())
      return false;

    // If this init is defined inside of the same type (or in an extension
    // thereof) as the let property, then it is mutable.
    if (!CDC->isTypeContext() ||
        CDC->getAsNominalTypeOrNominalTypeExtensionContext() !=
        getDeclContext()->getAsNominalTypeOrNominalTypeExtensionContext())
      return false;

    if (base && CD->getImplicitSelfDecl() != base->getDecl())
      return false;

    // If this is a convenience initializer (i.e. one that calls
    // self.init), then let properties are never mutable in it.  They are
    // only mutable in designated initializers.
    if (CD->getDelegatingOrChainedInitKind(nullptr) ==
        ConstructorDecl::BodyInitKind::Delegating)
      return false;

    return true;
  }

  // If the decl has an explicitly written initializer with a pattern binding,
  // then it isn't settable.
  if (getParentInitializer() != nullptr)
    return false;

  // Normal lets (e.g. globals) are only mutable in the context of the
  // declaration.  To handle top-level code properly, we look through
  // the TopLevelCode decl on the use (if present) since the vardecl may be
  // one level up.
  if (getDeclContext() == UseDC)
    return true;

  if (UseDC && isa<TopLevelCodeDecl>(UseDC) &&
      getDeclContext() == UseDC->getParent())
    return true;

  return false;
}

bool SubscriptDecl::isSettable() const {
  return ::isSettable(this);
}

SourceRange VarDecl::getSourceRange() const {
  if (auto Param = dyn_cast<ParamDecl>(this))
    return Param->getSourceRange();
  return getNameLoc();
}

SourceRange VarDecl::getTypeSourceRangeForDiagnostics() const {
  // For a parameter, map back to its parameter to get the TypeLoc.
  if (auto *PD = dyn_cast<ParamDecl>(this)) {
    if (auto typeRepr = PD->getTypeLoc().getTypeRepr())
      return typeRepr->getSourceRange();
  }
  
  Pattern *Pat = getParentPattern();
  if (!Pat || Pat->isImplicit())
    return SourceRange();

  if (auto *VP = dyn_cast<VarPattern>(Pat))
    Pat = VP->getSubPattern();
  if (auto *TP = dyn_cast<TypedPattern>(Pat))
    if (auto typeRepr = TP->getTypeLoc().getTypeRepr())
      return typeRepr->getSourceRange();

  return SourceRange();
}

static bool isVarInPattern(const VarDecl *VD, Pattern *P) {
  bool foundIt = false;
  P->forEachVariable([&](VarDecl *FoundFD) {
    foundIt |= FoundFD == VD;
  });
  return foundIt;
}

/// Return the Pattern involved in initializing this VarDecl.  Recall that the
/// Pattern may be involved in initializing more than just this one vardecl
/// though.  For example, if this is a VarDecl for "x", the pattern may be
/// "(x, y)" and the initializer on the PatternBindingDecl may be "(1,2)" or
/// "foo()".
///
/// If this has no parent pattern binding decl or statement associated, it
/// returns null.
///
Pattern *VarDecl::getParentPattern() const {
  // If this has a PatternBindingDecl parent, use its pattern.
  if (auto *PBD = getParentPatternBinding())
    return PBD->getPatternEntryForVarDecl(this).getPattern();
  
  // If this is a statement parent, dig the pattern out of it.
  if (auto *stmt = getParentPatternStmt()) {
    if (auto *FES = dyn_cast<ForEachStmt>(stmt))
      return FES->getPattern();
    
    if (auto *CS = dyn_cast<CatchStmt>(stmt))
      return CS->getErrorPattern();
    
    if (auto *cs = dyn_cast<CaseStmt>(stmt)) {
      // In a case statement, search for the pattern that contains it.  This is
      // a bit silly, because you can't have something like "case x, y:" anyway.
      for (auto items : cs->getCaseLabelItems()) {
        if (isVarInPattern(this, items.getPattern()))
          return items.getPattern();
      }
    } else if (auto *LCS = dyn_cast<LabeledConditionalStmt>(stmt)) {
      for (auto &elt : LCS->getCond())
        if (auto pat = elt.getPatternOrNull())
          if (isVarInPattern(this, pat))
            return pat;
    }
    
    //stmt->dump();
    assert(0 && "Unknown parent pattern statement?");
  }
  
  return nullptr;
}

bool VarDecl::isSelfParameter() const {
  if (isa<ParamDecl>(this)) {
    if (auto *AFD = dyn_cast<AbstractFunctionDecl>(getDeclContext()))
      return AFD->getImplicitSelfDecl() == this;
    if (auto *PBI = dyn_cast<PatternBindingInitializer>(getDeclContext()))
      return PBI->getImplicitSelfDecl() == this;
  }

  return false;
}

bool VarDecl::isAnonClosureParam() const {
  auto name = getName();
  if (name.empty())
    return false;

  auto nameStr = name.str();
  if (nameStr.empty())
    return false;

  return nameStr[0] == '$';
}

StaticSpellingKind VarDecl::getCorrectStaticSpelling() const {
  if (!isStatic())
    return StaticSpellingKind::None;
  if (auto *PBD = getParentPatternBinding()) {
    if (PBD->getStaticSpelling() != StaticSpellingKind::None)
      return PBD->getStaticSpelling();
  }

  return getCorrectStaticSpellingForDecl(this);
}

Identifier VarDecl::getObjCPropertyName() const {
  if (auto attr = getAttrs().getAttribute<ObjCAttr>()) {
    if (auto name = attr->getName())
      return name->getSelectorPieces()[0];
  }

  return getName();
}

ObjCSelector VarDecl::getDefaultObjCGetterSelector(ASTContext &ctx,
                                                   Identifier propertyName) {
  return ObjCSelector(ctx, 0, propertyName);
}


ObjCSelector VarDecl::getDefaultObjCSetterSelector(ASTContext &ctx,
                                                   Identifier propertyName) {
  llvm::SmallString<16> scratch;
  scratch += "set";
  camel_case::appendSentenceCase(scratch, propertyName.str());

  return ObjCSelector(ctx, 1, ctx.getIdentifier(scratch));
}

/// If this is a simple 'let' constant, emit a note with a fixit indicating
/// that it can be rewritten to a 'var'.  This is used in situations where the
/// compiler detects obvious attempts to mutate a constant.
void VarDecl::emitLetToVarNoteIfSimple(DeclContext *UseDC) const {
  // If it isn't a 'let', don't touch it.
  if (!isLet()) return;

  // If this is the 'self' argument of a non-mutating method in a value type,
  // suggest adding 'mutating' to the method.
  if (isSelfParameter() && UseDC) {
    // If the problematic decl is 'self', then we might be trying to mutate
    // a property in a non-mutating method.
    auto FD = dyn_cast_or_null<FuncDecl>(UseDC->getInnermostMethodContext());

    if (FD && !FD->isMutating() && !FD->isImplicit() && FD->isInstanceMember()&&
        !FD->getDeclContext()->getDeclaredInterfaceType()
                 ->hasReferenceSemantics()) {
      // Do not suggest the fix it in implicit getters
      if (auto AD = dyn_cast<AccessorDecl>(FD)) {
        if (AD->isGetter() && !AD->getAccessorKeywordLoc().isValid())
          return;
      }
                   
      auto &d = getASTContext().Diags;
      d.diagnose(FD->getFuncLoc(), diag::change_to_mutating,
                 isa<AccessorDecl>(FD))
       .fixItInsert(FD->getFuncLoc(), "mutating ");
      return;
    }
  }

  // Besides self, don't suggest mutability for explicit function parameters.
  if (isa<ParamDecl>(this)) return;

  // Don't suggest any fixes for capture list elements.
  if (isCaptureList()) return;

  // If this is a normal variable definition, then we can change 'let' to 'var'.
  // We even are willing to suggest this for multi-variable binding, like
  //   "let (a,b) = "
  // since the user has to choose to apply this anyway.
  if (auto *PBD = getParentPatternBinding()) {
    // Don't touch generated or invalid code.
    if (PBD->getLoc().isInvalid() || PBD->isImplicit())
      return;

    auto &d = getASTContext().Diags;
    d.diagnose(PBD->getLoc(), diag::convert_let_to_var)
     .fixItReplace(PBD->getLoc(), "var");
    return;
  }
}

ParamDecl::ParamDecl(Specifier specifier,
                     SourceLoc specifierLoc, SourceLoc argumentNameLoc,
                     Identifier argumentName, SourceLoc parameterNameLoc,
                     Identifier parameterName, Type ty, DeclContext *dc)
  : VarDecl(DeclKind::Param, /*IsStatic*/false, specifier,
            /*IsCaptureList*/false, parameterNameLoc, parameterName, ty, dc),
  ArgumentName(argumentName), ArgumentNameLoc(argumentNameLoc),
  SpecifierLoc(specifierLoc) {
    assert(specifier != Specifier::Var &&
           "'var' cannot appear on parameters; you meant 'inout'");
  Bits.ParamDecl.IsTypeLocImplicit = false;
  Bits.ParamDecl.defaultArgumentKind =
    static_cast<unsigned>(DefaultArgumentKind::None);
}

/// Clone constructor, allocates a new ParamDecl identical to the first.
/// Intentionally not defined as a copy constructor to avoid accidental copies.
ParamDecl::ParamDecl(ParamDecl *PD, bool withTypes)
  : VarDecl(DeclKind::Param, /*IsStatic*/false, PD->getSpecifier(),
            /*IsCaptureList*/false, PD->getNameLoc(), PD->getName(),
            PD->hasType() && withTypes
              ? PD->getType()->getInOutObjectType()
              : Type(),
            PD->getDeclContext()),
    ArgumentName(PD->getArgumentName()),
    ArgumentNameLoc(PD->getArgumentNameLoc()),
    SpecifierLoc(PD->getSpecifierLoc()),
    DefaultValueAndIsVariadic(nullptr, PD->DefaultValueAndIsVariadic.getInt()) {
  Bits.ParamDecl.IsTypeLocImplicit = PD->Bits.ParamDecl.IsTypeLocImplicit;
  Bits.ParamDecl.defaultArgumentKind = PD->Bits.ParamDecl.defaultArgumentKind;
  typeLoc = PD->getTypeLoc().clone(PD->getASTContext());
  if (!withTypes && typeLoc.getTypeRepr())
    typeLoc.setType(Type());

  if (withTypes && PD->hasInterfaceType())
    setInterfaceType(PD->getInterfaceType()->getInOutObjectType());

  // FIXME: We should clone the entire attribute list.
  if (PD->getAttrs().hasAttribute<ImplicitlyUnwrappedOptionalAttr>())
    getAttrs().add(new (PD->getASTContext())
                       ImplicitlyUnwrappedOptionalAttr(/* implicit= */ true));
}


/// \brief Retrieve the type of 'self' for the given context.
Type DeclContext::getSelfTypeInContext() const {
  assert(isTypeContext());

  // For a protocol or extension thereof, the type is 'Self'.
  if (getAsProtocolOrProtocolExtensionContext())
    return mapTypeIntoContext(getProtocolSelfType());
  return getDeclaredTypeInContext();
}

/// \brief Retrieve the interface type of 'self' for the given context.
Type DeclContext::getSelfInterfaceType() const {
  assert(isTypeContext());

  // For a protocol or extension thereof, the type is 'Self'.
  if (getAsProtocolOrProtocolExtensionContext())
    return getProtocolSelfType();
  return getDeclaredInterfaceType();
}

/// Create an implicit 'self' decl for a method in the specified decl context.
/// If 'static' is true, then this is self for a static method in the type.
///
/// Note that this decl is created, but it is returned with an incorrect
/// DeclContext that needs to be set correctly.  This is automatically handled
/// when a function is created with this as part of its argument list.
/// For a generic context, this also gives the parameter an unbound generic
/// type with the expectation that type-checking will fill in the context
/// generic parameters.
ParamDecl *ParamDecl::createUnboundSelf(SourceLoc loc, DeclContext *DC) {
  ASTContext &C = DC->getASTContext();
  auto *selfDecl = new (C) ParamDecl(VarDecl::Specifier::Owned, SourceLoc(), SourceLoc(),
                                     Identifier(), loc, C.Id_self, Type(), DC);
  selfDecl->setImplicit();
  return selfDecl;
}

/// Create an implicit 'self' decl for a method in the specified decl context.
/// If 'static' is true, then this is self for a static method in the type.
///
/// Note that this decl is created, but it is returned with an incorrect
/// DeclContext that needs to be set correctly.  This is automatically handled
/// when a function is created with this as part of its argument list.
/// For a generic context, this also gives the parameter an unbound generic
/// type with the expectation that type-checking will fill in the context
/// generic parameters.
ParamDecl *ParamDecl::createSelf(SourceLoc loc, DeclContext *DC,
                                 bool isStaticMethod, bool isInOut) {
  ASTContext &C = DC->getASTContext();
  auto selfInterfaceType = DC->getSelfInterfaceType();
  auto specifier = VarDecl::Specifier::Owned;
  assert(selfInterfaceType);

  if (isStaticMethod) {
    selfInterfaceType = MetatypeType::get(selfInterfaceType);
  }

  if (isInOut) {
    specifier = VarDecl::Specifier::InOut;
  }

  auto *selfDecl = new (C) ParamDecl(specifier, SourceLoc(),SourceLoc(),
                                     Identifier(), loc, C.Id_self, Type(), DC);
  selfDecl->setImplicit();
  selfDecl->setInterfaceType(selfInterfaceType);
  selfDecl->setValidationStarted();
  return selfDecl;
}

ParameterTypeFlags ParamDecl::getParameterFlags() const {
  return ParameterTypeFlags::fromParameterType(getType(), isVariadic(), isShared())
            .withInOut(isInOut());
}

/// Return the full source range of this parameter.
SourceRange ParamDecl::getSourceRange() const {
  SourceLoc APINameLoc = getArgumentNameLoc();
  SourceLoc nameLoc = getNameLoc();

  SourceLoc startLoc;
  if (APINameLoc.isValid())
    startLoc = APINameLoc;
  else if (nameLoc.isValid())
    startLoc = nameLoc;
  else {
    startLoc = getTypeLoc().getSourceRange().Start;
  }
  if (startLoc.isInvalid())
    return SourceRange();

  // It would be nice to extend the front of the range to show where inout is,
  // but we don't have that location info.  Extend the back of the range to the
  // location of the default argument, or the typeloc if they are valid.
  if (auto expr = getDefaultValue()) {
    auto endLoc = expr->getEndLoc();
    if (endLoc.isValid())
      return SourceRange(startLoc, endLoc);
  }
  
  // If the typeloc has a valid location, use it to end the range.
  if (auto typeRepr = getTypeLoc().getTypeRepr()) {
    auto endLoc = typeRepr->getEndLoc();
    if (endLoc.isValid() && !isTypeLocImplicit())
      return SourceRange(startLoc, endLoc);
  }

  // The name has a location we can use.
  if (nameLoc.isValid())
    return SourceRange(startLoc, nameLoc);

  return startLoc;
}

Type ParamDecl::getVarargBaseTy(Type VarArgT) {
  TypeBase *T = VarArgT.getPointer();
  if (auto *AT = dyn_cast<ArraySliceType>(T))
    return AT->getBaseType();
  if (auto *BGT = dyn_cast<BoundGenericType>(T)) {
    // It's the stdlib Array<T>.
    return BGT->getGenericArgs()[0];
  }
  assert(T->hasError());
  return T;
}

void ParamDecl::setDefaultValue(Expr *E) {
  if (!DefaultValueAndIsVariadic.getPointer()) {
    if (!E) return;

    DefaultValueAndIsVariadic.setPointer(
      getASTContext().Allocate<StoredDefaultArgument>());
  }

  DefaultValueAndIsVariadic.getPointer()->DefaultArg = E;
}

void ParamDecl::setDefaultArgumentInitContext(Initializer *initContext) {
  assert(DefaultValueAndIsVariadic.getPointer());
  DefaultValueAndIsVariadic.getPointer()->InitContext = initContext;
}

void DefaultArgumentInitializer::changeFunction(AbstractFunctionDecl *parent) {
  assert(parent->isLocalContext());
  setParent(parent);

  unsigned offset = getIndex();
  for (auto list : parent->getParameterLists()) {
    if (offset < list->size()) {
      auto param = list->get(offset);
      if (param->getDefaultValue())
        param->setDefaultArgumentInitContext(this);
      return;
    }

    offset -= list->size();
  }
}

/// Determine whether the given Swift type is an integral type, i.e.,
/// a type that wraps a builtin integer.
static bool isIntegralType(Type type) {
  // Consider structs in the standard library module that wrap a builtin
  // integer type to be integral types.
  if (auto structTy = type->getAs<StructType>()) {
    auto structDecl = structTy->getDecl();
    const DeclContext *DC = structDecl->getDeclContext();
    if (!DC->isModuleScopeContext() || !DC->getParentModule()->isStdlibModule())
      return false;

    // Find the single ivar.
    VarDecl *singleVar = nullptr;
    for (auto member : structDecl->getStoredProperties()) {
      if (singleVar)
        return false;
      singleVar = member;
    }

    if (!singleVar)
      return false;

    // Check whether it has integer type.
    return singleVar->getInterfaceType()->is<BuiltinIntegerType>();
  }

  return false;
}

void SubscriptDecl::setIndices(ParameterList *p) {
  Indices = p;
  
  if (Indices)
    Indices->setDeclContextOfParamDecls(this);
}

Type SubscriptDecl::getIndicesInterfaceType() const {
  auto indicesTy = getInterfaceType();
  if (indicesTy->hasError())
    return indicesTy;
  return indicesTy->castTo<AnyFunctionType>()->getInput();
}

Type SubscriptDecl::getElementInterfaceType() const {
  auto elementTy = getInterfaceType();
  if (elementTy->hasError())
    return elementTy;
  return elementTy->castTo<AnyFunctionType>()->getResult();
}

ObjCSubscriptKind SubscriptDecl::getObjCSubscriptKind(
                    LazyResolver *resolver) const {
  auto indexTy = getIndicesInterfaceType();

  // Look through a named 1-tuple.
  indexTy = indexTy->getWithoutImmediateLabel();

  // If the index type is an integral type, we have an indexed
  // subscript.
  if (isIntegralType(indexTy))
    return ObjCSubscriptKind::Indexed;

  // If the index type is an object type in Objective-C, we have a
  // keyed subscript.
  if (Type objectTy = indexTy->getOptionalObjectType())
    indexTy = objectTy;

  return ObjCSubscriptKind::Keyed;
}

SourceRange SubscriptDecl::getSourceRange() const {
  if (getBracesRange().isValid()) {
    return { getSubscriptLoc(), getBracesRange().End };
  } else if (ElementTy.getSourceRange().End.isValid()) {
    return { getSubscriptLoc(), ElementTy.getSourceRange().End };
  } else if (ArrowLoc.isValid()) {
    return { getSubscriptLoc(), ArrowLoc };
  } else {
    return getSubscriptLoc();
  }
}

SourceRange SubscriptDecl::getSignatureSourceRange() const {
  if (isImplicit())
    return SourceRange();
  if (auto Indices = getIndices()) {
    auto End = Indices->getEndLoc();
    if (End.isValid()) {
      return SourceRange(getSubscriptLoc(), End);
    }
  }
  return getSubscriptLoc();
}

DeclName AbstractFunctionDecl::getEffectiveFullName() const {
  if (getFullName())
    return getFullName();

  if (auto accessor = dyn_cast<AccessorDecl>(this)) {
    auto &ctx = getASTContext();
    auto storage = accessor->getStorage();
    auto subscript = dyn_cast<SubscriptDecl>(storage);
    switch (auto accessorKind = accessor->getAccessorKind()) {
    // These don't have any extra implicit parameters.
    case AccessorKind::IsAddressor:
    case AccessorKind::IsMutableAddressor:
    case AccessorKind::IsGetter:
      return subscript ? subscript->getFullName()
                       : DeclName(ctx, storage->getBaseName(),
                                  ArrayRef<Identifier>());

    case AccessorKind::IsSetter:
    case AccessorKind::IsMaterializeForSet:
    case AccessorKind::IsDidSet:
    case AccessorKind::IsWillSet: {
      SmallVector<Identifier, 4> argNames;
      // The implicit value/buffer parameter.
      argNames.push_back(Identifier());
      // The callback storage parameter on materializeForSet.
      if (accessorKind  == AccessorKind::IsMaterializeForSet)
        argNames.push_back(Identifier());
      // The subscript index parameters.
      if (subscript) {
        argNames.append(subscript->getFullName().getArgumentNames().begin(),
                        subscript->getFullName().getArgumentNames().end());
      }
      return DeclName(ctx, storage->getBaseName(), argNames);
    }
    }
    llvm_unreachable("bad accessor kind");
  }

  return DeclName();
}

/// \brief This method returns the implicit 'self' decl.
///
/// Note that some functions don't have an implicit 'self' decl, for example,
/// free functions.  In this case nullptr is returned.
ParamDecl *AbstractFunctionDecl::getImplicitSelfDecl() {
  if (!getDeclContext()->isTypeContext())
    return nullptr;

  // "self" is always the first parameter list.
  auto paramLists = getParameterLists();
  assert(paramLists.size() >= 1);
  assert(paramLists[0]->size() == 1);

  auto selfParam = paramLists[0]->get(0);
  assert(selfParam->getName() == getASTContext().Id_self);
  assert(selfParam->isImplicit());

  return selfParam;
}

std::pair<DefaultArgumentKind, Type>
AbstractFunctionDecl::getDefaultArg(unsigned Index) const {
  auto paramLists = getParameterLists();

  if (getImplicitSelfDecl()) // Skip the 'self' parameter; it is not counted.
    paramLists = paramLists.slice(1);

  for (auto paramList : paramLists) {
    if (Index < paramList->size()) {
      auto param = paramList->get(Index);
      return { param->getDefaultArgumentKind(), param->getInterfaceType() };
    }
    
    Index -= paramList->size();
  }

  llvm_unreachable("Invalid parameter index");
}

Type AbstractFunctionDecl::getMethodInterfaceType() const {
  assert(getDeclContext()->isTypeContext());
  auto Ty = getInterfaceType();
  if (Ty->hasError())
    return ErrorType::get(getASTContext());
  return Ty->castTo<AnyFunctionType>()->getResult();
}

bool AbstractFunctionDecl::argumentNameIsAPIByDefault() const {
  // Initializers have argument labels.
  if (isa<ConstructorDecl>(this))
    return true;

  if (auto func = dyn_cast<FuncDecl>(this)) {
    // Operators do not have argument labels.
    if (func->isOperator())
      return false;

    // Other functions have argument labels for all arguments
    return true;
  }

  assert(isa<DestructorDecl>(this));
  return false;
}

SourceRange AbstractFunctionDecl::getBodySourceRange() const {
  switch (getBodyKind()) {
  case BodyKind::None:
  case BodyKind::MemberwiseInitializer:
    return SourceRange();

  case BodyKind::Parsed:
  case BodyKind::Synthesize:
  case BodyKind::TypeChecked:
    if (auto body = getBody())
      return body->getSourceRange();

    return SourceRange();

  case BodyKind::Skipped:
  case BodyKind::Unparsed:
    return BodyRange;
  }
  llvm_unreachable("bad BodyKind");
}

SourceRange AbstractFunctionDecl::getSignatureSourceRange() const {
  if (isImplicit())
    return SourceRange();

  auto paramLists = getParameterLists();
  if (paramLists.empty())
    return getNameLoc();

  for (auto *paramList : reversed(paramLists)) {
    auto endLoc = paramList->getSourceRange().End;
    if (endLoc.isValid())
      return SourceRange(getNameLoc(), endLoc);
  }
  return getNameLoc();
}

ObjCSelector AbstractFunctionDecl::getObjCSelector(
               LazyResolver *resolver, DeclName preferredName) const {
  // If there is an @objc attribute with a name, use that name.
  auto *objc = getAttrs().getAttribute<ObjCAttr>();
  if (auto name = getNameFromObjcAttribute(objc, preferredName)) {
    return *name;
  }

  auto &ctx = getASTContext();

  Identifier baseName;
  if (isa<DestructorDecl>(this)) {
    // Deinitializers are always called "dealloc".
    return ObjCSelector(ctx, 0, ctx.Id_dealloc);
  } else if (auto func = dyn_cast<FuncDecl>(this)) {
    // Otherwise cast this to be able to access getName()
    baseName = func->getName();
  } else if (auto ctor = dyn_cast<ConstructorDecl>(this)) {
    baseName = ctor->getName();
  } else {
    llvm_unreachable("Unknown subclass of AbstractFunctionDecl");
  }

  auto argNames = getFullName().getArgumentNames();

  // Use the preferred name if specified
  if (preferredName) {
    // Return invalid selector if argument count doesn't match.
    if (argNames.size() != preferredName.getArgumentNames().size()) {
      return ObjCSelector();
    }
    baseName = preferredName.getBaseIdentifier();
    argNames = preferredName.getArgumentNames();
  }

  if (auto accessor = dyn_cast<AccessorDecl>(this)) {
    // For a getter or setter, go through the variable or subscript decl.
    auto asd = accessor->getStorage();
    if (accessor->isGetter())
      return asd->getObjCGetterSelector(resolver, baseName);
    if (accessor->isSetter())
      return asd->getObjCSetterSelector(resolver, baseName);
  }

  // If this is a zero-parameter initializer with a long selector
  // name, form that selector.
  auto ctor = dyn_cast<ConstructorDecl>(this);
  if (ctor && ctor->isObjCZeroParameterWithLongSelector()) {
    Identifier firstName = argNames[0];
    llvm::SmallString<16> scratch;
    scratch += "init";

    // If the first argument name doesn't start with a preposition, add "with".
    if (getPrepositionKind(camel_case::getFirstWord(firstName.str()))
          == PK_None) {
      camel_case::appendSentenceCase(scratch, "With");
    }

    camel_case::appendSentenceCase(scratch, firstName.str());
    return ObjCSelector(ctx, 0, ctx.getIdentifier(scratch));
  }

  // The number of selector pieces we'll have.
  Optional<ForeignErrorConvention> errorConvention
    = getForeignErrorConvention();
  unsigned numSelectorPieces
    = argNames.size() + (errorConvention.hasValue() ? 1 : 0);

  // If we have no arguments, it's a nullary selector.
  if (numSelectorPieces == 0) {
    return ObjCSelector(ctx, 0, baseName);
  }

 // If it's a unary selector with no name for the first argument, we're done.
  if (numSelectorPieces == 1 && argNames.size() == 1 && argNames[0].empty()) {
    return ObjCSelector(ctx, 1, baseName);
  }

  /// Collect the selector pieces.
  SmallVector<Identifier, 4> selectorPieces;
  selectorPieces.reserve(numSelectorPieces);
  bool didStringManipulation = false;
  unsigned argIndex = 0;
  for (unsigned piece = 0; piece != numSelectorPieces; ++piece) {
    if (piece > 0) {
      // If we have an error convention that inserts an error parameter
      // here, add "error".
      if (errorConvention &&
          piece == errorConvention->getErrorParameterIndex()) {
        selectorPieces.push_back(ctx.Id_error);
        continue;
      }

      // Selector pieces beyond the first are simple.
      selectorPieces.push_back(argNames[argIndex++]);
      continue;
    }

    // For the first selector piece, attach either the first parameter
    // or "AndReturnError" to the base name, if appropriate.
    auto firstPiece = baseName;
    llvm::SmallString<32> scratch;
    scratch += firstPiece.str();
    if (errorConvention && piece == errorConvention->getErrorParameterIndex()) {
      // The error is first; append "AndReturnError".
      camel_case::appendSentenceCase(scratch, "AndReturnError");

      firstPiece = ctx.getIdentifier(scratch);
      didStringManipulation = true;
    } else if (!argNames[argIndex].empty()) {
      // If the first argument name doesn't start with a preposition, and the
      // method name doesn't end with a preposition, add "with".
      auto firstName = argNames[argIndex++];
      if (getPrepositionKind(camel_case::getFirstWord(firstName.str()))
            == PK_None &&
          getPrepositionKind(camel_case::getLastWord(firstPiece.str()))
            == PK_None) {
        camel_case::appendSentenceCase(scratch, "With");
      }

      camel_case::appendSentenceCase(scratch, firstName.str());
      firstPiece = ctx.getIdentifier(scratch);
      didStringManipulation = true;
    } else {
      ++argIndex;
    }

    selectorPieces.push_back(firstPiece);
  }
  assert(argIndex == argNames.size());

  // Form the result.
  auto result = ObjCSelector(ctx, selectorPieces.size(), selectorPieces);

  // If we did any string manipulation, cache the result. We don't want to
  // do that again.
  if (didStringManipulation && objc && !preferredName)
    const_cast<ObjCAttr *>(objc)->setName(result, /*implicit=*/true);

  return result;
}

bool AbstractFunctionDecl::isObjCInstanceMethod() const {
  return isInstanceMember() || isa<ConstructorDecl>(this);
}

AbstractFunctionDecl *AbstractFunctionDecl::getOverriddenDecl() const {
  if (auto func = dyn_cast<FuncDecl>(this))
    return func->getOverriddenDecl();
  if (auto ctor = dyn_cast<ConstructorDecl>(this))
    return ctor->getOverriddenDecl();
  
  return nullptr;
}

static bool requiresNewVTableEntry(const AbstractFunctionDecl *decl) {
  assert(isa<FuncDecl>(decl) || isa<ConstructorDecl>(decl));

  // Final members are always be called directly.
  // Dynamic methods are always accessed by objc_msgSend().
  if (decl->isFinal() || decl->isDynamic())
    return false;

  if (auto *accessor = dyn_cast<AccessorDecl>(decl)) {
    switch (accessor->getAccessorKind()) {
    case AccessorKind::IsGetter:
    case AccessorKind::IsSetter:
      break;
    case AccessorKind::IsAddressor:
    case AccessorKind::IsMutableAddressor:
      return false;
    case AccessorKind::IsMaterializeForSet:
      // Special case -- materializeForSet on dynamic storage is not
      // itself dynamic, but should be treated as such for the
      // purpose of constructing a vtable.
      // FIXME: It should probably just be 'final'.
      if (accessor->getStorage()->isDynamic())
        return false;
      break;
    case AccessorKind::IsWillSet:
    case AccessorKind::IsDidSet:
      return false;
    }
  }

  auto base = decl->getOverriddenDecl();
  if (!base || base->hasClangNode())
    return true;

  // If the method overrides something, we only need a new entry if the
  // override has a more general AST type. However an abstraction
  // change is OK; we don't want to add a whole new vtable entry just
  // because an @in parameter because @owned, or whatever.
  auto baseInterfaceTy = base->getInterfaceType();
  auto derivedInterfaceTy = decl->getInterfaceType();

  auto selfInterfaceTy = decl->getDeclContext()->getDeclaredInterfaceType();

  auto overrideInterfaceTy = selfInterfaceTy->adjustSuperclassMemberDeclType(
      base, decl, baseInterfaceTy);

  return !derivedInterfaceTy->matches(overrideInterfaceTy,
                                      TypeMatchFlags::AllowABICompatible);
}

void AbstractFunctionDecl::computeNeedsNewVTableEntry() {
  setNeedsNewVTableEntry(requiresNewVTableEntry(this));
}


FuncDecl *FuncDecl::createImpl(ASTContext &Context,
                               SourceLoc StaticLoc,
                               StaticSpellingKind StaticSpelling,
                               SourceLoc FuncLoc,
                               DeclName Name, SourceLoc NameLoc,
                               bool Throws, SourceLoc ThrowsLoc,
                               GenericParamList *GenericParams,
                               unsigned NumParamPatterns,
                               DeclContext *Parent,
                               ClangNode ClangN) {
  assert(NumParamPatterns > 0);
  size_t Size = sizeof(FuncDecl) + NumParamPatterns * sizeof(ParameterList *);
  void *DeclPtr = allocateMemoryForDecl<FuncDecl>(Context, Size,
                                                  !ClangN.isNull());
  auto D = ::new (DeclPtr)
      FuncDecl(DeclKind::Func, StaticLoc, StaticSpelling, FuncLoc,
               Name, NameLoc, Throws, ThrowsLoc,
               NumParamPatterns, GenericParams, Parent);
  if (ClangN)
    D->setClangNode(ClangN);
  return D;
}

FuncDecl *FuncDecl::createDeserialized(ASTContext &Context,
                                       SourceLoc StaticLoc,
                                       StaticSpellingKind StaticSpelling,
                                       SourceLoc FuncLoc,
                                       DeclName Name, SourceLoc NameLoc,
                                       bool Throws, SourceLoc ThrowsLoc,
                                       GenericParamList *GenericParams,
                                       unsigned NumParamPatterns,
                                       DeclContext *Parent) {
  return createImpl(Context, StaticLoc, StaticSpelling, FuncLoc,
                    Name, NameLoc, Throws, ThrowsLoc,
                    GenericParams, NumParamPatterns, Parent,
                    ClangNode());
}

FuncDecl *FuncDecl::create(ASTContext &Context, SourceLoc StaticLoc,
                           StaticSpellingKind StaticSpelling,
                           SourceLoc FuncLoc,
                           DeclName Name, SourceLoc NameLoc,
                           bool Throws, SourceLoc ThrowsLoc,
                           GenericParamList *GenericParams,
                           ArrayRef<ParameterList*> BodyParams,
                           TypeLoc FnRetType, DeclContext *Parent,
                           ClangNode ClangN) {
  const unsigned NumParamPatterns = BodyParams.size();
  auto *FD = FuncDecl::createImpl(
      Context, StaticLoc, StaticSpelling, FuncLoc,
      Name, NameLoc, Throws, ThrowsLoc,
      GenericParams, NumParamPatterns, Parent, ClangN);
  FD->setDeserializedSignature(BodyParams, FnRetType);
  return FD;
}

AccessorDecl *AccessorDecl::createImpl(ASTContext &ctx,
                                       SourceLoc declLoc,
                                       SourceLoc accessorKeywordLoc,
                                       AccessorKind accessorKind,
                                       AddressorKind addressorKind,
                                       AbstractStorageDecl *storage,
                                       SourceLoc staticLoc,
                                       StaticSpellingKind staticSpelling,
                                       bool throws, SourceLoc throwsLoc,
                                       unsigned numParamLists,
                                       GenericParamList *genericParams,
                                       DeclContext *parent,
                                       ClangNode clangNode) {
  assert(numParamLists > 0);
  size_t size = sizeof(AccessorDecl) + numParamLists * sizeof(ParameterList *);
  void *buffer = allocateMemoryForDecl<AccessorDecl>(ctx, size,
                                                     !clangNode.isNull());
  auto D = ::new (buffer)
      AccessorDecl(declLoc, accessorKeywordLoc, accessorKind, addressorKind,
                   storage, staticLoc, staticSpelling, throws, throwsLoc,
                   numParamLists, genericParams, parent);
  if (clangNode)
    D->setClangNode(clangNode);
  return D;
}

AccessorDecl *AccessorDecl::createDeserialized(ASTContext &ctx,
                                               SourceLoc declLoc,
                                               SourceLoc accessorKeywordLoc,
                                               AccessorKind accessorKind,
                                               AddressorKind addressorKind,
                                               AbstractStorageDecl *storage,
                                               SourceLoc staticLoc,
                                              StaticSpellingKind staticSpelling,
                                               bool throws, SourceLoc throwsLoc,
                                               GenericParamList *genericParams,
                                               unsigned numParamLists,
                                               DeclContext *parent) {
  return createImpl(ctx, declLoc, accessorKeywordLoc, accessorKind,
                    addressorKind, storage, staticLoc, staticSpelling,
                    throws, throwsLoc, numParamLists, genericParams, parent,
                    ClangNode());
}

AccessorDecl *AccessorDecl::create(ASTContext &ctx,
                                   SourceLoc declLoc,
                                   SourceLoc accessorKeywordLoc,
                                   AccessorKind accessorKind,
                                   AddressorKind addressorKind,
                                   AbstractStorageDecl *storage,
                                   SourceLoc staticLoc,
                                   StaticSpellingKind staticSpelling,
                                   bool throws, SourceLoc throwsLoc,
                                   GenericParamList *genericParams,
                                   ArrayRef<ParameterList *> bodyParams,
                                   TypeLoc fnRetType,
                                   DeclContext *parent,
                                   ClangNode clangNode) {
  auto *D = AccessorDecl::createImpl(
      ctx, declLoc, accessorKeywordLoc, accessorKind, addressorKind, storage,
      staticLoc, staticSpelling, throws, throwsLoc, bodyParams.size(),
      genericParams, parent, clangNode);
  D->setDeserializedSignature(bodyParams, fnRetType);
  return D;
}

StaticSpellingKind FuncDecl::getCorrectStaticSpelling() const {
  assert(getDeclContext()->isTypeContext());
  if (!isStatic())
    return StaticSpellingKind::None;
  if (getStaticSpelling() != StaticSpellingKind::None)
    return getStaticSpelling();

  return getCorrectStaticSpellingForDecl(this);
}

bool FuncDecl::isExplicitNonMutating() const {
  if (auto accessor = dyn_cast<AccessorDecl>(this)) {
    return !isMutating() &&
         !accessor->isGetter() &&
         isInstanceMember() &&
         !getDeclContext()->getDeclaredInterfaceType()->hasReferenceSemantics();
  }
  return false;
}

void FuncDecl::setDeserializedSignature(ArrayRef<ParameterList *> BodyParams,
                                        TypeLoc FnRetType) {
  MutableArrayRef<ParameterList *> BodyParamsRef = getParameterLists();
  unsigned NumParamPatterns = BodyParamsRef.size();

#ifndef NDEBUG
  unsigned NumParams = BodyParams[getDeclContext()->isTypeContext()]->size();
  auto Name = getFullName();
  assert((!Name || !Name.isSimpleName()) && "Must have a simple name");
  assert(!Name || (Name.getArgumentNames().size() == NumParams));
#endif

  for (unsigned i = 0; i != NumParamPatterns; ++i)
    BodyParamsRef[i] = BodyParams[i];

  // Set the decl context of any vardecls to this FuncDecl.
  for (auto P : BodyParams)
    if (P)
      P->setDeclContextOfParamDecls(this);

  this->FnRetType = FnRetType;
}

Type FuncDecl::getResultInterfaceType() const {
  if (!hasInterfaceType())
    return nullptr;

  Type resultTy = getInterfaceType();
  if (resultTy->hasError())
    return resultTy;

  for (unsigned i = 0, e = getNumParameterLists(); i != e; ++i)
    resultTy = resultTy->castTo<AnyFunctionType>()->getResult();

  if (!resultTy)
    resultTy = TupleType::getEmpty(getASTContext());

  return resultTy;
}

bool FuncDecl::isUnaryOperator() const {
  if (!isOperator())
    return false;
  
  auto *params = getParameterList(getDeclContext()->isTypeContext());
  return params->size() == 1 && !params->get(0)->isVariadic();
}

bool FuncDecl::isBinaryOperator() const {
  if (!isOperator())
    return false;
  
  auto *params = getParameterList(getDeclContext()->isTypeContext());
  return params->size() == 2 &&
    !params->get(0)->isVariadic() &&
    !params->get(1)->isVariadic();
}

ConstructorDecl::ConstructorDecl(DeclName Name, SourceLoc ConstructorLoc,
                                 OptionalTypeKind Failability, 
                                 SourceLoc FailabilityLoc,
                                 bool Throws,
                                 SourceLoc ThrowsLoc,
                                 ParamDecl *SelfDecl,
                                 ParameterList *BodyParams,
                                 GenericParamList *GenericParams,
                                 DeclContext *Parent)
  : AbstractFunctionDecl(DeclKind::Constructor, Parent, Name, ConstructorLoc,
                         Throws, ThrowsLoc, /*NumParameterLists=*/2,
                         GenericParams),
    FailabilityLoc(FailabilityLoc)
{
  setParameterLists(SelfDecl, BodyParams);
  
  Bits.ConstructorDecl.ComputedBodyInitKind = 0;
  Bits.ConstructorDecl.HasStubImplementation = 0;
  Bits.ConstructorDecl.InitKind = static_cast<unsigned>(CtorInitializerKind::Designated);
  Bits.ConstructorDecl.Failability = static_cast<unsigned>(Failability);
}

void ConstructorDecl::setParameterLists(ParamDecl *selfDecl,
                                        ParameterList *bodyParams) {
  if (selfDecl) {
    ParameterLists[0] = ParameterList::createWithoutLoc(selfDecl);
    ParameterLists[0]->setDeclContextOfParamDecls(this);
  } else {
    ParameterLists[0] = nullptr;
  }
  
  ParameterLists[1] = bodyParams;
  if (bodyParams)
    bodyParams->setDeclContextOfParamDecls(this);
  
  assert(!getFullName().isSimpleName() && "Constructor name must be compound");
  assert(!bodyParams || 
         (getFullName().getArgumentNames().size() == bodyParams->size()));
}

bool ConstructorDecl::isObjCZeroParameterWithLongSelector() const {
  // The initializer must have a single, non-empty argument name.
  if (getFullName().getArgumentNames().size() != 1 ||
      getFullName().getArgumentNames()[0].empty())
    return false;

  auto *params = getParameterList(1);
  if (params->size() != 1)
    return false;

  return params->get(0)->getInterfaceType()->isVoid();
}

DestructorDecl::DestructorDecl(SourceLoc DestructorLoc, ParamDecl *selfDecl,
                               DeclContext *Parent)
  : AbstractFunctionDecl(DeclKind::Destructor, Parent,
                         DeclBaseName::createDestructor(), DestructorLoc,
                         /*Throws=*/false, /*ThrowsLoc=*/SourceLoc(),
                         /*NumParameterLists=*/1, nullptr) {
  setSelfDecl(selfDecl);
}

void DestructorDecl::setSelfDecl(ParamDecl *selfDecl) {
  if (selfDecl) {
    SelfParameter = ParameterList::createWithoutLoc(selfDecl);
    SelfParameter->setDeclContextOfParamDecls(this);
  } else {
    SelfParameter = nullptr;
  }
}

SourceRange FuncDecl::getSourceRange() const {
  SourceLoc StartLoc = getStartLoc();
  if (StartLoc.isInvalid() ||
      getBodyKind() == BodyKind::Synthesize)
    return SourceRange();

  if (getBodyKind() == BodyKind::Unparsed ||
      getBodyKind() == BodyKind::Skipped)
    return { StartLoc, BodyRange.End };

  if (auto *B = getBody()) {
    if (!B->isImplicit())
      return { StartLoc, B->getEndLoc() };
  }

  if (isa<AccessorDecl>(this))
    return StartLoc;

  if (getBodyResultTypeLoc().hasLocation() &&
      getBodyResultTypeLoc().getSourceRange().End.isValid())
    return { StartLoc, getBodyResultTypeLoc().getSourceRange().End };
  auto LastParamListEndLoc = getParameterLists().back()->getSourceRange().End;
  if (LastParamListEndLoc.isValid())
    return { StartLoc, LastParamListEndLoc };
  return StartLoc;
}

SourceRange EnumElementDecl::getSourceRange() const {
  if (RawValueExpr && !RawValueExpr->isImplicit())
    return {getStartLoc(), RawValueExpr->getEndLoc()};
  if (ArgumentType.hasLocation())
    return {getStartLoc(), ArgumentType.getSourceRange().End};
  return {getStartLoc(), getNameLoc()};
}

bool EnumElementDecl::computeType() {
  assert(!hasInterfaceType());

  EnumDecl *ED = getParentEnum();
  Type resultTy = ED->getDeclaredInterfaceType();

  if (resultTy->hasError()) {
    setInterfaceType(resultTy);
    setInvalid();
    return false;
  }

  Type selfTy = MetatypeType::get(resultTy);

  // The type of the enum element is either (T) -> T or (T) -> ArgType -> T.
  if (auto inputTy = getArgumentTypeLoc().getType()) {
    resultTy = FunctionType::get(inputTy->mapTypeOutOfContext(), resultTy);
  }

  if (auto *genericSig = ED->getGenericSignatureOfContext())
    resultTy = GenericFunctionType::get(genericSig, selfTy, resultTy,
                                        AnyFunctionType::ExtInfo());
  else
    resultTy = FunctionType::get(selfTy, resultTy);

  // Record the interface type.
  setInterfaceType(resultTy);

  return true;
}

Type EnumElementDecl::getArgumentInterfaceType() const {
  if (!Bits.EnumElementDecl.HasArgumentType)
    return nullptr;

  auto interfaceType = getInterfaceType();
  if (interfaceType->hasError()) {
    return interfaceType;
  }

  auto funcTy = interfaceType->castTo<AnyFunctionType>();
  funcTy = funcTy->getResult()->castTo<AnyFunctionType>();
  return funcTy->getInput();
}

EnumCaseDecl *EnumElementDecl::getParentCase() const {
  for (EnumCaseDecl *EC : getParentEnum()->getAllCases()) {
    ArrayRef<EnumElementDecl *> CaseElements = EC->getElements();
    if (std::find(CaseElements.begin(), CaseElements.end(), this) !=
        CaseElements.end()) {
      return EC;
    }
  }

  llvm_unreachable("enum element not in case of parent enum");
}

SourceRange ConstructorDecl::getSourceRange() const {
  if (isImplicit())
    return getConstructorLoc();

  if (getBodyKind() == BodyKind::Unparsed ||
      getBodyKind() == BodyKind::Skipped)
    return { getConstructorLoc(), BodyRange.End };

  SourceLoc End;
  if (auto body = getBody())
    End = body->getEndLoc();
  if (End.isInvalid())
    End = getSignatureSourceRange().End;

  return { getConstructorLoc(), End };
}

Type ConstructorDecl::getArgumentInterfaceType() const {
  Type ArgTy = getInterfaceType();
  ArgTy = ArgTy->castTo<AnyFunctionType>()->getResult();
  ArgTy = ArgTy->castTo<AnyFunctionType>()->getInput();
  return ArgTy;
}

Type ConstructorDecl::getResultInterfaceType() const {
  Type ArgTy = getInterfaceType();
  ArgTy = ArgTy->castTo<AnyFunctionType>()->getResult();
  ArgTy = ArgTy->castTo<AnyFunctionType>()->getResult();
  return ArgTy;
}

Type ConstructorDecl::getInitializerInterfaceType() {
  return InitializerInterfaceType;
}

void ConstructorDecl::setInitializerInterfaceType(Type t) {
  InitializerInterfaceType = t;
}

ConstructorDecl::BodyInitKind
ConstructorDecl::getDelegatingOrChainedInitKind(DiagnosticEngine *diags,
                                                ApplyExpr **init) const {
  assert(hasBody() && "Constructor does not have a definition");

  if (init)
    *init = nullptr;

  // If we already computed the result, return it.
  if (Bits.ConstructorDecl.ComputedBodyInitKind) {
    return static_cast<BodyInitKind>(
             Bits.ConstructorDecl.ComputedBodyInitKind - 1);
  }


  struct FindReferenceToInitializer : ASTWalker {
    const ConstructorDecl *Decl;
    BodyInitKind Kind = BodyInitKind::None;
    ApplyExpr *InitExpr = nullptr;
    DiagnosticEngine *Diags;

    FindReferenceToInitializer(const ConstructorDecl *decl,
                               DiagnosticEngine *diags)
        : Decl(decl), Diags(diags) { }

    bool isSelfExpr(Expr *E) {
      E = E->getSemanticsProvidingExpr();

      if (auto ATSE = dyn_cast<ArchetypeToSuperExpr>(E))
        E = ATSE->getSubExpr();
      if (auto IOE = dyn_cast<InOutExpr>(E))
        E = IOE->getSubExpr();
      if (auto LE = dyn_cast<LoadExpr>(E))
        E = LE->getSubExpr();
      if (auto DRE = dyn_cast<DeclRefExpr>(E))
        return DRE->getDecl() == Decl->getImplicitSelfDecl();

      return false;
    }

    bool walkToDeclPre(class Decl *D) override {
      // Don't walk into further nominal decls.
      return !isa<NominalTypeDecl>(D);
    }
    
    std::pair<bool, Expr*> walkToExprPre(Expr *E) override {
      // Don't walk into closures.
      if (isa<ClosureExpr>(E))
        return { false, E };
      
      // Look for calls of a constructor on self or super.
      auto apply = dyn_cast<ApplyExpr>(E);
      if (!apply)
        return { true, E };

      auto Callee = apply->getSemanticFn();
      
      Expr *arg;

      if (isa<OtherConstructorDeclRefExpr>(Callee)) {
        arg = apply->getArg();
      } else if (auto *CRE = dyn_cast<ConstructorRefCallExpr>(Callee)) {
        arg = CRE->getArg();
      } else if (auto *dotExpr = dyn_cast<UnresolvedDotExpr>(Callee)) {
        if (dotExpr->getName().getBaseName() != "init")
          return { true, E };

        arg = dotExpr->getBase();
      } else {
        // Not a constructor call.
        return { true, E };
      }

      // Look for a base of 'self' or 'super'.
      BodyInitKind myKind;
      if (arg->isSuperExpr())
        myKind = BodyInitKind::Chained;
      else if (isSelfExpr(arg))
        myKind = BodyInitKind::Delegating;
      else {
        // We're constructing something else.
        return { true, E };
      }
      
      if (Kind == BodyInitKind::None) {
        Kind = myKind;

        // If we're not emitting diagnostics, we're done.
        if (!Diags)
          return { false, nullptr };

        InitExpr = apply;
        return { true, E };
      }

      assert(Diags && "Failed to abort traversal early");

      // If the kind changed, complain.
      if (Kind != myKind) {
        // The kind changed. Complain.
        Diags->diagnose(E->getLoc(), diag::init_delegates_and_chains);
        Diags->diagnose(InitExpr->getLoc(), diag::init_delegation_or_chain,
                        Kind == BodyInitKind::Chained);
      }

      return { true, E };
    }
  };
  
  FindReferenceToInitializer finder(this, diags);
  getBody()->walk(finder);

  // get the kind out of the finder.
  auto Kind = finder.Kind;

  auto *NTD = getDeclContext()->getAsNominalTypeOrNominalTypeExtensionContext();

  // Protocol extension and enum initializers are always delegating.
  if (Kind == BodyInitKind::None) {
    if (isa<ProtocolDecl>(NTD) || isa<EnumDecl>(NTD)) {
      Kind = BodyInitKind::Delegating;
    }
  }

  // Struct initializers that cannot see the layout of the struct type are
  // always delegating. This occurs if the struct type is not fixed layout,
  // and the constructor is either inlinable or defined in another module.
  if (Kind == BodyInitKind::None && isa<StructDecl>(NTD)) {
    if (NTD->isFormallyResilient() &&
        getResilienceExpansion() == ResilienceExpansion::Minimal) {
      Kind = BodyInitKind::Delegating;

    } else if (isa<ExtensionDecl>(getDeclContext())) {
      const ModuleDecl *containingModule = getParentModule();
      // Prior to Swift 5, cross-module initializers were permitted to be
      // non-delegating. However, if the struct isn't fixed-layout, we have to
      // be delegating because, well, we don't know the layout.
      if (NTD->isResilient() ||
          containingModule->getASTContext().isSwiftVersionAtLeast(5)) {
        if (containingModule != NTD->getParentModule())
          Kind = BodyInitKind::Delegating;
      }
    }
  }

  // If we didn't find any delegating or chained initializers, check whether
  // the initializer was explicitly marked 'convenience'.
  if (Kind == BodyInitKind::None && getAttrs().hasAttribute<ConvenienceAttr>())
    Kind = BodyInitKind::Delegating;

  // If we still don't know, check whether we have a class with a superclass: it
  // gets an implicit chained initializer.
  if (Kind == BodyInitKind::None) {
    if (auto classDecl = getDeclContext()->getAsClassOrClassExtensionContext()) {
      if (classDecl->getSuperclass())
        Kind = BodyInitKind::ImplicitChained;
    }
  }

  // Cache the result if it is trustworthy.
  if (diags) {
    auto *mutableThis = const_cast<ConstructorDecl *>(this);
    mutableThis->Bits.ConstructorDecl.ComputedBodyInitKind =
        static_cast<unsigned>(Kind) + 1;
    if (init)
      *init = finder.InitExpr;
  }

  return Kind;
}

SourceRange DestructorDecl::getSourceRange() const {
  if (getBodyKind() == BodyKind::Unparsed ||
      getBodyKind() == BodyKind::Skipped)
    return { getDestructorLoc(), BodyRange.End };

  if (getBodyKind() == BodyKind::None)
    return getDestructorLoc();

  return { getDestructorLoc(), getBody()->getEndLoc() };
}

PrecedenceGroupDecl *
PrecedenceGroupDecl::create(DeclContext *dc,
                            SourceLoc precedenceGroupLoc,
                            SourceLoc nameLoc,
                            Identifier name,
                            SourceLoc lbraceLoc,
                            SourceLoc associativityKeywordLoc,
                            SourceLoc associativityValueLoc,
                            Associativity associativity,
                            SourceLoc assignmentKeywordLoc,
                            SourceLoc assignmentValueLoc,
                            bool isAssignment,
                            SourceLoc higherThanLoc,
                            ArrayRef<Relation> higherThan,
                            SourceLoc lowerThanLoc,
                            ArrayRef<Relation> lowerThan,
                            SourceLoc rbraceLoc) {
  void *memory = dc->getASTContext().Allocate(sizeof(PrecedenceGroupDecl) +
                    (higherThan.size() + lowerThan.size()) * sizeof(Relation),
                                              alignof(PrecedenceGroupDecl));
  return new (memory) PrecedenceGroupDecl(dc, precedenceGroupLoc, nameLoc, name,
                                          lbraceLoc, associativityKeywordLoc,
                                          associativityValueLoc, associativity,
                                          assignmentKeywordLoc,
                                          assignmentValueLoc, isAssignment,
                                          higherThanLoc, higherThan,
                                          lowerThanLoc, lowerThan, rbraceLoc);
}

PrecedenceGroupDecl::PrecedenceGroupDecl(DeclContext *dc,
                                         SourceLoc precedenceGroupLoc,
                                         SourceLoc nameLoc,
                                         Identifier name,
                                         SourceLoc lbraceLoc,
                                         SourceLoc associativityKeywordLoc,
                                         SourceLoc associativityValueLoc,
                                         Associativity associativity,
                                         SourceLoc assignmentKeywordLoc,
                                         SourceLoc assignmentValueLoc,
                                         bool isAssignment,
                                         SourceLoc higherThanLoc,
                                         ArrayRef<Relation> higherThan,
                                         SourceLoc lowerThanLoc,
                                         ArrayRef<Relation> lowerThan,
                                         SourceLoc rbraceLoc)
  : Decl(DeclKind::PrecedenceGroup, dc),
    PrecedenceGroupLoc(precedenceGroupLoc), NameLoc(nameLoc),
    LBraceLoc(lbraceLoc), RBraceLoc(rbraceLoc),
    AssociativityKeywordLoc(associativityKeywordLoc),
    AssociativityValueLoc(associativityValueLoc),
    AssignmentKeywordLoc(assignmentKeywordLoc),
    AssignmentValueLoc(assignmentValueLoc),
    HigherThanLoc(higherThanLoc), LowerThanLoc(lowerThanLoc), Name(name),
    NumHigherThan(higherThan.size()), NumLowerThan(lowerThan.size()) {
  Bits.PrecedenceGroupDecl.Associativity = unsigned(associativity);
  Bits.PrecedenceGroupDecl.IsAssignment = isAssignment;
  memcpy(getHigherThanBuffer(), higherThan.data(),
         higherThan.size() * sizeof(Relation));
  memcpy(getLowerThanBuffer(), lowerThan.data(),
         lowerThan.size() * sizeof(Relation));
}

bool FuncDecl::isDeferBody() const {
  return getName() == getASTContext().getIdentifier("$defer");
}

bool FuncDecl::isPotentialIBActionTarget() const {
  return isInstanceMember() &&
    getDeclContext()->getAsClassOrClassExtensionContext() &&
    !isa<AccessorDecl>(this);
}

Type TypeBase::getSwiftNewtypeUnderlyingType() {
  auto structDecl = getStructOrBoundGenericStruct();
  if (!structDecl)
    return {};

  // Make sure the clang node has swift_newtype attribute
  auto clangNode = structDecl->getClangDecl();
  if (!clangNode || !clangNode->hasAttr<clang::SwiftNewtypeAttr>())
    return {};

  // Underlying type is the type of rawValue
  for (auto member : structDecl->getMembers())
    if (auto varDecl = dyn_cast<VarDecl>(member))
      if (varDecl->getName() == getASTContext().Id_rawValue)
        return varDecl->getType();

  return {};
}

ClassDecl *ClassDecl::getSuperclassDecl() const {
  if (auto superclass = getSuperclass())
    return superclass->getClassOrBoundGenericClass();
  return nullptr;
}

void ClassDecl::setSuperclass(Type superclass) {
  assert((!superclass || !superclass->hasArchetype())
         && "superclass must be interface type");
  LazySemanticInfo.Superclass.setPointerAndInt(superclass, true);
}

ClangNode Decl::getClangNodeImpl() const {
  assert(Bits.Decl.FromClang);
  void * const *ptr = nullptr;
  switch (getKind()) {
#define DECL(Id, Parent) \
  case DeclKind::Id: \
    ptr = reinterpret_cast<void * const*>(static_cast<const Id##Decl*>(this)); \
    break;
#include "swift/AST/DeclNodes.def"
  }
  return ClangNode::getFromOpaqueValue(*(ptr - 1));
}

void Decl::setClangNode(ClangNode Node) {
  Bits.Decl.FromClang = true;
  // The extra/preface memory is allocated by the importer.
  void **ptr = nullptr;
  switch (getKind()) {
#define DECL(Id, Parent) \
  case DeclKind::Id: \
    ptr = reinterpret_cast<void **>(static_cast<Id##Decl*>(this)); \
    break;
#include "swift/AST/DeclNodes.def"
  }
  *(ptr - 1) = Node.getOpaqueValue();
}

// See swift/Basic/Statistic.h for declaration: this enables tracing Decls, is
// defined here to avoid too much layering violation / circular linkage
// dependency.

struct DeclTraceFormatter : public UnifiedStatsReporter::TraceFormatter {
  void traceName(const void *Entity, raw_ostream &OS) const {
    if (!Entity)
      return;
    const Decl *D = static_cast<const Decl *>(Entity);
    if (auto const *VD = dyn_cast<const ValueDecl>(D)) {
      VD->getFullName().print(OS, false);
    } else {
      OS << "<"
         << Decl::getDescriptiveKindName(D->getDescriptiveKind())
         << ">";
    }
  }
  void traceLoc(const void *Entity, SourceManager *SM,
                clang::SourceManager *CSM, raw_ostream &OS) const {
    if (!Entity)
      return;
    const Decl *D = static_cast<const Decl *>(Entity);
    D->getSourceRange().print(OS, *SM, false);
  }
};

static DeclTraceFormatter TF;

<<<<<<< HEAD
UnifiedStatsReporter::FrontendStatsTracer
UnifiedStatsReporter::getStatsTracer(StringRef EventName, const Decl *D) {
  if (LastTracedFrontendCounters)
    // Return live tracer object.
    return FrontendStatsTracer(EventName, D, &TF, this);
  else
    // Return inert tracer object.
    return FrontendStatsTracer();
}

TypeOrExtensionDecl::TypeOrExtensionDecl(NominalTypeDecl *D) : Decl(D) {}
TypeOrExtensionDecl::TypeOrExtensionDecl(ExtensionDecl *D) : Decl(D) {}

Decl *TypeOrExtensionDecl::getAsDecl() const {
  if (auto NTD = Decl.dyn_cast<NominalTypeDecl *>())
    return NTD;

  return Decl.get<ExtensionDecl *>();
}
DeclContext *TypeOrExtensionDecl::getAsDeclContext() const {
  return getAsDecl()->getInnermostDeclContext();
}
NominalTypeDecl *TypeOrExtensionDecl::getBaseNominal() const {
  return getAsDeclContext()->getAsNominalTypeOrNominalTypeExtensionContext();
}
bool TypeOrExtensionDecl::isNull() const { return Decl.isNull(); }
=======
template<>
const UnifiedStatsReporter::TraceFormatter*
FrontendStatsTracer::getTraceFormatter<const Decl *>() {
  return &TF;
}
>>>>>>> 1c923dcb
<|MERGE_RESOLUTION|>--- conflicted
+++ resolved
@@ -5683,37 +5683,25 @@
 
 static DeclTraceFormatter TF;
 
-<<<<<<< HEAD
-UnifiedStatsReporter::FrontendStatsTracer
-UnifiedStatsReporter::getStatsTracer(StringRef EventName, const Decl *D) {
-  if (LastTracedFrontendCounters)
-    // Return live tracer object.
-    return FrontendStatsTracer(EventName, D, &TF, this);
-  else
-    // Return inert tracer object.
-    return FrontendStatsTracer();
-}
-
-TypeOrExtensionDecl::TypeOrExtensionDecl(NominalTypeDecl *D) : Decl(D) {}
-TypeOrExtensionDecl::TypeOrExtensionDecl(ExtensionDecl *D) : Decl(D) {}
-
-Decl *TypeOrExtensionDecl::getAsDecl() const {
-  if (auto NTD = Decl.dyn_cast<NominalTypeDecl *>())
-    return NTD;
-
-  return Decl.get<ExtensionDecl *>();
-}
-DeclContext *TypeOrExtensionDecl::getAsDeclContext() const {
-  return getAsDecl()->getInnermostDeclContext();
-}
-NominalTypeDecl *TypeOrExtensionDecl::getBaseNominal() const {
-  return getAsDeclContext()->getAsNominalTypeOrNominalTypeExtensionContext();
-}
-bool TypeOrExtensionDecl::isNull() const { return Decl.isNull(); }
-=======
 template<>
 const UnifiedStatsReporter::TraceFormatter*
 FrontendStatsTracer::getTraceFormatter<const Decl *>() {
   return &TF;
 }
->>>>>>> 1c923dcb
+
+TypeOrExtensionDecl::TypeOrExtensionDecl(NominalTypeDecl *D) : Decl(D) {}
+TypeOrExtensionDecl::TypeOrExtensionDecl(ExtensionDecl *D) : Decl(D) {}
+
+Decl *TypeOrExtensionDecl::getAsDecl() const {
+  if (auto NTD = Decl.dyn_cast<NominalTypeDecl *>())
+    return NTD;
+
+  return Decl.get<ExtensionDecl *>();
+}
+DeclContext *TypeOrExtensionDecl::getAsDeclContext() const {
+  return getAsDecl()->getInnermostDeclContext();
+}
+NominalTypeDecl *TypeOrExtensionDecl::getBaseNominal() const {
+  return getAsDeclContext()->getAsNominalTypeOrNominalTypeExtensionContext();
+}
+bool TypeOrExtensionDecl::isNull() const { return Decl.isNull(); }