--- conflicted
+++ resolved
@@ -1412,12 +1412,13 @@
                             _void);
 }
 
-<<<<<<< HEAD
 static ValueDecl *getDistributedActorInitDestroy(ASTContext &ctx,
                                                  Identifier id) {
   return getBuiltinFunction(ctx, id, _thin,
                             _parameters(_nativeObject), // TODO: no idea if to pass more here?
-=======
+                            _void);
+}
+
 static ValueDecl *getResumeContinuationReturning(ASTContext &ctx,
                                                  Identifier id) {
   return getBuiltinFunction(ctx, id, _thin,
@@ -1432,7 +1433,6 @@
   return getBuiltinFunction(ctx, id, _thin,
                             _parameters(_rawUnsafeContinuation,
                                         _owned(_error)),
->>>>>>> e4f4b894
                             _void);
 }
 
@@ -2646,18 +2646,16 @@
   case BuiltinValueKind::DestroyDefaultActor:
     return getDefaultActorInitDestroy(Context, Id);
 
-<<<<<<< HEAD
   case BuiltinValueKind::InitializeDistributedRemoteActor:
   case BuiltinValueKind::DestroyDistributedActor:
     return getDistributedActorInitDestroy(Context, Id);
-=======
+
   case BuiltinValueKind::ResumeNonThrowingContinuationReturning:
   case BuiltinValueKind::ResumeThrowingContinuationReturning:
     return getResumeContinuationReturning(Context, Id);
 
   case BuiltinValueKind::ResumeThrowingContinuationThrowing:
     return getResumeContinuationThrowing(Context, Id);
->>>>>>> e4f4b894
 
   case BuiltinValueKind::WithUnsafeContinuation:
     return getWithUnsafeContinuation(Context, Id, /*throws=*/false);
