//===--- Builtins.cpp - Swift Language Builtin ASTs -----------------------===//
//
// This source file is part of the Swift.org open source project
//
// Copyright (c) 2014 - 2017 Apple Inc. and the Swift project authors
// Licensed under Apache License v2.0 with Runtime Library Exception
//
// See https://swift.org/LICENSE.txt for license information
// See https://swift.org/CONTRIBUTORS.txt for the list of Swift project authors
//
//===----------------------------------------------------------------------===//
//
//  This file implements the interface to the Builtin APIs.
//
//===----------------------------------------------------------------------===//

#include "swift/AST/Builtins.h"
#include "swift/AST/ASTContext.h"
#include "swift/AST/ASTSynthesis.h"
#include "swift/AST/FileUnit.h"
#include "swift/AST/Module.h"
#include "swift/AST/ParameterList.h"
#include "swift/AST/TypeCheckRequests.h"
#include "swift/AST/Types.h"
#include "swift/Strings.h"
#include "llvm/ADT/SmallString.h"
#include "llvm/ADT/StringSwitch.h"
#include "llvm/IR/Attributes.h"
#include "llvm/IR/Instructions.h"
#include "llvm/IR/Intrinsics.h"
#include "llvm/Support/ManagedStatic.h"
#include <tuple>

using namespace swift;

struct BuiltinExtraInfoTy {
  const char *Attributes;
};

static const BuiltinExtraInfoTy BuiltinExtraInfo[] = {
    {nullptr},
#define BUILTIN(Id, Name, Attrs) {Attrs},
#include "swift/AST/Builtins.def"
};

bool BuiltinInfo::isReadNone() const {
  return strchr(BuiltinExtraInfo[(unsigned)ID].Attributes, 'n') != nullptr;
}

const llvm::AttributeList &
IntrinsicInfo::getOrCreateAttributes(ASTContext &Ctx) const {
  using DenseMapInfo = llvm::DenseMapInfo<llvm::AttributeList>;
  if (DenseMapInfo::isEqual(Attrs, DenseMapInfo::getEmptyKey())) {
    Attrs = llvm::Intrinsic::getAttributes(Ctx.getIntrinsicScratchContext(), ID);
  }
  return Attrs;
}

Type swift::getBuiltinType(ASTContext &Context, StringRef Name) {
  // Vectors are VecNxT, where "N" is the number of elements and
  // T is the element type.
  if (Name.startswith("Vec")) {
    Name = Name.substr(3);
    StringRef::size_type xPos = Name.find('x');
    if (xPos == StringRef::npos)
      return Type();

    unsigned numElements;
    if (Name.substr(0, xPos).getAsInteger(10, numElements) ||
        numElements == 0 || numElements > 1024)
      return Type();

    Type elementType = getBuiltinType(Context, Name.substr(xPos + 1));
    if (!elementType)
      return Type();

    return BuiltinVectorType::get(Context, elementType, numElements);
  }

  if (Name == "RawPointer")
    return Context.TheRawPointerType;
  if (Name == "RawUnsafeContinuation")
    return Context.TheRawUnsafeContinuationType;
  if (Name == "Job")
    return Context.TheJobType;
  if (Name == "DefaultActorStorage")
    return Context.TheDefaultActorStorageType;
  if (Name == "Executor")
    return Context.TheExecutorType;
  if (Name == "NativeObject")
    return Context.TheNativeObjectType;
  if (Name == "BridgeObject")
    return Context.TheBridgeObjectType;
  if (Name == "SILToken")
    return Context.TheSILTokenType;
  if (Name == "UnsafeValueBuffer")
    return Context.TheUnsafeValueBufferType;
  
  if (Name == "FPIEEE32")
    return Context.TheIEEE32Type;
  if (Name == "FPIEEE64")
    return Context.TheIEEE64Type;

  if (Name == "Word")
    return BuiltinIntegerType::getWordType(Context);

  if (Name == "IntLiteral")
    return Context.TheIntegerLiteralType;

  // Handle 'int8' and friends.
  if (Name.substr(0, 3) == "Int") {
    unsigned BitWidth;
    if (!Name.substr(3).getAsInteger(10, BitWidth) &&
        BitWidth <= 2048 && BitWidth != 0)  // Cap to prevent insane things.
      return BuiltinIntegerType::get(BitWidth, Context);
  }
  
  // Target specific FP types.
  if (Name == "FPIEEE16")
    return Context.TheIEEE16Type;
  if (Name == "FPIEEE80")
    return Context.TheIEEE80Type;
  if (Name == "FPIEEE128")
    return Context.TheIEEE128Type;
  if (Name == "FPPPC128")
    return Context.ThePPC128Type;

  // AnyObject is the empty class-constrained existential.
  if (Name == "AnyObject")
    return CanType(
      ProtocolCompositionType::get(Context, {},
                                   /*HasExplicitAnyObject=*/true));

  return Type();
}

/// getBuiltinBaseName - Decode the type list of a builtin (e.g. mul_Int32) and
/// return the base name (e.g. "mul").
StringRef swift::getBuiltinBaseName(ASTContext &C, StringRef Name,
                                    SmallVectorImpl<Type> &Types) {
  // builtin-id ::= operation-id ('_' type-id)*
  for (StringRef::size_type Underscore = Name.find_last_of('_');
       Underscore != StringRef::npos; Underscore = Name.find_last_of('_')) {
    
    // Check that the type parameter is well-formed and set it up for returning.
    // This allows operations with underscores in them, like "icmp_eq".
    Type Ty = getBuiltinType(C, Name.substr(Underscore + 1));
    if (Ty.isNull()) break;
    
    Types.push_back(Ty);
    
    Name = Name.substr(0, Underscore);
  }
  
  std::reverse(Types.begin(), Types.end());
  return Name;
}

namespace {

/// AST synthesizers (see ASTSynthesis.h for the general pattern)
/// for generics.
enum UnrestrictedGenericParam { _unrestricted };

/// A synthesizer which generates a conformance requirement.
template <class TypeS, class ProtocolS>
struct ConformsToSynthesizer {
  TypeS Type;
  ProtocolS Protocol;
};
template <class TypeS, class ProtocolS>
constexpr ConformsToSynthesizer<TypeS, ProtocolS>
_conformsTo(TypeS type, ProtocolS protocol) {
  return {type, protocol};
}

/// A synthesizer which generates a layout constraint requirement.
template <class TypeS>
struct LayoutConstraintSynthesizer {
  TypeS Type;
  LayoutConstraint Constraint;
};
template <class TypeS>
LayoutConstraintSynthesizer<TypeS>
_layout(TypeS type, LayoutConstraint constraint) {
  return {type, constraint};
}
static LayoutConstraint _classLayout() {
  return LayoutConstraint::getLayoutConstraint(LayoutConstraintKind::Class);
}

/// A synthesizer which generates a generic parameter list.
template <class... ParamS>
struct GenericParamListSynthesizer {
  VariadicSynthesizerStorage<ParamS...> Params;
};
template <class... ParamS>
constexpr GenericParamListSynthesizer<ParamS...>
_generics(ParamS... params) {
  return {{params...}};
}

struct CountGenericParameters {
  unsigned &Count;

  void operator()(UnrestrictedGenericParam _) const {
    Count++;
  }

  template <class TypeS, class ProtoS>
  void operator()(const ConformsToSynthesizer<TypeS, ProtoS> &_) const {
    // not a parameter
  }

  template <class TypeS>
  void operator()(const LayoutConstraintSynthesizer<TypeS> &_) const {
    // not a parameter
  }
};

} // end anonymous namespace

static const char * const GenericParamNames[] = {
  "T",
  "U",
  "V",
  "W",
  "X",
  "Y",
  "Z"
};

static GenericTypeParamDecl*
createGenericParam(ASTContext &ctx, const char *name, unsigned index) {
  ModuleDecl *M = ctx.TheBuiltinModule;
  Identifier ident = ctx.getIdentifier(name);
  auto genericParam = GenericTypeParamDecl::create(
      &M->getMainFile(FileUnitKind::Builtin), ident, SourceLoc(),
      /*type sequence*/ false, 0, index, /*opaque type=*/false, nullptr);
  return genericParam;
}

/// Create a generic parameter list with multiple generic parameters.
static GenericParamList *getGenericParams(ASTContext &ctx,
                                          unsigned numParameters) {
  assert(numParameters <= llvm::array_lengthof(GenericParamNames));

  SmallVector<GenericTypeParamDecl *, 2> genericParams;
  for (unsigned i = 0; i != numParameters; ++i)
    genericParams.push_back(createGenericParam(ctx, GenericParamNames[i], i));

  auto paramList = GenericParamList::create(ctx, SourceLoc(), genericParams,
                                            SourceLoc());
  return paramList;
}

template <class... ParamsS>
static GenericParamList *synthesizeGenericParamList(SynthesisContext &SC,
                   const GenericParamListSynthesizer<ParamsS...> &params) {
  unsigned count = 0;
  params.Params.visit(CountGenericParameters{count});
  auto paramList = getGenericParams(SC.Context, count);
  SC.GenericParams = paramList;
  return paramList;
}

namespace {
struct CollectGenericParams {
  SynthesisContext &SC;
  SmallVector<GenericTypeParamType *, 2> GenericParamTypes;
  SmallVector<Requirement, 2> AddedRequirements;

  CollectGenericParams(SynthesisContext &SC) : SC(SC) {
    for (auto gp : SC.GenericParams->getParams()) {
      GenericParamTypes.push_back(
          gp->getDeclaredInterfaceType()->castTo<GenericTypeParamType>());
    }
  }

  void operator()(UnrestrictedGenericParam _) {}

  template <class TypeS, class ProtoS>
  void operator()(const ConformsToSynthesizer<TypeS, ProtoS> &conf) {
    auto type = synthesizeType(SC, conf.Type);
    auto protocolType = synthesizeType(SC, conf.Protocol);
    AddedRequirements.push_back({RequirementKind::Conformance,
                                 type, protocolType});
  }

  template <class TypeS>
  void operator()(const LayoutConstraintSynthesizer<TypeS> &req) {
    auto type = synthesizeType(SC, req.Type);
    AddedRequirements.push_back({RequirementKind::Layout,
                                 type, req.Constraint});
  }
};

} // end anonymous namespace

template <class... ParamsS>
static GenericSignature
synthesizeGenericSignature(SynthesisContext &SC,
                     const GenericParamListSynthesizer<ParamsS...> &list) {
  assert(SC.GenericParams && "synthesizeGenericParamList not called first");
  CollectGenericParams collector(SC);
  list.Params.visit(collector);

  return buildGenericSignature(SC.Context,
                               GenericSignature(),
                               std::move(collector.GenericParamTypes),
                               std::move(collector.AddedRequirements));
}

/// Build a builtin function declaration.
///
/// This is a "legacy" interface; you should probably use one of
/// the templated overloads below.
static FuncDecl *
getBuiltinFunction(Identifier Id, ArrayRef<Type> argTypes, Type ResType) {
  auto &Context = ResType->getASTContext();
  
  ModuleDecl *M = Context.TheBuiltinModule;
  DeclContext *DC = &M->getMainFile(FileUnitKind::Builtin);

  SmallVector<ParamDecl*, 4> params;
  for (Type argType : argTypes) {
    auto PD = new (Context) ParamDecl(SourceLoc(), SourceLoc(),
                                      Identifier(), SourceLoc(), Identifier(), DC);
    PD->setSpecifier(ParamSpecifier::Default);
    PD->setInterfaceType(argType);
    PD->setImplicit();
    params.push_back(PD);
  }

  auto *paramList = ParameterList::create(Context, params);
  
  DeclName Name(Context, Id, paramList);
  auto *const FD = FuncDecl::createImplicit(
      Context, StaticSpellingKind::None, Name, /*NameLoc=*/SourceLoc(),
      /*Async=*/false, /*Throws=*/false,
      /*GenericParams=*/nullptr, paramList, ResType, DC);
  FD->setAccess(AccessLevel::Public);
  return FD;
}

template <class ExtInfoS, class ParamsS, class ResultS>
static FuncDecl *
getBuiltinFunctionImpl(SynthesisContext &SC, Identifier id,
                       GenericParamList *genericParams,
                       GenericSignature signature,
                       const ExtInfoS &extInfoS,
                       const ParamsS &paramsS,
                       const ResultS &resultS) {
  auto params = synthesizeParameterList(SC, paramsS);
  auto extInfo = synthesizeExtInfo(SC, extInfoS);
  auto resultType = synthesizeType(SC, resultS);

  DeclName name(SC.Context, id, params);
  auto *FD = FuncDecl::createImplicit(
      SC.Context, StaticSpellingKind::None, name, /*NameLoc=*/SourceLoc(),
      extInfo.isAsync(), extInfo.isThrowing(),
      genericParams, params, resultType, SC.DC);
  FD->setAccess(AccessLevel::Public);
  FD->setGenericSignature(signature);
  return FD;
}

/// Synthesize a non-generic builtin function declaration.
template <class ExtInfoS, class ParamsS, class ResultS>
static FuncDecl *
getBuiltinFunction(ASTContext &ctx, Identifier id,
                   const ExtInfoS &extInfoS, const ParamsS &paramsS,
                   const ResultS &resultS) {
  ModuleDecl *M = ctx.TheBuiltinModule;
  DeclContext *DC = &M->getMainFile(FileUnitKind::Builtin);

  SynthesisContext SC(ctx, DC);
  return getBuiltinFunctionImpl(SC, id, nullptr, GenericSignature(),
                                extInfoS, paramsS, resultS);
}

/// Synthesize a generic builtin function declaration.
template <class ExtInfoS, class GenericsS, class ParamsS, class ResultS>
static FuncDecl *
getBuiltinFunction(ASTContext &ctx, Identifier id,
                   const ExtInfoS &extInfoS,
                   const GenericsS &genericsS,
                   const ParamsS &paramsS,
                   const ResultS &resultS) {
  ModuleDecl *M = ctx.TheBuiltinModule;
  DeclContext *DC = &M->getMainFile(FileUnitKind::Builtin);

  SynthesisContext SC(ctx, DC);
  auto genericParamList = synthesizeGenericParamList(SC, genericsS);
  auto genericSignature = synthesizeGenericSignature(SC, genericsS);

  return getBuiltinFunctionImpl(SC, id, genericParamList, genericSignature,
                                extInfoS, paramsS, resultS);
}

namespace {

enum class BuiltinThrowsKind : uint8_t {
  None,
  Throws,
  Rethrows
};

}

/// Build a builtin function declaration.
static FuncDecl *
getBuiltinGenericFunction(Identifier Id,
                          ArrayRef<AnyFunctionType::Param> ArgParamTypes,
                          Type ResType,
                          GenericParamList *GenericParams,
                          GenericSignature Sig,
                          bool Async, BuiltinThrowsKind Throws) {
  assert(GenericParams && "Missing generic parameters");
  auto &Context = ResType->getASTContext();

  ModuleDecl *M = Context.TheBuiltinModule;
  DeclContext *DC = &M->getMainFile(FileUnitKind::Builtin);

  SmallVector<ParamDecl*, 4> params;
  for (unsigned i = 0, e = ArgParamTypes.size(); i < e; ++i) {
    auto paramIfaceType = ArgParamTypes[i].getPlainType();
    auto specifier =
      ParamDecl::getParameterSpecifierForValueOwnership(
        ArgParamTypes[i].getParameterFlags().getValueOwnership());
    auto PD = new (Context) ParamDecl(SourceLoc(), SourceLoc(),
                                      Identifier(), SourceLoc(),
                                      Identifier(), DC);
    PD->setSpecifier(specifier);
    PD->setInterfaceType(paramIfaceType);
    PD->setImplicit();
    params.push_back(PD);
  }

  auto *paramList = ParameterList::create(Context, params);

  DeclName Name(Context, Id, paramList);
  auto *const func = FuncDecl::createImplicit(
      Context, StaticSpellingKind::None, Name,
      /*NameLoc=*/SourceLoc(),
      Async,
      Throws != BuiltinThrowsKind::None,
      GenericParams, paramList, ResType, DC);

  func->setAccess(AccessLevel::Public);
  func->setGenericSignature(Sig);
  if (Throws == BuiltinThrowsKind::Rethrows)
    func->getAttrs().add(new (Context) RethrowsAttr(/*ThrowsLoc*/ SourceLoc()));

  return func;
}

/// Build a getelementptr operation declaration.
static ValueDecl *getGepRawOperation(ASTContext &ctx,
                                     Identifier id, Type argType) {
  // This is always "(i8*, IntTy) -> i8*"
  return getBuiltinFunction(ctx, id, _thin,
                            _parameters(_rawPointer, argType),
                            _rawPointer);
}

static ValueDecl *getStringObjectOrOperation(ASTContext &ctx,
                                             Identifier id, Type argType) {
  return getBuiltinFunction(ctx, id, _thin,
                            _parameters(argType, argType),
                            argType);
}

/// Build a binary operation declaration.
static ValueDecl *getBinaryOperation(ASTContext &ctx,
                                     Identifier id, Type argType) {
  return getBuiltinFunction(ctx, id, _thin,
                            _parameters(argType, argType),
                            argType);
}

/// Build a declaration for a binary operation with overflow.
static ValueDecl *getBinaryOperationWithOverflow(ASTContext &ctx,
                                                 Identifier id,
                                                 Type argType) {
  return getBuiltinFunction(ctx, id, _thin,
                            _parameters(argType, argType, _int(1)),
                            _tuple(argType, _int(1)));
}

static ValueDecl *getUnaryOperation(ASTContext &ctx, Identifier id,
                                    Type argType) {
  return getBuiltinFunction(ctx, id, _thin, _parameters(argType), argType);
}

/// Build a binary predicate declaration.
static ValueDecl *getBinaryPredicate(ASTContext &ctx, Identifier id,
                                     Type argType) {
  if (auto vecType = argType->getAs<BuiltinVectorType>()) {
    return getBuiltinFunction(ctx, id, _thin,
                              _parameters(argType, argType),
                              _vector(vecType->getNumElements(), _int(1)));
  }

  return getBuiltinFunction(ctx, id, _thin,
                            _parameters(argType, argType),
                            _int(1));
}

/// Build a cast.  There is some custom type checking here.
static ValueDecl *getCastOperation(ASTContext &Context, Identifier Id,
                                   BuiltinValueKind VK,
                                   ArrayRef<Type> Types) {
  if (Types.empty() || Types.size() > 2) return nullptr;
  Type Input = Types[0];
  Type Output = Types.size() == 2 ? Types[1] : Type();

  // If both types are vectors, look through the vectors.
  Type CheckInput = Input;
  Type CheckOutput = Output;
  bool UnwrappedVector = false;
  auto InputVec = Input->getAs<BuiltinVectorType>();
  auto OutputVec = Output.isNull()? nullptr :Output->getAs<BuiltinVectorType>();
  if (InputVec && OutputVec &&
      InputVec->getNumElements() == OutputVec->getNumElements()) {
    UnwrappedVector = true;
    CheckInput = InputVec->getElementType();
    CheckOutput = OutputVec->getElementType();
  }

  // Custom type checking.  We know the one or two types have been subjected to
  // the "isBuiltinTypeOverloaded" predicate successfully.
  switch (VK) {
  default: llvm_unreachable("Not a cast operation");

  case BuiltinValueKind::Trunc:
    if (CheckOutput.isNull() ||
        !CheckInput->is<BuiltinIntegerType>() ||
        !CheckOutput->is<BuiltinIntegerType>() ||
        CheckInput->castTo<BuiltinIntegerType>()->getLeastWidth() <=
          CheckOutput->castTo<BuiltinIntegerType>()->getGreatestWidth())
      return nullptr;
    break;
  case BuiltinValueKind::TruncOrBitCast:
    if (CheckOutput.isNull() ||
        !CheckInput->is<BuiltinIntegerType>() ||
        !CheckOutput->is<BuiltinIntegerType>() ||
        CheckInput->castTo<BuiltinIntegerType>()->getLeastWidth() <
          CheckOutput->castTo<BuiltinIntegerType>()->getGreatestWidth())
      return nullptr;
    break;
      
  case BuiltinValueKind::ZExt:
  case BuiltinValueKind::SExt: {
    if (CheckOutput.isNull() ||
        !CheckInput->is<BuiltinIntegerType>() ||
        !CheckOutput->is<BuiltinIntegerType>() ||
        CheckInput->castTo<BuiltinIntegerType>()->getGreatestWidth() >=
          CheckOutput->castTo<BuiltinIntegerType>()->getLeastWidth())
      return nullptr;
    break;
  }
  case BuiltinValueKind::ZExtOrBitCast:
  case BuiltinValueKind::SExtOrBitCast: {
    if (CheckOutput.isNull() ||
        !CheckInput->is<BuiltinIntegerType>() ||
        !CheckOutput->is<BuiltinIntegerType>() ||
        CheckInput->castTo<BuiltinIntegerType>()->getGreatestWidth() >
          CheckOutput->castTo<BuiltinIntegerType>()->getLeastWidth())
      return nullptr;
    break;
  }

  case BuiltinValueKind::FPToUI:
  case BuiltinValueKind::FPToSI:
    if (CheckOutput.isNull() || !CheckInput->is<BuiltinFloatType>() ||
        !CheckOutput->is<BuiltinIntegerType>())
      return nullptr;
    break;

  case BuiltinValueKind::UIToFP:
  case BuiltinValueKind::SIToFP:
    if (CheckOutput.isNull() || !CheckInput->is<BuiltinIntegerType>() ||
        !CheckOutput->is<BuiltinFloatType>())
      return nullptr;
    break;

  case BuiltinValueKind::FPTrunc:
    if (CheckOutput.isNull() ||
        !CheckInput->is<BuiltinFloatType>() ||
        !CheckOutput->is<BuiltinFloatType>() ||
        CheckInput->castTo<BuiltinFloatType>()->getFPKind() <=
        CheckOutput->castTo<BuiltinFloatType>()->getFPKind())
      return nullptr;
    break;
  case BuiltinValueKind::FPExt:
    if (CheckOutput.isNull() ||
        !CheckInput->is<BuiltinFloatType>() ||
        !CheckOutput->is<BuiltinFloatType>() ||
        CheckInput->castTo<BuiltinFloatType>()->getFPKind() >=
        CheckOutput->castTo<BuiltinFloatType>()->getFPKind())
      return nullptr;
    break;

  case BuiltinValueKind::PtrToInt:
    // FIXME: Do we care about vectors of pointers?
    if (!CheckOutput.isNull() || !CheckInput->is<BuiltinIntegerType>() ||
        UnwrappedVector)
      return nullptr;
    Output = Input;
    Input = Context.TheRawPointerType;
    break;
  case BuiltinValueKind::IntToPtr:
    // FIXME: Do we care about vectors of pointers?
    if (!CheckOutput.isNull() || !CheckInput->is<BuiltinIntegerType>() ||
        UnwrappedVector)
      return nullptr;
    Output = Context.TheRawPointerType;
    break;
  case BuiltinValueKind::BitCast:
    if (CheckOutput.isNull()) return nullptr;

    // Support float <-> int bitcast where the types are the same widths.
    if (auto *BIT = CheckInput->getAs<BuiltinIntegerType>())
      if (auto *BFT = CheckOutput->getAs<BuiltinFloatType>())
        if (BIT->isFixedWidth() && BIT->getFixedWidth() == BFT->getBitWidth())
            break;
    if (auto *BFT = CheckInput->getAs<BuiltinFloatType>())
      if (auto *BIT = CheckOutput->getAs<BuiltinIntegerType>())
        if (BIT->isFixedWidth() && BIT->getFixedWidth() == BFT->getBitWidth())
          break;
      
    // Support VecNxInt1 -> IntN bitcast for SIMD comparison results.
    if (auto *Vec = CheckInput->getAs<BuiltinVectorType>())
      if (auto *BIT = CheckOutput->getAs<BuiltinIntegerType>())
        if (auto *Element = Vec->getElementType()->getAs<BuiltinIntegerType>())
          if (Element->getFixedWidth() == 1 &&
              BIT->isFixedWidth() &&
              BIT->getFixedWidth() == Vec->getNumElements())
            break;
    // And IntN -> VecNxInt1 for SIMDMask random generators.
    if (auto *Vec = CheckOutput->getAs<BuiltinVectorType>())
      if (auto *BIT = CheckInput->getAs<BuiltinIntegerType>())
        if (auto *Element = Vec->getElementType()->getAs<BuiltinIntegerType>())
          if (Element->getFixedWidth() == 1 &&
              BIT->isFixedWidth() &&
              BIT->getFixedWidth() == Vec->getNumElements())
            break;

    // FIXME: Implement bitcast typechecking.
    llvm_unreachable("Bitcast not supported yet!");
    return nullptr;
  }

  return getBuiltinFunction(Context, Id, _thin,
                            _parameters(Input),
                            Output);
}

namespace {
  class BuiltinFunctionBuilder {
  public:
    ASTContext &Context;

  private:
    GenericParamList *TheGenericParamList;
    SmallVector<AnyFunctionType::Param, 4> InterfaceParams;
    Type InterfaceResult;
    bool Async = false;
    BuiltinThrowsKind Throws = BuiltinThrowsKind::None;

    // Accumulate params and requirements here, so that we can call
    // `buildGenericSignature()` when `build()` is called.
    SmallVector<GenericTypeParamType *, 2> genericParamTypes;
    SmallVector<Requirement, 2> addedRequirements;

  public:
    BuiltinFunctionBuilder(ASTContext &ctx, unsigned numGenericParams = 1,
                           bool wantsAdditionalAnyObjectRequirement = false)
        : Context(ctx) {
      TheGenericParamList = getGenericParams(ctx, numGenericParams);
      if (wantsAdditionalAnyObjectRequirement) {
        Requirement req(RequirementKind::Conformance,
                        TheGenericParamList->getParams()[0]->getInterfaceType(),
                        ctx.getAnyObjectType());
        addedRequirements.push_back(req);
      }
      for (auto gp : TheGenericParamList->getParams()) {
        genericParamTypes.push_back(
            gp->getDeclaredInterfaceType()->castTo<GenericTypeParamType>());
      }
    }

    template <class G>
    void addParameter(const G &generator,
                      ValueOwnership ownership = ValueOwnership::Default) {
      Type gTyIface = generator.build(*this);
      auto flags = ParameterTypeFlags().withValueOwnership(ownership);
      InterfaceParams.emplace_back(gTyIface, Identifier(), flags);
    }

    template <class G>
    void setResult(const G &generator) {
      InterfaceResult = generator.build(*this);
    }

    template <class G>
    void addConformanceRequirement(const G &generator, ProtocolDecl *proto) {
      Requirement req(RequirementKind::Conformance,
                      generator.build(*this),
                      proto->getDeclaredInterfaceType());
      addedRequirements.push_back(req);
    }

    void setAsync() {
      Async = true;
    }

    void setThrows() {
      Throws = BuiltinThrowsKind::Throws;
    }

    void setRethrows() {
      Throws = BuiltinThrowsKind::Rethrows;
    }

    FuncDecl *build(Identifier name) {
      auto GenericSig = buildGenericSignature(
          Context, GenericSignature(),
          std::move(genericParamTypes),
          std::move(addedRequirements));
      return getBuiltinGenericFunction(name, InterfaceParams,
                                       InterfaceResult,
                                       TheGenericParamList, GenericSig,
                                       Async, Throws);
    }

    // Don't use these generator classes directly; call the make{...}
    // functions which follow this class.

    struct ConcreteGenerator {
      Type TheType;
      Type build(BuiltinFunctionBuilder &builder) const {
        return TheType;
      }
    };
    struct ParameterGenerator {
      unsigned Index;
      Type build(BuiltinFunctionBuilder &builder) const {
        return builder.TheGenericParamList->getParams()[Index]
            ->getDeclaredInterfaceType();
      }
    };
    struct LambdaGenerator {
      std::function<Type(BuiltinFunctionBuilder &)> TheFunction;
      Type build(BuiltinFunctionBuilder &builder) const {
        return TheFunction(builder);
      }
    };
    template <class T>
    struct MetatypeGenerator {
      T Object;
      Optional<MetatypeRepresentation> Repr;
      Type build(BuiltinFunctionBuilder &builder) const {
        return MetatypeType::get(Object.build(builder), Repr);
      }
    };
  };
} // end anonymous namespace

static BuiltinFunctionBuilder::ConcreteGenerator
makeConcrete(Type type) {
  return { type };
}

static BuiltinFunctionBuilder::ParameterGenerator
makeGenericParam(unsigned index = 0) {
  return { index };
}

template <class... Gs>
static BuiltinFunctionBuilder::LambdaGenerator
makeTuple(const Gs & ...elementGenerators) {
  return {
    [=](BuiltinFunctionBuilder &builder) -> Type {
      TupleTypeElt elts[] = {
        elementGenerators.build(builder)...
      };
      return TupleType::get(elts, builder.Context);
    }
  };
}

template <class... Gs>
static BuiltinFunctionBuilder::LambdaGenerator
makeBoundGenericType(NominalTypeDecl *decl,
                     const Gs & ...argumentGenerators) {
  return {
    [=](BuiltinFunctionBuilder &builder) -> Type {
      Type args[] = {
        argumentGenerators.build(builder)...
      };
      return BoundGenericType::get(decl, Type(), args);
    }
  };
}

template <class T>
static BuiltinFunctionBuilder::MetatypeGenerator<T>
makeMetatype(const T &object, Optional<MetatypeRepresentation> repr = None) {
  return { object, repr };
}

/// Create a function with type <T> T -> ().
static ValueDecl *getRefCountingOperation(ASTContext &ctx, Identifier id) {
  return getBuiltinFunction(ctx, id, _thin,
                            _generics(_unrestricted),
                            _parameters(_typeparam(0)),
                            _void);
}

static ValueDecl *getLoadOperation(ASTContext &ctx, Identifier id) {
  return getBuiltinFunction(ctx, id, _thin,
                            _generics(_unrestricted),
                            _parameters(_rawPointer),
                            _typeparam(0));
}

static ValueDecl *getStoreOperation(ASTContext &ctx, Identifier id) {
  return getBuiltinFunction(ctx, id, _thin,
                            _generics(_unrestricted),
                            _parameters(_owned(_typeparam(0)),
                                        _rawPointer),
                            _void);
}

static ValueDecl *getDestroyOperation(ASTContext &ctx, Identifier id) {
  return getBuiltinFunction(ctx, id, _thin,
                            _generics(_unrestricted),
                            _parameters(_metatype(_typeparam(0)),
                                        _rawPointer),
                            _void);
}

static ValueDecl *getDestroyArrayOperation(ASTContext &ctx, Identifier id) {
  return getBuiltinFunction(ctx, id, _thin,
                            _generics(_unrestricted),
                            _parameters(_metatype(_typeparam(0)),
                                        _rawPointer,
                                        _word),
                            _void);
}

static ValueDecl *getMoveOperation(ASTContext &ctx, Identifier id) {
  return getBuiltinFunction(ctx, id, _thin, _generics(_unrestricted),
                            _parameters(_owned(_typeparam(0))), _typeparam(0));
}

static ValueDecl *getCopyOperation(ASTContext &ctx, Identifier id) {
  return getBuiltinFunction(ctx, id, _thin, _generics(_unrestricted),
                            _parameters(_typeparam(0)), _typeparam(0));
}

static ValueDecl *getAssumeAlignment(ASTContext &ctx, Identifier id) {
  // This is always "(Builtin.RawPointer, Builtin.Word) -> Builtin.RawPointer"
  return getBuiltinFunction(ctx, id, _thin, _parameters(_rawPointer, _word),
                            _rawPointer);
}

static ValueDecl *getTransferArrayOperation(ASTContext &ctx, Identifier id) {
  return getBuiltinFunction(ctx, id, _thin,
                            _generics(_unrestricted),
                            _parameters(_metatype(_typeparam(0)),
                                        _rawPointer,
                                        _rawPointer,
                                        _word),
                            _void);
}

static ValueDecl *getIsUniqueOperation(ASTContext &ctx, Identifier id) {
  // <T> (@inout T) -> Int1
  return getBuiltinFunction(ctx, id, _thin,
                            _generics(_unrestricted),
                            _parameters(_inout(_typeparam(0))),
                            _int(1));
}

static ValueDecl *getEndCOWMutation(ASTContext &ctx, Identifier id) {
  // <T> (@inout T) -> ()
  return getBuiltinFunction(ctx, id, _thin,
                            _generics(_unrestricted),
                            _parameters(_inout(_typeparam(0))),
                            _void);
}

static ValueDecl *getBindMemoryOperation(ASTContext &ctx, Identifier id) {
  FuncDecl *fd = getBuiltinFunction(ctx, id, _thin,
                                    _generics(_unrestricted),
                                    _parameters(_rawPointer,
                                                _word,
                                                _metatype(_typeparam(0))),
                                    _word);
  fd->getAttrs().add(new (ctx) DiscardableResultAttr(/*implicit*/true));
  return fd;
}

static ValueDecl *getRebindMemoryOperation(ASTContext &ctx, Identifier id) {
  FuncDecl *fd = getBuiltinFunction(ctx, id, _thin,
                                    _parameters(_rawPointer,
                                                _word),
                                    _word);
  fd->getAttrs().add(new (ctx) DiscardableResultAttr(/*implicit*/true));
  return fd;
}

static ValueDecl *getAllocWithTailElemsOperation(ASTContext &Context,
                                                 Identifier Id,
                                                 int NumTailTypes) {
  if (NumTailTypes < 1 ||
      1 + NumTailTypes > (int)llvm::array_lengthof(GenericParamNames))
    return nullptr;
  BuiltinFunctionBuilder builder(Context, 1 + NumTailTypes);
  builder.addParameter(makeMetatype(makeGenericParam(0)));
  for (int Idx = 0; Idx < NumTailTypes; ++Idx) {
    builder.addParameter(makeConcrete(BuiltinIntegerType::getWordType(Context)));
    builder.addParameter(makeMetatype(makeGenericParam(Idx + 1)));
  }
  builder.setResult(makeGenericParam(0));
  return builder.build(Id);
}

static ValueDecl *getProjectTailElemsOperation(ASTContext &ctx,
                                               Identifier id) {
  return getBuiltinFunction(ctx, id, _thin,
                            _generics(_unrestricted, _unrestricted),
                            _parameters(_typeparam(0),
                                        _metatype(_typeparam(1))),
                            _rawPointer);
}

/// Build a getelementptr operation declaration.
static ValueDecl *getGepOperation(ASTContext &ctx, Identifier id,
                                  Type argType) {
  return getBuiltinFunction(ctx, id, _thin,
                            _generics(_unrestricted),
                            _parameters(_rawPointer,
                                        argType,
                                        _metatype(_typeparam(0))),
                            _rawPointer);
}

static ValueDecl *getGetTailAddrOperation(ASTContext &ctx, Identifier id,
                                          Type argType) {
  return getBuiltinFunction(ctx, id, _thin,
                            _generics(_unrestricted, _unrestricted),
                            _parameters(_rawPointer,
                                        argType,
                                        _metatype(_typeparam(0)),
                                        _metatype(_typeparam(1))),
                            _rawPointer);
}

static ValueDecl *getBeginUnpairedAccessOperation(ASTContext &ctx,
                                                  Identifier id) {
  return getBuiltinFunction(ctx, id, _thin,
                            _generics(_unrestricted),
                            _parameters(_rawPointer,
                                        _rawPointer,
                                        _metatype(_typeparam(0))),
                            _void);
}

static ValueDecl *
getPerformInstantaneousReadAccessOperation(ASTContext &ctx,
                                           Identifier id) {
  return getBuiltinFunction(ctx, id, _thin,
                            _generics(_unrestricted),
                            _parameters(_rawPointer,
                                        _metatype(_typeparam(0))),
                            _void);
}

static ValueDecl *getEndUnpairedAccessOperation(ASTContext &ctx,
                                                Identifier id) {
  return getBuiltinFunction(ctx, id, _thin,
                            _parameters(_rawPointer),
                            _void);
}

static ValueDecl *getSizeOrAlignOfOperation(ASTContext &ctx,
                                            Identifier id) {
  return getBuiltinFunction(ctx, id, _thin,
                            _generics(_unrestricted),
                            _parameters(_metatype(_typeparam(0))),
                            _word);
}

static ValueDecl *getIsPODOperation(ASTContext &ctx, Identifier id) {
  return getBuiltinFunction(ctx, id, _thin,
                            _generics(_unrestricted),
                            _parameters(_metatype(_typeparam(0))),
                            _int(1));
}

static ValueDecl *getIsConcrete(ASTContext &ctx, Identifier id) {
  return getBuiltinFunction(ctx, id, _thin,
                            _generics(_unrestricted),
                            _parameters(_metatype(_typeparam(0))),
                            _int(1));
}

static ValueDecl *getIsBitwiseTakable(ASTContext &ctx, Identifier id) {
  return getBuiltinFunction(ctx, id, _thin,
                            _generics(_unrestricted),
                            _parameters(_metatype(_typeparam(0))),
                            _int(1));
}

static ValueDecl *getIsOptionalOperation(ASTContext &ctx, Identifier id) {
  return getBuiltinFunction(ctx, id, _thin,
                            _generics(_unrestricted),
                            _parameters(_metatype(_typeparam(0))),
                            _int(1));
}

static ValueDecl *getIsSameMetatypeOperation(ASTContext &ctx, Identifier id) {
  return getBuiltinFunction(ctx, id, _thin,
                            _parameters(_existentialMetatype(_any),
                                        _existentialMetatype(_any)),
                            _int(1));
}

static ValueDecl *getAllocOperation(ASTContext &ctx, Identifier id) {
  return getBuiltinFunction(ctx, id, _thin,
                            _parameters(_word, _word),
                            _rawPointer);
}

static ValueDecl *getDeallocOperation(ASTContext &ctx, Identifier id) {
  return getBuiltinFunction(ctx, id, _thin,
                            _parameters(_rawPointer, _word, _word),
                            _void);
}

static ValueDecl *getStackAllocOperation(ASTContext &ctx, Identifier id) {
  return getBuiltinFunction(ctx, id, _thin,
                            _parameters(_word, _word, _word),
                            _rawPointer);
}

static ValueDecl *getStackDeallocOperation(ASTContext &ctx, Identifier id) {
  return getBuiltinFunction(ctx, id, _thin,
                            _parameters(_rawPointer),
                            _void);
}

static ValueDecl *getFenceOperation(ASTContext &ctx, Identifier id) {
  return getBuiltinFunction(ctx, id, _thin, _parameters(), _void);
}

static ValueDecl *getIfdefOperation(ASTContext &ctx, Identifier id) {
  return getBuiltinFunction(ctx, id, _thin, _parameters(), _int(1));
}

static ValueDecl *getVoidErrorOperation(ASTContext &ctx, Identifier id) {
  return getBuiltinFunction(ctx, id, _thin, _parameters(_error), _void);
}

static ValueDecl *getUnexpectedErrorOperation(ASTContext &ctx,
                                              Identifier id) {
  return getBuiltinFunction(ctx, id, _thin, _parameters(_error), _never);
}

static ValueDecl *getCmpXChgOperation(ASTContext &ctx, Identifier id,
                                      Type T) {
  return getBuiltinFunction(ctx, id, _thin,
                            _parameters(_rawPointer, T, T),
                            _tuple(T, _int(1)));
}

static ValueDecl *getAtomicRMWOperation(ASTContext &ctx, Identifier id,
                                        Type T) {
  return getBuiltinFunction(ctx, id, _thin,
                            _parameters(_rawPointer, T),
                            T);
}

static ValueDecl *getAtomicLoadOperation(ASTContext &ctx, Identifier id,
                                         Type T) {
  return getBuiltinFunction(ctx, id, _thin,
                            _parameters(_rawPointer),
                            T);
}

static ValueDecl *getAtomicStoreOperation(ASTContext &ctx, Identifier id,
                                          Type T) {
  return getBuiltinFunction(ctx, id, _thin,
                            _parameters(_rawPointer, T),
                            _void);
}

static ValueDecl *getNativeObjectCast(ASTContext &Context, Identifier Id,
                                      BuiltinValueKind BV) {

  ValueOwnership ownership;
  Type builtinTy;
  switch (BV) {
  case BuiltinValueKind::CastToNativeObject:
  case BuiltinValueKind::UnsafeCastToNativeObject:
  case BuiltinValueKind::CastFromNativeObject:
    builtinTy = Context.TheNativeObjectType;
    ownership = ValueOwnership::Owned;
    break;

  case BuiltinValueKind::BridgeToRawPointer:
  case BuiltinValueKind::BridgeFromRawPointer:
    builtinTy = Context.TheRawPointerType;
    ownership = ValueOwnership::Default;
    break;

  default:
    llvm_unreachable("unexpected kind");
  }

  BuiltinFunctionBuilder builder(Context);
  if (BV == BuiltinValueKind::CastToNativeObject ||
      BV == BuiltinValueKind::UnsafeCastToNativeObject ||
      BV == BuiltinValueKind::BridgeToRawPointer) {
    builder.addParameter(makeGenericParam(), ownership);
    builder.setResult(makeConcrete(builtinTy));
  } else {
    builder.addParameter(makeConcrete(builtinTy), ownership);
    builder.setResult(makeGenericParam());
  }
  return builder.build(Id);
}

static ValueDecl *getCastToBridgeObjectOperation(ASTContext &ctx,
                                                 Identifier id) {
  return getBuiltinFunction(ctx, id, _thin,
                            _generics(_unrestricted),
                            _parameters(_owned(_typeparam(0)),
                                        _word),
                            _bridgeObject);
}

static ValueDecl *getCastFromBridgeObjectOperation(ASTContext &ctx,
                                                   Identifier id,
                                                   BuiltinValueKind BV) {
  switch (BV) {
  case BuiltinValueKind::CastReferenceFromBridgeObject: {
    return getBuiltinFunction(ctx, id, _thin,
                              _generics(_unrestricted),
                              _parameters(_owned(_bridgeObject)),
                              _typeparam(0));
  }

  case BuiltinValueKind::CastBitPatternFromBridgeObject: {
    return getBuiltinFunction(ctx, id, _thin,
                              _parameters(_bridgeObject),
                              _word);
  }

  default:
    llvm_unreachable("not a cast from bridge object op");
  }
}

/// ClassifyBridgeObject has type:
///      (Builtin.BridgeObject) -> (Builtin.Int1, Builtin.Int1).
static ValueDecl *getClassifyBridgeObject(ASTContext &C, Identifier Id) {
  Type int1Ty = BuiltinIntegerType::get(1, C);
  Type resultTy = TupleType::get({
    TupleTypeElt(int1Ty, C.getIdentifier("isObjCObject")),
    TupleTypeElt(int1Ty, C.getIdentifier("isObjCTaggedPointer"))
  }, C);

  return getBuiltinFunction(Id, { C.TheBridgeObjectType }, resultTy);
}

static ValueDecl *getValueToBridgeObject(ASTContext &ctx, Identifier id) {
  return getBuiltinFunction(ctx, id, _thin,
                            _generics(_unrestricted),
                            _parameters(_typeparam(0)),
                            _bridgeObject);
}

static ValueDecl *getCOWBufferForReading(ASTContext &C, Identifier Id) {
  // <T : AnyObject> T -> T
  //
  BuiltinFunctionBuilder builder(C, 1, true);
  auto T = makeGenericParam();
  builder.addParameter(T);
  builder.setResult(T);
  return builder.build(Id);
}

static ValueDecl *getUnsafeGuaranteed(ASTContext &C, Identifier Id) {
  // <T : AnyObject> T -> (T, Int8Ty)
  //
  BuiltinFunctionBuilder builder(C);
  auto T = makeGenericParam();
  builder.addParameter(T);
  Type Int8Ty = BuiltinIntegerType::get(8, C);
  builder.setResult(makeTuple(T, makeConcrete(Int8Ty)));
  return builder.build(Id);
}

static ValueDecl *getUnsafeGuaranteedEnd(ASTContext &C, Identifier Id) {
  // Int8Ty -> ()
  Type Int8Ty = BuiltinIntegerType::get(8, C);
  return getBuiltinFunction(Id, { Int8Ty }, TupleType::getEmpty(C));
}

static ValueDecl *getIntInstrprofIncrement(ASTContext &C, Identifier Id) {
  // (Builtin.RawPointer, Builtin.Int64, Builtin.Int32, Builtin.Int32) -> ()
  Type Int64Ty = BuiltinIntegerType::get(64, C);
  Type Int32Ty = BuiltinIntegerType::get(32, C);
  return getBuiltinFunction(Id,
                            {C.TheRawPointerType, Int64Ty, Int32Ty, Int32Ty},
                            TupleType::getEmpty(C));
}

static ValueDecl *getTypePtrAuthDiscriminator(ASTContext &C, Identifier Id) {
  // <T : AnyObject> (T.Type) -> Int64
  BuiltinFunctionBuilder builder(C);
  builder.addParameter(makeMetatype(makeGenericParam()));
  Type Int64Ty = BuiltinIntegerType::get(64, C);
  builder.setResult(makeConcrete(Int64Ty));
  return builder.build(Id);
}

static ValueDecl *getOnFastPath(ASTContext &Context, Identifier Id) {
  return getBuiltinFunction(Id, {}, TupleType::getEmpty(Context));
}

static ValueDecl *getCastReferenceOperation(ASTContext &ctx,
                                            Identifier name) {
  // <T, U> T -> U
  // SILGen and IRGen check additional constraints during lowering.
  BuiltinFunctionBuilder builder(ctx, 2);
  builder.addParameter(makeGenericParam(0), ValueOwnership::Owned);
  builder.setResult(makeGenericParam(1));
  return builder.build(name);
}

static ValueDecl *getReinterpretCastOperation(ASTContext &ctx,
                                              Identifier name) {
  // <T, U> T -> U
  // SILGen and IRGen check additional constraints during lowering.
  BuiltinFunctionBuilder builder(ctx, 2);
  builder.addParameter(makeGenericParam(0), ValueOwnership::Owned);
  builder.setResult(makeGenericParam(1));
  return builder.build(name);
}

static ValueDecl *getZeroInitializerOperation(ASTContext &Context,
                                             Identifier Id) {
  // <T> () -> T
  BuiltinFunctionBuilder builder(Context);
  builder.setResult(makeGenericParam());
  return builder.build(Id);
}

static ValueDecl *getGetObjCTypeEncodingOperation(ASTContext &Context,
                                                  Identifier Id) {
  // <T> T.Type -> RawPointer
  BuiltinFunctionBuilder builder(Context);
  builder.addParameter(makeMetatype(makeGenericParam()));
  builder.setResult(makeConcrete(Context.TheRawPointerType));
  return builder.build(Id);
}

static ValueDecl *getAutoDiffApplyDerivativeFunction(
    ASTContext &Context, Identifier Id, AutoDiffDerivativeFunctionKind kind,
    unsigned arity, bool throws) {
  assert(arity >= 1);
  // JVP:
  //   <...T...(arity), R> (@differentiable(_forward) (...T) throws -> R, ...T)
  //       rethrows -> (R, (...T.TangentVector) -> R.TangentVector)
  // VJP:
  //   <...T...(arity), R> (@differentiable(reverse) (...T) throws -> R, ...T)
  //       rethrows -> (R, (R.TangentVector) -> ...T.TangentVector)
  unsigned numGenericParams = 1 + arity;
  BuiltinFunctionBuilder builder(Context, numGenericParams);
  // Get the `Differentiable` protocol.
  auto *diffableProto = Context.getProtocol(KnownProtocolKind::Differentiable);
  // Create type parameters and add conformance constraints.
  auto fnResultGen = makeGenericParam(arity);
  builder.addConformanceRequirement(fnResultGen, diffableProto);
  SmallVector<decltype(fnResultGen), 2> fnParamGens;
  for (auto i : range(arity)) {
    auto T = makeGenericParam(i);
    builder.addConformanceRequirement(T, diffableProto);
    fnParamGens.push_back(T);
  }
  // Generator for the first argument, i.e. the `@differentiable` function.
  BuiltinFunctionBuilder::LambdaGenerator firstArgGen{
      // Generator for the function type at the argument position, i.e. the
      // function being differentiated.
      [=, &fnParamGens](BuiltinFunctionBuilder &builder) -> Type {
        auto extInfo =
            FunctionType::ExtInfoBuilder()
                // TODO: Use `kind.getMinimalDifferentiabilityKind()`.
                .withDifferentiabilityKind(DifferentiabilityKind::Reverse)
                .withNoEscape()
                .withThrows(throws)
                .build();
        SmallVector<FunctionType::Param, 2> params;
        for (auto &paramGen : fnParamGens)
          params.push_back(FunctionType::Param(paramGen.build(builder)));
        return FunctionType::get(params, fnResultGen.build(builder), extInfo);
      }};
  // Eagerly build the type of the first arg, then use that to compute the type
  // of the result.
  auto *diffFnType =
      firstArgGen.build(builder)->castTo<AnyFunctionType>();
  diffFnType = diffFnType->getWithoutDifferentiability()->withExtInfo(
      diffFnType->getExtInfo().withNoEscape(false));
  auto *paramIndices = IndexSubset::get(
      Context, SmallBitVector(diffFnType->getNumParams(), true));
  // Generator for the resultant function type, i.e. the AD derivative function.
  BuiltinFunctionBuilder::LambdaGenerator resultGen{
      [=, &Context](BuiltinFunctionBuilder &builder) -> Type {
        auto derivativeFnTy = diffFnType->getAutoDiffDerivativeFunctionType(
            paramIndices, kind,
            LookUpConformanceInModule(Context.TheBuiltinModule));
        return derivativeFnTy->getResult();
      }};
  builder.addParameter(firstArgGen);
  for (auto argGen : fnParamGens)
    builder.addParameter(argGen);
  if (throws)
    builder.setRethrows();
  builder.setResult(resultGen);
  return builder.build(Id);
}

static ValueDecl *getAutoDiffApplyTransposeFunction(
    ASTContext &Context, Identifier Id, unsigned arity, bool throws) {
  assert(arity >= 1);
  // <...T...(arity), R>
  //     (@differentiable(_linear) (...T) throws -> R, ...R.TangentVector)
  //         rethrows -> (...T.TangentVector)
  unsigned numGenericParams = 1 + arity;
  BuiltinFunctionBuilder builder(Context, numGenericParams);
  auto *diffableProto = Context.getProtocol(KnownProtocolKind::Differentiable);
  auto *addArithProto =
      Context.getProtocol(KnownProtocolKind::AdditiveArithmetic);
  // Create type parameters and add conformance constraints.
  auto linearFnResultGen = makeGenericParam(arity);
  builder.addConformanceRequirement(linearFnResultGen, diffableProto);
  builder.addConformanceRequirement(linearFnResultGen, addArithProto);
  SmallVector<decltype(linearFnResultGen), 2> linearFnParamGens;
  for (auto i : range(arity)) {
    auto T = makeGenericParam(i);
    builder.addConformanceRequirement(T, diffableProto);
    builder.addConformanceRequirement(T, addArithProto);
    linearFnParamGens.push_back(T);
  }
  // Generator for the first argument, i.e. the `@differentiable(_linear)`
  // function.
  BuiltinFunctionBuilder::LambdaGenerator firstArgGen {
    // Generator for the function type at the argument position, i.e. the
    // function being differentiated.
    [=, &linearFnParamGens](BuiltinFunctionBuilder &builder) -> Type {
      FunctionType::ExtInfo ext;
      auto extInfo =
          FunctionType::ExtInfoBuilder()
              .withDifferentiabilityKind(DifferentiabilityKind::Linear)
              .withNoEscape()
              .withThrows(throws)
              .build();
      SmallVector<FunctionType::Param, 2> params;
      for (auto &paramGen : linearFnParamGens)
        params.push_back(FunctionType::Param(paramGen.build(builder)));
      // FIXME: Verify ExtInfo state is correct, not working by accident.
      FunctionType::ExtInfo info;
      auto innerFunction =
          FunctionType::get(params, linearFnResultGen.build(builder), info);
      return innerFunction->withExtInfo(extInfo);
    }
  };
  builder.addParameter(firstArgGen);
  builder.addParameter(linearFnResultGen);
  if (throws)
    builder.setRethrows();
  if (arity == 1)
    builder.setResult(linearFnParamGens.front());
  else {
    BuiltinFunctionBuilder::LambdaGenerator tupleResultGen {
      [&](BuiltinFunctionBuilder &builder) -> Type {
        SmallVector<TupleTypeElt, 2> tupleElts;
        for (auto linearFnParamGen : linearFnParamGens)
          tupleElts.push_back(linearFnParamGen.build(builder));
        return TupleType::get(tupleElts, Context);
      }
    };
    builder.setResult(tupleResultGen);
  }
  return builder.build(Id);
}

static ValueDecl *getGlobalStringTablePointer(ASTContext &Context,
                                              Identifier Id) {
  // String -> Builtin.RawPointer
  auto stringType = Context.getStringType();
  return getBuiltinFunction(Id, {stringType}, Context.TheRawPointerType);
}

static ValueDecl *getConvertStrongToUnownedUnsafe(ASTContext &ctx,
                                                  Identifier id) {
  // We actually want this:
  //
  // (T, inout unowned (unsafe) T) -> ()
  //
  // But for simplicity, we actually accept T, U and do the checking
  // in the emission method that everything works up. This is a
  // builtin, so we can crash.
  BuiltinFunctionBuilder builder(ctx, 2);
  builder.addParameter(makeGenericParam(0));
  builder.addParameter(makeGenericParam(1), ValueOwnership::InOut);
  builder.setResult(makeConcrete(TupleType::getEmpty(ctx)));
  return builder.build(id);
}

static ValueDecl *getConvertUnownedUnsafeToGuaranteed(ASTContext &ctx,
                                                      Identifier id) {
  // We actually want this:
  //
  ///   <BaseT, T> (BaseT, @inout unowned(unsafe) T) -> T
  //
  // But for simplicity, we actually accept three generic params T, U and do the
  // checking in the emission method that everything works up. This is a
  // builtin, so we can crash.
  BuiltinFunctionBuilder builder(ctx, 3);
  builder.addParameter(makeGenericParam(0));                        // Base
  builder.addParameter(makeGenericParam(1), ValueOwnership::InOut); // Unmanaged
  builder.setResult(makeGenericParam(2)); // Guaranteed Result
  return builder.build(id);
}

static ValueDecl *getGetCurrentAsyncTask(ASTContext &ctx, Identifier id) {
  return getBuiltinFunction(id, { }, ctx.TheNativeObjectType);
}

static ValueDecl *getGetCurrentExecutor(ASTContext &ctx, Identifier id) {
  return getBuiltinFunction(ctx, id, _async(_thin),
                            _parameters(),
                            _optional(_executor));
}

static ValueDecl *getCancelAsyncTask(ASTContext &ctx, Identifier id) {
  return getBuiltinFunction(
      id, { ctx.TheNativeObjectType }, ctx.TheEmptyTupleType);
}

Type swift::getAsyncTaskAndContextType(ASTContext &ctx) {
  TupleTypeElt resultTupleElements[2] = {
    ctx.TheNativeObjectType, // task,
    ctx.TheRawPointerType    // initial context
  };

  return TupleType::get(resultTupleElements, ctx);
}

static ValueDecl *getCreateAsyncTask(ASTContext &ctx, Identifier id) {
  BuiltinFunctionBuilder builder(ctx);
  auto genericParam = makeGenericParam().build(builder);
  builder.addParameter(makeConcrete(ctx.getIntType())); // 0 flags
  auto extInfo = ASTExtInfoBuilder().withAsync().withThrows().build();
  builder.addParameter(
      makeConcrete(FunctionType::get({ }, genericParam, extInfo))); // 1 operation
  builder.setResult(makeConcrete(getAsyncTaskAndContextType(ctx)));
  return builder.build(id);
}

static ValueDecl *getCreateAsyncTaskInGroup(ASTContext &ctx, Identifier id) {
  BuiltinFunctionBuilder builder(ctx);
  auto genericParam = makeGenericParam().build(builder); // <T>
  builder.addParameter(makeConcrete(ctx.getIntType())); // 0 flags
  builder.addParameter(makeConcrete(ctx.TheRawPointerType)); // 1 group
  auto extInfo = ASTExtInfoBuilder().withAsync().withThrows().build();
  builder.addParameter(
      makeConcrete(FunctionType::get({ }, genericParam, extInfo))); // 2 operation
  builder.setResult(makeConcrete(getAsyncTaskAndContextType(ctx)));

  return builder.build(id);
}

static ValueDecl *getConvertTaskToJob(ASTContext &ctx, Identifier id) {
  return getBuiltinFunction(ctx, id,
                            _thin,
                            _parameters(_owned(_nativeObject)),
                            _job);
}

static ValueDecl *getDefaultActorInitDestroy(ASTContext &ctx,
                                             Identifier id) {
  return getBuiltinFunction(ctx, id, _thin,
                            _parameters(_nativeObject),
                            _void);
}

static ValueDecl *getDistributedActorInitializeRemote(ASTContext &ctx,
                                                      Identifier id) {
  return getBuiltinFunction(ctx, id, _thin,
                            _generics(_unrestricted), // TODO(distributed): restrict to DistributedActor
                            _parameters(_metatype(_typeparam(0))),
                            _rawPointer);
}

static ValueDecl *getResumeContinuationReturning(ASTContext &ctx,
                                                 Identifier id) {
  return getBuiltinFunction(ctx, id, _thin,
                            _generics(_unrestricted),
                            _parameters(_rawUnsafeContinuation,
                                        _owned(_typeparam(0))),
                            _void);
}

static ValueDecl *getResumeContinuationThrowing(ASTContext &ctx,
                                                Identifier id) {
  return getBuiltinFunction(ctx, id, _thin,
                            _parameters(_rawUnsafeContinuation,
                                        _owned(_error)),
                            _void);
}

static ValueDecl *getStartAsyncLet(ASTContext &ctx, Identifier id) {
  ModuleDecl *M = ctx.TheBuiltinModule;
  DeclContext *DC = &M->getMainFile(FileUnitKind::Builtin);
  SynthesisContext SC(ctx, DC);

  BuiltinFunctionBuilder builder(ctx);
  auto genericParam = makeGenericParam().build(builder); // <T>

  // AsyncLet*
  builder.addParameter(makeConcrete(OptionalType::get(ctx.TheRawPointerType)));

  // TaskOptionRecord*
  builder.addParameter(makeConcrete(OptionalType::get(ctx.TheRawPointerType)));

  // operation async function pointer: () async throws -> T
  auto extInfo = ASTExtInfoBuilder().withAsync().withThrows().withNoEscape().build();
  builder.addParameter(
      makeConcrete(FunctionType::get({ }, genericParam, extInfo)));

  // -> Builtin.RawPointer
  builder.setResult(makeConcrete(synthesizeType(SC, _rawPointer)));
  return builder.build(id);
}

static ValueDecl *getEndAsyncLet(ASTContext &ctx, Identifier id) {
  return getBuiltinFunction(ctx, id, _thin,
                            _parameters(_rawPointer),
                            _void);
}

static ValueDecl *getCreateTaskGroup(ASTContext &ctx, Identifier id) {
  return getBuiltinFunction(ctx, id, _thin,
                            _generics(_unrestricted),
                            _parameters(_metatype(_typeparam(0))),
                            _rawPointer);
}

static ValueDecl *getDestroyTaskGroup(ASTContext &ctx, Identifier id) {
  return getBuiltinFunction(ctx, id, _thin,
                            _parameters(_rawPointer),
                            _void);
}

static ValueDecl *getBuildMainActorExecutorRef(ASTContext &ctx,
                                               Identifier id) {
  return getBuiltinFunction(ctx, id, _thin, _parameters(), _executor);
}

static ValueDecl *getBuildDefaultActorExecutorRef(ASTContext &ctx,
                                                  Identifier id) {
  return getBuiltinFunction(ctx, id, _thin,
                            _generics(_unrestricted,
                                      _layout(_typeparam(0), _classLayout())),
                            _parameters(_typeparam(0)),
                            _executor);
}

static ValueDecl *getTargetOSVersionAtLeast(ASTContext &Context,
                                            Identifier Id) {
  auto int32Type = BuiltinIntegerType::get(32, Context);
  return getBuiltinFunction(Id, {int32Type, int32Type, int32Type}, int32Type);
}

static ValueDecl *getBuildOrdinarySerialExecutorRef(ASTContext &ctx,
                                                    Identifier id) {
  return getBuiltinFunction(ctx, id, _thin,
                            _generics(_unrestricted,
                              _conformsTo(_typeparam(0), _serialExecutor)),
                            _parameters(_typeparam(0)),
                            _executor);
}

static ValueDecl *getAutoDiffCreateLinearMapContext(ASTContext &ctx,
                                                    Identifier id) {
  return getBuiltinFunction(
      id, {BuiltinIntegerType::getWordType(ctx)}, ctx.TheNativeObjectType);
}

static ValueDecl *getAutoDiffProjectTopLevelSubcontext(ASTContext &ctx,
                                                       Identifier id) {
  return getBuiltinFunction(
      id, {ctx.TheNativeObjectType}, ctx.TheRawPointerType);
}

static ValueDecl *getAutoDiffAllocateSubcontext(ASTContext &ctx,
                                                Identifier id) {
  return getBuiltinFunction(
      id, {ctx.TheNativeObjectType, BuiltinIntegerType::getWordType(ctx)},
      ctx.TheRawPointerType);
}

static ValueDecl *getPoundAssert(ASTContext &Context, Identifier Id) {
  auto int1Type = BuiltinIntegerType::get(1, Context);
  auto optionalRawPointerType = BoundGenericEnumType::get(
      Context.getOptionalDecl(), Type(), {Context.TheRawPointerType});
  return getBuiltinFunction(Id, {int1Type, optionalRawPointerType},
                            Context.TheEmptyTupleType);
}

static ValueDecl *getTSanInoutAccess(ASTContext &Context, Identifier Id) {
  // <T> T -> ()
  BuiltinFunctionBuilder builder(Context);
  builder.addParameter(makeGenericParam());
  builder.setResult(makeConcrete(Context.TheEmptyTupleType));
  return builder.build(Id);
}

static ValueDecl *getAddressOfOperation(ASTContext &Context, Identifier Id) {
  // <T> (@inout T) -> RawPointer
  BuiltinFunctionBuilder builder(Context);
  builder.addParameter(makeGenericParam(), ValueOwnership::InOut);
  builder.setResult(makeConcrete(Context.TheRawPointerType));
  return builder.build(Id);
}

static ValueDecl *getAddressOfBorrowOperation(ASTContext &Context,
                                              Identifier Id) {
  // <T> (T) -> RawPointer
  BuiltinFunctionBuilder builder(Context);
  builder.addParameter(makeGenericParam());
  builder.setResult(makeConcrete(Context.TheRawPointerType));
  return builder.build(Id);
}

static ValueDecl *getTypeJoinOperation(ASTContext &Context, Identifier Id) {
  // <T,U,V> (T.Type, U.Type) -> V.Type
  BuiltinFunctionBuilder builder(Context, 3);
  builder.addParameter(makeMetatype(makeGenericParam(0)));
  builder.addParameter(makeMetatype(makeGenericParam(1)));
  builder.setResult(makeMetatype(makeGenericParam(2)));
  return builder.build(Id);
}

static ValueDecl *getTypeJoinInoutOperation(ASTContext &Context,
                                            Identifier Id) {
  // <T,U,V> (inout T, U.Type) -> V.Type
  BuiltinFunctionBuilder builder(Context, 3);
  builder.addParameter(makeGenericParam(0), ValueOwnership::InOut);
  builder.addParameter(makeMetatype(makeGenericParam(1)));
  builder.setResult(makeMetatype(makeGenericParam(2)));
  return builder.build(Id);
}

static ValueDecl *getTypeJoinMetaOperation(ASTContext &Context, Identifier Id) {
  // <T,U,V> (T.Type, U.Type) -> V.Type
  BuiltinFunctionBuilder builder(Context, 3);
  builder.addParameter(makeMetatype(makeGenericParam(0)));
  builder.addParameter(makeMetatype(makeGenericParam(1)));
  builder.setResult(makeMetatype(makeGenericParam(2)));
  return builder.build(Id);
}

static ValueDecl *getTriggerFallbackDiagnosticOperation(ASTContext &Context,
                                                        Identifier Id) {
  // () -> Void
  return getBuiltinFunction(Id, {}, Context.TheEmptyTupleType);
}

static ValueDecl *getCanBeObjCClassOperation(ASTContext &Context,
                                             Identifier Id) {
  // <T> T.Type -> Builtin.Int8
  BuiltinFunctionBuilder builder(Context);
  builder.addParameter(makeMetatype(makeGenericParam()));
  builder.setResult(makeConcrete(BuiltinIntegerType::get(8, Context)));
  return builder.build(Id);
}

static ValueDecl *getLegacyCondFailOperation(ASTContext &C, Identifier Id) {
  // Int1 -> ()
  auto CondTy = BuiltinIntegerType::get(1, C);
  auto VoidTy = TupleType::getEmpty(C);
  return getBuiltinFunction(Id, {CondTy}, VoidTy);
}

static ValueDecl *getCondFailOperation(ASTContext &C, Identifier Id) {
  // Int1 -> ()
  auto CondTy = BuiltinIntegerType::get(1, C);
  auto MsgTy = C.TheRawPointerType;
  auto VoidTy = TupleType::getEmpty(C);
  return getBuiltinFunction(Id, {CondTy, MsgTy}, VoidTy);
}

static ValueDecl *getAssertConfOperation(ASTContext &C, Identifier Id) {
  // () -> Int32
  auto Int32Ty = BuiltinIntegerType::get(32, C);
  return getBuiltinFunction(Id, {}, Int32Ty);
}

static ValueDecl *getFixLifetimeOperation(ASTContext &C, Identifier Id) {
  // <T> T -> ()
  BuiltinFunctionBuilder builder(C);
  builder.addParameter(makeGenericParam());
  builder.setResult(makeConcrete(TupleType::getEmpty(C)));
  return builder.build(Id);
}

static ValueDecl *getExtractElementOperation(ASTContext &Context, Identifier Id,
                                             Type FirstTy, Type SecondTy) {
  // (Vector<N, T>, Int32) -> T
  auto VecTy = FirstTy->getAs<BuiltinVectorType>();
  if (!VecTy)
    return nullptr;

  auto IndexTy = SecondTy->getAs<BuiltinIntegerType>();
  if (!IndexTy || !IndexTy->isFixedWidth() || IndexTy->getFixedWidth() != 32)
    return nullptr;

  Type ResultTy = VecTy->getElementType();
  return getBuiltinFunction(Id, { VecTy, IndexTy }, ResultTy);
}

static ValueDecl *getInsertElementOperation(ASTContext &Context, Identifier Id,
                                            Type FirstTy, Type SecondTy,
                                            Type ThirdTy) {
  // (Vector<N, T>, T, Int32) -> Vector<N, T>
  auto VecTy = FirstTy->getAs<BuiltinVectorType>();
  if (!VecTy)
    return nullptr;
  auto ElementTy = VecTy->getElementType();

  if (!SecondTy->isEqual(ElementTy))
    return nullptr;

  auto IndexTy = ThirdTy->getAs<BuiltinIntegerType>();
  if (!IndexTy || !IndexTy->isFixedWidth() || IndexTy->getFixedWidth() != 32)
    return nullptr;

  Type ArgElts[] = { VecTy, ElementTy, IndexTy };
  return getBuiltinFunction(Id, ArgElts, VecTy);
}

static ValueDecl *getShuffleVectorOperation(ASTContext &Context, Identifier Id,
                                 Type FirstTy, Type SecondTy) {
  // (Vector<N, T>, Vector<N, T>, Vector<M, Int32) -> Vector<M, T>
  auto VecTy = FirstTy->getAs<BuiltinVectorType>();
  if (!VecTy)
    return nullptr;
  auto ElementTy = VecTy->getElementType();

  auto IndexTy = SecondTy->getAs<BuiltinVectorType>();
  if (!IndexTy)
    return nullptr;
  auto IdxElTy = IndexTy->getElementType()->getAs<BuiltinIntegerType>();
  if (!IdxElTy || !IdxElTy->isFixedWidth() || IdxElTy->getFixedWidth() != 32)
    return nullptr;

  Type ArgElts[] = { VecTy, VecTy, IndexTy };
  Type ResultTy = BuiltinVectorType::get(Context, ElementTy,
                                         IndexTy->getNumElements());
  return getBuiltinFunction(Id, ArgElts, ResultTy);
}

static ValueDecl *getStaticReportOperation(ASTContext &Context, Identifier Id) {
  auto BoolTy = BuiltinIntegerType::get(1, Context);
  auto MessageTy = Context.TheRawPointerType;

  Type ArgElts[] = { BoolTy, BoolTy, MessageTy };
  Type ResultTy = TupleType::getEmpty(Context);
  
  return getBuiltinFunction(Id, ArgElts, ResultTy);
}

static ValueDecl *getCheckedTruncOperation(ASTContext &Context, Identifier Id,
                                           Type InputTy, Type OutputTy,
                                           bool AllowLiteral) {
  auto InTy = InputTy->getAs<AnyBuiltinIntegerType>();
  auto OutTy = OutputTy->getAs<BuiltinIntegerType>();
  if (!InTy || !OutTy)
    return nullptr;
  if (isa<BuiltinIntegerLiteralType>(InTy)) {
    if (!AllowLiteral)
      return nullptr;
  } else if (cast<BuiltinIntegerType>(InTy)->getLeastWidth()
               < OutTy->getGreatestWidth()) {
    return nullptr;
  }

  Type OverflowBitTy = BuiltinIntegerType::get(1, Context);
  TupleTypeElt ResultElts[] = { Type(OutTy), OverflowBitTy };
  Type ResultTy = TupleType::get(ResultElts, Context);
  return getBuiltinFunction(Id, { InTy }, ResultTy);
}

static ValueDecl *getIntToFPWithOverflowOperation(ASTContext &Context,
                                                  Identifier Id, Type InputTy,
                                                  Type OutputTy) {
  auto InTy = InputTy->getAs<BuiltinIntegerLiteralType>();
  auto OutTy = OutputTy->getAs<BuiltinFloatType>();
  if (!InTy || !OutTy)
    return nullptr;

  return getBuiltinFunction(Id, { InTy }, OutTy);
}

static ValueDecl *getUnreachableOperation(ASTContext &Context,
                                          Identifier Id) {
  auto NeverTy = Context.getNeverType();
  if (!NeverTy)
    return nullptr;

  // () -> Never
  return getBuiltinFunction(Id, {}, NeverTy);
}

static ValueDecl *getOnceOperation(ASTContext &Context,
                                   Identifier Id,
                                   bool withContext) {
  // (RawPointer, @convention(c) (Context) -> ()[, Context]) -> ()
  
  auto HandleTy = Context.TheRawPointerType;
  auto VoidTy = Context.TheEmptyTupleType;
  SmallVector<AnyFunctionType::Param, 1> CFuncParams;
  swift::CanType ContextTy = Context.TheRawPointerType;
  auto ContextArg = FunctionType::Param(ContextTy);
  CFuncParams.push_back(ContextArg);
  auto Rep = FunctionTypeRepresentation::CFunctionPointer;
  auto ClangType = Context.getClangFunctionType(CFuncParams, VoidTy, Rep);
  auto Thin =
      FunctionType::ExtInfoBuilder(FunctionTypeRepresentation::CFunctionPointer,
                                   /*throws*/ false)
          .withClangFunctionType(ClangType)
          .build();
  auto BlockTy = FunctionType::get(CFuncParams, VoidTy, Thin);
  SmallVector<swift::Type, 3> ArgTypes = {HandleTy, BlockTy};
  if (withContext)
    ArgTypes.push_back(ContextTy);
  return getBuiltinFunction(Id, ArgTypes, VoidTy);
}

static ValueDecl *getPolymorphicBinaryOperation(ASTContext &ctx,
                                                Identifier id) {
  BuiltinFunctionBuilder builder(ctx);
  builder.addParameter(makeGenericParam());
  builder.addParameter(makeGenericParam());
  builder.setResult(makeGenericParam());
  return builder.build(id);
}

static ValueDecl *getWithUnsafeContinuation(ASTContext &ctx,
                                            Identifier id,
                                            bool throws) {
  BuiltinFunctionBuilder builder(ctx);

  auto contTy = ctx.TheRawUnsafeContinuationType;
  SmallVector<AnyFunctionType::Param, 1> params;
  params.emplace_back(contTy);

  auto voidTy = ctx.TheEmptyTupleType;
  auto extInfo = FunctionType::ExtInfoBuilder().withNoEscape().build();
  auto *fnTy = FunctionType::get(params, voidTy, extInfo);

  builder.addParameter(makeConcrete(fnTy));
  builder.setResult(makeGenericParam());

  builder.setAsync();
  if (throws)
    builder.setThrows();

  return builder.build(id);
}

static ValueDecl *getHopToActor(ASTContext &ctx, Identifier id) {
  BuiltinFunctionBuilder builder(ctx);
  auto *actorProto = ctx.getProtocol(KnownProtocolKind::Actor);
  // Create type parameters and add conformance constraints.
  auto actorParam = makeGenericParam();
  builder.addParameter(actorParam);
  builder.addConformanceRequirement(actorParam, actorProto);
  builder.setResult(makeConcrete(TupleType::getEmpty(ctx)));
  return builder.build(id);
}

/// An array of the overloaded builtin kinds.
static const OverloadedBuiltinKind OverloadedBuiltinKinds[] = {
  OverloadedBuiltinKind::None,

// There's deliberately no BUILTIN clause here so that we'll blow up
// if new builtin categories are added there and not here.
#define BUILTIN_CAST_OPERATION(id, attrs, name) \
   OverloadedBuiltinKind::Special,
#define BUILTIN_CAST_OR_BITCAST_OPERATION(id, attrs, name) \
   OverloadedBuiltinKind::Special,
#define BUILTIN_BINARY_OPERATION_OVERLOADED_STATIC(id, name, attrs, overload)  \
  OverloadedBuiltinKind::overload,
#define BUILTIN_BINARY_OPERATION_POLYMORPHIC(id, name)                         \
  OverloadedBuiltinKind::Special,
#define BUILTIN_BINARY_OPERATION_WITH_OVERFLOW(id, name, _, attrs, overload) \
   OverloadedBuiltinKind::overload,
#define BUILTIN_BINARY_PREDICATE(id, name, attrs, overload) \
   OverloadedBuiltinKind::overload,
#define BUILTIN_UNARY_OPERATION(id, name, attrs, overload) \
   OverloadedBuiltinKind::overload,
#define BUILTIN_SIL_OPERATION(id, name, overload) \
   OverloadedBuiltinKind::overload,
#define BUILTIN_MISC_OPERATION(id, name, attrs, overload) \
   OverloadedBuiltinKind::overload,
#define BUILTIN_SANITIZER_OPERATION(id, name, attrs) \
  OverloadedBuiltinKind::None,
#define BUILTIN_TYPE_CHECKER_OPERATION(id, name) OverloadedBuiltinKind::Special,
#define BUILTIN_TYPE_TRAIT_OPERATION(id, name) \
   OverloadedBuiltinKind::Special,
#define BUILTIN_RUNTIME_CALL(id, attrs, name) \
  OverloadedBuiltinKind::Special,
#include "swift/AST/Builtins.def"
};

/// Determines if a builtin type falls within the given category.
inline bool isBuiltinTypeOverloaded(Type T, OverloadedBuiltinKind OK) {
  switch (OK) {
  case OverloadedBuiltinKind::None:
    return false;  // always fail. 
  case OverloadedBuiltinKind::Integer:
    return T->is<BuiltinIntegerType>();
  case OverloadedBuiltinKind::IntegerOrVector:
    return T->is<BuiltinIntegerType>() ||
           (T->is<BuiltinVectorType>() &&
            T->castTo<BuiltinVectorType>()->getElementType()
              ->is<BuiltinIntegerType>());
  case OverloadedBuiltinKind::IntegerOrRawPointer:
    return T->is<BuiltinIntegerType>() || T->is<BuiltinRawPointerType>();
  case OverloadedBuiltinKind::IntegerOrRawPointerOrVector:
    return T->is<BuiltinIntegerType>() || T->is<BuiltinRawPointerType>() ||
           (T->is<BuiltinVectorType>() &&
            T->castTo<BuiltinVectorType>()->getElementType()
              ->is<BuiltinIntegerType>());
  case OverloadedBuiltinKind::Float:
    return T->is<BuiltinFloatType>();
  case OverloadedBuiltinKind::FloatOrVector:
    return T->is<BuiltinFloatType>() ||
           (T->is<BuiltinVectorType>() &&
            T->castTo<BuiltinVectorType>()->getElementType()
              ->is<BuiltinFloatType>());
  case OverloadedBuiltinKind::Special:
    return true;
  }
  llvm_unreachable("bad overloaded builtin kind");
}

bool swift::canBuiltinBeOverloadedForType(BuiltinValueKind ID, Type Ty) {
  if (ID == BuiltinValueKind::None)
    return false;

  return isBuiltinTypeOverloaded(Ty, OverloadedBuiltinKinds[unsigned(ID)]);
}

/// Table of string intrinsic names indexed by enum value.
static const char *const IntrinsicNameTable[] = {
    "not_intrinsic",
#define GET_INTRINSIC_NAME_TABLE
#include "llvm/IR/IntrinsicImpl.inc"
#undef GET_INTRINSIC_NAME_TABLE
};

#define GET_INTRINSIC_TARGET_DATA
#include "llvm/IR/IntrinsicImpl.inc"
#undef GET_INTRINSIC_TARGET_DATA

llvm::Intrinsic::ID swift::getLLVMIntrinsicID(StringRef InName) {
  using namespace llvm;

  // Swift intrinsic names start with int_.
  if (!InName.startswith("int_"))
    return llvm::Intrinsic::not_intrinsic;
  InName = InName.drop_front(strlen("int_"));
  
  // Prepend "llvm." and change _ to . in name.
  SmallString<128> NameS;
  NameS.append("llvm.");
  for (char C : InName)
    NameS.push_back(C == '_' ? '.' : C);

  const char *Name = NameS.c_str();
  ArrayRef<const char *> NameTable(&IntrinsicNameTable[1],
                                   TargetInfos[1].Offset);
  int Idx = Intrinsic::lookupLLVMIntrinsicByName(NameTable, Name);
  return static_cast<Intrinsic::ID>(Idx + 1);
}

llvm::Intrinsic::ID
swift::getLLVMIntrinsicIDForBuiltinWithOverflow(BuiltinValueKind ID) {
  switch (ID) {
    default: break;
    case BuiltinValueKind::SAddOver:
      return llvm::Intrinsic::sadd_with_overflow;
    case BuiltinValueKind::UAddOver:
      return llvm::Intrinsic::uadd_with_overflow;
    case BuiltinValueKind::SSubOver:
      return llvm::Intrinsic::ssub_with_overflow;
    case BuiltinValueKind::USubOver:
      return llvm::Intrinsic::usub_with_overflow;
    case BuiltinValueKind::SMulOver:
      return llvm::Intrinsic::smul_with_overflow;
    case BuiltinValueKind::UMulOver:
      return llvm::Intrinsic::umul_with_overflow;
  }
  llvm_unreachable("Cannot convert the overflow builtin to llvm intrinsic.");
}

namespace {

class IntrinsicTypeDecoder {
  ArrayRef<llvm::Intrinsic::IITDescriptor> &Table;
  ArrayRef<Type> TypeArguments;
  ASTContext &Context;
public:
  IntrinsicTypeDecoder(ArrayRef<llvm::Intrinsic::IITDescriptor> &table,
                       ArrayRef<Type> typeArguments, ASTContext &ctx)
    : Table(table), TypeArguments(typeArguments), Context(ctx) {}

  Type decodeImmediate();

  /// Return the type argument at the given index.
  Type getTypeArgument(unsigned index) {
    if (index >= TypeArguments.size())
      return Type();
    return TypeArguments[index];
  }

  /// Create a pointer type.
  Type makePointer(Type eltType, unsigned addrspace) {
    // Reject non-default address space pointers.
    if (addrspace)
      return Type();

    // For now, always ignore the element type and use RawPointer.
    return Context.TheRawPointerType;
  }

  /// Create a vector type.
  Type makeVector(Type eltType, unsigned width) {
    return BuiltinVectorType::get(Context, eltType, width);
  }

  /// Return the first type or, if the second type is a vector type, a vector
  /// of the first type of the same length as the second type.
  Type maybeMakeVectorized(Type eltType, Type maybeVectorType) {
    if (auto vectorType = maybeVectorType->getAs<BuiltinVectorType>()) {
      return makeVector(eltType, vectorType->getNumElements());
    }
    return eltType;
  }
};

} // end anonymous namespace

static Type DecodeIntrinsicType(ArrayRef<llvm::Intrinsic::IITDescriptor> &table,
                                ArrayRef<Type> typeArguments, ASTContext &ctx) {
  return IntrinsicTypeDecoder(table, typeArguments, ctx).decodeImmediate();
}

Type IntrinsicTypeDecoder::decodeImmediate() {
  typedef llvm::Intrinsic::IITDescriptor IITDescriptor;
  IITDescriptor D = Table.front();
  Table = Table.slice(1);
  switch (D.Kind) {
  case IITDescriptor::BFloat:
  case IITDescriptor::MMX:
  case IITDescriptor::AMX:
  case IITDescriptor::Metadata:
  case IITDescriptor::ExtendArgument:
  case IITDescriptor::TruncArgument:
  case IITDescriptor::HalfVecArgument:
  case IITDescriptor::VarArg:
  case IITDescriptor::Token:
  case IITDescriptor::VecOfAnyPtrsToElt:
  case IITDescriptor::VecOfBitcastsToInt:
  case IITDescriptor::Subdivide2Argument:
  case IITDescriptor::Subdivide4Argument:
  case IITDescriptor::PPCQuad:
<<<<<<< HEAD
=======
  case IITDescriptor::AnyPtrToElt:
>>>>>>> 5336cdf8
    // These types cannot be expressed in swift yet.
    return Type();

  // Fundamental types.
  case IITDescriptor::Void:
    return TupleType::getEmpty(Context);
  case IITDescriptor::Half:
    return Context.TheIEEE16Type;
  case IITDescriptor::Float:
    return Context.TheIEEE32Type;
  case IITDescriptor::Double:
    return Context.TheIEEE64Type;
  case IITDescriptor::Quad:
    return Context.TheIEEE128Type;
  case IITDescriptor::Integer:
    return BuiltinIntegerType::get(D.Integer_Width, Context);

  // A vector of an immediate type.
  case IITDescriptor::Vector: {
    Type eltType = decodeImmediate();
    if (!eltType) return Type();
    return makeVector(eltType, D.Vector_Width.getKnownMinValue());
  }
  
  // The element type of a vector type.
  case IITDescriptor::VecElementArgument: {
    Type argType = getTypeArgument(D.getArgumentNumber());
    if (!argType) return Type();
    auto vecType = argType->getAs<BuiltinVectorType>();
    if (!vecType) return Type();
    return vecType->getElementType();
  }

  // A pointer to an immediate type.
  case IITDescriptor::Pointer: {
    Type pointeeType = decodeImmediate();
    if (!pointeeType) return Type();
    return makePointer(pointeeType, D.Pointer_AddressSpace);
  }

  // A type argument.
  case IITDescriptor::Argument:
    return getTypeArgument(D.getArgumentNumber());

  // A pointer to a type argument.
  case IITDescriptor::PtrToArgument: {
    Type argType = getTypeArgument(D.getArgumentNumber());
    if (!argType) return Type();
    unsigned addrspace = 0; // An apparent limitation of LLVM.
    return makePointer(argType, addrspace);
  }

  // A vector of the same width as a type argument.
  case IITDescriptor::SameVecWidthArgument: {
    Type maybeVectorType = getTypeArgument(D.getArgumentNumber());
    if (!maybeVectorType) return Type();
    Type eltType = decodeImmediate();
    if (!eltType) return Type();
    return maybeMakeVectorized(eltType, maybeVectorType);
  }

  // A pointer to the element type of a type argument, which must be a vector.
  case IITDescriptor::PtrToElt: {
    Type argType = getTypeArgument(D.getArgumentNumber());
    if (!argType) return Type();
    auto vecType = argType->getAs<BuiltinVectorType>();
    if (!vecType) return Type();
    unsigned addrspace = 0; // An apparent limitation of LLVM.
    return makePointer(vecType->getElementType(), addrspace);
  }

  // A struct, which we translate as a tuple.
  case IITDescriptor::Struct: {
    SmallVector<TupleTypeElt, 5> Elts;
    for (unsigned i = 0; i != D.Struct_NumElements; ++i) {
      Type T = decodeImmediate();
      if (!T) return Type();
      
      Elts.push_back(T);
    }
    return TupleType::get(Elts, Context);
  }
  }
  llvm_unreachable("unhandled");
}

/// \returns true on success, false on failure.
static bool
getSwiftFunctionTypeForIntrinsic(llvm::Intrinsic::ID ID,
                                 ArrayRef<Type> TypeArgs,
                                 ASTContext &Context,
                                 SmallVectorImpl<Type> &ArgElts,
                                 Type &ResultTy) {
  typedef llvm::Intrinsic::IITDescriptor IITDescriptor;
  SmallVector<IITDescriptor, 8> Table;
  getIntrinsicInfoTableEntries(ID, Table);

  ArrayRef<IITDescriptor> TableRef = Table;

  // Decode the intrinsic's LLVM IR type, and map it to swift builtin types.
  ResultTy = DecodeIntrinsicType(TableRef, TypeArgs, Context);
  if (!ResultTy)
    return false;

  while (!TableRef.empty()) {
    Type ArgTy = DecodeIntrinsicType(TableRef, TypeArgs, Context);
    if (!ArgTy)
      return false;
    ArgElts.push_back(ArgTy);
  }

  // Translate LLVM function attributes to Swift function attributes.
  IntrinsicInfo II;
  II.ID = ID;
  auto attrs = II.getOrCreateAttributes(Context);
  if (attrs.hasFnAttr(llvm::Attribute::NoReturn)) {
    ResultTy = Context.getNeverType();
    if (!ResultTy)
      return false;
  }

  return true;
}

static bool isValidFenceOrdering(StringRef Ordering) {
  return Ordering == "acquire" || Ordering == "release" ||
         Ordering == "acqrel" || Ordering == "seqcst";
}

static bool isValidRMWOrdering(StringRef Ordering) {
  return Ordering == "unordered" || Ordering == "monotonic" ||
         Ordering == "acquire" || Ordering == "release" ||
         Ordering == "acqrel" || Ordering == "seqcst";
}

static bool isValidLoadOrdering(StringRef Ordering) {
  return Ordering == "unordered" || Ordering == "monotonic" ||
         Ordering == "acquire" ||
         Ordering == "seqcst";
}

static bool isValidStoreOrdering(StringRef Ordering) {
  return Ordering == "unordered" || Ordering == "monotonic" ||
         Ordering == "release" ||
         Ordering == "seqcst";
}

llvm::AtomicOrdering swift::decodeLLVMAtomicOrdering(StringRef O) {
  using namespace llvm;
  return StringSwitch<AtomicOrdering>(O)
    .Case("unordered", AtomicOrdering::Unordered)
    .Case("monotonic", AtomicOrdering::Monotonic)
    .Case("acquire", AtomicOrdering::Acquire)
    .Case("release", AtomicOrdering::Release)
    .Case("acqrel", AtomicOrdering::AcquireRelease)
    .Case("seqcst", AtomicOrdering::SequentiallyConsistent)
    .Default(AtomicOrdering::NotAtomic);
}

static bool isUnknownOrUnordered(llvm::AtomicOrdering ordering) {
  using namespace llvm;
  switch (ordering) {
  case AtomicOrdering::NotAtomic:
  case AtomicOrdering::Unordered:
    return true;

  case AtomicOrdering::Monotonic:
  case AtomicOrdering::Acquire:
  case AtomicOrdering::Release:
  case AtomicOrdering::AcquireRelease:
  case AtomicOrdering::SequentiallyConsistent:
    return false;
  }

  llvm_unreachable("Unhandled AtomicOrdering in switch.");
}

static bool isValidCmpXChgOrdering(StringRef SuccessString, 
                                   StringRef FailureString) {
  using namespace llvm;
  AtomicOrdering SuccessOrdering = decodeLLVMAtomicOrdering(SuccessString);
  AtomicOrdering FailureOrdering = decodeLLVMAtomicOrdering(FailureString);

  // Unordered and unknown values are not allowed.
  if (isUnknownOrUnordered(SuccessOrdering) ||
      isUnknownOrUnordered(FailureOrdering))
    return false;
  // Success must be at least as strong as failure.
  if (!isAtLeastOrStrongerThan(SuccessOrdering, FailureOrdering))
    return false;
  // Failure may not release because no store occurred.
  if (FailureOrdering == AtomicOrdering::Release ||
      FailureOrdering == AtomicOrdering::AcquireRelease)
    return false;

  return true;
}

ValueDecl *swift::getBuiltinValueDecl(ASTContext &Context, Identifier Id) {
  #if SWIFT_BUILD_ONLY_SYNTAXPARSERLIB
    return nullptr; // not needed for the parser library.
  #endif

  SmallVector<Type, 4> Types;
  StringRef OperationName = getBuiltinBaseName(Context, Id.str(), Types);

  // If this is the name of an LLVM intrinsic, cons up a swift function with a
  // type that matches the IR types.
  if (llvm::Intrinsic::ID ID = getLLVMIntrinsicID(OperationName)) {
    SmallVector<Type, 8> ArgElts;
    Type ResultTy;
    if (getSwiftFunctionTypeForIntrinsic(ID, Types, Context, ArgElts, ResultTy))
      return getBuiltinFunction(Id, ArgElts, ResultTy);
  }

  // If this starts with fence, we have special suffixes to handle.
  if (OperationName.startswith("ifdef_")) {
    OperationName = OperationName.drop_front(strlen("ifdef_"));
    if (!Types.empty()) return nullptr;
    if (OperationName.empty()) return nullptr;
    return getIfdefOperation(Context, Id);
  }
  
  // If this starts with fence, we have special suffixes to handle.
  if (OperationName.startswith("fence_")) {
    OperationName = OperationName.drop_front(strlen("fence_"));
    
    // Verify we have a single integer, floating point, or pointer type.
    if (!Types.empty()) return nullptr;
    
    // Get and validate the ordering argument, which is required.
    auto Underscore = OperationName.find('_');
    if (!isValidFenceOrdering(OperationName.substr(0, Underscore)))
      return nullptr;
    OperationName = OperationName.substr(Underscore);
    
    // Accept singlethread if present.
    if (OperationName.startswith("_singlethread"))
      OperationName = OperationName.drop_front(strlen("_singlethread"));
    // Nothing else is allowed in the name.
    if (!OperationName.empty())
      return nullptr;
    return getFenceOperation(Context, Id);
  }
  
  // If this starts with cmpxchg, we have special suffixes to handle.
  if (OperationName.startswith("cmpxchg_")) {
    OperationName = OperationName.drop_front(strlen("cmpxchg_"));
    
    // Verify we have a single integer, floating point, or pointer type.
    if (Types.size() != 1) return nullptr;
    Type T = Types[0];
    if (!T->is<BuiltinIntegerType>() && !T->is<BuiltinRawPointerType>() &&
        !T->is<BuiltinFloatType>())
      return nullptr;

    // Get and validate the ordering arguments, which are both required.
    SmallVector<StringRef, 4> Parts;
    OperationName.split(Parts, "_");
    if (Parts.size() < 2)
      return nullptr;
    if (!isValidCmpXChgOrdering(Parts[0], Parts[1]))
      return nullptr;
    auto NextPart = Parts.begin() + 2;

    // Accept weak, volatile, and singlethread if present.
    if (NextPart != Parts.end() && *NextPart == "weak")
      ++NextPart;
    if (NextPart != Parts.end() && *NextPart == "volatile")
      ++NextPart;
    if (NextPart != Parts.end() && *NextPart == "singlethread")
      ++NextPart;
    // Nothing else is allowed in the name.
    if (NextPart != Parts.end())
      return nullptr;
    return getCmpXChgOperation(Context, Id, T);
  }

  // If this starts with atomicrmw, we have special suffixes to handle.
  if (OperationName.startswith("atomicrmw_")) {
    OperationName = OperationName.drop_front(strlen("atomicrmw_"));
    
    // Verify we have a single integer or pointer type.
    if (Types.size() != 1) return nullptr;
    Type Ty = Types[0];
    if (!Ty->is<BuiltinIntegerType>() && !Ty->is<BuiltinRawPointerType>())
      return nullptr;
    
    // Get and validate the suboperation name, which is required.
    auto Underscore = OperationName.find('_');
    if (Underscore == StringRef::npos) return nullptr;
    StringRef SubOp = OperationName.substr(0, Underscore);
    if (SubOp != "xchg" && SubOp != "add" && SubOp != "sub" && SubOp != "and" &&
        SubOp != "nand" && SubOp != "or" && SubOp != "xor" && SubOp != "max" &&
        SubOp != "min" && SubOp != "umax" && SubOp != "umin")
      return nullptr;
    OperationName = OperationName.drop_front(Underscore+1);
    
    // Get and validate the ordering argument, which is required.
    Underscore = OperationName.find('_');
    if (!isValidRMWOrdering(OperationName.substr(0, Underscore)))
      return nullptr;
    OperationName = OperationName.substr(Underscore);
    
    // Accept volatile and singlethread if present.
    if (OperationName.startswith("_volatile"))
      OperationName = OperationName.drop_front(strlen("_volatile"));
    if (OperationName.startswith("_singlethread"))
      OperationName = OperationName.drop_front(strlen("_singlethread"));
    // Nothing else is allowed in the name.
    if (!OperationName.empty())
      return nullptr;
    return getAtomicRMWOperation(Context, Id, Ty);
  }

  // If this starts with atomicload or atomicstore, we have special suffixes to
  // handle.
  if (OperationName.startswith("atomicload_")) {
    OperationName = OperationName.drop_front(strlen("atomicload_"));

    // Verify we have a single integer, floating point, or pointer type.
    if (Types.size() != 1) return nullptr;
    Type T = Types[0];
    if (!T->is<BuiltinIntegerType>() && !T->is<BuiltinRawPointerType>() &&
        !T->is<BuiltinFloatType>())
      return nullptr;

    // Get and validate the ordering argument, which is required.
    auto Underscore = OperationName.find('_');
    if (!isValidLoadOrdering(OperationName.substr(0, Underscore)))
      return nullptr;
    OperationName = OperationName.substr(Underscore);

    // Accept volatile and singlethread if present.
    if (OperationName.startswith("_volatile"))
      OperationName = OperationName.drop_front(strlen("_volatile"));
    if (OperationName.startswith("_singlethread"))
      OperationName = OperationName.drop_front(strlen("_singlethread"));
    // Nothing else is allowed in the name.
    if (!OperationName.empty())
      return nullptr;
    return getAtomicLoadOperation(Context, Id, T);
  }
  if (OperationName.startswith("atomicstore_")) {
    OperationName = OperationName.drop_front(strlen("atomicstore_"));

    // Verify we have a single integer, floating point, or pointer type.
    if (Types.size() != 1) return nullptr;
    Type T = Types[0];
    if (!T->is<BuiltinIntegerType>() && !T->is<BuiltinRawPointerType>() &&
        !T->is<BuiltinFloatType>())
      return nullptr;

    // Get and validate the ordering argument, which is required.
    auto Underscore = OperationName.find('_');
    if (!isValidStoreOrdering(OperationName.substr(0, Underscore)))
      return nullptr;
    OperationName = OperationName.substr(Underscore);

    // Accept volatile and singlethread if present.
    if (OperationName.startswith("_volatile"))
      OperationName = OperationName.drop_front(strlen("_volatile"));
    if (OperationName.startswith("_singlethread"))
      OperationName = OperationName.drop_front(strlen("_singlethread"));
    // Nothing else is allowed in the name.
    if (!OperationName.empty())
      return nullptr;
    return getAtomicStoreOperation(Context, Id, T);
  }
  if (OperationName.startswith("allocWithTailElems_")) {
    OperationName = OperationName.drop_front(strlen("allocWithTailElems_"));
    int NumTailTypes = 0;
    if (OperationName.getAsInteger(10, NumTailTypes))
      return nullptr;

    return getAllocWithTailElemsOperation(Context, Id, NumTailTypes);
  }
  if (OperationName.startswith("applyDerivative_")) {
    AutoDiffDerivativeFunctionKind kind;
    unsigned arity;
    bool throws;
    if (!autodiff::getBuiltinApplyDerivativeConfig(
            OperationName, kind, arity, throws))
      return nullptr;
    return getAutoDiffApplyDerivativeFunction(Context, Id, kind, arity,
                                              throws);
  }
  if (OperationName.startswith("applyTranspose_")) {
    unsigned arity;
    bool throws;
    if (!autodiff::getBuiltinApplyTransposeConfig(
            OperationName, arity, throws))
      return nullptr;
    return getAutoDiffApplyTransposeFunction(Context, Id, arity, throws);
  }

  auto BV = llvm::StringSwitch<BuiltinValueKind>(OperationName)
#define BUILTIN(id, name, Attrs) .Case(name, BuiltinValueKind::id)
#include "swift/AST/Builtins.def"
    .Default(BuiltinValueKind::None);

  // Filter out inappropriate overloads.
  OverloadedBuiltinKind OBK = OverloadedBuiltinKinds[unsigned(BV)];

  // Verify that all types match the overload filter.
  for (Type T : Types)
    if (!isBuiltinTypeOverloaded(T, OBK))
      return nullptr;

  switch (BV) {
  case BuiltinValueKind::Fence:
  case BuiltinValueKind::Ifdef:
  case BuiltinValueKind::CmpXChg:
  case BuiltinValueKind::AtomicRMW:
  case BuiltinValueKind::AtomicLoad:
  case BuiltinValueKind::AtomicStore:
  case BuiltinValueKind::AllocWithTailElems:
    llvm_unreachable("Handled above");
  case BuiltinValueKind::None: return nullptr;

  case BuiltinValueKind::GepRaw:
    if (Types.size() != 1) return nullptr;
    return getGepRawOperation(Context, Id, Types[0]);

  case BuiltinValueKind::StringObjectOr:
    if (Types.size() != 1)
      return nullptr;
    return getStringObjectOrOperation(Context, Id, Types[0]);

  case BuiltinValueKind::Gep:
    if (Types.size() != 1) return nullptr;
    return getGepOperation(Context, Id, Types[0]);

  case BuiltinValueKind::GetTailAddr:
    if (Types.size() != 1) return nullptr;
    return getGetTailAddrOperation(Context, Id, Types[0]);

  case BuiltinValueKind::PerformInstantaneousReadAccess:
    if (!Types.empty()) return nullptr;
      return getPerformInstantaneousReadAccessOperation(Context, Id);

  case BuiltinValueKind::BeginUnpairedModifyAccess:
    if (!Types.empty()) return nullptr;
    return getBeginUnpairedAccessOperation(Context, Id);

  case BuiltinValueKind::EndUnpairedAccess:
    if (!Types.empty()) return nullptr;
    return getEndUnpairedAccessOperation(Context, Id);

  case BuiltinValueKind::Move:
    if (!Types.empty())
      return nullptr;
    return getMoveOperation(Context, Id);

  case BuiltinValueKind::Copy:
    if (!Types.empty())
      return nullptr;
    return getCopyOperation(Context, Id);

  case BuiltinValueKind::AssumeAlignment:
    if (!Types.empty())
      return nullptr;
    return getAssumeAlignment(Context, Id);

#define BUILTIN(id, name, Attrs)
#define BUILTIN_BINARY_OPERATION(id, name, attrs)
#define BUILTIN_BINARY_OPERATION_OVERLOADED_STATIC(id, name, attrs, overload)  \
  case BuiltinValueKind::id:
#include "swift/AST/Builtins.def"
    if (Types.size() != 1) return nullptr;
      return getBinaryOperation(Context, Id, Types[0]);

#define BUILTIN(id, name, attrs)
#define BUILTIN_BINARY_OPERATION(id, name, attrs)
#define BUILTIN_BINARY_OPERATION_POLYMORPHIC(id, name)                         \
  case BuiltinValueKind::id:
#include "swift/AST/Builtins.def"
      if (!Types.empty())
        return nullptr;
      return getPolymorphicBinaryOperation(Context, Id);

#define BUILTIN(id, name, Attrs)
#define BUILTIN_BINARY_OPERATION_WITH_OVERFLOW(id, name, _, attrs, overload)  case BuiltinValueKind::id:
#include "swift/AST/Builtins.def"
      if (Types.size() != 1) return nullptr;
      return getBinaryOperationWithOverflow(Context, Id, Types[0]);

#define BUILTIN(id, name, Attrs)
#define BUILTIN_BINARY_PREDICATE(id, name, attrs, overload)  case BuiltinValueKind::id:
#include "swift/AST/Builtins.def"
    if (Types.size() != 1) return nullptr;
    return getBinaryPredicate(Context, Id, Types[0]);

#define BUILTIN(id, name, Attrs)
#define BUILTIN_UNARY_OPERATION(id, name, attrs, overload)   case BuiltinValueKind::id:
#include "swift/AST/Builtins.def"
    if (Types.size() != 1) return nullptr;
    return getUnaryOperation(Context, Id, Types[0]);
      
#define BUILTIN(id, name, Attrs)
#define BUILTIN_CAST_OPERATION(id, name, attrs)  case BuiltinValueKind::id:
#define BUILTIN_CAST_OR_BITCAST_OPERATION(id, name, attrs)  case BuiltinValueKind::id:
#include "swift/AST/Builtins.def"
    return getCastOperation(Context, Id, BV, Types);

  case BuiltinValueKind::Retain:
  case BuiltinValueKind::Release:
  case BuiltinValueKind::Autorelease:
    if (!Types.empty()) return nullptr;
    return getRefCountingOperation(Context, Id);
      
  case BuiltinValueKind::Load:
  case BuiltinValueKind::LoadRaw:
  case BuiltinValueKind::LoadInvariant:
  case BuiltinValueKind::Take:
    if (!Types.empty()) return nullptr;
    return getLoadOperation(Context, Id);
      
  case BuiltinValueKind::Destroy:
    if (!Types.empty()) return nullptr;
    return getDestroyOperation(Context, Id);

  case BuiltinValueKind::Assign:
  case BuiltinValueKind::Init:
    if (!Types.empty()) return nullptr;
    return getStoreOperation(Context, Id);

  case BuiltinValueKind::DestroyArray:
    if (!Types.empty()) return nullptr;
    return getDestroyArrayOperation(Context, Id);
      
  case BuiltinValueKind::CopyArray:
  case BuiltinValueKind::TakeArrayNoAlias:
  case BuiltinValueKind::TakeArrayFrontToBack:
  case BuiltinValueKind::TakeArrayBackToFront:
  case BuiltinValueKind::AssignCopyArrayNoAlias:
  case BuiltinValueKind::AssignCopyArrayFrontToBack:
  case BuiltinValueKind::AssignCopyArrayBackToFront:
  case BuiltinValueKind::AssignTakeArray:
    if (!Types.empty()) return nullptr;
    return getTransferArrayOperation(Context, Id);

  case BuiltinValueKind::IsUnique:
  case BuiltinValueKind::IsUnique_native:
  case BuiltinValueKind::BeginCOWMutation:
  case BuiltinValueKind::BeginCOWMutation_native:
    if (!Types.empty()) return nullptr;
    // BeginCOWMutation has the same signature as IsUnique.
    return getIsUniqueOperation(Context, Id);

  case BuiltinValueKind::EndCOWMutation:
    if (!Types.empty()) return nullptr;
    return getEndCOWMutation(Context, Id);

  case BuiltinValueKind::BindMemory:
    if (!Types.empty()) return nullptr;
    return getBindMemoryOperation(Context, Id);

  case BuiltinValueKind::RebindMemory:
    if (!Types.empty()) return nullptr;
    return getRebindMemoryOperation(Context, Id);

  case BuiltinValueKind::ProjectTailElems:
    if (!Types.empty()) return nullptr;
    return getProjectTailElemsOperation(Context, Id);

  case BuiltinValueKind::Sizeof:
  case BuiltinValueKind::Strideof:
  case BuiltinValueKind::Alignof:
    return getSizeOrAlignOfOperation(Context, Id);

  case BuiltinValueKind::IsPOD:
    return getIsPODOperation(Context, Id);

  case BuiltinValueKind::IsConcrete:
    return getIsConcrete(Context, Id);

  case BuiltinValueKind::IsBitwiseTakable:
    return getIsBitwiseTakable(Context, Id);

  case BuiltinValueKind::IsOptionalType:
    return getIsOptionalOperation(Context, Id);

  case BuiltinValueKind::IsSameMetatype:
    return getIsSameMetatypeOperation(Context, Id);

  case BuiltinValueKind::AllocRaw:
    return getAllocOperation(Context, Id);

  case BuiltinValueKind::DeallocRaw:
    return getDeallocOperation(Context, Id);

  case BuiltinValueKind::StackAlloc:
    return getStackAllocOperation(Context, Id);
  case BuiltinValueKind::StackDealloc:
    return getStackDeallocOperation(Context, Id);

  case BuiltinValueKind::CastToNativeObject:
  case BuiltinValueKind::UnsafeCastToNativeObject:
  case BuiltinValueKind::CastFromNativeObject:
  case BuiltinValueKind::BridgeToRawPointer:
  case BuiltinValueKind::BridgeFromRawPointer:
    if (!Types.empty()) return nullptr;
    return getNativeObjectCast(Context, Id, BV);

  case BuiltinValueKind::CastToBridgeObject:
    if (!Types.empty()) return nullptr;
    return getCastToBridgeObjectOperation(Context, Id);
  case BuiltinValueKind::CastReferenceFromBridgeObject:
  case BuiltinValueKind::CastBitPatternFromBridgeObject:
    if (!Types.empty()) return nullptr;
    return getCastFromBridgeObjectOperation(Context, Id, BV);
      
  case BuiltinValueKind::CastReference:
    if (!Types.empty()) return nullptr;
    return getCastReferenceOperation(Context, Id);

  case BuiltinValueKind::ReinterpretCast:
    if (!Types.empty()) return nullptr;
    return getReinterpretCastOperation(Context, Id);
      
  case BuiltinValueKind::AddressOf:
    if (!Types.empty()) return nullptr;
    return getAddressOfOperation(Context, Id);

  case BuiltinValueKind::LegacyCondFail:
    return getLegacyCondFailOperation(Context, Id);

  case BuiltinValueKind::AddressOfBorrow:
    if (!Types.empty()) return nullptr;
    return getAddressOfBorrowOperation(Context, Id);

  case BuiltinValueKind::CondFailMessage:
    return getCondFailOperation(Context, Id);

  case BuiltinValueKind::AssertConf:
    return getAssertConfOperation(Context, Id);
      
  case BuiltinValueKind::FixLifetime:
    return getFixLifetimeOperation(Context, Id);
      
  case BuiltinValueKind::CanBeObjCClass:
    return getCanBeObjCClassOperation(Context, Id);
      
  case BuiltinValueKind::CondUnreachable:
  case BuiltinValueKind::Unreachable:
    return getUnreachableOperation(Context, Id);
      
  case BuiltinValueKind::ZeroInitializer:
    return getZeroInitializerOperation(Context, Id);
      
  case BuiltinValueKind::Once:
  case BuiltinValueKind::OnceWithContext:
    return getOnceOperation(Context, Id, BV == BuiltinValueKind::OnceWithContext);

  case BuiltinValueKind::WillThrow:
  case BuiltinValueKind::ErrorInMain:
    return getVoidErrorOperation(Context, Id);

  case BuiltinValueKind::UnexpectedError:
    return getUnexpectedErrorOperation(Context, Id);

  case BuiltinValueKind::ExtractElement:
    if (Types.size() != 2) return nullptr;
    return getExtractElementOperation(Context, Id, Types[0], Types[1]);

  case BuiltinValueKind::InsertElement:
    if (Types.size() != 3) return nullptr;
    return getInsertElementOperation(Context, Id, Types[0], Types[1], Types[2]);
      
  case BuiltinValueKind::ShuffleVector:
    if (Types.size() != 2) return nullptr;
    return getShuffleVectorOperation(Context, Id, Types[0], Types[1]);

  case BuiltinValueKind::StaticReport:
    if (!Types.empty()) return nullptr;
    return getStaticReportOperation(Context, Id);

  case BuiltinValueKind::SToSCheckedTrunc:
  case BuiltinValueKind::SToUCheckedTrunc:
    if (Types.size() != 2) return nullptr;
    return getCheckedTruncOperation(Context, Id, Types[0], Types[1], true);

  case BuiltinValueKind::UToSCheckedTrunc:
  case BuiltinValueKind::UToUCheckedTrunc:
    if (Types.size() != 2) return nullptr;
    return getCheckedTruncOperation(Context, Id, Types[0], Types[1], false);

  case BuiltinValueKind::ClassifyBridgeObject:
    if (!Types.empty()) return nullptr;
    return getClassifyBridgeObject(Context, Id);
  case BuiltinValueKind::ValueToBridgeObject:
    if (!Types.empty())
      return nullptr;
    return getValueToBridgeObject(Context, Id);

  case BuiltinValueKind::COWBufferForReading:
    return getCOWBufferForReading(Context, Id);

  case BuiltinValueKind::UnsafeGuaranteed:
    return getUnsafeGuaranteed(Context, Id);

  case BuiltinValueKind::UnsafeGuaranteedEnd:
    return getUnsafeGuaranteedEnd(Context, Id);

  case BuiltinValueKind::ApplyDerivative:
  case BuiltinValueKind::ApplyTranspose:
    llvm_unreachable("Handled above");

  case BuiltinValueKind::OnFastPath:
    return getOnFastPath(Context, Id);

  case BuiltinValueKind::IntToFPWithOverflow:
    if (Types.size() != 2) return nullptr;
    return getIntToFPWithOverflowOperation(Context, Id, Types[0], Types[1]);

  case BuiltinValueKind::GetObjCTypeEncoding:
    return getGetObjCTypeEncodingOperation(Context, Id);

  case BuiltinValueKind::GlobalStringTablePointer:
    return getGlobalStringTablePointer(Context, Id);

  case BuiltinValueKind::ConvertStrongToUnownedUnsafe:
    return getConvertStrongToUnownedUnsafe(Context, Id);

  case BuiltinValueKind::ConvertUnownedUnsafeToGuaranteed:
    return getConvertUnownedUnsafeToGuaranteed(Context, Id);

  case BuiltinValueKind::GetCurrentAsyncTask:
    return getGetCurrentAsyncTask(Context, Id);

  case BuiltinValueKind::GetCurrentExecutor:
    return getGetCurrentExecutor(Context, Id);

  case BuiltinValueKind::CancelAsyncTask:
    return getCancelAsyncTask(Context, Id);

  case BuiltinValueKind::CreateAsyncTask:
    return getCreateAsyncTask(Context, Id);

  case BuiltinValueKind::CreateAsyncTaskInGroup:
    return getCreateAsyncTaskInGroup(Context, Id);

  case BuiltinValueKind::TargetOSVersionAtLeast:
    return getTargetOSVersionAtLeast(Context, Id);

  case BuiltinValueKind::ConvertTaskToJob:
    return getConvertTaskToJob(Context, Id);

  case BuiltinValueKind::BuildMainActorExecutorRef:
    return getBuildMainActorExecutorRef(Context, Id);

  case BuiltinValueKind::BuildDefaultActorExecutorRef:
    return getBuildDefaultActorExecutorRef(Context, Id);

  case BuiltinValueKind::BuildOrdinarySerialExecutorRef:
    return getBuildOrdinarySerialExecutorRef(Context, Id);

  case BuiltinValueKind::PoundAssert:
    return getPoundAssert(Context, Id);

  case BuiltinValueKind::TSanInoutAccess:
    return getTSanInoutAccess(Context, Id);

  case BuiltinValueKind::Swift3ImplicitObjCEntrypoint:
    return getBuiltinFunction(Id,
                              {},
                              TupleType::getEmpty(Context));

  case BuiltinValueKind::IntInstrprofIncrement:
    return getIntInstrprofIncrement(Context, Id);

  case BuiltinValueKind::TypePtrAuthDiscriminator:
    return getTypePtrAuthDiscriminator(Context, Id);
    
  case BuiltinValueKind::TypeJoin:
    return getTypeJoinOperation(Context, Id);

  case BuiltinValueKind::TypeJoinInout:
    return getTypeJoinInoutOperation(Context, Id);

  case BuiltinValueKind::TypeJoinMeta:
    return getTypeJoinMetaOperation(Context, Id);

  case BuiltinValueKind::TriggerFallbackDiagnostic:
    return getTriggerFallbackDiagnosticOperation(Context, Id);

  case BuiltinValueKind::InitializeDefaultActor:
  case BuiltinValueKind::DestroyDefaultActor:
    return getDefaultActorInitDestroy(Context, Id);

  case BuiltinValueKind::InitializeDistributedRemoteActor:
    return getDistributedActorInitializeRemote(Context, Id);

  case BuiltinValueKind::StartAsyncLet:
  case BuiltinValueKind::StartAsyncLetWithLocalBuffer:
    return getStartAsyncLet(Context, Id);

  case BuiltinValueKind::EndAsyncLet:
  case BuiltinValueKind::EndAsyncLetLifetime:
    return getEndAsyncLet(Context, Id);

  case BuiltinValueKind::CreateTaskGroup:
    return getCreateTaskGroup(Context, Id);

  case BuiltinValueKind::DestroyTaskGroup:
    return getDestroyTaskGroup(Context, Id);

  case BuiltinValueKind::ResumeNonThrowingContinuationReturning:
  case BuiltinValueKind::ResumeThrowingContinuationReturning:
    return getResumeContinuationReturning(Context, Id);

  case BuiltinValueKind::ResumeThrowingContinuationThrowing:
    return getResumeContinuationThrowing(Context, Id);

  case BuiltinValueKind::WithUnsafeContinuation:
    return getWithUnsafeContinuation(Context, Id, /*throws=*/false);

  case BuiltinValueKind::WithUnsafeThrowingContinuation:
    return getWithUnsafeContinuation(Context, Id, /*throws=*/true);

  case BuiltinValueKind::HopToActor:
    return getHopToActor(Context, Id);

  case BuiltinValueKind::AutoDiffCreateLinearMapContext:
    return getAutoDiffCreateLinearMapContext(Context, Id);

  case BuiltinValueKind::AutoDiffProjectTopLevelSubcontext:
    return getAutoDiffProjectTopLevelSubcontext(Context, Id);

  case BuiltinValueKind::AutoDiffAllocateSubcontext:
    return getAutoDiffAllocateSubcontext(Context, Id);
  }

  llvm_unreachable("bad builtin value!");
}

StringRef swift::getBuiltinName(BuiltinValueKind ID) {
  switch (ID) {
  case BuiltinValueKind::None:
    llvm_unreachable("no builtin kind");
#define BUILTIN(Id, Name, Attrs) \
  case BuiltinValueKind::Id: \
    return Name;
#include "swift/AST/Builtins.def"
  }
  llvm_unreachable("bad BuiltinValueKind");
}

bool swift::isPolymorphicBuiltin(BuiltinValueKind id) {
  switch (id) {
  case BuiltinValueKind::None:
    llvm_unreachable("no builtin kind");
#define BUILTIN(Id, Name, Attrs)                                               \
  case BuiltinValueKind::Id:                                                   \
    return false;
#define BUILTIN_BINARY_OPERATION_POLYMORPHIC(Id, Name)                         \
  case BuiltinValueKind::Id:                                                   \
    return true;
#include "swift/AST/Builtins.def"
  }
  llvm_unreachable("bad BuiltinValueKind");
}

BuiltinTypeKind BuiltinType::getBuiltinTypeKind() const {
  // If we do not have a vector or an integer our job is easy.
  return BuiltinTypeKind(std::underlying_type<TypeKind>::type(getKind()));
}

StringRef BuiltinType::getTypeName(SmallVectorImpl<char> &result,
                                   bool prependBuiltinNamespace) const {
#ifdef MAYBE_GET_NAMESPACED_BUILTIN
#error                                                                         \
    "We define MAYBE_GET_NAMESPACED_BUILTIN here. Do not define before this?!"
#endif
#define MAYBE_GET_NAMESPACED_BUILTIN(NAME)                                     \
  ((prependBuiltinNamespace) ? NAME : NAME.getWithoutPrefix())

  llvm::raw_svector_ostream printer(result);
  switch (getBuiltinTypeKind()) {
  case BuiltinTypeKind::BuiltinRawPointer:
    printer << MAYBE_GET_NAMESPACED_BUILTIN(BUILTIN_TYPE_NAME_RAWPOINTER);
    break;
  case BuiltinTypeKind::BuiltinRawUnsafeContinuation:
    printer << MAYBE_GET_NAMESPACED_BUILTIN(BUILTIN_TYPE_NAME_RAWUNSAFECONTINUATION);
    break;
  case BuiltinTypeKind::BuiltinJob:
    printer << MAYBE_GET_NAMESPACED_BUILTIN(BUILTIN_TYPE_NAME_JOB);
    break;
  case BuiltinTypeKind::BuiltinExecutor:
    printer << MAYBE_GET_NAMESPACED_BUILTIN(BUILTIN_TYPE_NAME_EXECUTOR);
    break;
  case BuiltinTypeKind::BuiltinDefaultActorStorage:
    printer << MAYBE_GET_NAMESPACED_BUILTIN(BUILTIN_TYPE_NAME_DEFAULTACTORSTORAGE);
    break;
  case BuiltinTypeKind::BuiltinNativeObject:
    printer << MAYBE_GET_NAMESPACED_BUILTIN(BUILTIN_TYPE_NAME_NATIVEOBJECT);
    break;
  case BuiltinTypeKind::BuiltinBridgeObject:
    printer << MAYBE_GET_NAMESPACED_BUILTIN(BUILTIN_TYPE_NAME_BRIDGEOBJECT);
    break;
  case BuiltinTypeKind::BuiltinUnsafeValueBuffer:
    printer << MAYBE_GET_NAMESPACED_BUILTIN(
        BUILTIN_TYPE_NAME_UNSAFEVALUEBUFFER);
    break;
  case BuiltinTypeKind::BuiltinIntegerLiteral:
    printer << MAYBE_GET_NAMESPACED_BUILTIN(BUILTIN_TYPE_NAME_INTLITERAL);
    break;
  case BuiltinTypeKind::BuiltinVector: {
    const auto *t = cast<const BuiltinVectorType>(this);
    llvm::SmallString<32> UnderlyingStrVec;
    StringRef UnderlyingStr;
    {
      // FIXME: Ugly hack: remove the .Builtin from the element type.
      {
        llvm::raw_svector_ostream UnderlyingOS(UnderlyingStrVec);
        t->getElementType().print(UnderlyingOS);
      }
      if (UnderlyingStrVec.startswith(BUILTIN_TYPE_NAME_PREFIX))
        UnderlyingStr = UnderlyingStrVec.substr(8);
      else
        UnderlyingStr = UnderlyingStrVec;
    }

    printer << MAYBE_GET_NAMESPACED_BUILTIN(BUILTIN_TYPE_NAME_VEC)
            << t->getNumElements() << "x" << UnderlyingStr;
    break;
  }
  case BuiltinTypeKind::BuiltinInteger: {
    auto width = cast<const BuiltinIntegerType>(this)->getWidth();
    if (width.isFixedWidth()) {
      printer << MAYBE_GET_NAMESPACED_BUILTIN(BUILTIN_TYPE_NAME_INT)
              << width.getFixedWidth();
      break;
    }

    if (width.isPointerWidth()) {
      printer << MAYBE_GET_NAMESPACED_BUILTIN(BUILTIN_TYPE_NAME_WORD);
      break;
    }

    llvm_unreachable("impossible bit width");
  }
  case BuiltinTypeKind::BuiltinFloat: {
    switch (cast<const BuiltinFloatType>(this)->getFPKind()) {
    case BuiltinFloatType::IEEE16:
      printer << MAYBE_GET_NAMESPACED_BUILTIN(BUILTIN_TYPE_NAME_FLOAT) << "16";
      break;
    case BuiltinFloatType::IEEE32:
      printer << MAYBE_GET_NAMESPACED_BUILTIN(BUILTIN_TYPE_NAME_FLOAT) << "32";
      break;
    case BuiltinFloatType::IEEE64:
      printer << MAYBE_GET_NAMESPACED_BUILTIN(BUILTIN_TYPE_NAME_FLOAT) << "64";
      break;
    case BuiltinFloatType::IEEE80:
      printer << MAYBE_GET_NAMESPACED_BUILTIN(BUILTIN_TYPE_NAME_FLOAT) << "80";
      break;
    case BuiltinFloatType::IEEE128:
      printer << MAYBE_GET_NAMESPACED_BUILTIN(BUILTIN_TYPE_NAME_FLOAT) << "128";
      break;
    case BuiltinFloatType::PPC128:
      printer << MAYBE_GET_NAMESPACED_BUILTIN(BUILTIN_TYPE_NAME_FLOAT_PPC)
              << "128";
      break;
    }
    break;
  }
  }
#undef MAYBE_GET_NAMESPACED_BUILTIN

  return printer.str();
}<|MERGE_RESOLUTION|>--- conflicted
+++ resolved
@@ -2096,10 +2096,7 @@
   case IITDescriptor::Subdivide2Argument:
   case IITDescriptor::Subdivide4Argument:
   case IITDescriptor::PPCQuad:
-<<<<<<< HEAD
-=======
   case IITDescriptor::AnyPtrToElt:
->>>>>>> 5336cdf8
     // These types cannot be expressed in swift yet.
     return Type();
 
