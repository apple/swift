//===--- Builtins.cpp - Swift Language Builtin ASTs -----------------------===//
//
// This source file is part of the Swift.org open source project
//
// Copyright (c) 2014 - 2017 Apple Inc. and the Swift project authors
// Licensed under Apache License v2.0 with Runtime Library Exception
//
// See https://swift.org/LICENSE.txt for license information
// See https://swift.org/CONTRIBUTORS.txt for the list of Swift project authors
//
//===----------------------------------------------------------------------===//
//
//  This file implements the interface to the Builtin APIs.
//
//===----------------------------------------------------------------------===//

#include "swift/AST/GenericSignatureBuilder.h"
#include "swift/Basic/LLVMContext.h"
#include "swift/AST/ASTContext.h"
#include "swift/AST/Builtins.h"
#include "swift/AST/Module.h"
#include "swift/AST/ParameterList.h"
#include "swift/AST/GenericEnvironment.h"
#include "llvm/ADT/SmallString.h"
#include "llvm/ADT/StringSwitch.h"
#include "llvm/IR/Attributes.h"
#include "llvm/IR/Instructions.h"
#include "llvm/IR/Intrinsics.h"
#include "llvm/IR/LLVMContext.h"
#include <tuple>
using namespace swift;

struct BuiltinExtraInfoTy {
  const char *Attributes;
};

static const BuiltinExtraInfoTy BuiltinExtraInfo[] = {
    {nullptr},
#define BUILTIN(Id, Name, Attrs) {Attrs},
#include "swift/AST/Builtins.def"
};

bool BuiltinInfo::isReadNone() const {
  return strchr(BuiltinExtraInfo[(unsigned)ID].Attributes, 'n') != nullptr;
}

bool IntrinsicInfo::hasAttribute(llvm::Attribute::AttrKind Kind) const {
  // FIXME: We should not be relying on the global LLVM context.
  llvm::AttributeList attrs =
      llvm::Intrinsic::getAttributes(getGlobalLLVMContext(), ID);
  return (attrs.hasAttribute(llvm::AttributeList::FunctionIndex, Kind));
}

Type swift::getBuiltinType(ASTContext &Context, StringRef Name) {
  // Vectors are VecNxT, where "N" is the number of elements and
  // T is the element type.
  if (Name.startswith("Vec")) {
    Name = Name.substr(3);
    StringRef::size_type xPos = Name.find('x');
    if (xPos == StringRef::npos)
      return Type();

    unsigned numElements;
    if (Name.substr(0, xPos).getAsInteger(10, numElements) ||
        numElements == 0 || numElements > 1024)
      return Type();

    Type elementType = getBuiltinType(Context, Name.substr(xPos + 1));
    if (!elementType)
      return Type();

    return BuiltinVectorType::get(Context, elementType, numElements);
  }

  if (Name == "RawPointer")
    return Context.TheRawPointerType;
  if (Name == "NativeObject")
    return Context.TheNativeObjectType;
  if (Name == "UnknownObject")
    return Context.TheUnknownObjectType;
  if (Name == "BridgeObject")
    return Context.TheBridgeObjectType;
  if (Name == "SILToken")
    return Context.TheSILTokenType;
  if (Name == "UnsafeValueBuffer")
    return Context.TheUnsafeValueBufferType;
  
  if (Name == "FPIEEE32")
    return Context.TheIEEE32Type;
  if (Name == "FPIEEE64")
    return Context.TheIEEE64Type;

  if (Name == "Word")
    return BuiltinIntegerType::getWordType(Context);

  if (Name == "IntLiteral")
    return Context.TheIntegerLiteralType;

  // Handle 'int8' and friends.
  if (Name.substr(0, 3) == "Int") {
    unsigned BitWidth;
    if (!Name.substr(3).getAsInteger(10, BitWidth) &&
        BitWidth <= 2048 && BitWidth != 0)  // Cap to prevent insane things.
      return BuiltinIntegerType::get(BitWidth, Context);
  }
  
  // Target specific FP types.
  if (Name == "FPIEEE16")
    return Context.TheIEEE16Type;
  if (Name == "FPIEEE80")
    return Context.TheIEEE80Type;
  if (Name == "FPIEEE128")
    return Context.TheIEEE128Type;
  if (Name == "FPPPC128")
    return Context.ThePPC128Type;

  // AnyObject is the empty class-constrained existential.
  if (Name == "AnyObject")
    return CanType(
      ProtocolCompositionType::get(Context, {},
                                   /*HasExplicitAnyObject=*/true));

  return Type();
}

/// getBuiltinBaseName - Decode the type list of a builtin (e.g. mul_Int32) and
/// return the base name (e.g. "mul").
StringRef swift::getBuiltinBaseName(ASTContext &C, StringRef Name,
                                    SmallVectorImpl<Type> &Types) {
  // builtin-id ::= operation-id ('_' type-id)*
  for (StringRef::size_type Underscore = Name.find_last_of('_');
       Underscore != StringRef::npos; Underscore = Name.find_last_of('_')) {
    
    // Check that the type parameter is well-formed and set it up for returning.
    // This allows operations with underscores in them, like "icmp_eq".
    Type Ty = getBuiltinType(C, Name.substr(Underscore + 1));
    if (Ty.isNull()) break;
    
    Types.push_back(Ty);
    
    Name = Name.substr(0, Underscore);
  }
  
  std::reverse(Types.begin(), Types.end());
  return Name;
}

/// Build a builtin function declaration.
static FuncDecl *
getBuiltinFunction(Identifier Id, ArrayRef<Type> argTypes, Type ResType,
                   FunctionType::ExtInfo Info = FunctionType::ExtInfo()) {
  auto &Context = ResType->getASTContext();
  
  ModuleDecl *M = Context.TheBuiltinModule;
  DeclContext *DC = &M->getMainFile(FileUnitKind::Builtin);

  SmallVector<ParamDecl*, 4> params;
  for (Type argType : argTypes) {
    auto PD = new (Context)
        ParamDecl(VarDecl::Specifier::Default, SourceLoc(), SourceLoc(),
                  Identifier(), SourceLoc(), Identifier(), DC);
    PD->setInterfaceType(argType);
    PD->setValidationToChecked();
    PD->setImplicit();
    params.push_back(PD);
  }

  auto *paramList = ParameterList::create(Context, params);
  
  DeclName Name(Context, Id, paramList);
  auto FD = FuncDecl::create(Context, /*StaticLoc=*/SourceLoc(),
                             StaticSpellingKind::None,
                             /*FuncLoc=*/SourceLoc(),
                             Name, /*NameLoc=*/SourceLoc(),
                             /*Throws=*/false, /*ThrowsLoc=*/SourceLoc(),
                             /*GenericParams=*/nullptr,
                             paramList,
                             TypeLoc::withoutLoc(ResType), DC);
  FD->computeType(Info);
  FD->setValidationToChecked();
  FD->setImplicit();
  FD->setAccess(AccessLevel::Public);
  return FD;
}

/// Build a builtin function declaration.
static FuncDecl *
getBuiltinGenericFunction(Identifier Id,
                          ArrayRef<AnyFunctionType::Param> ArgParamTypes,
                          Type ResType,
                          GenericParamList *GenericParams,
                          GenericEnvironment *Env) {
  assert(GenericParams && "Missing generic parameters");
  auto &Context = ResType->getASTContext();

  ModuleDecl *M = Context.TheBuiltinModule;
  DeclContext *DC = &M->getMainFile(FileUnitKind::Builtin);

  SmallVector<ParamDecl*, 4> params;
  for (unsigned i = 0, e = ArgParamTypes.size(); i < e; i++) {
    auto paramIfaceType = ArgParamTypes[i].getPlainType();
    auto specifier =
      VarDecl::getParameterSpecifierForValueOwnership(
        ArgParamTypes[i].getParameterFlags().getValueOwnership());
    auto PD = new (Context) ParamDecl(specifier,
                                      SourceLoc(), SourceLoc(),
                                      Identifier(), SourceLoc(),
                                      Identifier(), DC);
    PD->setInterfaceType(paramIfaceType);
    PD->setValidationToChecked();
    PD->setImplicit();
    params.push_back(PD);
  }

  auto *paramList = ParameterList::create(Context, params);

  DeclName Name(Context, Id, paramList);
  auto func = FuncDecl::create(Context, /*StaticLoc=*/SourceLoc(),
                               StaticSpellingKind::None,
                               /*FuncLoc=*/SourceLoc(),
                               Name, /*NameLoc=*/SourceLoc(),
                               /*Throws=*/false, /*ThrowsLoc=*/SourceLoc(),
                               GenericParams,
                               paramList,
                               TypeLoc::withoutLoc(ResType), DC);

  func->setGenericEnvironment(Env);
  func->computeType();
  func->setValidationToChecked();
  func->setImplicit();
  func->setAccess(AccessLevel::Public);

  return func;
}

/// Build a getelementptr operation declaration.
static ValueDecl *getGepRawOperation(Identifier Id, Type ArgType) {
  auto &Context = ArgType->getASTContext();
  
  // This is always "(i8*, IntTy) -> i8*"
  Type ArgElts[] = { Context.TheRawPointerType, ArgType };
  Type ResultTy = Context.TheRawPointerType;
  return getBuiltinFunction(Id, ArgElts, ResultTy);
}

static ValueDecl *getStringObjectOrOperation(Identifier Id, Type ArgType) {
  return getBuiltinFunction(Id, {ArgType, ArgType}, ArgType);
}

/// Build a binary operation declaration.
static ValueDecl *getBinaryOperation(Identifier Id, Type ArgType) {
  return getBuiltinFunction(Id, { ArgType, ArgType }, ArgType);
}

/// Build a declaration for a binary operation with overflow.
static ValueDecl *getBinaryOperationWithOverflow(Identifier Id,
                                                 Type ArgType) {
  auto &Context = ArgType->getASTContext();
  Type ShouldCheckForOverflowTy = BuiltinIntegerType::get(1, Context);
  Type ArgElts[] = { ArgType, ArgType, ShouldCheckForOverflowTy };
  Type OverflowBitTy = BuiltinIntegerType::get(1, Context);
  TupleTypeElt ResultElts[] = { ArgType, OverflowBitTy };
  Type ResultTy = TupleType::get(ResultElts, Context);
  return getBuiltinFunction(Id, ArgElts, ResultTy);
}

static ValueDecl *getUnaryOperation(Identifier Id, Type ArgType) {
  return getBuiltinFunction(Id, { ArgType }, ArgType);
}

/// Build a binary predicate declaration.
static ValueDecl *getBinaryPredicate(Identifier Id, Type ArgType) {
  auto &Context = ArgType->getASTContext();

  Type ArgElts[] = { ArgType, ArgType };
  Type ResultTy = BuiltinIntegerType::get(1, Context);
  if (auto VecTy = ArgType->getAs<BuiltinVectorType>()) {
    ResultTy = BuiltinVectorType::get(Context, ResultTy,
                                      VecTy->getNumElements());
  }
  return getBuiltinFunction(Id, ArgElts, ResultTy);
}

/// Build a cast.  There is some custom type checking here.
static ValueDecl *getCastOperation(ASTContext &Context, Identifier Id,
                                   BuiltinValueKind VK,
                                   ArrayRef<Type> Types) {
  if (Types.empty() || Types.size() > 2) return nullptr;
  Type Input = Types[0];
  Type Output = Types.size() == 2 ? Types[1] : Type();

  // If both types are vectors, look through the vectors.
  Type CheckInput = Input;
  Type CheckOutput = Output;
  bool UnwrappedVector = false;
  auto InputVec = Input->getAs<BuiltinVectorType>();
  auto OutputVec = Output.isNull()? nullptr :Output->getAs<BuiltinVectorType>();
  if (InputVec && OutputVec &&
      InputVec->getNumElements() == OutputVec->getNumElements()) {
    UnwrappedVector = true;
    CheckInput = InputVec->getElementType();
    CheckOutput = OutputVec->getElementType();
  }

  // Custom type checking.  We know the one or two types have been subjected to
  // the "isBuiltinTypeOverloaded" predicate successfully.
  switch (VK) {
  default: llvm_unreachable("Not a cast operation");

  case BuiltinValueKind::Trunc:
    if (CheckOutput.isNull() ||
        !CheckInput->is<BuiltinIntegerType>() ||
        !CheckOutput->is<BuiltinIntegerType>() ||
        CheckInput->castTo<BuiltinIntegerType>()->getLeastWidth() <=
          CheckOutput->castTo<BuiltinIntegerType>()->getGreatestWidth())
      return nullptr;
    break;
  case BuiltinValueKind::TruncOrBitCast:
    if (CheckOutput.isNull() ||
        !CheckInput->is<BuiltinIntegerType>() ||
        !CheckOutput->is<BuiltinIntegerType>() ||
        CheckInput->castTo<BuiltinIntegerType>()->getLeastWidth() <
          CheckOutput->castTo<BuiltinIntegerType>()->getGreatestWidth())
      return nullptr;
    break;
      
  case BuiltinValueKind::ZExt:
  case BuiltinValueKind::SExt: {
    if (CheckOutput.isNull() ||
        !CheckInput->is<BuiltinIntegerType>() ||
        !CheckOutput->is<BuiltinIntegerType>() ||
        CheckInput->castTo<BuiltinIntegerType>()->getGreatestWidth() >=
          CheckOutput->castTo<BuiltinIntegerType>()->getLeastWidth())
      return nullptr;
    break;
  }
  case BuiltinValueKind::ZExtOrBitCast:
  case BuiltinValueKind::SExtOrBitCast: {
    if (CheckOutput.isNull() ||
        !CheckInput->is<BuiltinIntegerType>() ||
        !CheckOutput->is<BuiltinIntegerType>() ||
        CheckInput->castTo<BuiltinIntegerType>()->getGreatestWidth() >
          CheckOutput->castTo<BuiltinIntegerType>()->getLeastWidth())
      return nullptr;
    break;
  }

  case BuiltinValueKind::FPToUI:
  case BuiltinValueKind::FPToSI:
    if (CheckOutput.isNull() || !CheckInput->is<BuiltinFloatType>() ||
        !CheckOutput->is<BuiltinIntegerType>())
      return nullptr;
    break;

  case BuiltinValueKind::UIToFP:
  case BuiltinValueKind::SIToFP:
    if (CheckOutput.isNull() || !CheckInput->is<BuiltinIntegerType>() ||
        !CheckOutput->is<BuiltinFloatType>())
      return nullptr;
    break;

  case BuiltinValueKind::FPTrunc:
    if (CheckOutput.isNull() ||
        !CheckInput->is<BuiltinFloatType>() ||
        !CheckOutput->is<BuiltinFloatType>() ||
        CheckInput->castTo<BuiltinFloatType>()->getFPKind() <=
        CheckOutput->castTo<BuiltinFloatType>()->getFPKind())
      return nullptr;
    break;
  case BuiltinValueKind::FPExt:
    if (CheckOutput.isNull() ||
        !CheckInput->is<BuiltinFloatType>() ||
        !CheckOutput->is<BuiltinFloatType>() ||
        CheckInput->castTo<BuiltinFloatType>()->getFPKind() >=
        CheckOutput->castTo<BuiltinFloatType>()->getFPKind())
      return nullptr;
    break;

  case BuiltinValueKind::PtrToInt:
    // FIXME: Do we care about vectors of pointers?
    if (!CheckOutput.isNull() || !CheckInput->is<BuiltinIntegerType>() ||
        UnwrappedVector)
      return nullptr;
    Output = Input;
    Input = Context.TheRawPointerType;
    break;
  case BuiltinValueKind::IntToPtr:
    // FIXME: Do we care about vectors of pointers?
    if (!CheckOutput.isNull() || !CheckInput->is<BuiltinIntegerType>() ||
        UnwrappedVector)
      return nullptr;
    Output = Context.TheRawPointerType;
    break;
  case BuiltinValueKind::BitCast:
    if (CheckOutput.isNull()) return nullptr;

    // Support float <-> int bitcast where the types are the same widths.
    if (auto *BIT = CheckInput->getAs<BuiltinIntegerType>())
      if (auto *BFT = CheckOutput->getAs<BuiltinFloatType>())
        if (BIT->isFixedWidth() && BIT->getFixedWidth() == BFT->getBitWidth())
            break;
    if (auto *BFT = CheckInput->getAs<BuiltinFloatType>())
      if (auto *BIT = CheckOutput->getAs<BuiltinIntegerType>())
        if (BIT->isFixedWidth() && BIT->getFixedWidth() == BFT->getBitWidth())
          break;

    // FIXME: Implement bitcast typechecking.
    llvm_unreachable("Bitcast not supported yet!");
    return nullptr;
  }

  return getBuiltinFunction(Id, { Input }, Output);
}

static const char * const GenericParamNames[] = {
  "T",
  "U",
  "V",
  "W",
  "X",
  "Y",
  "Z"
};

static GenericTypeParamDecl*
createGenericParam(ASTContext &ctx, const char *name, unsigned index) {
  ModuleDecl *M = ctx.TheBuiltinModule;
  Identifier ident = ctx.getIdentifier(name);
  SmallVector<ProtocolDecl *, 1> protos;
  auto genericParam =
    new (ctx) GenericTypeParamDecl(&M->getMainFile(FileUnitKind::Builtin),
                                   ident, SourceLoc(), 0, index);
  return genericParam;
}

/// Create a generic parameter list with multiple generic parameters.
static GenericParamList *getGenericParams(ASTContext &ctx,
                                          unsigned numParameters,
                       SmallVectorImpl<GenericTypeParamDecl*> &genericParams) {
  assert(numParameters <= llvm::array_lengthof(GenericParamNames));
  assert(genericParams.empty());

  for (unsigned i = 0; i != numParameters; ++i)
    genericParams.push_back(createGenericParam(ctx, GenericParamNames[i], i));

  auto paramList = GenericParamList::create(ctx, SourceLoc(), genericParams,
                                            SourceLoc());
  return paramList;
}

namespace {
  class BuiltinGenericSignatureBuilder {
  public:
    ASTContext &Context;

  private:
    GenericParamList *TheGenericParamList;
    SmallVector<GenericTypeParamDecl*, 2> GenericTypeParams;
    // SWIFT_ENABLE_TENSORFLOW
    GenericSignatureBuilder Builder;
    SmallVector<AnyFunctionType::Param, 4> InterfaceParams;
    Type InterfaceResult;

  public:
    BuiltinGenericSignatureBuilder(ASTContext &ctx, unsigned numGenericParams = 1)
    // SWIFT_ENABLE_TENSORFLOW
        : Context(ctx), Builder(ctx) {
      TheGenericParamList = getGenericParams(ctx, numGenericParams,
                                             GenericTypeParams);

      for (auto gp : GenericTypeParams) {
        Builder.addGenericParameter(gp);
      }
    }

    template <class G>
    void addParameter(const G &generator,
                      ValueOwnership ownership = ValueOwnership::Default) {
      Type gTyIface = generator.build(*this);
      auto flags = ParameterTypeFlags().withValueOwnership(ownership);
      InterfaceParams.emplace_back(gTyIface, Identifier(), flags);
    }

    template <class G>
    void setResult(const G &generator) {
      InterfaceResult = generator.build(*this);
    }

    // SWIFT_ENABLE_TENSORFLOW
    template <class G>
    void addConformanceRequirement(const G &generator, ProtocolDecl *proto) {
      Requirement req(RequirementKind::Conformance,
                      generator.build(*this),
                      proto->getDeclaredType());
      auto source =
          GenericSignatureBuilder::FloatingRequirementSource::forAbstract();
      Builder.addRequirement(req, source, Context.getStdlibModule());
    }

    ValueDecl *build(Identifier name) {
      auto GenericSig = std::move(Builder).computeGenericSignature(SourceLoc());
      auto GenericEnv = GenericSig->createGenericEnvironment();
      return getBuiltinGenericFunction(name, InterfaceParams,
                                       InterfaceResult,
                                       TheGenericParamList,
                                       GenericEnv);
    }

    // Don't use these generator classes directly; call the make{...}
    // functions which follow this class.

    struct ConcreteGenerator {
      Type TheType;
      Type build(BuiltinGenericSignatureBuilder &builder) const {
        return TheType;
      }
    };
    struct ParameterGenerator {
      unsigned Index;
      Type build(BuiltinGenericSignatureBuilder &builder) const {
        return builder.GenericTypeParams[Index]->getDeclaredInterfaceType();
      }
    };
    struct LambdaGenerator {
      std::function<Type(BuiltinGenericSignatureBuilder &)> TheFunction;
      Type build(BuiltinGenericSignatureBuilder &builder) const {
        return TheFunction(builder);
      }
    };
    template <class T>
    struct MetatypeGenerator {
      T Object;
      Optional<MetatypeRepresentation> Repr;
      Type build(BuiltinGenericSignatureBuilder &builder) const {
        return MetatypeType::get(Object.build(builder), Repr);
      }
    };
  };
} // end anonymous namespace

static BuiltinGenericSignatureBuilder::ConcreteGenerator
makeConcrete(Type type) {
  return { type };
}

static BuiltinGenericSignatureBuilder::ParameterGenerator
makeGenericParam(unsigned index = 0) {
  return { index };
}

template <class... Gs>
static BuiltinGenericSignatureBuilder::LambdaGenerator
makeTuple(const Gs & ...elementGenerators) {
  return {
    [=](BuiltinGenericSignatureBuilder &builder) -> Type {
      TupleTypeElt elts[] = {
        elementGenerators.build(builder)...
      };
      return TupleType::get(elts, builder.Context);
    }
  };
}

template <class... Gs>
static BuiltinGenericSignatureBuilder::LambdaGenerator
makeBoundGenericType(NominalTypeDecl *decl,
                     const Gs & ...argumentGenerators) {
  return {
    [=](BuiltinGenericSignatureBuilder &builder) -> Type {
      Type args[] = {
        argumentGenerators.build(builder)...
      };
      return BoundGenericType::get(decl, Type(), args);
    }
  };
}

template <class T>
static BuiltinGenericSignatureBuilder::MetatypeGenerator<T>
makeMetatype(const T &object, Optional<MetatypeRepresentation> repr = None) {
  return { object, repr };
}

/// Create a function with type <T> T -> ().
static ValueDecl *getRefCountingOperation(ASTContext &Context, Identifier Id) {
  BuiltinGenericSignatureBuilder builder(Context);
  builder.addParameter(makeGenericParam());
  builder.setResult(makeConcrete(TupleType::getEmpty(Context)));
  return builder.build(Id);
}

static ValueDecl *getLoadOperation(ASTContext &Context, Identifier Id) {
  BuiltinGenericSignatureBuilder builder(Context);
  builder.addParameter(makeConcrete(Context.TheRawPointerType));
  builder.setResult(makeGenericParam());
  return builder.build(Id);
}

static ValueDecl *getStoreOperation(ASTContext &Context, Identifier Id) {
  BuiltinGenericSignatureBuilder builder(Context);
  builder.addParameter(makeGenericParam(), ValueOwnership::Owned);
  builder.addParameter(makeConcrete(Context.TheRawPointerType));
  builder.setResult(makeConcrete(TupleType::getEmpty(Context)));
  return builder.build(Id);
}

static ValueDecl *getDestroyOperation(ASTContext &Context, Identifier Id) {
  BuiltinGenericSignatureBuilder builder(Context);
  builder.addParameter(makeMetatype(makeGenericParam()));
  builder.addParameter(makeConcrete(Context.TheRawPointerType));
  builder.setResult(makeConcrete(TupleType::getEmpty(Context)));
  return builder.build(Id);
}

static ValueDecl *getDestroyArrayOperation(ASTContext &Context, Identifier Id) {
  auto wordType = BuiltinIntegerType::get(BuiltinIntegerWidth::pointer(),
                                          Context);
  BuiltinGenericSignatureBuilder builder(Context);
  builder.addParameter(makeMetatype(makeGenericParam()));
  builder.addParameter(makeConcrete(Context.TheRawPointerType));
  builder.addParameter(makeConcrete(wordType));
  builder.setResult(makeConcrete(TupleType::getEmpty(Context)));
  return builder.build(Id);
}

static ValueDecl *getTransferArrayOperation(ASTContext &Context, Identifier Id){
  auto wordType = BuiltinIntegerType::get(BuiltinIntegerWidth::pointer(),
                                          Context);
  BuiltinGenericSignatureBuilder builder(Context);
  builder.addParameter(makeMetatype(makeGenericParam()));
  builder.addParameter(makeConcrete(Context.TheRawPointerType));
  builder.addParameter(makeConcrete(Context.TheRawPointerType));
  builder.addParameter(makeConcrete(wordType));
  builder.setResult(makeConcrete(TupleType::getEmpty(Context)));
  return builder.build(Id);
}

static ValueDecl *getIsUniqueOperation(ASTContext &Context, Identifier Id) {
  // <T> (@inout T) -> Int1
  Type Int1Ty = BuiltinIntegerType::get(1, Context);

  BuiltinGenericSignatureBuilder builder(Context);
  builder.addParameter(makeGenericParam(), ValueOwnership::InOut);
  builder.setResult(makeConcrete(Int1Ty));
  return builder.build(Id);
}

static ValueDecl *getBindMemoryOperation(ASTContext &Context, Identifier Id) {
  BuiltinGenericSignatureBuilder builder(Context);
  builder.addParameter(makeConcrete(Context.TheRawPointerType));
  builder.addParameter(makeConcrete(BuiltinIntegerType::getWordType(Context)));
  builder.addParameter(makeMetatype(makeGenericParam()));
  builder.setResult(makeConcrete(TupleType::getEmpty(Context)));
  return builder.build(Id);
}

static ValueDecl *getAllocWithTailElemsOperation(ASTContext &Context,
                                                 Identifier Id,
                                                 int NumTailTypes) {
  if (NumTailTypes < 1 ||
      1 + NumTailTypes > (int)llvm::array_lengthof(GenericParamNames))
    return nullptr;
  BuiltinGenericSignatureBuilder builder(Context, 1 + NumTailTypes);
  builder.addParameter(makeMetatype(makeGenericParam(0)));
  for (int Idx = 0; Idx < NumTailTypes; ++Idx) {
    builder.addParameter(makeConcrete(BuiltinIntegerType::getWordType(Context)));
    builder.addParameter(makeMetatype(makeGenericParam(Idx + 1)));
  }
  builder.setResult(makeGenericParam(0));
  return builder.build(Id);
}

static ValueDecl *getProjectTailElemsOperation(ASTContext &Context,
                                               Identifier Id) {
  BuiltinGenericSignatureBuilder builder(Context, 2);
  builder.addParameter(makeGenericParam(0));
  builder.addParameter(makeMetatype(makeGenericParam(1)));
  builder.setResult(makeConcrete(Context.TheRawPointerType));
  return builder.build(Id);
}

/// Build a getelementptr operation declaration.
static ValueDecl *getGepOperation(ASTContext &Context, Identifier Id,
                                  Type ArgType) {
  BuiltinGenericSignatureBuilder builder(Context, 1);
  builder.addParameter(makeConcrete(Context.TheRawPointerType));
  builder.addParameter(makeConcrete(ArgType));
  builder.addParameter(makeMetatype(makeGenericParam(0)));
  builder.setResult(makeConcrete(Context.TheRawPointerType));
  return builder.build(Id);
}

static ValueDecl *getGetTailAddrOperation(ASTContext &Context, Identifier Id,
                                          Type ArgType) {
  BuiltinGenericSignatureBuilder builder(Context, 2);
  builder.addParameter(makeConcrete(Context.TheRawPointerType));
  builder.addParameter(makeConcrete(ArgType));
  builder.addParameter(makeMetatype(makeGenericParam(0)));
  builder.addParameter(makeMetatype(makeGenericParam(1)));
  builder.setResult(makeConcrete(Context.TheRawPointerType));
  return builder.build(Id);
}

static ValueDecl *getBeginUnpairedAccessOperation(ASTContext &Context,
                                                  Identifier Id) {
  BuiltinGenericSignatureBuilder builder(Context);
  builder.addParameter(makeConcrete(Context.TheRawPointerType));
  builder.addParameter(makeConcrete(Context.TheRawPointerType));
  builder.addParameter(makeMetatype(makeGenericParam(0)));
  builder.setResult(makeConcrete(Context.TheEmptyTupleType));
  return builder.build(Id);
}

static ValueDecl *
getPerformInstantaneousReadAccessOperation(ASTContext &Context,
                                           Identifier Id) {
  BuiltinGenericSignatureBuilder builder(Context);
  builder.addParameter(makeConcrete(Context.TheRawPointerType));
  builder.addParameter(makeMetatype(makeGenericParam(0)));
  builder.setResult(makeConcrete(Context.TheEmptyTupleType));
  return builder.build(Id);
}

static ValueDecl *getEndUnpairedAccessOperation(ASTContext &Context,
                                                Identifier Id) {
  return getBuiltinFunction(Id, { Context.TheRawPointerType },
                                Context.TheEmptyTupleType);
}
static ValueDecl *getSizeOrAlignOfOperation(ASTContext &Context,
                                            Identifier Id) {
  BuiltinGenericSignatureBuilder builder(Context);
  builder.addParameter(makeMetatype(makeGenericParam()));
  builder.setResult(makeConcrete(BuiltinIntegerType::getWordType(Context)));
  return builder.build(Id);
}

static ValueDecl *getIsPODOperation(ASTContext &Context, Identifier Id) {
  BuiltinGenericSignatureBuilder builder(Context);
  builder.addParameter(makeMetatype(makeGenericParam()));
  builder.setResult(makeConcrete(BuiltinIntegerType::get(1,Context)));
  return builder.build(Id);
}

static ValueDecl *getIsBitwiseTakable(ASTContext &Context, Identifier Id) {
  BuiltinGenericSignatureBuilder builder(Context);
  builder.addParameter(makeMetatype(makeGenericParam()));
  builder.setResult(makeConcrete(BuiltinIntegerType::get(1,Context)));
  return builder.build(Id);
}

static ValueDecl *getIsOptionalOperation(ASTContext &Context, Identifier Id) {
  BuiltinGenericSignatureBuilder builder(Context);
  builder.addParameter(makeMetatype(makeGenericParam()));
  builder.setResult(makeConcrete(BuiltinIntegerType::get(1,Context)));
  return builder.build(Id);
}

static ValueDecl *getIsSameMetatypeOperation(ASTContext &Context, Identifier Id) {
  CanType anyMetatype = CanExistentialMetatypeType::get(Context.TheAnyType);
  auto ResultTy = BuiltinIntegerType::get(1,Context);
  return getBuiltinFunction(Id, {anyMetatype, anyMetatype}, ResultTy);
}

static ValueDecl *getAllocOperation(ASTContext &Context, Identifier Id) {
  Type PtrSizeTy = BuiltinIntegerType::getWordType(Context);
  Type ResultTy = Context.TheRawPointerType;
  return getBuiltinFunction(Id, { PtrSizeTy, PtrSizeTy }, ResultTy);
}

static ValueDecl *getDeallocOperation(ASTContext &Context, Identifier Id) {
  auto PtrSizeTy = BuiltinIntegerType::getWordType(Context);
  Type ArgElts[] = { Context.TheRawPointerType, PtrSizeTy, PtrSizeTy };
  Type ResultTy = TupleType::getEmpty(Context);
  return getBuiltinFunction(Id, ArgElts, ResultTy);
}

static ValueDecl *getFenceOperation(ASTContext &Context, Identifier Id) {
  return getBuiltinFunction(Id, {}, TupleType::getEmpty(Context));
}

static ValueDecl *getVoidErrorOperation(ASTContext &Context, Identifier Id) {
  return getBuiltinFunction(Id, {Context.getExceptionType()},
                            TupleType::getEmpty(Context));
}

static ValueDecl *getUnexpectedErrorOperation(ASTContext &Context,
                                              Identifier Id) {
  return getBuiltinFunction(Id, {Context.getExceptionType()},
                            Context.getNeverType());
}

static ValueDecl *getCmpXChgOperation(ASTContext &Context, Identifier Id,
                                      Type T) {
  Type ArgElts[] = { Context.TheRawPointerType, T, T };
  Type BoolTy = BuiltinIntegerType::get(1, Context);
  Type ResultTy = TupleType::get({ T, BoolTy }, Context);
  return getBuiltinFunction(Id, ArgElts, ResultTy);
}

static ValueDecl *getAtomicRMWOperation(ASTContext &Context, Identifier Id,
                                        Type T) {
  return getBuiltinFunction(Id, { Context.TheRawPointerType, T }, T);
}

static ValueDecl *getAtomicLoadOperation(ASTContext &Context, Identifier Id,
                                         Type T) {
  return getBuiltinFunction(Id, { Type(Context.TheRawPointerType) }, T);
}

static ValueDecl *getAtomicStoreOperation(ASTContext &Context, Identifier Id,
                                          Type T) {
  return getBuiltinFunction(Id, { Context.TheRawPointerType, T },
                            Context.TheEmptyTupleType);
}

static ValueDecl *getNativeObjectCast(ASTContext &Context, Identifier Id,
                                      BuiltinValueKind BV) {

  ValueOwnership ownership;
  Type builtinTy;
  switch (BV) {
  case BuiltinValueKind::CastToNativeObject:
  case BuiltinValueKind::UnsafeCastToNativeObject:
  case BuiltinValueKind::CastFromNativeObject:
    builtinTy = Context.TheNativeObjectType;
    ownership = ValueOwnership::Owned;
    break;

  case BuiltinValueKind::BridgeToRawPointer:
  case BuiltinValueKind::BridgeFromRawPointer:
    builtinTy = Context.TheRawPointerType;
    ownership = ValueOwnership::Default;
    break;

  default:
    llvm_unreachable("unexpected kind");
  }

  BuiltinGenericSignatureBuilder builder(Context);
  if (BV == BuiltinValueKind::CastToNativeObject ||
      BV == BuiltinValueKind::UnsafeCastToNativeObject ||
      BV == BuiltinValueKind::BridgeToRawPointer) {
    builder.addParameter(makeGenericParam(), ownership);
    builder.setResult(makeConcrete(builtinTy));
  } else {
    builder.addParameter(makeConcrete(builtinTy), ownership);
    builder.setResult(makeGenericParam());
  }
  return builder.build(Id);
}

static ValueDecl *getCastToBridgeObjectOperation(ASTContext &C,
                                                 Identifier Id) {
  auto wordType = BuiltinIntegerType::get(BuiltinIntegerWidth::pointer(),
                                          C);
  BuiltinGenericSignatureBuilder builder(C);
  builder.addParameter(makeGenericParam(), ValueOwnership::Owned);
  builder.addParameter(makeConcrete(wordType));
  builder.setResult(makeConcrete(C.TheBridgeObjectType));
  return builder.build(Id);
}

static ValueDecl *getCastFromBridgeObjectOperation(ASTContext &C,
                                                   Identifier Id,
                                                   BuiltinValueKind BV) {
  Type BridgeTy = C.TheBridgeObjectType;
  switch (BV) {
  case BuiltinValueKind::CastReferenceFromBridgeObject: {
    BuiltinGenericSignatureBuilder builder(C);
    builder.addParameter(makeConcrete(BridgeTy), ValueOwnership::Owned);
    builder.setResult(makeGenericParam());
    return builder.build(Id);
  }

  case BuiltinValueKind::CastBitPatternFromBridgeObject: {
    Type WordTy = BuiltinIntegerType::get(BuiltinIntegerWidth::pointer(), C);
    return getBuiltinFunction(Id, { BridgeTy }, WordTy);
  }

  default:
    llvm_unreachable("not a cast from bridge object op");
  }
}

/// ClassifyBridgeObject has type:
///      (Builtin.BridgeObject) -> (Builtin.Int1, Builtin.Int1).
static ValueDecl *getClassifyBridgeObject(ASTContext &C, Identifier Id) {
  Type int1Ty = BuiltinIntegerType::get(1, C);
  Type resultTy = TupleType::get({
    TupleTypeElt(int1Ty, C.getIdentifier("isObjCObject")),
    TupleTypeElt(int1Ty, C.getIdentifier("isObjCTaggedPointer"))
  }, C);

  return getBuiltinFunction(Id, { C.TheBridgeObjectType }, resultTy);
}

static ValueDecl *getValueToBridgeObject(ASTContext &C, Identifier Id) {
  BuiltinGenericSignatureBuilder builder(C);
  builder.addParameter(makeGenericParam(0));
  builder.setResult(makeConcrete(C.TheBridgeObjectType));
  return builder.build(Id);
}

static ValueDecl *getUnsafeGuaranteed(ASTContext &C, Identifier Id) {
  // <T : AnyObject> T -> (T, Int8Ty)
  //
  BuiltinGenericSignatureBuilder builder(C);
  auto T = makeGenericParam();
  builder.addParameter(T);
  Type Int8Ty = BuiltinIntegerType::get(8, C);
  builder.setResult(makeTuple(T, makeConcrete(Int8Ty)));
  return builder.build(Id);
}

static ValueDecl *getUnsafeGuaranteedEnd(ASTContext &C, Identifier Id) {
  // Int8Ty -> ()
  Type Int8Ty = BuiltinIntegerType::get(8, C);
  return getBuiltinFunction(Id, { Int8Ty }, TupleType::getEmpty(C));
}

static ValueDecl *getOnFastPath(ASTContext &Context, Identifier Id) {
  return getBuiltinFunction(Id, {}, TupleType::getEmpty(Context));
}

static ValueDecl *getCastReferenceOperation(ASTContext &ctx,
                                            Identifier name) {
  // <T, U> T -> U
  // SILGen and IRGen check additional constraints during lowering.
  BuiltinGenericSignatureBuilder builder(ctx, 2);
  builder.addParameter(makeGenericParam(0), ValueOwnership::Owned);
  builder.setResult(makeGenericParam(1));
  return builder.build(name);
}

static ValueDecl *getReinterpretCastOperation(ASTContext &ctx,
                                              Identifier name) {
  // <T, U> T -> U
  // SILGen and IRGen check additional constraints during lowering.
  BuiltinGenericSignatureBuilder builder(ctx, 2);
  builder.addParameter(makeGenericParam(0), ValueOwnership::Owned);
  builder.setResult(makeGenericParam(1));
  return builder.build(name);
}

static ValueDecl *getZeroInitializerOperation(ASTContext &Context,
                                             Identifier Id) {
  // <T> () -> T
  BuiltinGenericSignatureBuilder builder(Context);
  builder.setResult(makeGenericParam());
  return builder.build(Id);
}

static ValueDecl *getGetObjCTypeEncodingOperation(ASTContext &Context,
                                                  Identifier Id) {
  // <T> T.Type -> RawPointer
  BuiltinGenericSignatureBuilder builder(Context);
  builder.addParameter(makeMetatype(makeGenericParam()));
  builder.setResult(makeConcrete(Context.TheRawPointerType));
  return builder.build(Id);
}

// SWIFT_ENABLE_TENSORFLOW
static ValueDecl *getTensorFlowSend(ASTContext &Context, Identifier Id) {
  // <T> (T) -> ()
  BuiltinGenericSignatureBuilder builder(Context);
  builder.addParameter(makeGenericParam());
  builder.setResult(makeConcrete(Context.TheEmptyTupleType));
  return builder.build(Id);
}

static ValueDecl *getTensorFlowReceive(ASTContext &Context, Identifier Id) {
  // <T> () -> (T)
  BuiltinGenericSignatureBuilder builder(Context);
  builder.setResult(makeGenericParam());
  return builder.build(Id);
}

static ValueDecl *getAutoDiffCreateTape(ASTContext &Context, Identifier Id) {
  // <T> () -> (Swift._AutoDiffTape<T>)
  BuiltinGenericSignatureBuilder builder(Context, 1);
  auto *tapeDecl = Context.get_AutoDiffTapeDecl();
  builder.setResult(makeBoundGenericType(tapeDecl, makeGenericParam()));
  return builder.build(Id);
}

static ValueDecl *getAutoDiffPushToTape(ASTContext &Context, Identifier Id) {
  // <T> (Swift._AutoDiffTape<T>, T, Builtin.Word) -> ()
  BuiltinGenericSignatureBuilder builder(Context, 1);
  auto *tapeDecl = Context.get_AutoDiffTapeDecl();
  auto T = makeGenericParam();
  builder.addParameter(makeBoundGenericType(tapeDecl, T));
  builder.addParameter(T);
  builder.addParameter(makeConcrete(BuiltinIntegerType::getWordType(Context)));
  builder.setResult(makeConcrete(Context.TheEmptyTupleType));
  return builder.build(Id);
}

static ValueDecl *getAutoDiffPopFromTape(ASTContext &Context, Identifier Id) {
  // <T> (Swift._AutoDiffTape<T>, Builtin.Word) -> (T)
  BuiltinGenericSignatureBuilder builder(Context, 1);
  auto *tapeDecl = Context.get_AutoDiffTapeDecl();
  auto T = makeGenericParam();
  builder.addParameter(makeBoundGenericType(tapeDecl, T));
  builder.addParameter(makeConcrete(BuiltinIntegerType::getWordType(Context)));
  builder.setResult(T);
  return builder.build(Id);
}

static ValueDecl *getAutoDiffDestroyTape(ASTContext &Context, Identifier Id) {
  // <T> (Swift._AutoDiffTape<T>) -> ()
  BuiltinGenericSignatureBuilder builder(Context, 1);
  auto *tapeDecl = Context.get_AutoDiffTapeDecl();
  builder.addParameter(makeBoundGenericType(tapeDecl, makeGenericParam()));
  builder.setResult(makeConcrete(Context.TheEmptyTupleType));
  return builder.build(Id);
}

static ValueDecl *getAutoDiffGetAssociatedFunction(
    ASTContext &Context, Identifier Id, AutoDiffAssociatedFunctionKind kind,
    unsigned order, unsigned arity, bool isThrowing = false) {
  assert(arity >= 1);
  assert(order == 1 && "higher-order differentiation is not supported yet");
  // JVP(non-throwing):
  //   <...T...(arity), R> (@autodiff (...T) -> R)
  //       -> (...T) -> (R, (...T.TangentVector) -> R.TangentVector)
  // JVP(throwing):
  //   <...T...(arity), R> (@autodiff (...T) throws -> R)
  //       -> (...T) throws -> (R, (...T.TangentVector) -> R.TangentVector)
  // VJP(non-throwing):
  //   <...T...(arity), R> (@autodiff (...T) -> R)
  //       -> (...T) -> (R, (R.CotangentVector) -> ...T.CotangentVector)
  // VJP(throwing):
  //   <...T...(arity), R> (@autodiff (...T) throws -> R)
  //       -> (...T) throws -> (R, (R.CotangentVector) -> ...T.CotangentVector)
  BuiltinGenericSignatureBuilder builder(Context,
                                         /*numGenericParams*/ 1 + arity);
  // Look up the Differentiable protocol.
  SmallVector<ValueDecl *, 1> diffableProtoLookup;
  Context.lookupInSwiftModule("Differentiable", diffableProtoLookup);
  assert(diffableProtoLookup.size() == 1);
  auto *diffableProto = cast<ProtocolDecl>(diffableProtoLookup.front());
  // Create type parameters and add conformance constraints.
  auto R = makeGenericParam(arity);
  builder.addConformanceRequirement(R, diffableProto);
  SmallVector<decltype(R), 2> Ts;
  for (auto i : range(arity)) {
    auto T = makeGenericParam(i);
    builder.addConformanceRequirement(T, diffableProto);
    Ts.push_back(T);
  }
  // Generator for the argument.
  BuiltinGenericSignatureBuilder::LambdaGenerator argGen {
    // Generator for the function type at the argument position, i.e. the
    // function being differentiated.
    [=, &Ts](BuiltinGenericSignatureBuilder &builder) -> Type {
      FunctionType::ExtInfo ext;
      auto extInfo = FunctionType::ExtInfo()
          .withDifferentiable().withNoEscape();
      if (isThrowing)
        extInfo = extInfo.withThrows();
      SmallVector<FunctionType::Param, 2> params;
      for (auto &paramGen : Ts)
        params.push_back(FunctionType::Param(paramGen.build(builder)));
      return FunctionType::get(params, R.build(builder))->withExtInfo(extInfo);
    }
  };
  AnyFunctionType *origFnTy = argGen.build(builder)->castTo<AnyFunctionType>();
<<<<<<< HEAD
  origFnTy = origFnTy->withExtInfo(
      origFnTy->getExtInfo().withDifferentiable(false));
  auto *paramIndices = AutoDiffParameterIndices::create(Context, origFnTy,
                                                        /*isMethod*/ false,
                                                        /*setAllParams*/ true);
=======
  origFnTy = origFnTy->withExtInfo(origFnTy->getExtInfo()
      .withDifferentiability(FunctionTypeDifferentiability::None));
  auto *paramIndices = AutoDiffParameterIndicesBuilder(
      origFnTy, /*isMethod*/ false, /*setAllParams*/ true).build(Context);
>>>>>>> db523385
  // Generator for the resultant function type, i.e. the AD associated function.
  BuiltinGenericSignatureBuilder::LambdaGenerator resultGen {
    [=](BuiltinGenericSignatureBuilder &builder) -> Type {
      // TODO(rxwei): Use parameter indices and differentiation order that are
      // stored in the function type.
      auto *vjpType = origFnTy->getAutoDiffAssociatedFunctionType(
          paramIndices, /*resultIndex*/ 0, /*differentiationOrder*/ 1,
          kind, /*lookupConformance*/ nullptr, /*isMethod*/ false);
      vjpType = vjpType->withExtInfo(vjpType->getExtInfo().withNoEscape(false));
      return vjpType;
    }
  };
  builder.addParameter(argGen);
  builder.setResult(resultGen);
  return builder.build(Id);
}

static ValueDecl *getPoundAssert(ASTContext &Context, Identifier Id) {
  auto int1Type = BuiltinIntegerType::get(1, Context);
  auto optionalRawPointerType = BoundGenericEnumType::get(
      Context.getOptionalDecl(), Type(), {Context.TheRawPointerType});
  return getBuiltinFunction(Id, {int1Type, optionalRawPointerType},
                            Context.TheEmptyTupleType);
}

static ValueDecl *getTSanInoutAccess(ASTContext &Context, Identifier Id) {
  // <T> T -> ()
  BuiltinGenericSignatureBuilder builder(Context);
  builder.addParameter(makeGenericParam());
  builder.setResult(makeConcrete(Context.TheEmptyTupleType));
  return builder.build(Id);
}

static ValueDecl *getAddressOfOperation(ASTContext &Context, Identifier Id) {
  // <T> (@inout T) -> RawPointer
  BuiltinGenericSignatureBuilder builder(Context);
  builder.addParameter(makeGenericParam(), ValueOwnership::InOut);
  builder.setResult(makeConcrete(Context.TheRawPointerType));
  return builder.build(Id);
}

static ValueDecl *getAddressOfBorrowOperation(ASTContext &Context,
                                              Identifier Id) {
  // <T> (T) -> RawPointer
  BuiltinGenericSignatureBuilder builder(Context);
  builder.addParameter(makeGenericParam());
  builder.setResult(makeConcrete(Context.TheRawPointerType));
  return builder.build(Id);
}

static ValueDecl *getTypeJoinOperation(ASTContext &Context, Identifier Id) {
  // <T,U,V> (T.Type, U.Type) -> V.Type
  BuiltinGenericSignatureBuilder builder(Context, 3);
  builder.addParameter(makeMetatype(makeGenericParam(0)));
  builder.addParameter(makeMetatype(makeGenericParam(1)));
  builder.setResult(makeMetatype(makeGenericParam(2)));
  return builder.build(Id);
}

static ValueDecl *getTypeJoinInoutOperation(ASTContext &Context,
                                            Identifier Id) {
  // <T,U,V> (inout T, U.Type) -> V.Type
  BuiltinGenericSignatureBuilder builder(Context, 3);
  builder.addParameter(makeGenericParam(0), ValueOwnership::InOut);
  builder.addParameter(makeMetatype(makeGenericParam(1)));
  builder.setResult(makeMetatype(makeGenericParam(2)));
  return builder.build(Id);
}

static ValueDecl *getTypeJoinMetaOperation(ASTContext &Context, Identifier Id) {
  // <T,U,V> (T.Type, U.Type) -> V.Type
  BuiltinGenericSignatureBuilder builder(Context, 3);
  builder.addParameter(makeMetatype(makeGenericParam(0)));
  builder.addParameter(makeMetatype(makeGenericParam(1)));
  builder.setResult(makeMetatype(makeGenericParam(2)));
  return builder.build(Id);
}

static ValueDecl *getCanBeObjCClassOperation(ASTContext &Context,
                                             Identifier Id) {
  // <T> T.Type -> Builtin.Int8
  BuiltinGenericSignatureBuilder builder(Context);
  builder.addParameter(makeMetatype(makeGenericParam()));
  builder.setResult(makeConcrete(BuiltinIntegerType::get(8, Context)));
  return builder.build(Id);
}

static ValueDecl *getCondFailOperation(ASTContext &C, Identifier Id) {
  // Int1 -> ()
  auto CondTy = BuiltinIntegerType::get(1, C);
  auto VoidTy = TupleType::getEmpty(C);
  return getBuiltinFunction(Id, {CondTy}, VoidTy);
}

static ValueDecl *getAssertConfOperation(ASTContext &C, Identifier Id) {
  // () -> Int32
  auto Int32Ty = BuiltinIntegerType::get(32, C);
  return getBuiltinFunction(Id, {}, Int32Ty);
}

static ValueDecl *getFixLifetimeOperation(ASTContext &C, Identifier Id) {
  // <T> T -> ()
  BuiltinGenericSignatureBuilder builder(C);
  builder.addParameter(makeGenericParam());
  builder.setResult(makeConcrete(TupleType::getEmpty(C)));
  return builder.build(Id);
}

static ValueDecl *getExtractElementOperation(ASTContext &Context, Identifier Id,
                                             Type FirstTy, Type SecondTy) {
  // (Vector<N, T>, Int32) -> T
  auto VecTy = FirstTy->getAs<BuiltinVectorType>();
  if (!VecTy)
    return nullptr;

  auto IndexTy = SecondTy->getAs<BuiltinIntegerType>();
  if (!IndexTy || !IndexTy->isFixedWidth() || IndexTy->getFixedWidth() != 32)
    return nullptr;

  Type ResultTy = VecTy->getElementType();
  return getBuiltinFunction(Id, { VecTy, IndexTy }, ResultTy);
}

static ValueDecl *getInsertElementOperation(ASTContext &Context, Identifier Id,
                                            Type FirstTy, Type SecondTy,
                                            Type ThirdTy) {
  // (Vector<N, T>, T, Int32) -> Vector<N, T>
  auto VecTy = FirstTy->getAs<BuiltinVectorType>();
  if (!VecTy)
    return nullptr;
  auto ElementTy = VecTy->getElementType();

  if (!SecondTy->isEqual(ElementTy))
    return nullptr;

  auto IndexTy = ThirdTy->getAs<BuiltinIntegerType>();
  if (!IndexTy || !IndexTy->isFixedWidth() || IndexTy->getFixedWidth() != 32)
    return nullptr;

  Type ArgElts[] = { VecTy, ElementTy, IndexTy };
  return getBuiltinFunction(Id, ArgElts, VecTy);
}

static ValueDecl *getStaticReportOperation(ASTContext &Context, Identifier Id) {
  auto BoolTy = BuiltinIntegerType::get(1, Context);
  auto MessageTy = Context.TheRawPointerType;

  Type ArgElts[] = { BoolTy, BoolTy, MessageTy };
  Type ResultTy = TupleType::getEmpty(Context);
  
  return getBuiltinFunction(Id, ArgElts, ResultTy);
}

static ValueDecl *getCheckedTruncOperation(ASTContext &Context, Identifier Id,
                                           Type InputTy, Type OutputTy,
                                           bool AllowLiteral) {
  auto InTy = InputTy->getAs<AnyBuiltinIntegerType>();
  auto OutTy = OutputTy->getAs<BuiltinIntegerType>();
  if (!InTy || !OutTy)
    return nullptr;
  if (isa<BuiltinIntegerLiteralType>(InTy)) {
    if (!AllowLiteral)
      return nullptr;
  } else if (cast<BuiltinIntegerType>(InTy)->getLeastWidth()
               < OutTy->getGreatestWidth()) {
    return nullptr;
  }

  Type OverflowBitTy = BuiltinIntegerType::get(1, Context);
  TupleTypeElt ResultElts[] = { Type(OutTy), OverflowBitTy };
  Type ResultTy = TupleType::get(ResultElts, Context);
  return getBuiltinFunction(Id, { InTy }, ResultTy);
}

static ValueDecl *getCheckedConversionOperation(ASTContext &Context,
                                                Identifier Id,
                                                Type Ty) {
  Type BuiltinTy = Ty->getAs<BuiltinIntegerType>();
  if (!BuiltinTy)
    return nullptr;

  Type SignErrorBitTy = BuiltinIntegerType::get(1, Context);
  TupleTypeElt ResultElts[] = { BuiltinTy, SignErrorBitTy };
  Type ResultTy = TupleType::get(ResultElts, Context);
  return getBuiltinFunction(Id, { BuiltinTy }, ResultTy);
}

static ValueDecl *getIntToFPWithOverflowOperation(ASTContext &Context,
                                                  Identifier Id, Type InputTy,
                                                  Type OutputTy) {
  auto InTy = InputTy->getAs<BuiltinIntegerLiteralType>();
  auto OutTy = OutputTy->getAs<BuiltinFloatType>();
  if (!InTy || !OutTy)
    return nullptr;

  return getBuiltinFunction(Id, { InTy }, OutTy);
}

static ValueDecl *getUnreachableOperation(ASTContext &Context,
                                          Identifier Id) {
  auto NeverTy = Context.getNeverType();
  if (!NeverTy)
    return nullptr;

  // () -> Never
  return getBuiltinFunction(Id, {}, NeverTy);
}

static ValueDecl *getOnceOperation(ASTContext &Context,
                                   Identifier Id,
                                   bool withContext) {
  // (RawPointer, @convention(c) ([Context]) -> ()[, Context]) -> ()
  
  auto HandleTy = Context.TheRawPointerType;
  auto VoidTy = Context.TheEmptyTupleType;
  auto Thin = FunctionType::ExtInfo(FunctionTypeRepresentation::CFunctionPointer,
                                    /*throws*/ false);
  if (withContext) {
    auto ContextTy = Context.TheRawPointerType;
    auto ContextArg = FunctionType::Param(ContextTy);
    auto BlockTy = FunctionType::get({ContextArg}, VoidTy, Thin);
    return getBuiltinFunction(Id, {HandleTy, BlockTy, ContextTy}, VoidTy);
  } else {
    auto BlockTy = FunctionType::get({}, VoidTy, Thin);
    return getBuiltinFunction(Id, {HandleTy, BlockTy}, VoidTy);
  }
}

/// An array of the overloaded builtin kinds.
static const OverloadedBuiltinKind OverloadedBuiltinKinds[] = {
  OverloadedBuiltinKind::None,

// There's deliberately no BUILTIN clause here so that we'll blow up
// if new builtin categories are added there and not here.
#define BUILTIN_CAST_OPERATION(id, attrs, name) \
   OverloadedBuiltinKind::Special,
#define BUILTIN_CAST_OR_BITCAST_OPERATION(id, attrs, name) \
   OverloadedBuiltinKind::Special,
#define BUILTIN_BINARY_OPERATION(id, name, attrs, overload) \
   OverloadedBuiltinKind::overload,
#define BUILTIN_BINARY_OPERATION_WITH_OVERFLOW(id, name, _, attrs, overload) \
   OverloadedBuiltinKind::overload,
#define BUILTIN_BINARY_PREDICATE(id, name, attrs, overload) \
   OverloadedBuiltinKind::overload,
#define BUILTIN_UNARY_OPERATION(id, name, attrs, overload) \
   OverloadedBuiltinKind::overload,
#define BUILTIN_SIL_OPERATION(id, name, overload) \
   OverloadedBuiltinKind::overload,
#define BUILTIN_MISC_OPERATION(id, name, attrs, overload) \
   OverloadedBuiltinKind::overload,
#define BUILTIN_SANITIZER_OPERATION(id, name, attrs) \
  OverloadedBuiltinKind::None,
#define BUILTIN_TYPE_CHECKER_OPERATION(id, name) OverloadedBuiltinKind::Special,
#define BUILTIN_TYPE_TRAIT_OPERATION(id, name) \
   OverloadedBuiltinKind::Special,
#define BUILTIN_RUNTIME_CALL(id, attrs, name) \
  OverloadedBuiltinKind::Special,
#include "swift/AST/Builtins.def"
};

/// Determines if a builtin type falls within the given category.
inline bool isBuiltinTypeOverloaded(Type T, OverloadedBuiltinKind OK) {
  switch (OK) {
  case OverloadedBuiltinKind::None:
    return false;  // always fail. 
  case OverloadedBuiltinKind::Integer:
    return T->is<BuiltinIntegerType>();
  case OverloadedBuiltinKind::IntegerOrVector:
    return T->is<BuiltinIntegerType>() ||
           (T->is<BuiltinVectorType>() &&
            T->castTo<BuiltinVectorType>()->getElementType()
              ->is<BuiltinIntegerType>());
  case OverloadedBuiltinKind::IntegerOrRawPointer:
    return T->is<BuiltinIntegerType>() || T->is<BuiltinRawPointerType>();
  case OverloadedBuiltinKind::IntegerOrRawPointerOrVector:
    return T->is<BuiltinIntegerType>() || T->is<BuiltinRawPointerType>() ||
           (T->is<BuiltinVectorType>() &&
            T->castTo<BuiltinVectorType>()->getElementType()
              ->is<BuiltinIntegerType>());
  case OverloadedBuiltinKind::Float:
    return T->is<BuiltinFloatType>();
  case OverloadedBuiltinKind::FloatOrVector:
    return T->is<BuiltinFloatType>() ||
           (T->is<BuiltinVectorType>() &&
            T->castTo<BuiltinVectorType>()->getElementType()
              ->is<BuiltinFloatType>());
  case OverloadedBuiltinKind::Special:
    return true;
  }
  llvm_unreachable("bad overloaded builtin kind");
}

/// Table of string intrinsic names indexed by enum value.
static const char *const IntrinsicNameTable[] = {
    "not_intrinsic",
#define GET_INTRINSIC_NAME_TABLE
#include "llvm/IR/IntrinsicImpl.inc"
#undef GET_INTRINSIC_NAME_TABLE
};

#define GET_INTRINSIC_TARGET_DATA
#include "llvm/IR/IntrinsicImpl.inc"
#undef GET_INTRINSIC_TARGET_DATA

/// getLLVMIntrinsicID - Given an LLVM IR intrinsic name with argument types
/// removed (e.g. like "bswap") return the LLVM IR IntrinsicID for the intrinsic
/// or 0 if the intrinsic name doesn't match anything.
unsigned swift::getLLVMIntrinsicID(StringRef InName) {
  using namespace llvm;

  // Swift intrinsic names start with int_.
  if (!InName.startswith("int_"))
    return llvm::Intrinsic::not_intrinsic;
  InName = InName.drop_front(strlen("int_"));
  
  // Prepend "llvm." and change _ to . in name.
  SmallString<128> NameS;
  NameS.append("llvm.");
  for (char C : InName)
    NameS.push_back(C == '_' ? '.' : C);

  const char *Name = NameS.c_str();
  ArrayRef<const char *> NameTable(&IntrinsicNameTable[1],
                                   TargetInfos[1].Offset);
  int Idx = Intrinsic::lookupLLVMIntrinsicByName(NameTable, Name);
  return static_cast<Intrinsic::ID>(Idx + 1);
}

llvm::Intrinsic::ID
swift::getLLVMIntrinsicIDForBuiltinWithOverflow(BuiltinValueKind ID) {
  switch (ID) {
    default: break;
    case BuiltinValueKind::SAddOver:
      return llvm::Intrinsic::sadd_with_overflow;
    case BuiltinValueKind::UAddOver:
      return llvm::Intrinsic::uadd_with_overflow;
    case BuiltinValueKind::SSubOver:
      return llvm::Intrinsic::ssub_with_overflow;
    case BuiltinValueKind::USubOver:
      return llvm::Intrinsic::usub_with_overflow;
    case BuiltinValueKind::SMulOver:
      return llvm::Intrinsic::smul_with_overflow;
    case BuiltinValueKind::UMulOver:
      return llvm::Intrinsic::umul_with_overflow;
  }
  llvm_unreachable("Cannot convert the overflow builtin to llvm intrinsic.");
}

static Type DecodeIntrinsicType(ArrayRef<llvm::Intrinsic::IITDescriptor> &Table,
                                ArrayRef<Type> Tys, ASTContext &Context) {
  typedef llvm::Intrinsic::IITDescriptor IITDescriptor;
  IITDescriptor D = Table.front();
  Table = Table.slice(1);
  switch (D.Kind) {
  default:
    llvm_unreachable("Unhandled case");
  case IITDescriptor::Half:
  case IITDescriptor::MMX:
  case IITDescriptor::Metadata:
  case IITDescriptor::Vector:
  case IITDescriptor::ExtendArgument:
  case IITDescriptor::TruncArgument:
  case IITDescriptor::VarArg:
    // These types cannot be expressed in swift yet.
    return Type();

  case IITDescriptor::Void: return TupleType::getEmpty(Context);
  case IITDescriptor::Float: return Context.TheIEEE32Type;
  case IITDescriptor::Double: return Context.TheIEEE64Type;

  case IITDescriptor::Integer:
    return BuiltinIntegerType::get(D.Integer_Width, Context);
  case IITDescriptor::Pointer:
    if (D.Pointer_AddressSpace)
      return Type();  // Reject non-default address space pointers.
      
    // Decode but ignore the pointee.  Just decode all IR pointers to unsafe
    // pointer type.
    (void)DecodeIntrinsicType(Table, Tys, Context);
    return Context.TheRawPointerType;
  case IITDescriptor::Argument:
    if (D.getArgumentNumber() >= Tys.size())
      return Type();
    return Tys[D.getArgumentNumber()];
  case IITDescriptor::Struct: {
    SmallVector<TupleTypeElt, 5> Elts;
    for (unsigned i = 0; i != D.Struct_NumElements; ++i) {
      Type T = DecodeIntrinsicType(Table, Tys, Context);
      if (!T) return Type();
      
      Elts.push_back(T);
    }
    return TupleType::get(Elts, Context);
  }
  }
  llvm_unreachable("unhandled");
}

/// \returns true on success, false on failure.
static bool
getSwiftFunctionTypeForIntrinsic(unsigned iid, ArrayRef<Type> TypeArgs,
                                 ASTContext &Context,
                                 SmallVectorImpl<Type> &ArgElts,
                                 Type &ResultTy, FunctionType::ExtInfo &Info) {
  llvm::Intrinsic::ID ID = (llvm::Intrinsic::ID)iid;
  
  typedef llvm::Intrinsic::IITDescriptor IITDescriptor;
  SmallVector<IITDescriptor, 8> Table;
  getIntrinsicInfoTableEntries(ID, Table);

  ArrayRef<IITDescriptor> TableRef = Table;

  // Decode the intrinsic's LLVM IR type, and map it to swift builtin types.
  ResultTy = DecodeIntrinsicType(TableRef, TypeArgs, Context);
  if (!ResultTy)
    return false;

  while (!TableRef.empty()) {
    Type ArgTy = DecodeIntrinsicType(TableRef, TypeArgs, Context);
    if (!ArgTy)
      return false;
    ArgElts.push_back(ArgTy);
  }
  
  // Translate LLVM function attributes to Swift function attributes.
  llvm::AttributeList attrs =
      llvm::Intrinsic::getAttributes(getGlobalLLVMContext(), ID);
  Info = FunctionType::ExtInfo();
  if (attrs.hasAttribute(llvm::AttributeList::FunctionIndex,
                         llvm::Attribute::NoReturn)) {
    ResultTy = Context.getNeverType();
    if (!ResultTy)
      return false;
  }
  
  return true;
}

static bool isValidFenceOrdering(StringRef Ordering) {
  return Ordering == "acquire" || Ordering == "release" ||
         Ordering == "acqrel" || Ordering == "seqcst";
}

static bool isValidRMWOrdering(StringRef Ordering) {
  return Ordering == "unordered" || Ordering == "monotonic" ||
         Ordering == "acquire" || Ordering == "release" ||
         Ordering == "acqrel" || Ordering == "seqcst";
}

static bool isValidLoadOrdering(StringRef Ordering) {
  return Ordering == "unordered" || Ordering == "monotonic" ||
         Ordering == "acquire" ||
         Ordering == "seqcst";
}

static bool isValidStoreOrdering(StringRef Ordering) {
  return Ordering == "unordered" || Ordering == "monotonic" ||
         Ordering == "release" ||
         Ordering == "seqcst";
}

llvm::AtomicOrdering swift::decodeLLVMAtomicOrdering(StringRef O) {
  using namespace llvm;
  return StringSwitch<AtomicOrdering>(O)
    .Case("unordered", AtomicOrdering::Unordered)
    .Case("monotonic", AtomicOrdering::Monotonic)
    .Case("acquire", AtomicOrdering::Acquire)
    .Case("release", AtomicOrdering::Release)
    .Case("acqrel", AtomicOrdering::AcquireRelease)
    .Case("seqcst", AtomicOrdering::SequentiallyConsistent)
    .Default(AtomicOrdering::NotAtomic);
}

static bool isUnknownOrUnordered(llvm::AtomicOrdering ordering) {
  using namespace llvm;
  switch (ordering) {
  case AtomicOrdering::NotAtomic:
  case AtomicOrdering::Unordered:
    return true;

  case AtomicOrdering::Monotonic:
  case AtomicOrdering::Acquire:
  case AtomicOrdering::Release:
  case AtomicOrdering::AcquireRelease:
  case AtomicOrdering::SequentiallyConsistent:
    return false;
  }

  llvm_unreachable("Unhandled AtomicOrdering in switch.");
}

static bool isValidCmpXChgOrdering(StringRef SuccessString, 
                                   StringRef FailureString) {
  using namespace llvm;
  AtomicOrdering SuccessOrdering = decodeLLVMAtomicOrdering(SuccessString);
  AtomicOrdering FailureOrdering = decodeLLVMAtomicOrdering(FailureString);

  // Unordered and unknown values are not allowed.
  if (isUnknownOrUnordered(SuccessOrdering) ||
      isUnknownOrUnordered(FailureOrdering))
    return false;
  // Success must be at least as strong as failure.
  if (!isAtLeastOrStrongerThan(SuccessOrdering, FailureOrdering))
    return false;
  // Failure may not release because no store occurred.
  if (FailureOrdering == AtomicOrdering::Release ||
      FailureOrdering == AtomicOrdering::AcquireRelease)
    return false;

  return true;
}

ValueDecl *swift::getBuiltinValueDecl(ASTContext &Context, Identifier Id) {
  SmallVector<Type, 4> Types;
  StringRef OperationName = getBuiltinBaseName(Context, Id.str(), Types);

  // If this is the name of an LLVM intrinsic, cons up a swift function with a
  // type that matches the IR types.
  if (unsigned ID = getLLVMIntrinsicID(OperationName)) {
    SmallVector<Type, 8> ArgElts;
    Type ResultTy;
    FunctionType::ExtInfo Info;
    if (getSwiftFunctionTypeForIntrinsic(ID, Types, Context, ArgElts, ResultTy,
                                         Info))
      return getBuiltinFunction(Id, ArgElts, ResultTy, Info);
  }
  
  // If this starts with fence, we have special suffixes to handle.
  if (OperationName.startswith("fence_")) {
    OperationName = OperationName.drop_front(strlen("fence_"));
    
    // Verify we have a single integer, floating point, or pointer type.
    if (!Types.empty()) return nullptr;
    
    // Get and validate the ordering argument, which is required.
    auto Underscore = OperationName.find('_');
    if (!isValidFenceOrdering(OperationName.substr(0, Underscore)))
      return nullptr;
    OperationName = OperationName.substr(Underscore);
    
    // Accept singlethread if present.
    if (OperationName.startswith("_singlethread"))
      OperationName = OperationName.drop_front(strlen("_singlethread"));
    // Nothing else is allowed in the name.
    if (!OperationName.empty())
      return nullptr;
    return getFenceOperation(Context, Id);
  }
  
  // If this starts with cmpxchg, we have special suffixes to handle.
  if (OperationName.startswith("cmpxchg_")) {
    OperationName = OperationName.drop_front(strlen("cmpxchg_"));
    
    // Verify we have a single integer, floating point, or pointer type.
    if (Types.size() != 1) return nullptr;
    Type T = Types[0];
    if (!T->is<BuiltinIntegerType>() && !T->is<BuiltinRawPointerType>() &&
        !T->is<BuiltinFloatType>())
      return nullptr;

    // Get and validate the ordering arguments, which are both required.
    SmallVector<StringRef, 4> Parts;
    OperationName.split(Parts, "_");
    if (Parts.size() < 2)
      return nullptr;
    if (!isValidCmpXChgOrdering(Parts[0], Parts[1]))
      return nullptr;
    auto NextPart = Parts.begin() + 2;

    // Accept weak, volatile, and singlethread if present.
    if (NextPart != Parts.end() && *NextPart == "weak")
      NextPart++;
    if (NextPart != Parts.end() && *NextPart == "volatile")
      NextPart++;
    if (NextPart != Parts.end() && *NextPart == "singlethread")
      NextPart++;
    // Nothing else is allowed in the name.
    if (NextPart != Parts.end())
      return nullptr;
    return getCmpXChgOperation(Context, Id, T);
  }

  // If this starts with atomicrmw, we have special suffixes to handle.
  if (OperationName.startswith("atomicrmw_")) {
    OperationName = OperationName.drop_front(strlen("atomicrmw_"));
    
    // Verify we have a single integer or pointer type.
    if (Types.size() != 1) return nullptr;
    Type Ty = Types[0];
    if (!Ty->is<BuiltinIntegerType>() && !Ty->is<BuiltinRawPointerType>())
      return nullptr;
    
    // Get and validate the suboperation name, which is required.
    auto Underscore = OperationName.find('_');
    if (Underscore == StringRef::npos) return nullptr;
    StringRef SubOp = OperationName.substr(0, Underscore);
    if (SubOp != "xchg" && SubOp != "add" && SubOp != "sub" && SubOp != "and" &&
        SubOp != "nand" && SubOp != "or" && SubOp != "xor" && SubOp != "max" &&
        SubOp != "min" && SubOp != "umax" && SubOp != "umin")
      return nullptr;
    OperationName = OperationName.drop_front(Underscore+1);
    
    // Get and validate the ordering argument, which is required.
    Underscore = OperationName.find('_');
    if (!isValidRMWOrdering(OperationName.substr(0, Underscore)))
      return nullptr;
    OperationName = OperationName.substr(Underscore);
    
    // Accept volatile and singlethread if present.
    if (OperationName.startswith("_volatile"))
      OperationName = OperationName.drop_front(strlen("_volatile"));
    if (OperationName.startswith("_singlethread"))
      OperationName = OperationName.drop_front(strlen("_singlethread"));
    // Nothing else is allowed in the name.
    if (!OperationName.empty())
      return nullptr;
    return getAtomicRMWOperation(Context, Id, Ty);
  }

  // If this starts with atomicload or atomicstore, we have special suffixes to
  // handle.
  if (OperationName.startswith("atomicload_")) {
    OperationName = OperationName.drop_front(strlen("atomicload_"));

    // Verify we have a single integer, floating point, or pointer type.
    if (Types.size() != 1) return nullptr;
    Type T = Types[0];
    if (!T->is<BuiltinIntegerType>() && !T->is<BuiltinRawPointerType>() &&
        !T->is<BuiltinFloatType>())
      return nullptr;

    // Get and validate the ordering argument, which is required.
    auto Underscore = OperationName.find('_');
    if (!isValidLoadOrdering(OperationName.substr(0, Underscore)))
      return nullptr;
    OperationName = OperationName.substr(Underscore);

    // Accept volatile and singlethread if present.
    if (OperationName.startswith("_volatile"))
      OperationName = OperationName.drop_front(strlen("_volatile"));
    if (OperationName.startswith("_singlethread"))
      OperationName = OperationName.drop_front(strlen("_singlethread"));
    // Nothing else is allowed in the name.
    if (!OperationName.empty())
      return nullptr;
    return getAtomicLoadOperation(Context, Id, T);
  }
  if (OperationName.startswith("atomicstore_")) {
    OperationName = OperationName.drop_front(strlen("atomicstore_"));

    // Verify we have a single integer, floating point, or pointer type.
    if (Types.size() != 1) return nullptr;
    Type T = Types[0];
    if (!T->is<BuiltinIntegerType>() && !T->is<BuiltinRawPointerType>() &&
        !T->is<BuiltinFloatType>())
      return nullptr;

    // Get and validate the ordering argument, which is required.
    auto Underscore = OperationName.find('_');
    if (!isValidStoreOrdering(OperationName.substr(0, Underscore)))
      return nullptr;
    OperationName = OperationName.substr(Underscore);

    // Accept volatile and singlethread if present.
    if (OperationName.startswith("_volatile"))
      OperationName = OperationName.drop_front(strlen("_volatile"));
    if (OperationName.startswith("_singlethread"))
      OperationName = OperationName.drop_front(strlen("_singlethread"));
    // Nothing else is allowed in the name.
    if (!OperationName.empty())
      return nullptr;
    return getAtomicStoreOperation(Context, Id, T);
  }
  if (OperationName.startswith("allocWithTailElems_")) {
    OperationName = OperationName.drop_front(strlen("allocWithTailElems_"));
    int NumTailTypes = 0;
    if (OperationName.getAsInteger(10, NumTailTypes))
      return nullptr;

    return getAllocWithTailElemsOperation(Context, Id, NumTailTypes);
  }

  auto BV = llvm::StringSwitch<BuiltinValueKind>(OperationName)
#define BUILTIN(id, name, Attrs) .Case(name, BuiltinValueKind::id)
#include "swift/AST/Builtins.def"
    .Default(BuiltinValueKind::None);

  // Filter out inappropriate overloads.
  OverloadedBuiltinKind OBK = OverloadedBuiltinKinds[unsigned(BV)];

  // Verify that all types match the overload filter.
  for (Type T : Types)
    if (!isBuiltinTypeOverloaded(T, OBK))
      return nullptr;

  switch (BV) {
  case BuiltinValueKind::Fence:
  case BuiltinValueKind::CmpXChg:
  case BuiltinValueKind::AtomicRMW:
  case BuiltinValueKind::AtomicLoad:
  case BuiltinValueKind::AtomicStore:
  case BuiltinValueKind::AllocWithTailElems:
    llvm_unreachable("Handled above");
  case BuiltinValueKind::None: return nullptr;

  case BuiltinValueKind::GepRaw:
    if (Types.size() != 1) return nullptr;
    return getGepRawOperation(Id, Types[0]);

  case BuiltinValueKind::StringObjectOr:
    if (Types.size() != 1)
      return nullptr;
    return getStringObjectOrOperation(Id, Types[0]);

  case BuiltinValueKind::Gep:
    if (Types.size() != 1) return nullptr;
    return getGepOperation(Context, Id, Types[0]);

  case BuiltinValueKind::GetTailAddr:
    if (Types.size() != 1) return nullptr;
    return getGetTailAddrOperation(Context, Id, Types[0]);

  case BuiltinValueKind::PerformInstantaneousReadAccess:
    if (!Types.empty()) return nullptr;
      return getPerformInstantaneousReadAccessOperation(Context, Id);

  case BuiltinValueKind::BeginUnpairedModifyAccess:
    if (!Types.empty()) return nullptr;
    return getBeginUnpairedAccessOperation(Context, Id);

  case BuiltinValueKind::EndUnpairedAccess:
    if (!Types.empty()) return nullptr;
    return getEndUnpairedAccessOperation(Context, Id);

#define BUILTIN(id, name, Attrs)
#define BUILTIN_BINARY_OPERATION(id, name, attrs, overload)  case BuiltinValueKind::id:
#include "swift/AST/Builtins.def"
    if (Types.size() != 1) return nullptr;
    return getBinaryOperation(Id, Types[0]);

#define BUILTIN(id, name, Attrs)
#define BUILTIN_BINARY_OPERATION_WITH_OVERFLOW(id, name, _, attrs, overload)  case BuiltinValueKind::id:
#include "swift/AST/Builtins.def"
      if (Types.size() != 1) return nullptr;
      return getBinaryOperationWithOverflow(Id, Types[0]);

#define BUILTIN(id, name, Attrs)
#define BUILTIN_BINARY_PREDICATE(id, name, attrs, overload)  case BuiltinValueKind::id:
#include "swift/AST/Builtins.def"
    if (Types.size() != 1) return nullptr;
    return getBinaryPredicate(Id, Types[0]);

#define BUILTIN(id, name, Attrs)
#define BUILTIN_UNARY_OPERATION(id, name, attrs, overload)   case BuiltinValueKind::id:
#include "swift/AST/Builtins.def"
    if (Types.size() != 1) return nullptr;
    return getUnaryOperation(Id, Types[0]);
      
#define BUILTIN(id, name, Attrs)
#define BUILTIN_CAST_OPERATION(id, name, attrs)  case BuiltinValueKind::id:
#define BUILTIN_CAST_OR_BITCAST_OPERATION(id, name, attrs)  case BuiltinValueKind::id:
#include "swift/AST/Builtins.def"
    return getCastOperation(Context, Id, BV, Types);

  case BuiltinValueKind::Retain:
  case BuiltinValueKind::Release:
  case BuiltinValueKind::Autorelease:
    if (!Types.empty()) return nullptr;
    return getRefCountingOperation(Context, Id);
      
  case BuiltinValueKind::Load:
  case BuiltinValueKind::LoadRaw:
  case BuiltinValueKind::LoadInvariant:
  case BuiltinValueKind::Take:
    if (!Types.empty()) return nullptr;
    return getLoadOperation(Context, Id);
      
  case BuiltinValueKind::Destroy:
    if (!Types.empty()) return nullptr;
    return getDestroyOperation(Context, Id);

  case BuiltinValueKind::Assign:
  case BuiltinValueKind::Init:
    if (!Types.empty()) return nullptr;
    return getStoreOperation(Context, Id);

  case BuiltinValueKind::DestroyArray:
    if (!Types.empty()) return nullptr;
    return getDestroyArrayOperation(Context, Id);
      
  case BuiltinValueKind::CopyArray:
  case BuiltinValueKind::TakeArrayNoAlias:
  case BuiltinValueKind::TakeArrayFrontToBack:
  case BuiltinValueKind::TakeArrayBackToFront:
  case BuiltinValueKind::AssignCopyArrayNoAlias:
  case BuiltinValueKind::AssignCopyArrayFrontToBack:
  case BuiltinValueKind::AssignCopyArrayBackToFront:
  case BuiltinValueKind::AssignTakeArray:
    if (!Types.empty()) return nullptr;
    return getTransferArrayOperation(Context, Id);

  case BuiltinValueKind::IsUnique:
  case BuiltinValueKind::IsUnique_native:
    if (!Types.empty()) return nullptr;
    return getIsUniqueOperation(Context, Id);

  case BuiltinValueKind::BindMemory:
    if (!Types.empty()) return nullptr;
    return getBindMemoryOperation(Context, Id);

  case BuiltinValueKind::ProjectTailElems:
    if (!Types.empty()) return nullptr;
    return getProjectTailElemsOperation(Context, Id);

  case BuiltinValueKind::Sizeof:
  case BuiltinValueKind::Strideof:
  case BuiltinValueKind::Alignof:
    return getSizeOrAlignOfOperation(Context, Id);

  case BuiltinValueKind::IsPOD:
    return getIsPODOperation(Context, Id);

  case BuiltinValueKind::IsBitwiseTakable:
    return getIsBitwiseTakable(Context, Id);

  case BuiltinValueKind::IsOptionalType:
    return getIsOptionalOperation(Context, Id);

  case BuiltinValueKind::IsSameMetatype:
    return getIsSameMetatypeOperation(Context, Id);

  case BuiltinValueKind::AllocRaw:
    return getAllocOperation(Context, Id);

  case BuiltinValueKind::DeallocRaw:
    return getDeallocOperation(Context, Id);

  case BuiltinValueKind::CastToNativeObject:
  case BuiltinValueKind::UnsafeCastToNativeObject:
  case BuiltinValueKind::CastFromNativeObject:
  case BuiltinValueKind::BridgeToRawPointer:
  case BuiltinValueKind::BridgeFromRawPointer:
    if (!Types.empty()) return nullptr;
    return getNativeObjectCast(Context, Id, BV);

  case BuiltinValueKind::CastToBridgeObject:
    if (!Types.empty()) return nullptr;
    return getCastToBridgeObjectOperation(Context, Id);
  case BuiltinValueKind::CastReferenceFromBridgeObject:
  case BuiltinValueKind::CastBitPatternFromBridgeObject:
    if (!Types.empty()) return nullptr;
    return getCastFromBridgeObjectOperation(Context, Id, BV);
      
  case BuiltinValueKind::CastReference:
    if (!Types.empty()) return nullptr;
    return getCastReferenceOperation(Context, Id);

  case BuiltinValueKind::ReinterpretCast:
    if (!Types.empty()) return nullptr;
    return getReinterpretCastOperation(Context, Id);
      
  case BuiltinValueKind::AddressOf:
    if (!Types.empty()) return nullptr;
    return getAddressOfOperation(Context, Id);

  case BuiltinValueKind::AddressOfBorrow:
    if (!Types.empty()) return nullptr;
    return getAddressOfBorrowOperation(Context, Id);

  case BuiltinValueKind::CondFail:
    return getCondFailOperation(Context, Id);

  case BuiltinValueKind::AssertConf:
    return getAssertConfOperation(Context, Id);
      
  case BuiltinValueKind::FixLifetime:
    return getFixLifetimeOperation(Context, Id);
      
  case BuiltinValueKind::CanBeObjCClass:
    return getCanBeObjCClassOperation(Context, Id);
      
  case BuiltinValueKind::CondUnreachable:
  case BuiltinValueKind::Unreachable:
    return getUnreachableOperation(Context, Id);
      
  case BuiltinValueKind::ZeroInitializer:
    return getZeroInitializerOperation(Context, Id);
      
  case BuiltinValueKind::Once:
  case BuiltinValueKind::OnceWithContext:
    return getOnceOperation(Context, Id, BV == BuiltinValueKind::OnceWithContext);

  case BuiltinValueKind::WillThrow:
  case BuiltinValueKind::ErrorInMain:
    return getVoidErrorOperation(Context, Id);

  case BuiltinValueKind::UnexpectedError:
    return getUnexpectedErrorOperation(Context, Id);

  case BuiltinValueKind::ExtractElement:
    if (Types.size() != 2) return nullptr;
    return getExtractElementOperation(Context, Id, Types[0], Types[1]);

  case BuiltinValueKind::InsertElement:
    if (Types.size() != 3) return nullptr;
    return getInsertElementOperation(Context, Id, Types[0], Types[1], Types[2]);

  case BuiltinValueKind::StaticReport:
    if (!Types.empty()) return nullptr;
    return getStaticReportOperation(Context, Id);

  case BuiltinValueKind::SToSCheckedTrunc:
  case BuiltinValueKind::SToUCheckedTrunc:
    if (Types.size() != 2) return nullptr;
    return getCheckedTruncOperation(Context, Id, Types[0], Types[1], true);

  case BuiltinValueKind::UToSCheckedTrunc:
  case BuiltinValueKind::UToUCheckedTrunc:
    if (Types.size() != 2) return nullptr;
    return getCheckedTruncOperation(Context, Id, Types[0], Types[1], false);

  case BuiltinValueKind::SUCheckedConversion:
  case BuiltinValueKind::USCheckedConversion:
    if (Types.size() != 1) return nullptr;
    return getCheckedConversionOperation(Context, Id, Types[0]);

  case BuiltinValueKind::ClassifyBridgeObject:
    if (!Types.empty()) return nullptr;
    return getClassifyBridgeObject(Context, Id);
  case BuiltinValueKind::ValueToBridgeObject:
    if (!Types.empty())
      return nullptr;
    return getValueToBridgeObject(Context, Id);
  case BuiltinValueKind::UnsafeGuaranteed:
    return getUnsafeGuaranteed(Context, Id);

  case BuiltinValueKind::UnsafeGuaranteedEnd:
    return getUnsafeGuaranteedEnd(Context, Id);

  // SWIFT_ENABLE_TENSORFLOW
  case BuiltinValueKind::TensorFlowSend:
    return getTensorFlowSend(Context, Id);
  case BuiltinValueKind::TensorFlowReceive:
    return getTensorFlowReceive(Context, Id);
  case BuiltinValueKind::AutoDiffCreateTape:
    return getAutoDiffCreateTape(Context, Id);
  case BuiltinValueKind::AutoDiffPushToTape:
    return getAutoDiffPushToTape(Context, Id);
  case BuiltinValueKind::AutoDiffPopFromTape:
    return getAutoDiffPopFromTape(Context, Id);
  case BuiltinValueKind::AutoDiffDestroyTape:
    return getAutoDiffDestroyTape(Context, Id);
  case BuiltinValueKind::AutoDiffGetJVP:
    return getAutoDiffGetAssociatedFunction(Context, Id,
                                            AutoDiffAssociatedFunctionKind::JVP,
                                            /*order*/ 1, /*arity*/ 1);
  case BuiltinValueKind::AutoDiffGetVJP:
    return getAutoDiffGetAssociatedFunction(Context, Id,
                                            AutoDiffAssociatedFunctionKind::VJP,
                                            /*order*/ 1, /*arity*/ 1);
  case BuiltinValueKind::PoundAssert:
    return getPoundAssert(Context, Id);

  case BuiltinValueKind::OnFastPath:
    return getOnFastPath(Context, Id);

  case BuiltinValueKind::IntToFPWithOverflow:
    if (Types.size() != 2) return nullptr;
    return getIntToFPWithOverflowOperation(Context, Id, Types[0], Types[1]);

  case BuiltinValueKind::GetObjCTypeEncoding:
    return getGetObjCTypeEncodingOperation(Context, Id);

  case BuiltinValueKind::TSanInoutAccess:
    return getTSanInoutAccess(Context, Id);

  case BuiltinValueKind::Swift3ImplicitObjCEntrypoint:
    return getBuiltinFunction(Id,
                              {},
                              TupleType::getEmpty(Context));

  case BuiltinValueKind::TypeJoin:
    return getTypeJoinOperation(Context, Id);

  case BuiltinValueKind::TypeJoinInout:
    return getTypeJoinInoutOperation(Context, Id);

  case BuiltinValueKind::TypeJoinMeta:
    return getTypeJoinMetaOperation(Context, Id);      
  }

  llvm_unreachable("bad builtin value!");
}

StringRef swift::getBuiltinName(BuiltinValueKind ID) {
  switch (ID) {
  case BuiltinValueKind::None:
    llvm_unreachable("no builtin kind");
#define BUILTIN(Id, Name, Attrs) \
  case BuiltinValueKind::Id: \
    return Name;
#include "swift/AST/Builtins.def"
  }
  llvm_unreachable("bad BuiltinValueKind");
}<|MERGE_RESOLUTION|>--- conflicted
+++ resolved
@@ -1065,18 +1065,10 @@
     }
   };
   AnyFunctionType *origFnTy = argGen.build(builder)->castTo<AnyFunctionType>();
-<<<<<<< HEAD
   origFnTy = origFnTy->withExtInfo(
       origFnTy->getExtInfo().withDifferentiable(false));
-  auto *paramIndices = AutoDiffParameterIndices::create(Context, origFnTy,
-                                                        /*isMethod*/ false,
-                                                        /*setAllParams*/ true);
-=======
-  origFnTy = origFnTy->withExtInfo(origFnTy->getExtInfo()
-      .withDifferentiability(FunctionTypeDifferentiability::None));
   auto *paramIndices = AutoDiffParameterIndicesBuilder(
       origFnTy, /*isMethod*/ false, /*setAllParams*/ true).build(Context);
->>>>>>> db523385
   // Generator for the resultant function type, i.e. the AD associated function.
   BuiltinGenericSignatureBuilder::LambdaGenerator resultGen {
     [=](BuiltinGenericSignatureBuilder &builder) -> Type {
