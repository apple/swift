--- conflicted
+++ resolved
@@ -2777,11 +2777,10 @@
   case BuiltinValueKind::DestroyDefaultActor:
     return getDefaultActorInitDestroy(Context, Id);
 
-<<<<<<< HEAD
   case BuiltinValueKind::InitializeDistributedRemoteActor:
   case BuiltinValueKind::DestroyDistributedActor:
     return getDistributedActorInitDestroy(Context, Id);
-=======
+
   case BuiltinValueKind::StartAsyncLet:
     return getStartAsyncLet(Context, Id);
 
@@ -2793,7 +2792,6 @@
 
   case BuiltinValueKind::DestroyTaskGroup:
     return getDestroyTaskGroup(Context, Id);
->>>>>>> 712e439f
 
   case BuiltinValueKind::ResumeNonThrowingContinuationReturning:
   case BuiltinValueKind::ResumeThrowingContinuationReturning:
