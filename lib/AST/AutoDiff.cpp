--- conflicted
+++ resolved
@@ -210,8 +210,8 @@
 // `Builtin.applyTranspose` operation name, attempts to parse the arity and
 // throwing-ness from the operation name. Modifies the operation name argument
 // in place as substrings get dropped.
-static void parseBuiltinApplyCommonConfig(
-    StringRef &operationName, unsigned &arity, bool &rethrows) {
+static void parseAutoDiffBuiltinCommonConfig(
+    StringRef &operationName, unsigned &arity, bool &throws) {
   // Parse '_arity'.
   constexpr char arityPrefix[] = "_arity";
   if (operationName.startswith(arityPrefix)) {
@@ -224,24 +224,20 @@
   } else {
     arity = 1;
   }
-  // Parse '_rethrows'.
-  constexpr char rethrowsPrefix[] = "_rethrows";
-  if (operationName.startswith(rethrowsPrefix)) {
-    operationName = operationName.drop_front(sizeof(rethrowsPrefix) - 1);
-    rethrows = true;
+  // Parse '_throws'.
+  constexpr char throwsPrefix[] = "_throws";
+  if (operationName.startswith(throwsPrefix)) {
+    operationName = operationName.drop_front(sizeof(throwsPrefix) - 1);
+    throws = true;
   } else {
-    rethrows = false;
+    throws = false;
   }
 }
 
 bool autodiff::getBuiltinApplyDerivativeConfig(
     StringRef operationName, AutoDiffDerivativeFunctionKind &kind,
-    unsigned &arity, bool &rethrows) {
-<<<<<<< HEAD
+    unsigned &arity, bool &throws) {
   constexpr char prefix[] = "applyDerivative";
-=======
-  constexpr char prefix[] = "autodiffApply";
->>>>>>> e90816b1
   if (!operationName.startswith(prefix))
     return false;
   operationName = operationName.drop_front(sizeof(prefix) - 1);
@@ -253,18 +249,17 @@
   else if (operationName.startswith(vjpPrefix))
     kind = AutoDiffDerivativeFunctionKind::VJP;
   operationName = operationName.drop_front(sizeof(jvpPrefix) - 1);
-<<<<<<< HEAD
-  parseBuiltinApplyCommonConfig(operationName, arity, rethrows);
+  parseAutoDiffBuiltinCommonConfig(operationName, arity, throws);
   return operationName.empty();
 }
 
 bool autodiff::getBuiltinApplyTransposeConfig(
-    StringRef operationName, unsigned &arity, bool &rethrows) {
+    StringRef operationName, unsigned &arity, bool &throws) {
   constexpr char prefix[] = "applyTranspose";
   if (!operationName.startswith(prefix))
     return false;
   operationName = operationName.drop_front(sizeof(prefix) - 1);
-  parseBuiltinApplyCommonConfig(operationName, arity, rethrows);
+  parseAutoDiffBuiltinCommonConfig(operationName, arity, throws);
   return operationName.empty();
 }
 
@@ -278,69 +273,7 @@
     operationName = operationName.drop_front(sizeof(linearPrefix) - 1);
   else
     return false;
-=======
->>>>>>> e90816b1
-  // Parse '_arity'.
-  constexpr char arityPrefix[] = "_arity";
-  if (operationName.startswith(arityPrefix)) {
-    operationName = operationName.drop_front(sizeof(arityPrefix) - 1);
-    auto arityStr = operationName.take_while(llvm::isDigit);
-    operationName = operationName.drop_front(arityStr.size());
-    auto converted = llvm::to_integer(arityStr, arity);
-    assert(converted); (void)converted;
-    assert(arity > 0);
-  } else {
-    arity = 1;
-  }
-<<<<<<< HEAD
-  // Parse '_throws'.
-  constexpr char throwsPrefix[] = "_throws";
-  if (operationName.startswith(throwsPrefix)) {
-    operationName = operationName.drop_front(sizeof(throwsPrefix) - 1);
-    throws = true;
-=======
-  // Parse '_rethrows'.
-  constexpr char rethrowsPrefix[] = "_rethrows";
-  if (operationName.startswith(rethrowsPrefix)) {
-    operationName = operationName.drop_front(sizeof(rethrowsPrefix) - 1);
-    rethrows = true;
->>>>>>> e90816b1
-  } else {
-    throws = false;
-  }
-  return operationName.empty();
-}
-
-bool autodiff::getBuiltinDifferentiableOrLinearFunctionConfig(
-    StringRef operationName, unsigned &arity, bool &throws) {
-  constexpr char differentiablePrefix[] = "differentiableFunction";
-  constexpr char linearPrefix[] = "linearFunction";
-  if (operationName.startswith(differentiablePrefix))
-    operationName = operationName.drop_front(sizeof(differentiablePrefix) - 1);
-  else if (operationName.startswith(linearPrefix))
-    operationName = operationName.drop_front(sizeof(linearPrefix) - 1);
-  else
-    return false;
-  // Parse '_arity'.
-  constexpr char arityPrefix[] = "_arity";
-  if (operationName.startswith(arityPrefix)) {
-    operationName = operationName.drop_front(sizeof(arityPrefix) - 1);
-    auto arityStr = operationName.take_while(llvm::isDigit);
-    operationName = operationName.drop_front(arityStr.size());
-    auto converted = llvm::to_integer(arityStr, arity);
-    assert(converted); (void)converted;
-    assert(arity > 0);
-  } else {
-    arity = 1;
-  }
-  // Parse '_throws'.
-  constexpr char throwsPrefix[] = "_throws";
-  if (operationName.startswith(throwsPrefix)) {
-    operationName = operationName.drop_front(sizeof(throwsPrefix) - 1);
-    throws = true;
-  } else {
-    throws = false;
-  }
+  parseAutoDiffBuiltinCommonConfig(operationName, arity, throws);
   return operationName.empty();
 }
 
