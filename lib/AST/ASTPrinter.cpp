//===--- ASTPrinter.cpp - Swift Language AST Printer ----------------------===//
//
// This source file is part of the Swift.org open source project
//
// Copyright (c) 2014 - 2020 Apple Inc. and the Swift project authors
// Licensed under Apache License v2.0 with Runtime Library Exception
//
// See https://swift.org/LICENSE.txt for license information
// See https://swift.org/CONTRIBUTORS.txt for the list of Swift project authors
//
//===----------------------------------------------------------------------===//
//
//  This file implements printing for the Swift ASTs.
//
//===----------------------------------------------------------------------===//

#include "swift/AST/ASTPrinter.h"
#include "InlinableText.h"
#include "swift/AST/ASTContext.h"
#include "swift/AST/ASTMangler.h"
#include "swift/AST/ASTVisitor.h"
#include "swift/AST/Attr.h"
#include "swift/AST/Builtins.h"
#include "swift/AST/ClangModuleLoader.h"
#include "swift/AST/Comment.h"
#include "swift/AST/Decl.h"
#include "swift/AST/ExistentialLayout.h"
#include "swift/AST/Expr.h"
#include "swift/AST/FileUnit.h"
#include "swift/AST/GenericEnvironment.h"
#include "swift/AST/GenericParamList.h"
#include "swift/AST/GenericSignature.h"
#include "swift/AST/MacroDefinition.h"
#include "swift/AST/Module.h"
#include "swift/AST/NameLookup.h"
#include "swift/AST/NameLookupRequests.h"
#include "swift/AST/ParameterList.h"
#include "swift/AST/PrintOptions.h"
#include "swift/AST/ProtocolConformance.h"
#include "swift/AST/SILLayout.h"
#include "swift/AST/Stmt.h"
#include "swift/AST/TypeCheckRequests.h"
#include "swift/AST/TypeVisitor.h"
#include "swift/AST/TypeWalker.h"
#include "swift/AST/Types.h"
#include "swift/Basic/Defer.h"
#include "swift/Basic/Feature.h"
#include "swift/Basic/FixedBitSet.h"
#include "swift/Basic/PrimitiveParsing.h"
#include "swift/Basic/QuotedString.h"
#include "swift/Basic/STLExtras.h"
#include "swift/Basic/StringExtras.h"
#include "swift/Basic/Unicode.h"
#include "swift/ClangImporter/ClangImporterRequests.h"
#include "swift/Config.h"
#include "swift/Parse/Lexer.h"
#include "swift/Strings.h"
#include "clang/AST/ASTContext.h"
#include "clang/AST/Attr.h"
#include "clang/AST/Decl.h"
#include "clang/AST/DeclObjC.h"
#include "clang/Basic/Module.h"
#include "clang/Basic/SourceManager.h"
#include "clang/Lex/MacroInfo.h"
#include "llvm/ADT/STLExtras.h"
#include "llvm/ADT/StringSwitch.h"
#include "llvm/Support/Compiler.h"
#include "llvm/Support/ConvertUTF.h"
#include "llvm/Support/SaveAndRestore.h"
#include "llvm/Support/raw_ostream.h"
#include <algorithm>
#include <queue>

using namespace swift;

// Defined here to avoid repeatedly paying the price of template instantiation.
const std::function<bool(const ExtensionDecl *)>
    PrintOptions::defaultPrintExtensionContentAsMembers
        = [] (const ExtensionDecl *) { return false; };

void PrintOptions::setBaseType(Type T) {
  if (T->is<ErrorType>())
    return;
  if (auto DynamicSelf = T->getAs<DynamicSelfType>()) {
    // TypeTransformContext requires `T` to have members. Look through dynamic
    // Self.
    T = DynamicSelf->getSelfType();
  }
  TransformContext = TypeTransformContext(T);
}

void PrintOptions::initForSynthesizedExtension(TypeOrExtensionDecl D) {
  TransformContext = TypeTransformContext(D);
}

void PrintOptions::clearSynthesizedExtension() {
  TransformContext.reset();
}

static bool isPublicOrUsableFromInline(const ValueDecl *VD) {
  AccessScope scope =
      VD->getFormalAccessScope(/*useDC*/nullptr,
                               /*treatUsableFromInlineAsPublic*/true);
  return scope.isPublic();
}

static bool isPublicOrUsableFromInline(Type ty) {
  // Note the double negative here: we're looking for any referenced decls that
  // are *not* public-or-usableFromInline.
  return !ty.findIf([](Type typePart) -> bool {
    // FIXME: If we have an internal typealias for a non-internal type, we ought
    // to be able to print it by desugaring.
    if (auto *aliasTy = dyn_cast<TypeAliasType>(typePart.getPointer()))
      return !isPublicOrUsableFromInline(aliasTy->getDecl());
    if (auto *nominal = typePart->getAnyNominal())
      return !isPublicOrUsableFromInline(nominal);
    return false;
  });
}

static bool isPrespecilizationDeclWithTarget(const ValueDecl *vd) {
  // Add exported prespecialized symbols.
  for (auto *attr : vd->getAttrs().getAttributes<SpecializeAttr>()) {
    if (!attr->isExported())
      continue;
    if (auto *targetFun = attr->getTargetFunctionDecl(vd))
      return true;
  }
  return false;
}

static bool contributesToParentTypeStorage(const AbstractStorageDecl *ASD) {
  auto *DC = ASD->getDeclContext()->getAsDecl();
  if (!DC) return false;
  auto *ND = dyn_cast<NominalTypeDecl>(DC);
  if (!ND) return false;
  return !ND->isResilient() && ASD->hasStorage() && !ASD->isStatic();
}

PrintOptions PrintOptions::printSwiftInterfaceFile(ModuleDecl *ModuleToPrint,
                                                   bool preferTypeRepr,
                                                   bool printFullConvention,
                                                   bool printSPIs,
                                                   bool useExportedModuleNames,
                                                   bool aliasModuleNames,
                                                   llvm::SmallSet<StringRef, 4>
                                                     *aliasModuleNamesTargets
                                                   ) {
  PrintOptions result;
  result.IsForSwiftInterface = true;
  result.PrintLongAttrsOnSeparateLines = true;
  result.TypeDefinitions = true;
  result.PrintIfConfig = false;
  result.CurrentModule = ModuleToPrint;
  result.FullyQualifiedTypes = true;
  result.FullyQualifiedTypesIfAmbiguous = true;
  result.FullyQualifiedExtendedTypesIfAmbiguous = true;
  result.UseExportedModuleNames = useExportedModuleNames;
  result.AllowNullTypes = false;
  result.SkipImports = true;
  result.OmitNameOfInaccessibleProperties = true;
  result.FunctionDefinitions = true;
  result.CollapseSingleGetterProperty = false;
  result.VarInitializers = true;
  result.EnumRawValues = EnumRawValueMode::PrintObjCOnly;
  result.OpaqueReturnTypePrinting =
      OpaqueReturnTypePrintingMode::StableReference;
  result.PreferTypeRepr = preferTypeRepr;
  result.AliasModuleNames = aliasModuleNames;
  result.AliasModuleNamesTargets = aliasModuleNamesTargets;
  if (printFullConvention)
    result.PrintFunctionRepresentationAttrs =
      PrintOptions::FunctionRepresentationMode::Full;
  result.AlwaysTryPrintParameterLabels = true;
  result.PrintSPIs = printSPIs;
  result.PrintExplicitAny = true;
  result.DesugarExistentialConstraint = true;

  // We should print __consuming, __owned, etc for the module interface file.
  result.SkipUnderscoredKeywords = false;

  // We should provide backward-compatible Swift interfaces when we can.
  result.PrintCompatibilityFeatureChecks = true;

  result.FunctionBody = [](const ValueDecl *decl, ASTPrinter &printer) {
    auto AFD = dyn_cast<AbstractFunctionDecl>(decl);
    if (!AFD)
      return;
    if (AFD->getResilienceExpansion() != ResilienceExpansion::Minimal)
      return;
    if (!AFD->hasInlinableBodyText())
      return;

    SmallString<128> scratch;
    printer << " " << AFD->getInlinableBodyText(scratch);
  };

  class ShouldPrintForModuleInterface : public ShouldPrintChecker {
    bool shouldPrint(const Decl *D, const PrintOptions &options) override {
      if (!D)
        return false;

      // Skip anything that is marked `@_implementationOnly` itself.
      if (D->getAttrs().hasAttribute<ImplementationOnlyAttr>())
        return false;

      // Skip SPI decls if `PrintSPIs`.
      if (!options.PrintSPIs && D->isSPI())
        return false;

      // Skip anything that isn't 'public' or '@usableFromInline' or has a
      // _specialize attribute with a targetFunction parameter.
      if (auto *VD = dyn_cast<ValueDecl>(D)) {
        if (!isPublicOrUsableFromInline(VD) &&
            !isPrespecilizationDeclWithTarget(VD)) {
          // We do want to print private stored properties, without their
          // original names present.
          if (auto *ASD = dyn_cast<AbstractStorageDecl>(VD))
            if (contributesToParentTypeStorage(ASD))
              return true;

          return false;
        }
      }

      // Skip extensions that extend things we wouldn't print.
      if (auto *ED = dyn_cast<ExtensionDecl>(D)) {
        if (!shouldPrint(ED->getExtendedNominal(), options))
          return false;

        // Skip extensions to implementation-only imported types that have
        // no public members.
        auto localModule = ED->getParentModule();
        auto nominalModule = ED->getExtendedNominal()->getParentModule();
        if (localModule != nominalModule &&
            localModule->isImportedImplementationOnly(nominalModule)) {

          bool shouldPrintMembers = llvm::any_of(
                                      ED->getAllMembers(),
                                      [&](const Decl *member) -> bool {
            return shouldPrint(member, options);
          });

          if (!shouldPrintMembers)
            return false;
        }

        for (const Requirement &req : ED->getGenericRequirements()) {
          if (!isPublicOrUsableFromInline(req.getFirstType()))
            return false;

          switch (req.getKind()) {
          case RequirementKind::Conformance:
          case RequirementKind::Superclass:
          case RequirementKind::SameType:
            if (!isPublicOrUsableFromInline(req.getSecondType()))
              return false;
            break;
          case RequirementKind::SameShape:
          case RequirementKind::Layout:
            break;
          }
        }
      }

      // Skip typealiases that just redeclare generic parameters.
      if (auto *alias = dyn_cast<TypeAliasDecl>(D)) {
        if (alias->isImplicit()) {
          const Decl *parent =
              D->getDeclContext()->getAsDecl();
          if (auto *genericCtx = parent->getAsGenericContext()) {
            bool matchesGenericParam =
                llvm::any_of(genericCtx->getInnermostGenericParamTypes(),
                             [alias](const GenericTypeParamType *param) {
              return param->getName() == alias->getName();
            });
            if (matchesGenericParam)
              return false;
          }
        }
      }

      // Skip stub constructors.
      if (auto *ctor = dyn_cast<ConstructorDecl>(D)) {
        if (ctor->hasStubImplementation())
          return false;
      }

      // Skip enum cases containing enum elements we wouldn't print.
      if (auto *ECD = dyn_cast<EnumCaseDecl>(D)) {
        if (auto *element = ECD->getFirstElement()) {
          // Enum elements are usually not printed, so we have to override the
          // print option controlling that.
          PrintOptions optionsCopy = options;
          optionsCopy.ExplodeEnumCaseDecls = true;
          if (!shouldPrint(element, optionsCopy))
            return false;
        }
      }

      return ShouldPrintChecker::shouldPrint(D, options);
    }
  };
  result.CurrentPrintabilityChecker =
      std::make_shared<ShouldPrintForModuleInterface>();

  // FIXME: We don't really need 'public' on everything; we could just change
  // the default to 'public' and mark the 'internal' things.
  result.PrintAccess = true;

  result.ExcludeAttrList = {
    DAK_AccessControl,
    DAK_SetterAccess,
    DAK_Lazy,
    DAK_StaticInitializeObjCMetadata,
    DAK_RestatedObjCConformance,
    DAK_NonSendable,
  };

  return result;
}

TypeTransformContext::TypeTransformContext(Type T)
    : BaseType(T.getPointer()) {
  assert(T->mayHaveMembers());
}

TypeTransformContext::TypeTransformContext(TypeOrExtensionDecl D)
    : BaseType(nullptr), Decl(D) {
  if (auto NTD = Decl.Decl.dyn_cast<NominalTypeDecl *>())
    BaseType = NTD->getDeclaredTypeInContext().getPointer();
  else {
    auto *ED = Decl.Decl.get<ExtensionDecl *>();
    BaseType = ED->getDeclaredTypeInContext().getPointer();
  }
}

TypeOrExtensionDecl TypeTransformContext::getDecl() const { return Decl; }

DeclContext *TypeTransformContext::getDeclContext() const {
  return Decl.getAsDecl()->getDeclContext();
}

Type TypeTransformContext::getBaseType() const {
  return Type(BaseType);
}

bool TypeTransformContext::isPrintingSynthesizedExtension() const {
  return !Decl.isNull();
}

void ASTPrinter::anchor() {}

void ASTPrinter::printIndent() {
  llvm::SmallString<16> Str;
  for (unsigned i = 0; i != CurrentIndentation; ++i)
    Str += ' ';

  printText(Str);
}

void ASTPrinter::printTextImpl(StringRef Text) {
  forceNewlines();
  printText(Text);
}

void ASTPrinter::printEscapedStringLiteral(StringRef str) {
  SmallString<128> encodeBuf;
  StringRef escaped =
    Lexer::getEncodedStringSegment(str, encodeBuf,
                                   /*isFirstSegment*/true,
                                   /*isLastSegment*/true,
                                   /*indentToStrip*/~0U /* sentinel */);

  // FIXME: This is wasteful, but ASTPrinter is an abstract class that doesn't
  //        have a directly-accessible ostream.
  SmallString<128> escapeBuf;
  llvm::raw_svector_ostream os(escapeBuf);
  os << QuotedString(escaped);
  printTextImpl(escapeBuf.str());
}

void ASTPrinter::printTypeRef(Type T, const TypeDecl *RefTo, Identifier Name,
                              PrintNameContext Context) {
  if (isa<GenericTypeParamDecl>(RefTo)) {
    Context = PrintNameContext::GenericParameter;
  } else if (T && T->is<DynamicSelfType>()) {
    assert(T->castTo<DynamicSelfType>()->getSelfType()->getAnyNominal() &&
           "protocol Self handled as GenericTypeParamDecl");
    Context = PrintNameContext::ClassDynamicSelf;
  }

  printName(Name, Context);
}

void ASTPrinter::printModuleRef(ModuleEntity Mod, Identifier Name) {
  printName(Name);
}

void ASTPrinter::callPrintDeclPre(const Decl *D,
                                  Optional<BracketOptions> Bracket) {
  forceNewlines();

  if (SynthesizeTarget && isa<ExtensionDecl>(D))
    printSynthesizedExtensionPre(cast<ExtensionDecl>(D), SynthesizeTarget, Bracket);
  else
    printDeclPre(D, Bracket);
}

ASTPrinter &ASTPrinter::operator<<(QuotedString s) {
  llvm::SmallString<32> Str;
  llvm::raw_svector_ostream OS(Str);
  OS << s;
  printTextImpl(OS.str());
  return *this;
}

ASTPrinter &ASTPrinter::operator<<(unsigned long long N) {
  llvm::SmallString<32> Str;
  llvm::raw_svector_ostream OS(Str);
  OS << N;
  printTextImpl(OS.str());
  return *this;
}

ASTPrinter &ASTPrinter::operator<<(UUID UU) {
  llvm::SmallString<UUID::StringBufferSize> Str;
  UU.toString(Str);
  printTextImpl(Str);
  return *this;
}

ASTPrinter &ASTPrinter::operator<<(Identifier name) {
  return *this << DeclName(name);
}

ASTPrinter &ASTPrinter::operator<<(DeclBaseName name) {
  return *this << DeclName(name);
}

ASTPrinter &ASTPrinter::operator<<(DeclName name) {
  llvm::SmallString<32> str;
  llvm::raw_svector_ostream os(str);
  name.print(os);
  printTextImpl(os.str());
  return *this;
}

ASTPrinter &ASTPrinter::operator<<(DeclNameRef ref) {
  llvm::SmallString<32> str;
  llvm::raw_svector_ostream os(str);
  ref.print(os);
  printTextImpl(os.str());
  return *this;
}

llvm::raw_ostream &swift::
operator<<(llvm::raw_ostream &OS, tok keyword) {
  switch (keyword) {
#define KEYWORD(KW) case tok::kw_##KW: OS << #KW; break;
#define POUND_KEYWORD(KW) case tok::pound_##KW: OS << "#"#KW; break;
#define PUNCTUATOR(PUN, TEXT) case tok::PUN: OS << TEXT; break;
#include "swift/AST/TokenKinds.def"
  default:
    llvm_unreachable("unexpected keyword or punctuator kind");
  }
  return OS;
}

uint8_t swift::getKeywordLen(tok keyword) {
  switch (keyword) {
#define KEYWORD(KW) case tok::kw_##KW: return StringRef(#KW).size();
#define POUND_KEYWORD(KW) case tok::pound_##KW: return StringRef("#"#KW).size();
#define PUNCTUATOR(PUN, TEXT) case tok::PUN: return StringRef(TEXT).size();
#include "swift/AST/TokenKinds.def"
  default:
    llvm_unreachable("unexpected keyword or punctuator kind");
  }
}

StringRef swift::getCodePlaceholder() { return "<#code#>"; }

ASTPrinter &operator<<(ASTPrinter &printer, tok keyword) {
  SmallString<16> Buffer;
  llvm::raw_svector_ostream OS(Buffer);
  OS << keyword;
  printer.printKeyword(Buffer.str(), PrintOptions());
  return printer;
}

/// Determine whether to escape the given keyword in the given context.
static bool escapeKeywordInContext(StringRef keyword, PrintNameContext context){

  bool isKeyword = llvm::StringSwitch<bool>(keyword)
#define KEYWORD(KW) \
      .Case(#KW, true)
#include "swift/AST/TokenKinds.def"
      .Default(false);

  switch (context) {
  case PrintNameContext::Normal:
  case PrintNameContext::Attribute:
    return isKeyword;
  case PrintNameContext::Keyword:
  case PrintNameContext::IntroducerKeyword:
    return false;

  case PrintNameContext::ClassDynamicSelf:
  case PrintNameContext::GenericParameter:
    return isKeyword && keyword != "Self";

  case PrintNameContext::TypeMember:
    return isKeyword || !canBeMemberName(keyword);

  case PrintNameContext::FunctionParameterExternal:
  case PrintNameContext::FunctionParameterLocal:
  case PrintNameContext::TupleElement:
    return !canBeArgumentLabel(keyword);
  }

  llvm_unreachable("Unhandled PrintNameContext in switch.");
}

void ASTPrinter::printName(Identifier Name, PrintNameContext Context) {
  callPrintNamePre(Context);

  if (Name.empty()) {
    *this << "_";
    printNamePost(Context);
    return;
  }

  bool shouldEscapeKeyword = escapeKeywordInContext(Name.str(), Context);

  if (shouldEscapeKeyword)
    *this << "`";
  *this << Name.str();
  if (shouldEscapeKeyword)
    *this << "`";

  printNamePost(Context);
}

void StreamPrinter::printText(StringRef Text) {
  OS << Text;
}

/// Whether we will be printing a TypeLoc by using the TypeRepr printer
static bool willUseTypeReprPrinting(TypeLoc tyLoc,
                                    Type currentType,
                                    const PrintOptions &options) {
  // Special case for when transforming archetypes
  if (currentType && tyLoc.getType())
    return false;

  return ((options.PreferTypeRepr && tyLoc.hasLocation()) ||
          (tyLoc.getType().isNull() && tyLoc.getTypeRepr()));
}

namespace {
/// AST pretty-printer.
class PrintAST : public ASTVisitor<PrintAST> {
  ASTPrinter &Printer;
  PrintOptions Options;
  unsigned IndentLevel = 0;
  Decl *Current = nullptr;
  Type CurrentType;

  void setCurrentType(Type NewCurrentType) {
    CurrentType = NewCurrentType;
    assert(CurrentType.isNull() ||
           !CurrentType->hasArchetype() &&
               "CurrentType should be an interface type");
  }

  friend DeclVisitor<PrintAST>;

  /// RAII object that increases the indentation level.
  class IndentRAII {
    PrintAST &Self;
    bool DoIndent;

  public:
    IndentRAII(PrintAST &self, bool DoIndent = true)
        : Self(self), DoIndent(DoIndent) {
      if (DoIndent)
        Self.IndentLevel += Self.Options.Indent;
    }

    ~IndentRAII() {
      if (DoIndent)
        Self.IndentLevel -= Self.Options.Indent;
    }
  };

  /// Indent the current number of indentation spaces.
  void indent() {
    Printer.setIndent(IndentLevel);
  }

  /// Record the location of this declaration, which is about to
  /// be printed, marking the name and signature end locations.
  template<typename FnTy>
  void recordDeclLoc(Decl *decl, const FnTy &NameFn,
                     llvm::function_ref<void()> ParamFn = []{}) {
    Printer.callPrintDeclLoc(decl);
    NameFn();
    Printer.printDeclNameEndLoc(decl);
    ParamFn();
    Printer.printDeclNameOrSignatureEndLoc(decl);
  }

  void printSourceRange(CharSourceRange Range, ASTContext &Ctx) {
    Printer << Ctx.SourceMgr.extractText(Range);
  }

  static std::string sanitizeClangDocCommentStyle(StringRef Line) {
    static StringRef ClangStart = "/*!";
    static StringRef SwiftStart = "/**";
    auto Pos = Line.find(ClangStart);
    if (Pos == StringRef::npos)
      return Line.str();
    StringRef Segment[2];
    // The text before "/*!"
    Segment[0] = Line.substr(0, Pos);
    // The text after "/*!"
    Segment[1] = Line.substr(Pos).substr(ClangStart.size());
    // Only sanitize when "/*!" appears at the start of this line.
    if (Segment[0].trim().empty()) {
      return (llvm::Twine(Segment[0]) + SwiftStart + Segment[1]).str();
    }
    return Line.str();
  }

  void printClangDocumentationComment(const clang::Decl *D) {
    const auto &ClangContext = D->getASTContext();
    const clang::RawComment *RC = ClangContext.getRawCommentForAnyRedecl(D);
    if (!RC)
      return;

    bool Invalid;
    unsigned StartLocCol =
        ClangContext.getSourceManager().getSpellingColumnNumber(
            RC->getBeginLoc(), &Invalid);
    if (Invalid)
      StartLocCol = 0;

    unsigned WhitespaceToTrim = StartLocCol ? StartLocCol - 1 : 0;

    SmallVector<StringRef, 8> Lines;

    StringRef RawText =
        RC->getRawText(ClangContext.getSourceManager()).rtrim("\n\r");
    trimLeadingWhitespaceFromLines(RawText, WhitespaceToTrim, Lines);
    bool FirstLine = true;
    for (auto Line : Lines) {
      if (FirstLine)
        Printer << sanitizeClangDocCommentStyle(unicode::sanitizeUTF8(Line));
      else
        Printer << unicode::sanitizeUTF8(Line);
      Printer.printNewline();
      FirstLine = false;
    }
  }

  void printRawComment(RawComment RC) {
    indent();

    SmallVector<StringRef, 8> Lines;
    for (const auto &SRC : RC.Comments) {
      Lines.clear();

      StringRef RawText = SRC.RawText.rtrim("\n\r");
      unsigned WhitespaceToTrim = SRC.ColumnIndent - 1;
      trimLeadingWhitespaceFromLines(RawText, WhitespaceToTrim, Lines);

      for (auto Line : Lines) {
        Printer << Line;
        Printer.printNewline();
      }
    }
  }

  void printSwiftDocumentationComment(const Decl *D) {
    if (Options.CascadeDocComment)
      D = getDocCommentProvidingDecl(D);
    if (!D)
      return;
    auto RC = D->getRawComment();
    if (RC.isEmpty())
      return;
    printRawComment(RC);
  }

  void printDocumentationComment(const Decl *D) {
    if (!Options.PrintDocumentationComments)
      return;

    // Try to print a comment from Clang.
    auto MaybeClangNode = D->getClangNode();
    if (MaybeClangNode) {
      if (auto *CD = MaybeClangNode.getAsDecl())
        printClangDocumentationComment(CD);
      return;
    }

    printSwiftDocumentationComment(D);
  }

  void printStaticKeyword(StaticSpellingKind StaticSpelling) {
    switch (StaticSpelling) {
    case StaticSpellingKind::None:
      llvm_unreachable("should not be called for non-static decls");
    case StaticSpellingKind::KeywordStatic:
      Printer << tok::kw_static << " ";
      break;
    case StaticSpellingKind::KeywordClass:
      Printer << tok::kw_class << " ";
      break;
    }
  }

  void printAccess(AccessLevel access, StringRef suffix = "") {
    switch (access) {
    case AccessLevel::Private:
      Printer << tok::kw_private;
      break;
    case AccessLevel::FilePrivate:
      Printer << tok::kw_fileprivate;
      break;
    case AccessLevel::Internal:
      if (!Options.PrintInternalAccessKeyword)
        return;
      Printer << tok::kw_internal;
      break;
    case AccessLevel::Public:
      Printer << tok::kw_public;
      break;
    case AccessLevel::Package:
      Printer.printKeyword("package", Options);
      break;
    case AccessLevel::Open:
      Printer.printKeyword("open", Options);
      break;
    }
    Printer << suffix << " ";
  }

  void printAccess(const ValueDecl *D) {
    assert(!llvm::is_contained(Options.ExcludeAttrList, DAK_AccessControl) ||
           llvm::is_contained(Options.ExcludeAttrList, DAK_SetterAccess));

    if (!Options.PrintAccess || isa<ProtocolDecl>(D->getDeclContext()))
      return;
    if (D->getAttrs().hasAttribute<AccessControlAttr>() &&
        !llvm::is_contained(Options.ExcludeAttrList, DAK_AccessControl))
      return;

    printAccess(D->getFormalAccess());
    bool shouldSkipSetterAccess =
      llvm::is_contained(Options.ExcludeAttrList, DAK_SetterAccess);

    if (auto storageDecl = dyn_cast<AbstractStorageDecl>(D)) {
      if (auto setter = storageDecl->getAccessor(AccessorKind::Set)) {
        AccessLevel setterAccess = setter->getFormalAccess();
        if (setterAccess != D->getFormalAccess() && !shouldSkipSetterAccess)
          printAccess(setterAccess, "(set)");
      }
    }
  }

  void printTypeWithOptions(Type T, const PrintOptions &options) {
    if (options.TransformContext) {
      // FIXME: it's not clear exactly what we want to keep from the existing
      // options, and what we want to discard.
      PrintOptions FreshOptions;
      FreshOptions.ExcludeAttrList = options.ExcludeAttrList;
      FreshOptions.ExclusiveAttrList = options.ExclusiveAttrList;
      FreshOptions.PrintOptionalAsImplicitlyUnwrapped = options.PrintOptionalAsImplicitlyUnwrapped;
      FreshOptions.TransformContext = options.TransformContext;
      FreshOptions.CurrentModule = options.CurrentModule;
      FreshOptions.FullyQualifiedTypesIfAmbiguous = options.FullyQualifiedTypesIfAmbiguous;
      T.print(Printer, FreshOptions);
      return;
    }

    T.print(Printer, options);
  }

  void printType(Type T) { printTypeWithOptions(T, Options); }

  void printTransformedTypeWithOptions(Type T, PrintOptions options) {
    if (CurrentType && Current && CurrentType->mayHaveMembers()) {
      auto *M = Current->getDeclContext()->getParentModule();
      SubstitutionMap subMap;

      if (auto *NTD = dyn_cast<NominalTypeDecl>(Current))
        subMap = CurrentType->getContextSubstitutionMap(M, NTD);
      else if (auto *ED = dyn_cast<ExtensionDecl>(Current))
        subMap = CurrentType->getContextSubstitutionMap(M, ED);
      else {
        Decl *subTarget = Current;
        if (isa<ParamDecl>(Current)) {
          auto *DC = Current->getDeclContext();
          if (auto *FD = dyn_cast<AbstractFunctionDecl>(DC))
            subTarget = FD;
        }
        subMap = CurrentType->getMemberSubstitutionMap(
          M, cast<ValueDecl>(subTarget));
      }

      T = T.subst(subMap, SubstFlags::DesugarMemberTypes);

      options.TransformContext = TypeTransformContext(CurrentType);
    }

    printTypeWithOptions(T, options);
  }

  void printTransformedType(Type T) {
    printTransformedTypeWithOptions(T, Options);
  }

  void printTypeLocWithOptions(const TypeLoc &TL, const PrintOptions &options) {
    if (CurrentType && TL.getType()) {
      printTransformedTypeWithOptions(TL.getType(), options);
      return;
    }

    // Print a TypeRepr if instructed to do so by options, or if the type
    // is null.
    if (willUseTypeReprPrinting(TL, CurrentType, options)) {
      if (auto repr = TL.getTypeRepr())
        repr->print(Printer, options);
      return;
    }

    TL.getType().print(Printer, options);
  }

  void printTypeLoc(const TypeLoc &TL) { printTypeLocWithOptions(TL, Options); }

  void printTypeLocForImplicitlyUnwrappedOptional(TypeLoc TL, bool IUO) {
    PrintOptions options = Options;
    options.PrintOptionalAsImplicitlyUnwrapped = IUO;
    printTypeLocWithOptions(TL, options);
  }

  void printContextIfNeeded(const Decl *decl) {
    if (IndentLevel > 0)
      return;

    switch (Options.ShouldQualifyNestedDeclarations) {
    case PrintOptions::QualifyNestedDeclarations::Never:
      return;
    case PrintOptions::QualifyNestedDeclarations::TypesOnly:
      if (!isa<TypeDecl>(decl))
        return;
      break;
    case PrintOptions::QualifyNestedDeclarations::Always:
      break;
    }

    auto *container = dyn_cast<NominalTypeDecl>(decl->getDeclContext());
    if (!container)
      return;
    printType(container->getDeclaredInterfaceType());
    Printer << ".";
  }

  void printAttributes(const Decl *D);
  void printTypedPattern(const TypedPattern *TP);
  void printBraceStmt(const BraceStmt *stmt, bool newlineIfEmpty = true);
  void printAccessorDecl(const AccessorDecl *decl);

public:
  void printPattern(const Pattern *pattern);

  enum GenericSignatureFlags {
    PrintParams = 1,
    PrintRequirements = 2,
    InnermostOnly = 4,
    SwapSelfAndDependentMemberType = 8,
    PrintInherited = 16,
  };

  void printInheritedFromRequirementSignature(ProtocolDecl *proto,
                                              Decl *attachingTo);
  void printWhereClauseFromRequirementSignature(ProtocolDecl *proto,
                                                Decl *attachingTo);
  void printInherited(const Decl *decl);

  void printGenericSignature(GenericSignature genericSig,
                             unsigned flags);
  void
  printGenericSignature(GenericSignature genericSig, unsigned flags,
                        llvm::function_ref<bool(const Requirement &)> filter);
  void printSingleDepthOfGenericSignature(
      TypeArrayView<GenericTypeParamType> genericParams,
      ArrayRef<Requirement> requirements, unsigned flags,
      llvm::function_ref<bool(const Requirement &)> filter);
  void printSingleDepthOfGenericSignature(
      TypeArrayView<GenericTypeParamType> genericParams,
      ArrayRef<Requirement> requirements, bool &isFirstReq, unsigned flags,
      llvm::function_ref<bool(const Requirement &)> filter);
  void printRequirement(const Requirement &req);

private:
  bool shouldPrint(const Decl *D, bool Notify = false);
  bool shouldPrintPattern(const Pattern *P);
  void printPatternType(const Pattern *P);
  void printAccessors(const AbstractStorageDecl *ASD);
  void printSelfAccessKindModifiersIfNeeded(const FuncDecl *FD);
  void printMembersOfDecl(Decl * NTD, bool needComma = false,
                          bool openBracket = true, bool closeBracket = true);
  void printMembers(ArrayRef<Decl *> members, bool needComma = false,
                    bool openBracket = true, bool closeBracket = true);
  void printGenericDeclGenericParams(GenericContext *decl);
  void printDeclGenericRequirements(GenericContext *decl);
  void printPrimaryAssociatedTypes(ProtocolDecl *decl);
  void printBodyIfNecessary(const AbstractFunctionDecl *decl);

  void printEnumElement(EnumElementDecl *elt);

  /// \returns true if anything was printed.
  bool printASTNodes(const ArrayRef<ASTNode> &Elements, bool NeedIndent = true);

  void printOneParameter(const ParamDecl *param, ParameterTypeFlags paramFlags,
                         bool ArgNameIsAPIByDefault);

  void printParameterList(ParameterList *PL,
                          ArrayRef<AnyFunctionType::Param> params,
                          bool isAPINameByDefault);

  /// Print the function parameters in curried or selector style,
  /// to match the original function declaration.
  void printFunctionParameters(AbstractFunctionDecl *AFD);

  void printArgument(const Argument &arg);

  void printStmtCondition(StmtCondition stmt);

#define DECL(Name,Parent) void visit##Name##Decl(Name##Decl *decl);
#define ABSTRACT_DECL(Name, Parent)
#define DECL_RANGE(Name,Start,End)
#include "swift/AST/DeclNodes.def"

#define STMT(Name, Parent) void visit##Name##Stmt(Name##Stmt *stmt);
#include "swift/AST/StmtNodes.def"

#define EXPR(Name,Parent) void visit##Name##Expr(Name##Expr *expr);
#define ABSTRACT_EXPR(Name, Parent)
#define DECL_RANGE(Name,Start,End)
#include "swift/AST/ExprNodes.def"

  void printSynthesizedExtension(Type ExtendedType, ExtensionDecl *ExtDecl);
  void printSynthesizedExtensionImpl(Type ExtendedType, ExtensionDecl *ExtDecl);

  void printExtension(ExtensionDecl* ExtDecl);
  void printExtendedTypeName(TypeLoc ExtendedTypeLoc);

public:
  PrintAST(ASTPrinter &Printer, const PrintOptions &Options)
      : Printer(Printer), Options(Options) {
    if (Options.TransformContext) {
      Type CurrentType = Options.TransformContext->getBaseType();
      if (CurrentType && CurrentType->hasArchetype()) {
        // OpenedArchetypeTypes get replaced by a GenericTypeParamType without a
        // name in mapTypeOutOfContext. The GenericTypeParamType has no children
        // so we can't use it for TypeTransformContext.
        // To work around this, replace the OpenedArchetypeType with the type of
        // the protocol itself.
        if (auto *Opened = CurrentType->getAs<OpenedArchetypeType>()) {
          assert(Opened->isRoot());
          CurrentType = Opened->getExistentialType();
        }
        CurrentType = CurrentType->mapTypeOutOfContext();
      }
      setCurrentType(CurrentType);
    }
  }

  using ASTVisitor::visit;

  bool visit(Expr *E) {
    if (!Options.PrintExprs) {
      return false;
    }
    ASTVisitor::visit(E);
    return true;
  }

  bool visit(Decl *D) {
    bool Synthesize =
        Options.TransformContext &&
        Options.TransformContext->isPrintingSynthesizedExtension() &&
        isa<ExtensionDecl>(D);

    if (!shouldPrint(D, true) && !Synthesize)
      return false;

    Decl *Old = Current;
    Current = D;
    SWIFT_DEFER { Current = Old; };

    Type OldType = CurrentType;
    if (CurrentType && (Old != nullptr || Options.PrintAsMember)) {
      if (auto *NTD = dyn_cast<NominalTypeDecl>(D)) {
        auto Subs = CurrentType->getContextSubstitutionMap(
          Options.CurrentModule, NTD->getDeclContext());
        setCurrentType(NTD->getDeclaredInterfaceType().subst(Subs));
      }
    }

    SWIFT_DEFER { setCurrentType(OldType); };

    if (Synthesize) {
      Printer.setSynthesizedTarget(Options.TransformContext->getDecl());
    }

    // We want to print a newline before doc comments.  Swift code already
    // handles this, but we need to insert it for clang doc comments when not
    // printing other clang comments. Do it now so the printDeclPre callback
    // happens after the newline.
    if (Options.PrintDocumentationComments &&
        !Options.PrintRegularClangComments &&
        D->hasClangNode()) {
      auto clangNode = D->getClangNode();
      auto clangDecl = clangNode.getAsDecl();
      if (clangDecl &&
          clangDecl->getASTContext().getRawCommentForAnyRedecl(clangDecl)) {
        Printer.printNewline();
        indent();
      }
    }


    Printer.callPrintDeclPre(D, Options.BracketOptions);

    if (Options.PrintCompatibilityFeatureChecks) {
      printWithCompatibilityFeatureChecks(Printer, Options, D, [&]{
        ASTVisitor::visit(D);
      });
    } else {
      ASTVisitor::visit(D);
    }

    if (Synthesize) {
      Printer.setSynthesizedTarget({});
      Printer.printSynthesizedExtensionPost(cast<ExtensionDecl>(D),
                                            Options.TransformContext->getDecl(),
                                            Options.BracketOptions);
    } else {
      Printer.callPrintDeclPost(D, Options.BracketOptions);
    }

    return true;
  }

};
} // unnamed namespace

static StaticSpellingKind getCorrectStaticSpelling(const Decl *D) {
  if (auto *ASD = dyn_cast<AbstractStorageDecl>(D)) {
    return ASD->getCorrectStaticSpelling();
  } else if (auto *PBD = dyn_cast<PatternBindingDecl>(D)) {
    return PBD->getCorrectStaticSpelling();
  } else if (auto *FD = dyn_cast<FuncDecl>(D)) {
    return FD->getCorrectStaticSpelling();
  } else {
    return StaticSpellingKind::None;
  }
}

static bool hasAsyncGetter(const AbstractStorageDecl *ASD) {
  if (auto getter = ASD->getAccessor(AccessorKind::Get)) {
    assert(!getter->getAttrs().hasAttribute<ReasyncAttr>());
    return getter->hasAsync();
  }

  return false;
}

static bool hasThrowsGetter(const AbstractStorageDecl *ASD) {
  if (auto getter = ASD->getAccessor(AccessorKind::Get)) {
    assert(!getter->getAttrs().hasAttribute<RethrowsAttr>());
    return getter->hasThrows();
  }

  return false;
}

static bool hasMutatingGetter(const AbstractStorageDecl *ASD) {
  return ASD->getAccessor(AccessorKind::Get) && ASD->isGetterMutating();
}

static bool hasNonMutatingSetter(const AbstractStorageDecl *ASD) {
  if (!ASD->isSettable(nullptr)) return false;
  auto setter = ASD->getAccessor(AccessorKind::Set);
  return setter && setter->isExplicitNonMutating();
}

static bool hasLessAccessibleSetter(const AbstractStorageDecl *ASD) {
  return ASD->getSetterFormalAccess() < ASD->getFormalAccess();
}

void PrintAST::printAttributes(const Decl *D) {
  if (Options.SkipAttributes)
    return;

  // Save the current number of exclude attrs to restore once we're done.
  unsigned originalExcludeAttrCount = Options.ExcludeAttrList.size();

  if (Options.PrintImplicitAttrs) {

    // Don't print a redundant 'final' if we are printing a 'static' decl.
    if (D->getDeclContext()->getSelfClassDecl() &&
        getCorrectStaticSpelling(D) == StaticSpellingKind::KeywordStatic) {
      Options.ExcludeAttrList.push_back(DAK_Final);
    }

    if (auto vd = dyn_cast<VarDecl>(D)) {
      // Don't print @_hasInitialValue if we're printing an initializer
      // expression or if the storage is resilient.
      if (vd->isInitExposedToClients() || vd->isResilient())
        Options.ExcludeAttrList.push_back(DAK_HasInitialValue);

      if (!Options.PrintForSIL) {
        // Don't print @_hasStorage if the value is simply stored, or the
        // decl is resilient.
        if (vd->isResilient() ||
            (vd->getImplInfo().isSimpleStored() &&
             !hasLessAccessibleSetter(vd)))
          Options.ExcludeAttrList.push_back(DAK_HasStorage);
      }
    }

    // SPI groups
    if (Options.PrintSPIs &&
        DeclAttribute::canAttributeAppearOnDeclKind(
          DAK_SPIAccessControl, D->getKind())) {
      interleave(D->getSPIGroups(),
             [&](Identifier spiName) {
               Printer.printAttrName("_spi", true);
               Printer << "(" << spiName << ") ";
             },
             [&] { Printer << ""; });
      Options.ExcludeAttrList.push_back(DAK_SPIAccessControl);
    }

    // Don't print any contextual decl modifiers.
    // We will handle 'mutating' and 'nonmutating' separately.
    if (isa<AccessorDecl>(D)) {
#define EXCLUDE_ATTR(Class) Options.ExcludeAttrList.push_back(DAK_##Class);
#define CONTEXTUAL_DECL_ATTR(X, Class, Y, Z) EXCLUDE_ATTR(Class)
#define CONTEXTUAL_SIMPLE_DECL_ATTR(X, Class, Y, Z) EXCLUDE_ATTR(Class)
#define CONTEXTUAL_DECL_ATTR_ALIAS(X, Class) EXCLUDE_ATTR(Class)
#include "swift/AST/Attr.def"
    }

    // If the declaration is implicitly @objc, print the attribute now.
    if (auto VD = dyn_cast<ValueDecl>(D)) {
      if (VD->isObjC() && !isa<EnumElementDecl>(VD) &&
          !VD->getAttrs().hasAttribute<ObjCAttr>()) {
        Printer.printAttrName("@objc");
        Printer << " ";
      }
    }

    // If the declaration has designated inits that won't be visible to
    // clients, or if it inherits superclass convenience initializers,
    // then print those attributes specially.
    if (auto CD = dyn_cast<ClassDecl>(D)) {
      if (CD->inheritsSuperclassInitializers()) {
        Printer.printAttrName("@_inheritsConvenienceInitializers");
        Printer << " ";
      }
      if (CD->hasMissingDesignatedInitializers()) {
        Printer.printAttrName("@_hasMissingDesignatedInitializers");
        Printer << " ";
      }
    }
  }

  // We will handle 'mutating' and 'nonmutating' separately.
  if (isa<FuncDecl>(D)) {
    Options.ExcludeAttrList.push_back(DAK_Mutating);
    Options.ExcludeAttrList.push_back(DAK_NonMutating);
    Options.ExcludeAttrList.push_back(DAK_Consuming);
  }

  D->getAttrs().print(Printer, Options, D);

  // Print the implicit 'final' attribute.
  if (auto VD = dyn_cast<ValueDecl>(D)) {
    auto VarD = dyn_cast<VarDecl>(D);
    if (VD->isFinal() &&
        !VD->getAttrs().hasAttribute<FinalAttr>() &&
        // Don't print a redundant 'final' if printing a 'let' or 'static' decl.
        !(VarD && VarD->isLet()) &&
        getCorrectStaticSpelling(D) != StaticSpellingKind::KeywordStatic &&
        VD->getKind() != DeclKind::Accessor) {
      Printer.printAttrName("final");
      Printer << " ";
    }
  }

  Options.ExcludeAttrList.resize(originalExcludeAttrCount);
}

void PrintAST::printTypedPattern(const TypedPattern *TP) {
  printPattern(TP->getSubPattern());
  Printer << ": ";

  // Make sure to check if the underlying var decl is an implicitly unwrapped
  // optional.
  bool isIUO = false;
  if (auto *named = dyn_cast<NamedPattern>(TP->getSubPattern()))
    if (auto decl = named->getDecl())
      isIUO = decl->isImplicitlyUnwrappedOptional();

  const auto TyLoc = TypeLoc(TP->getTypeRepr(),
                             TP->hasType() ? TP->getType() : Type());
  printTypeLocForImplicitlyUnwrappedOptional(TyLoc, isIUO);
}

/// Determines if we are required to print the name of a property declaration,
/// or if we can elide it by printing a '_' instead.
static bool mustPrintPropertyName(VarDecl *decl, const PrintOptions &opts) {
  // If we're not allowed to omit the name, we must print it.
  if (!opts.OmitNameOfInaccessibleProperties) return true;

  // If it contributes to the parent's storage, we must print it because clients
  // need to be able to directly access the storage.
  // FIXME: We might be able to avoid printing names for some of these
  //        if we serialized references to them using field indices.
  if (contributesToParentTypeStorage(decl)) return true;

  // If it's public or @usableFromInline, we must print the name because it's a
  // visible entry-point.
  if (isPublicOrUsableFromInline(decl)) return true;

  // If it has an initial value, we must print the name because it's used in
  // the mangled name of the initializer expression generator function.
  // FIXME: We _could_ figure out a way to generate an entry point
  //        for the initializer expression without revealing the name. We just
  //        don't have a mangling for it.
  if (decl->hasInitialValue()) return true;

  // If none of those are true, we can elide the name of the variable.
  return false;
}

/// Gets the print name context of a given decl, choosing between TypeMember
/// and Normal, depending if this decl lives in a nominal type decl.
static PrintNameContext getTypeMemberPrintNameContext(const Decl *d) {
  return d->getDeclContext()->isTypeContext() ?
      PrintNameContext::TypeMember :
      PrintNameContext::Normal;
}

void PrintAST::printPattern(const Pattern *pattern) {
  switch (pattern->getKind()) {
  case PatternKind::Any:
    Printer << "_";
    break;

  case PatternKind::Named: {
    auto named = cast<NamedPattern>(pattern);
    auto decl = named->getDecl();
    recordDeclLoc(decl, [&]{
      // FIXME: This always returns true now, because of the FIXMEs listed in
      //        mustPrintPropertyName.
      if (mustPrintPropertyName(decl, Options))
        Printer.printName(named->getBoundName(),
                          getTypeMemberPrintNameContext(decl));
      else
        Printer << "_";
    });
    break;
  }

  case PatternKind::Paren:
    Printer << "(";
    printPattern(cast<ParenPattern>(pattern)->getSubPattern());
    Printer << ")";
    break;

  case PatternKind::Tuple: {
    Printer << "(";
    auto TP = cast<TuplePattern>(pattern);
    auto Fields = TP->getElements();
    for (unsigned i = 0, e = Fields.size(); i != e; ++i) {
      const auto &Elt = Fields[i];
      if (i != 0)
        Printer << ", ";

      printPattern(Elt.getPattern());
    }
    Printer << ")";
    break;
  }

  case PatternKind::Typed:
    printTypedPattern(cast<TypedPattern>(pattern));
    break;

  case PatternKind::Is: {
    auto isa = cast<IsPattern>(pattern);
    Printer << tok::kw_is << " ";
    isa->getCastType().print(Printer, Options);
    break;
  }

  case PatternKind::EnumElement: {
    auto elt = cast<EnumElementPattern>(pattern);
    Printer << "." << elt->getElementDecl()->getBaseName();
    if (elt->hasSubPattern())
      printPattern(elt->getSubPattern());
    break;
  }

  case PatternKind::OptionalSome:
    printPattern(cast<OptionalSomePattern>(pattern)->getSubPattern());
    Printer << '?';
    break;

  case PatternKind::Bool:
    Printer << (cast<BoolPattern>(pattern)->getValue() ? tok::kw_true
                                                       : tok::kw_false);
    break;

  case PatternKind::Expr: {
    auto expr = cast<ExprPattern>(pattern)->getSubExpr();
    visit(expr);
    break;
  }

  case PatternKind::Binding: {
    auto bPattern = cast<BindingPattern>(pattern);
    Printer.printIntroducerKeyword(
        bPattern->isLet() ? "let" : "var",
        Options, " ");
    printPattern(bPattern->getSubPattern());
  }
  }
}

/// If we can't find the depth of a type, return ErrorDepth.
static const unsigned ErrorDepth = ~0U;
/// A helper function to return the depth of a type.
static unsigned getDepthOfType(Type ty) {
  unsigned depth = ErrorDepth;

  auto combineDepth = [&depth](unsigned newDepth) -> bool {
    // If there is no current depth (depth == ErrorDepth), then assign to
    // newDepth; otherwise, choose the deeper of the current and new depth.

    // Since ErrorDepth == ~0U, ErrorDepth + 1 == 0, which is smaller than any
    // valid depth + 1.
    depth = std::max(depth+1U, newDepth+1U) - 1U;
    return false;
  };

  ty.findIf([combineDepth](Type t) -> bool {
    if (auto paramTy = t->getAs<GenericTypeParamType>())
      return combineDepth(paramTy->getDepth());

    if (auto depMemTy = dyn_cast<DependentMemberType>(t->getCanonicalType())) {
      CanType rootTy;
      do {
        rootTy = depMemTy.getBase();
      } while ((depMemTy = dyn_cast<DependentMemberType>(rootTy)));
      if (auto rootParamTy = dyn_cast<GenericTypeParamType>(rootTy))
        return combineDepth(rootParamTy->getDepth());
    }

    return false;
  });

  return depth;
}

namespace {
struct RequirementPrintLocation {
  /// The Decl where the requirement should be attached (whether inherited or in
  /// a where clause)
  Decl *AttachedTo;
  /// Whether the requirement needs to be in a where clause.
  bool InWhereClause;
};
} // end anonymous namespace

/// Heuristically work out a good place for \c req to be printed inside \c
/// proto.
///
/// This depends only on the protocol so that we make the same decisions for all
/// requirements in all associated types, guaranteeing that all of them will be
/// printed somewhere. That is, taking an AssociatedTypeDecl as an argument and
/// asking "should this requirement be printed on this ATD?" seems more likely
/// to result in inconsistencies in what is printed where, versus what this
/// function does: asking "where should this requirement be printed?" and then
/// callers check if the location is the ATD.
static RequirementPrintLocation
bestRequirementPrintLocation(ProtocolDecl *proto, const Requirement &req) {
  auto protoSelf = proto->getProtocolSelfType();
  // Returns the most relevant decl within proto connected to outerType (or null
  // if one doesn't exist), and whether the type is an "direct use",
  // i.e. outerType itself is Self or Self.T, but not, say, Self.T.U, or
  // Array<Self.T>. (The first's decl will be proto, while the other three will
  // be Self.T.)
  auto findRelevantDeclAndDirectUse = [&](Type outerType) {
    TypeDecl *relevantDecl = nullptr;
    Type foundType;
    (void)outerType.findIf([&](Type t) {
      if (t->isEqual(protoSelf)) {
        relevantDecl = proto;
        foundType = t;
        return true;
      } else if (auto DMT = t->getAs<DependentMemberType>()) {
        auto assocType = DMT->getAssocType();

        if (assocType && assocType->getProtocol() == proto) {
          relevantDecl = assocType;
          foundType = t;
          return true;
        }
      }

      // not here, so let's keep looking.
      return false;
    });

    // If we didn't find anything, relevantDecl and foundType will be null, as
    // desired.
    auto directUse = foundType && outerType->isEqual(foundType);

    return std::make_pair(relevantDecl, directUse);
  };

  Decl *bestDecl;
  bool inWhereClause;

  switch (req.getKind()) {
  case RequirementKind::SameShape:
    llvm_unreachable("Same-shape requirements not supported here");
  case RequirementKind::Layout:
  case RequirementKind::Conformance:
  case RequirementKind::Superclass: {
    auto subject = req.getFirstType();
    auto result = findRelevantDeclAndDirectUse(subject);

    bestDecl = result.first;
    inWhereClause = !bestDecl || !result.second;
    break;
  }
  case RequirementKind::SameType: {
    auto lhs = req.getFirstType();
    auto rhs = req.getSecondType();

    auto lhsResult = findRelevantDeclAndDirectUse(lhs);
    auto rhsResult = findRelevantDeclAndDirectUse(rhs);

    // Default to using the left type's decl.
    bestDecl = lhsResult.first;

    // But maybe the right type's one is "obviously" better!
    // e.g. Int == Self.T
    auto lhsDoesntExist = !lhsResult.first;
    // e.g. Self.T.U == Self.V should go on V (first two conditions), but
    // Self.T.U == Self should go on T (third condition).
    auto rhsBetterDirect =
        !lhsResult.second && rhsResult.second && rhsResult.first != proto;
    auto rhsOfSelfToAssoc = lhsResult.first == proto && rhsResult.first;
    // e.g. Self == Self.T.U
    if (lhsDoesntExist || rhsBetterDirect || rhsOfSelfToAssoc)
      bestDecl = rhsResult.first;

    // Same-type requirements can only occur in where clauses
    inWhereClause = true;
    break;
  }
  }
  // Didn't find anything that we think is relevant, so let's default to a where
  // clause on the protocol.
  if (!bestDecl) {
    bestDecl = proto;
    inWhereClause = true;
  }

  return {/*AttachedTo=*/bestDecl, inWhereClause};
}

void PrintAST::printInheritedFromRequirementSignature(ProtocolDecl *proto,
                                                      Decl *attachingTo) {
  printGenericSignature(
      GenericSignature::get({proto->getProtocolSelfType()} ,
                            proto->getRequirementSignature().getRequirements()),
      PrintInherited,
      [&](const Requirement &req) {
        // Skip the inferred 'Self : AnyObject' constraint if this is an
        // @objc protocol.
        if ((req.getKind() == RequirementKind::Layout) &&
            req.getFirstType()->isEqual(proto->getProtocolSelfType()) &&
            req.getLayoutConstraint()->getKind() ==
                LayoutConstraintKind::Class &&
            proto->isObjC()) {
          return false;
        }

        auto location = bestRequirementPrintLocation(proto, req);
        return location.AttachedTo == attachingTo && !location.InWhereClause;
      });
}

void PrintAST::printWhereClauseFromRequirementSignature(ProtocolDecl *proto,
                                                        Decl *attachingTo) {
  unsigned flags = PrintRequirements;
  if (isa<AssociatedTypeDecl>(attachingTo))
    flags |= SwapSelfAndDependentMemberType;
  printGenericSignature(
      GenericSignature::get({proto->getProtocolSelfType()} ,
                            proto->getRequirementSignature().getRequirements()),
      flags,
      [&](const Requirement &req) {
        auto location = bestRequirementPrintLocation(proto, req);
        return location.AttachedTo == attachingTo && location.InWhereClause;
      });
}

/// A helper function to return the depth of a requirement.
static unsigned getDepthOfRequirement(const Requirement &req) {
  switch (req.getKind()) {
  case RequirementKind::Conformance:
  case RequirementKind::Layout:
    return getDepthOfType(req.getFirstType());

  case RequirementKind::Superclass:
  case RequirementKind::SameType:
  case RequirementKind::SameShape: {
    // Return the max valid depth of firstType and secondType.
    unsigned firstDepth = getDepthOfType(req.getFirstType());
    unsigned secondDepth = getDepthOfType(req.getSecondType());

    unsigned maxDepth;
    if (firstDepth == ErrorDepth && secondDepth != ErrorDepth)
      maxDepth = secondDepth;
    else if (firstDepth != ErrorDepth && secondDepth == ErrorDepth)
      maxDepth = firstDepth;
    else
      maxDepth = std::max(firstDepth, secondDepth);

    return maxDepth;
  }
  }
  llvm_unreachable("bad RequirementKind");
}

static void getRequirementsAtDepth(GenericSignature genericSig,
                                   unsigned depth,
                                   SmallVectorImpl<Requirement> &result) {
  for (auto reqt : genericSig.getRequirements()) {
    unsigned currentDepth = getDepthOfRequirement(reqt);
    assert(currentDepth != ErrorDepth);
    if (currentDepth == depth)
      result.push_back(reqt);
  }
}

void PrintAST::printGenericSignature(GenericSignature genericSig,
                                     unsigned flags) {
  printGenericSignature(genericSig, flags,
                        // print everything
                        [&](const Requirement &) { return true; });
}

void PrintAST::printGenericSignature(
    GenericSignature genericSig, unsigned flags,
    llvm::function_ref<bool(const Requirement &)> filter) {
  auto requirements = genericSig.getRequirements();

  if (flags & InnermostOnly) {
    auto genericParams = genericSig.getInnermostGenericParams();

    printSingleDepthOfGenericSignature(genericParams, requirements, flags,
                                       filter);
    return;
  }

  auto genericParams = genericSig.getGenericParams();

  if (!Options.PrintInSILBody) {
    printSingleDepthOfGenericSignature(genericParams, requirements, flags,
                                       filter);
    return;
  }

  // In order to recover the nested GenericParamLists, we divide genericParams
  // and requirements according to depth.
  unsigned paramIdx = 0, numParam = genericParams.size();
  while (paramIdx < numParam) {
    unsigned depth = genericParams[paramIdx]->getDepth();

    // Move index to genericParams.
    unsigned lastParamIdx = paramIdx;
    do {
      ++lastParamIdx;
    } while (lastParamIdx < numParam &&
             genericParams[lastParamIdx]->getDepth() == depth);

    // Collect requirements for this level.
    SmallVector<Requirement, 2> requirementsAtDepth;
    getRequirementsAtDepth(genericSig, depth, requirementsAtDepth);

    printSingleDepthOfGenericSignature(
        genericParams.slice(paramIdx, lastParamIdx - paramIdx),
        requirementsAtDepth, flags, filter);

    paramIdx = lastParamIdx;
  }
}

void PrintAST::printSingleDepthOfGenericSignature(
    TypeArrayView<GenericTypeParamType> genericParams,
    ArrayRef<Requirement> requirements, unsigned flags,
    llvm::function_ref<bool(const Requirement &)> filter) {
  bool isFirstReq = true;
  printSingleDepthOfGenericSignature(genericParams, requirements, isFirstReq,
                                     flags, filter);
}

void PrintAST::printSingleDepthOfGenericSignature(
    TypeArrayView<GenericTypeParamType> genericParams,
    ArrayRef<Requirement> requirements, bool &isFirstReq, unsigned flags,
    llvm::function_ref<bool(const Requirement &)> filter) {
  bool printParams = (flags & PrintParams);
  bool printRequirements = (flags & PrintRequirements);
  printRequirements &= Options.PrintGenericRequirements;
  bool printInherited = (flags & PrintInherited);
  bool swapSelfAndDependentMemberType =
    (flags & SwapSelfAndDependentMemberType);

  unsigned typeContextDepth = 0;
  SubstitutionMap subMap;
  ModuleDecl *M = nullptr;
  if (CurrentType && Current) {
    if (!CurrentType->isExistentialType()) {
      auto *DC = Current->getInnermostDeclContext()->getInnermostTypeContext();
      M = DC->getParentModule();
      subMap = CurrentType->getContextSubstitutionMap(M, DC);
      if (!subMap.empty()) {
        typeContextDepth = subMap.getGenericSignature()
            .getGenericParams().back()->getDepth() + 1;
      }
    }
  }

  auto substParam = [&](Type param) -> Type {
    if (subMap.empty())
      return param;

    return param.subst(
      [&](SubstitutableType *type) -> Type {
        if (cast<GenericTypeParamType>(type)->getDepth() < typeContextDepth)
          return Type(type).subst(subMap);
        return type;
      },
      [&](CanType depType, Type substType, ProtocolDecl *proto) {
        return M->lookupConformance(substType, proto);
      });
  };

  /// Separate the explicit generic parameters from the implicit, opaque
  /// generic parameters. We only print the former.
  TypeArrayView<GenericTypeParamType> opaqueGenericParams;
  for (unsigned index : indices(genericParams)) {
    auto gpDecl = genericParams[index]->getDecl();
    if (!gpDecl)
      continue;

    if (gpDecl->isOpaqueType() && gpDecl->isImplicit()) {
      // We found the first implicit opaque type parameter. Split the
      // generic parameters array at this position.
      opaqueGenericParams = genericParams.slice(index);
      genericParams = genericParams.slice(0, index);
      break;
    }
  }

  // Determines whether a given type is based on one of the opaque generic
  // parameters.
  auto dependsOnOpaque = [&](Type type) {
    if (opaqueGenericParams.empty())
      return false;

    if (!type->isTypeParameter())
      return false;

    auto rootGP = type->getRootGenericParam();
    for (auto opaqueGP : opaqueGenericParams) {
      if (rootGP->isEqual(opaqueGP))
        return true;
    }

    return false;
  };

  if (printParams && !genericParams.empty()) {
    // Print the generic parameters.
    Printer << "<";
    llvm::interleave(
        genericParams,
        [&](GenericTypeParamType *param) {
          if (!subMap.empty()) {
            printType(substParam(param));
          } else if (auto *GP = param->getDecl()) {
            Printer.callPrintStructurePre(PrintStructureKind::GenericParameter,
                                          GP);
            Printer.printName(GP->getName(),
                              PrintNameContext::GenericParameter);
            Printer.printStructurePost(PrintStructureKind::GenericParameter,
                                       GP);
          } else {
            printType(param);
          }
          if (param->isParameterPack())
            Printer << "...";
        },
        [&] { Printer << ", "; });
  }

  if (printRequirements || printInherited) {
    for (const auto &req : requirements) {
      if (!filter(req))
        continue;

      auto first = req.getFirstType();

      if (dependsOnOpaque(first))
        continue;

      Type second;

      if (req.getKind() != RequirementKind::Layout) {
        second = req.getSecondType();
        if (dependsOnOpaque(second))
          continue;
      }

      if (!subMap.empty()) {
        Type subFirst = substParam(first);
        if (!subFirst->hasError())
          first = subFirst;
        if (second) {
          Type subSecond = substParam(second);
          if (!subSecond->hasError())
            second = subSecond;
          if (!(first->is<ArchetypeType>() || first->isTypeParameter()) &&
              !(second->is<ArchetypeType>() || second->isTypeParameter()))
            continue;
        }
      }

      if (isFirstReq) {
        if (printRequirements)
          Printer << " " << tok::kw_where << " ";
        else
          Printer << " : ";

        isFirstReq = false;
      } else {
        Printer << ", ";
      }

      // Swap the order of Self == Self.A requirements if requested.
      if (swapSelfAndDependentMemberType &&
          req.getKind() == RequirementKind::SameType &&
          first->is<GenericTypeParamType>() &&
          second->is<DependentMemberType>())
        std::swap(first, second);

      if (printInherited) {
        // We only print the second part of a requirement in the "inherited"
        // clause.
        switch (req.getKind()) {
        case RequirementKind::SameShape:
          llvm_unreachable("Same-shape requirement not supported here");

        case RequirementKind::Layout:
          req.getLayoutConstraint()->print(Printer, Options);
          break;

        case RequirementKind::Conformance:
        case RequirementKind::Superclass:
          printType(second);
          break;

        case RequirementKind::SameType:
          llvm_unreachable("same-type constraints belong in the where clause");
          break;
        }
      } else {
        Printer.callPrintStructurePre(PrintStructureKind::GenericRequirement);
        printRequirement(req);
        Printer.printStructurePost(PrintStructureKind::GenericRequirement);
      }
    }
  }

  if (printParams && !genericParams.empty())
    Printer << ">";
}

void PrintAST::printRequirement(const Requirement &req) {
  switch (req.getKind()) {
  case RequirementKind::SameShape:
    Printer << "((";
    printTransformedType(req.getFirstType());
    Printer << ", ";
    printTransformedType(req.getSecondType());
    Printer << ")...) : Any";
    return;
  case RequirementKind::Layout:
    printTransformedType(req.getFirstType());
    Printer << " : ";
    req.getLayoutConstraint()->print(Printer, Options);
    return;
  case RequirementKind::Conformance:
  case RequirementKind::Superclass:
    printTransformedType(req.getFirstType());
    Printer << " : ";
    break;
  case RequirementKind::SameType:
    printTransformedType(req.getFirstType());
    Printer << " == ";
    break;
  }
  printTransformedType(req.getSecondType());
}

bool PrintAST::shouldPrintPattern(const Pattern *P) {
  return Options.shouldPrint(P);
}

void PrintAST::printPatternType(const Pattern *P) {
  if (P->hasType()) {
    Printer << ": ";
    printType(P->getType());
  }
}

bool ShouldPrintChecker::shouldPrint(const Pattern *P,
                                     const PrintOptions &Options) {
  bool ShouldPrint = false;
  P->forEachVariable([&](const VarDecl *VD) {
    ShouldPrint |= shouldPrint(VD, Options);
  });
  return ShouldPrint;
}

bool isNonSendableExtension(const Decl *D) {
  ASTContext &ctx = D->getASTContext();

  const ExtensionDecl *ED = dyn_cast<ExtensionDecl>(D);
  if (!ED || !ED->getAttrs().isUnavailable(ctx))
    return false;

  auto nonSendable =
      ED->getExtendedNominal()->getAttrs().getEffectiveSendableAttr();
  if (!isa_and_nonnull<NonSendableAttr>(nonSendable))
    return false;

  // GetImplicitSendableRequest::evaluate() creates its extension with the
  // attribute's AtLoc, so this is a good way to quickly check if the extension
  // was synthesized for an '@_nonSendable' attribute.
  return ED->getLocFromSource() == nonSendable->AtLoc;
}

bool ShouldPrintChecker::shouldPrint(const Decl *D,
                                     const PrintOptions &Options) {
  if (auto *ED = dyn_cast<ExtensionDecl>(D)) {
    // Always print unavilable extensions that carry reflection
    // metadata attributes.
    if (!ED->getRuntimeDiscoverableAttrs().empty())
      return true;

    if (Options.printExtensionContentAsMembers(ED))
      return false;
  }

  if (Options.SkipMissingMemberPlaceholders && isa<MissingMemberDecl>(D))
    return false;

  if (Options.SkipDeinit && isa<DestructorDecl>(D)) {
    return false;
  }

  if (Options.SkipImports && isa<ImportDecl>(D)) {
    return false;
  }

  // Optionally skip these checks for extensions synthesized for '@_nonSendable'
  if (!Options.AlwaysPrintNonSendableExtensions || !isNonSendableExtension(D)) {
    if (Options.SkipImplicit && D->isImplicit()) {
      const auto &IgnoreList = Options.TreatAsExplicitDeclList;
      if (!llvm::is_contained(IgnoreList, D))
        return false;
    }

    if (Options.SkipUnavailable &&
        D->getAttrs().isUnavailable(D->getASTContext()))
      return false;
  }

  if (Options.ExplodeEnumCaseDecls) {
    if (isa<EnumElementDecl>(D))
      return true;
    if (isa<EnumCaseDecl>(D))
      return false;
  } else if (auto *EED = dyn_cast<EnumElementDecl>(D)) {
    // Enum elements are printed as part of the EnumCaseDecl, unless they were
    // imported without source info.
    return !EED->getSourceRange().isValid();
  }

  if (auto *ASD = dyn_cast<AbstractStorageDecl>(D)) {
    if (Options.OmitNameOfInaccessibleProperties &&
        contributesToParentTypeStorage(ASD))
      return true;
  }

  // Skip declarations that are not accessible.
  if (auto *VD = dyn_cast<ValueDecl>(D)) {
    if (Options.AccessFilter > AccessLevel::Private &&
        VD->getFormalAccess() < Options.AccessFilter)
      return false;
  }

  // Skip clang decls marked with the swift_private attribute.
  if (Options.SkipSwiftPrivateClangDecls) {
    if (auto ClangD = D->getClangDecl()) {
      if (ClangD->hasAttr<clang::SwiftPrivateAttr>())
        return false;
    }
  }

  if (Options.SkipPrivateStdlibDecls &&
      D->isPrivateStdlibDecl(!Options.SkipUnderscoredStdlibProtocols))
    return false;

  if (Options.SkipEmptyExtensionDecls && isa<ExtensionDecl>(D)) {
    auto Ext = cast<ExtensionDecl>(D);
    // If the extension doesn't add protocols or has no members that we should
    // print then skip printing it.
    SmallVector<InheritedEntry, 8> ProtocolsToPrint;
    getInheritedForPrinting(Ext, Options, ProtocolsToPrint);
    if (ProtocolsToPrint.empty()) {
      bool HasMemberToPrint = false;
      for (auto Member : Ext->getAllMembers()) {
        if (shouldPrint(Member, Options)) {
          HasMemberToPrint = true;
          break;
        }
      }
      if (!HasMemberToPrint)
        return false;
    }
  }

  // If asked to skip overrides and witnesses, do so.
  if (Options.SkipOverrides) {
    if (auto *VD = dyn_cast<ValueDecl>(D)) {
      if (VD->getOverriddenDecl()) return false;
      if (!VD->getSatisfiedProtocolRequirements().empty()) return false;

      if (auto clangDecl = VD->getClangDecl()) {
        // If the Clang declaration is from a protocol but was mirrored into
        // class or extension thereof, treat it as an override.
        if (isa<clang::ObjCProtocolDecl>(clangDecl->getDeclContext()) &&
            VD->getDeclContext()->getSelfClassDecl())
          return false;

        // Check whether Clang considers it an override.
        if (auto objcMethod = dyn_cast<clang::ObjCMethodDecl>(clangDecl)) {
          SmallVector<const clang::ObjCMethodDecl *, 4> overriddenMethods;
          objcMethod->getOverriddenMethods(overriddenMethods);
          if (!overriddenMethods.empty()) return false;
        } else if (auto objcProperty
                     = dyn_cast<clang::ObjCPropertyDecl>(clangDecl)) {
          if (auto getter = objcProperty->getGetterMethodDecl()) {
            SmallVector<const clang::ObjCMethodDecl *, 4> overriddenMethods;
            getter->getOverriddenMethods(overriddenMethods);
            if (!overriddenMethods.empty()) return false;
          }
        }
      }
    }
  }

  // We need to handle PatternBindingDecl as a special case here because its
  // attributes can only be retrieved from the inside VarDecls.
  if (auto *PD = dyn_cast<PatternBindingDecl>(D)) {
    auto ShouldPrint = false;
    for (auto idx : range(PD->getNumPatternEntries())) {
      ShouldPrint |= shouldPrint(PD->getPattern(idx), Options);
      if (ShouldPrint)
        return true;
    }
    return false;
  }

  if (isa<IfConfigDecl>(D)) {
    return Options.PrintIfConfig;
  }

  return true;
}

bool PrintAST::shouldPrint(const Decl *D, bool Notify) {
  auto Result = Options.shouldPrint(D);
  if (!Result && Notify)
    Printer.callAvoidPrintDeclPost(D);
  return Result;
}

void PrintAST::printBraceStmt(const BraceStmt *stmt, bool newlineIfEmpty) {
  Printer << "{";
  if (printASTNodes(stmt->getElements()) || newlineIfEmpty) {
    Printer.printNewline();
    indent();
  }
  Printer << "}";
}

void PrintAST::printBodyIfNecessary(const AbstractFunctionDecl *decl) {
  if (auto BodyFunc = Options.FunctionBody) {
    BodyFunc(decl, Printer);
    indent();
    return;
  }

  if (!Options.FunctionDefinitions || !decl->getBody())
    return;

  Printer << " ";
  printBraceStmt(decl->getBody(), /*newlineIfEmpty*/!isa<AccessorDecl>(decl));
}

void PrintAST::printSelfAccessKindModifiersIfNeeded(const FuncDecl *FD) {
  if (!Options.PrintSelfAccessKindKeyword)
    return;

  const auto *AD = dyn_cast<AccessorDecl>(FD);

  switch (FD->getSelfAccessKind()) {
  case SelfAccessKind::Mutating:
    if ((!AD || AD->isAssumedNonMutating()) &&
        !Options.excludeAttrKind(DAK_Mutating))
      Printer.printKeyword("mutating", Options, " ");
    break;
  case SelfAccessKind::NonMutating:
    if (AD && AD->isExplicitNonMutating() &&
        !Options.excludeAttrKind(DAK_NonMutating))
      Printer.printKeyword("nonmutating", Options, " ");
    break;
  case SelfAccessKind::Consuming:
    if (!Options.excludeAttrKind(DAK_Consuming))
      Printer.printKeyword("__consuming", Options, " ");
    break;
  }
}

void PrintAST::printAccessors(const AbstractStorageDecl *ASD) {
  if (isa<VarDecl>(ASD) && !Options.PrintPropertyAccessors)
    return;
  if (isa<SubscriptDecl>(ASD) && !Options.PrintSubscriptAccessors)
    return;

  auto impl = ASD->getImplInfo();

  // AbstractAccessors is suppressed by FunctionDefinitions.
  bool PrintAbstract =
    Options.AbstractAccessors && !Options.FunctionDefinitions;

  // Don't print accessors for trivially stored properties...
  if (impl.isSimpleStored()) {
    // ...unless we're printing for SIL, which expects a { get set? } on
    //    trivial properties
    if (Options.PrintForSIL) {
      Printer << " { get " << (impl.supportsMutation() ? "set }" : "}");
    }
    // ...or you're private/internal(set), at which point we'll print
    //    @_hasStorage var x: T { get }
    else if (ASD->isSettable(nullptr) && hasLessAccessibleSetter(ASD)) {
      if (PrintAbstract) {
        Printer << " { get }";
      } else {
        Printer << " {";
        {
          IndentRAII indentMore(*this);
          indent();
          Printer.printNewline();
          Printer << "get";
        }
        indent();
        Printer.printNewline();
        Printer << "}";
      }
    }
    return;
  }

  // prints with a space prefixed
  auto printWithSpace = [&](StringRef word) {
    Printer << " ";
    Printer.printKeyword(word, Options);
  };

  const bool asyncGet = hasAsyncGetter(ASD);
  const bool throwsGet = hasThrowsGetter(ASD);

  // We sometimes want to print the accessors abstractly
  // instead of listing out how they're actually implemented.
  bool inProtocol = isa<ProtocolDecl>(ASD->getDeclContext());
  if ((inProtocol && !Options.PrintAccessorBodiesInProtocols) ||
      PrintAbstract) {
    bool settable = ASD->isSettable(nullptr);
    bool mutatingGetter = hasMutatingGetter(ASD);
    bool nonmutatingSetter = hasNonMutatingSetter(ASD);

    // We're about to print something like this:
    //   { mutating? get async? throws? (nonmutating? set)? }
    // But don't print "{ get set }" if we don't have to.
    if (!inProtocol && !Options.PrintGetSetOnRWProperties &&
        settable && !mutatingGetter && !nonmutatingSetter
        && !asyncGet && !throwsGet) {
      return;
    }

    Printer << " {";
    if (mutatingGetter) printWithSpace("mutating");

    printWithSpace("get");

    if (asyncGet) printWithSpace("async");

    if (throwsGet) printWithSpace("throws");

    if (settable) {
      if (nonmutatingSetter) printWithSpace("nonmutating");

      printWithSpace("set");
    }
    Printer << " }";
    return;
  }

  // Should we print the 'modify' accessor?
  auto shouldHideModifyAccessor = [&] {
    if (impl.getReadWriteImpl() != ReadWriteImplKind::Modify)
      return true;
    // Always hide in a protocol.
    return isa<ProtocolDecl>(ASD->getDeclContext());
  };

  auto isGetSetImpl = [&] {
    return ((impl.getReadImpl() == ReadImplKind::Stored ||
             impl.getReadImpl() == ReadImplKind::Get) &&
            (impl.getWriteImpl() == WriteImplKind::Stored ||
             impl.getWriteImpl() == WriteImplKind::Set) &&
            (shouldHideModifyAccessor()));
  };

  // Honor !Options.PrintGetSetOnRWProperties in the only remaining
  // case where we could end up printing { get set }.
  if ((PrintAbstract || isGetSetImpl()) &&
      !Options.PrintGetSetOnRWProperties &&
      !Options.FunctionDefinitions &&
      !ASD->isGetterMutating() &&
      !ASD->getAccessor(AccessorKind::Set)->isExplicitNonMutating() &&
      !asyncGet && !throwsGet) {
    return;
  }

  // Otherwise, print all the concrete defining accessors.
  bool PrintAccessorBody = Options.FunctionDefinitions;

  // Helper to print an accessor. Returns true if the
  // accessor was present but skipped.
  auto PrintAccessor = [&](AccessorKind Kind) -> bool {
    auto *Accessor = ASD->getAccessor(Kind);
    if (!Accessor || !shouldPrint(Accessor))
      return true;
    if (!PrintAccessorBody) {
      Printer << " ";
      printSelfAccessKindModifiersIfNeeded(Accessor);

      Printer.printKeyword(getAccessorLabel(Accessor->getAccessorKind()), Options);

      // handle any effects specifiers
      if (Accessor->getAccessorKind() == AccessorKind::Get) {
        if (asyncGet) printWithSpace("async");
        if (throwsGet) printWithSpace("throws");
      }

    } else {
      {
        IndentRAII IndentMore(*this);
        indent();
        visit(Accessor);
      }
      indent();
      Printer.printNewline();
    }
    return false;
  };

  // Determine if we should print the getter without the 'get { ... }'
  // block around it.
  bool isOnlyGetter = impl.getReadImpl() == ReadImplKind::Get &&
                      ASD->getAccessor(AccessorKind::Get);
  bool isGetterMutating = ASD->supportsMutation() || ASD->isGetterMutating();
  bool hasEffects = asyncGet || throwsGet;
  if (isOnlyGetter && !isGetterMutating && !hasEffects && PrintAccessorBody &&
      Options.FunctionBody && Options.CollapseSingleGetterProperty) {
    Options.FunctionBody(ASD->getAccessor(AccessorKind::Get), Printer);
    indent();
    return;
  }

  Printer << " {";

  if (PrintAccessorBody)
    Printer.printNewline();

  if (PrintAbstract) {
    PrintAccessor(AccessorKind::Get);
    if (ASD->supportsMutation())
      PrintAccessor(AccessorKind::Set);
  } else {
    switch (impl.getReadImpl()) {
    case ReadImplKind::Stored:
    case ReadImplKind::Inherited:
      break;
    case ReadImplKind::Get:
      PrintAccessor(AccessorKind::Get);
      break;
    case ReadImplKind::Address:
      PrintAccessor(AccessorKind::Address);
      break;
    case ReadImplKind::Read:
      PrintAccessor(AccessorKind::Read);
      break;
    }
    switch (impl.getWriteImpl()) {
    case WriteImplKind::Immutable:
      break;
    case WriteImplKind::Stored:
      llvm_unreachable("simply-stored variable should have been filtered out");
    case WriteImplKind::StoredWithObservers:
    case WriteImplKind::InheritedWithObservers: {
      PrintAccessor(AccessorKind::Get);
      PrintAccessor(AccessorKind::Set);
      break;
    }
    case WriteImplKind::Set:
      PrintAccessor(AccessorKind::Set);
      if (!shouldHideModifyAccessor())
        PrintAccessor(AccessorKind::Modify);
      break;
    case WriteImplKind::MutableAddress:
      PrintAccessor(AccessorKind::MutableAddress);
      PrintAccessor(AccessorKind::WillSet);
      PrintAccessor(AccessorKind::DidSet);
      break;
    case WriteImplKind::Modify:
      PrintAccessor(AccessorKind::Modify);
      break;
    }
  }

  if (!PrintAccessorBody)
    Printer << " ";

  Printer << "}";

  indent();
}

// This provides logic for looking up all members of a namespace. This is
// intentionally implemented only in the printer and should *only* be used for
// debugging, testing, generating module dumps, etc. (In other words, if you're
// trying to get all the members of a namespace in another part of the compiler,
// you're probably doing something wrong. This is a very expensive operation,
// so we want to do it only when absolutely necessary.)
static void addNamespaceMembers(Decl *decl,
                                llvm::SmallVector<Decl *, 16> &members) {
  auto &ctx = decl->getASTContext();
  auto namespaceDecl = cast<clang::NamespaceDecl>(decl->getClangDecl());

  // This is only to keep track of the members we've already seen.
  llvm::SmallPtrSet<Decl *, 16> addedMembers;
  const auto *declOwner = namespaceDecl->getOwningModule();
  if (declOwner)
    declOwner = declOwner->getTopLevelModule();
  for (auto redecl : namespaceDecl->redecls()) {
    // Skip namespace declarations that come from other top-level modules.
    if (const auto *redeclOwner = redecl->getOwningModule()) {
      if (declOwner && declOwner != redeclOwner->getTopLevelModule())
        continue;
    }
    for (auto member : redecl->decls()) {
      if (auto classTemplate = dyn_cast<clang::ClassTemplateDecl>(member)) {
        // Add all specializations to a worklist so we don't accidently mutate
        // the list of decls we're iterating over.
        llvm::SmallPtrSet<const clang::ClassTemplateSpecializationDecl *, 16> specWorklist;
        for (auto spec : classTemplate->specializations())
          specWorklist.insert(spec);
        for (auto spec : specWorklist) {
          if (auto import =
                  ctx.getClangModuleLoader()->importDeclDirectly(spec))
            if (addedMembers.insert(import).second)
              members.push_back(import);
        }
      }

      auto namedDecl = dyn_cast<clang::NamedDecl>(member);
      if (!namedDecl)
        continue;

      auto name = ctx.getClangModuleLoader()->importName(namedDecl);
      if (!name)
        continue;

      auto allResults = evaluateOrDefault(
          ctx.evaluator, ClangDirectLookupRequest({decl, redecl, name}), {});

      for (auto found : allResults) {
        auto clangMember = found.get<clang::NamedDecl *>();
        if (auto importedDecl =
                ctx.getClangModuleLoader()->importDeclDirectly(clangMember)) {
          if (addedMembers.insert(importedDecl).second)
            members.push_back(importedDecl);
        }
      }
    }
  }
}

void PrintAST::printMembersOfDecl(Decl *D, bool needComma,
                                  bool openBracket,
                                  bool closeBracket) {
  llvm::SmallVector<Decl *, 16> Members;
  auto AddMembers = [&](IterableDeclContext *idc) {
    if (Options.PrintCurrentMembersOnly) {
      for (auto RD : idc->getMembers())
        Members.push_back(RD);
    } else {
      for (auto RD : idc->getAllMembers())
        Members.push_back(RD);
    }
  };

  if (auto Ext = dyn_cast<ExtensionDecl>(D)) {
    AddMembers(Ext);
  } else if (auto NTD = dyn_cast<NominalTypeDecl>(D)) {
    AddMembers(NTD);
    for (auto Ext : NTD->getExtensions()) {
      if (Options.printExtensionContentAsMembers(Ext))
        AddMembers(Ext);
    }
    if (Options.PrintExtensionFromConformingProtocols) {
      if (!isa<ProtocolDecl>(NTD)) {
        for (auto Conf : NTD->getAllConformances()) {
          for (auto Ext : Conf->getProtocol()->getExtensions()) {
            if (Options.printExtensionContentAsMembers(Ext))
              AddMembers(Ext);
          }
        }
      }
    }
    if (isa_and_nonnull<clang::NamespaceDecl>(D->getClangDecl()))
      addNamespaceMembers(D, Members);
  }
  printMembers(Members, needComma, openBracket, closeBracket);
}

void PrintAST::printMembers(ArrayRef<Decl *> members, bool needComma,
                            bool openBracket, bool closeBracket) {
  if (openBracket) {
    Printer << " {";
    if (!Options.PrintEmptyMembersOnSameLine || !members.empty())
      Printer.printNewline();
  }
  {
    IndentRAII indentMore(*this);
    for (auto i = members.begin(), iEnd = members.end(); i != iEnd; ++i) {
      auto member = *i;

      if (!shouldPrint(member, true))
        continue;

      if (!member->shouldPrintInContext(Options))
        continue;

      if (Options.EmptyLineBetweenMembers)
        Printer.printNewline();
      indent();
      visit(member);
      if (needComma && std::next(i) != iEnd)
        Printer << ",";
      Printer.printNewline();
    }
  }
  indent();
  if (closeBracket)
    Printer << "}";
}

void PrintAST::printGenericDeclGenericParams(GenericContext *decl) {
  if (decl->isGeneric())
    if (auto GenericSig = decl->getGenericSignature()) {
      Printer.printStructurePre(PrintStructureKind::DeclGenericParameterClause);
      printGenericSignature(GenericSig, PrintParams | InnermostOnly);
      Printer.printStructurePost(PrintStructureKind::DeclGenericParameterClause);
    }
}

void PrintAST::printDeclGenericRequirements(GenericContext *decl) {
  const auto genericSig = decl->getGenericSignature();
  if (!genericSig)
    return;

  // If the declaration is itself non-generic, it might still
  // carry a contextual where clause.
  const auto parentSig = decl->getParent()->getGenericSignatureOfContext();
  if (parentSig && parentSig->isEqual(genericSig))
    return;

  Printer.printStructurePre(PrintStructureKind::DeclGenericParameterClause);
  printGenericSignature(genericSig, PrintRequirements,
                        [parentSig](const Requirement &req) {
                          if (parentSig)
                            return !parentSig->isRequirementSatisfied(req);
                          return true;
                        });
  Printer.printStructurePost(PrintStructureKind::DeclGenericParameterClause);
}

void PrintAST::printInherited(const Decl *decl) {
  if (!Options.PrintInherited) {
    return;
  }
  SmallVector<InheritedEntry, 6> TypesToPrint;
  getInheritedForPrinting(decl, Options, TypesToPrint);
  if (TypesToPrint.empty())
    return;

  if (Options.PrintSpaceBeforeInheritance) {
    Printer << " ";
  }
  Printer << ": ";

  interleave(TypesToPrint, [&](InheritedEntry inherited) {
    if (inherited.isUnchecked)
      Printer << "@unchecked ";

    printTypeLoc(inherited);
  }, [&]() {
    Printer << ", ";
  });
}

static void getModuleEntities(const clang::Module *ClangMod,
                              SmallVectorImpl<ModuleEntity> &ModuleEnts) {
  if (!ClangMod)
    return;

  getModuleEntities(ClangMod->Parent, ModuleEnts);
  ModuleEnts.push_back(ClangMod);
}

static void getModuleEntities(ImportDecl *Import,
                              SmallVectorImpl<ModuleEntity> &ModuleEnts) {
  if (auto *ClangMod = Import->getClangModule()) {
    getModuleEntities(ClangMod, ModuleEnts);
    return;
  }

  auto Mod = Import->getModule();
  if (!Mod)
    return;

  if (auto *ClangMod = Mod->findUnderlyingClangModule()) {
    getModuleEntities(ClangMod, ModuleEnts);
  } else {
    ModuleEnts.push_back(Mod);
  }
}

void PrintAST::visitImportDecl(ImportDecl *decl) {
  printAttributes(decl);
  Printer.printIntroducerKeyword("import", Options, " ");

  switch (decl->getImportKind()) {
  case ImportKind::Module:
    break;
  case ImportKind::Type:
    Printer << tok::kw_typealias << " ";
    break;
  case ImportKind::Struct:
    Printer << tok::kw_struct << " ";
    break;
  case ImportKind::Class:
    Printer << tok::kw_class << " ";
    break;
  case ImportKind::Enum:
    Printer << tok::kw_enum << " ";
    break;
  case ImportKind::Protocol:
    Printer << tok::kw_protocol << " ";
    break;
  case ImportKind::Var:
    Printer << tok::kw_var << " ";
    break;
  case ImportKind::Func:
    Printer << tok::kw_func << " ";
    break;
  }

  SmallVector<ModuleEntity, 4> ModuleEnts;
  getModuleEntities(decl, ModuleEnts);

  ArrayRef<ModuleEntity> Mods = ModuleEnts;
  llvm::interleave(decl->getImportPath(),
                   [&](const ImportPath::Element &Elem) {
                     if (!Mods.empty()) {
                       // Should print the module real name in case module
                       // aliasing is used (see -module-alias), since that's
                       // the actual binary name.
                       Identifier Name = decl->getASTContext().getRealModuleName(Elem.Item);
                       if (Options.MapCrossImportOverlaysToDeclaringModule) {
                         if (auto *MD = Mods.front().getAsSwiftModule()) {
                           ModuleDecl *Declaring = const_cast<ModuleDecl*>(MD)
                             ->getDeclaringModuleIfCrossImportOverlay();
                           if (Declaring)
                             Name = Declaring->getRealName();
                         }
                       }
                       Printer.printModuleRef(Mods.front(), Name);
                       Mods = Mods.slice(1);
                     } else {
                       Printer << Elem.Item.str();
                     }
                   },
                   [&] { Printer << "."; });
}

void PrintAST::printExtendedTypeName(TypeLoc ExtendedTypeLoc) {
  bool OldFullyQualifiedTypesIfAmbiguous =
    Options.FullyQualifiedTypesIfAmbiguous;
  Options.FullyQualifiedTypesIfAmbiguous =
    Options.FullyQualifiedExtendedTypesIfAmbiguous;
  SWIFT_DEFER {
    Options.FullyQualifiedTypesIfAmbiguous = OldFullyQualifiedTypesIfAmbiguous;
  };

  // Strip off generic arguments, if any.
  auto Ty = ExtendedTypeLoc.getType()->getAnyNominal()->getDeclaredType();
  printTypeLoc(TypeLoc(ExtendedTypeLoc.getTypeRepr(), Ty));
}


void PrintAST::printSynthesizedExtension(Type ExtendedType,
                                         ExtensionDecl *ExtDecl) {
  if (Options.PrintCompatibilityFeatureChecks &&
      Options.BracketOptions.shouldOpenExtension(ExtDecl) &&
      Options.BracketOptions.shouldCloseExtension(ExtDecl)) {
    printWithCompatibilityFeatureChecks(Printer, Options, ExtDecl, [&]{
      printSynthesizedExtensionImpl(ExtendedType, ExtDecl);
    });
  } else {
    printSynthesizedExtensionImpl(ExtendedType, ExtDecl);
  }
}

void PrintAST::printSynthesizedExtensionImpl(Type ExtendedType,
                                             ExtensionDecl *ExtDecl) {
  auto printRequirementsFrom = [&](ExtensionDecl *ED, bool &IsFirst) {
    auto Sig = ED->getGenericSignature();
    printSingleDepthOfGenericSignature(Sig.getGenericParams(),
                                       Sig.getRequirements(),
                                       IsFirst, PrintRequirements,
                                       [](const Requirement &Req){
      return true;
    });
  };

  auto printCombinedRequirementsIfNeeded = [&]() -> bool {
    if (!Options.TransformContext ||
        !Options.TransformContext->isPrintingSynthesizedExtension())
      return false;

    // Combined requirements only needed if the transform context is an enabling
    // extension of the protocol rather than a nominal (which can't have
    // constraints of its own).
    ExtensionDecl *Target = dyn_cast<ExtensionDecl>(
      Options.TransformContext->getDecl().getAsDecl());
    if (!Target || Target == ExtDecl)
      return false;

    bool IsFirst = true;
    if (ExtDecl->isConstrainedExtension()) {
      printRequirementsFrom(ExtDecl, IsFirst);
    }
    if (Target->isConstrainedExtension()) {
      if (auto *NTD = Target->getExtendedNominal()) {
        // Update the current decl and type transform for Target rather than
        // ExtDecl.
        PrintOptions Adjusted = Options;
        Adjusted.initForSynthesizedExtension(NTD);
        llvm::SaveAndRestore<Decl*> TempCurrent(Current, NTD);
        llvm::SaveAndRestore<PrintOptions> TempOptions(Options, Adjusted);
        printRequirementsFrom(Target, IsFirst);
      }
    }
    return true;
  };

  if (Options.BracketOptions.shouldOpenExtension(ExtDecl)) {
    printDocumentationComment(ExtDecl);
    printAttributes(ExtDecl);
    Printer.printIntroducerKeyword("extension", Options, " ");

    printExtendedTypeName(TypeLoc::withoutLoc(ExtendedType));
    printInherited(ExtDecl);

    // We may need to combine requirements from ExtDecl (which has the members
    // to print) and the TransformContexts' decl if it is an enabling extension
    // of the base NominalDecl (which can have its own requirements) rather than
    // base NominalDecl itself (which can't). E.g:
    //
    //   protocol Foo {}
    //   extension Foo where <requirements from ExtDecl> { ... }
    //   struct Bar {}
    //   extension Bar: Foo where <requirements from TransformContext> { ... }
    //
    // should produce a synthesized extension of Bar with both sets of
    // requirements:
    //
    //   extension Bar where <requirements from ExtDecl+TransformContext> { ... }
    //
    if (!printCombinedRequirementsIfNeeded())
      printDeclGenericRequirements(ExtDecl);

  }
  if (Options.TypeDefinitions) {
    printMembersOfDecl(ExtDecl, false,
                       Options.BracketOptions.shouldOpenExtension(ExtDecl),
                       Options.BracketOptions.shouldCloseExtension(ExtDecl));
  }
}

void PrintAST::printExtension(ExtensionDecl *decl) {
  if (Options.BracketOptions.shouldOpenExtension(decl)) {
    printDocumentationComment(decl);
    printAttributes(decl);
    Printer.printIntroducerKeyword("extension", Options, " ");
    recordDeclLoc(decl, [&]{
      // We cannot extend sugared types.
      Type extendedType = decl->getExtendedType();
      if (!extendedType) {
        // Fallback to TypeRepr.
        printTypeLoc(decl->getExtendedTypeRepr());
        return;
      }
      if (!extendedType->getAnyNominal()) {
        // Fallback to the type.  This usually means we're trying to print an
        // UnboundGenericType.
        printTypeLoc(TypeLoc::withoutLoc(extendedType));
        return;
      }
      printExtendedTypeName(TypeLoc(decl->getExtendedTypeRepr(), extendedType));
    });
    printInherited(decl);

    if (auto genericSig = decl->getGenericSignature()) {
      auto baseGenericSig = decl->getExtendedNominal()->getGenericSignature();
      assert(baseGenericSig &&
             "an extension can't be generic if the base type isn't");
      printGenericSignature(genericSig, PrintRequirements,
                            [baseGenericSig](const Requirement &req) -> bool {
        // Only include constraints that are not satisfied by the base type.
        return !baseGenericSig->isRequirementSatisfied(req);
      });
    }
  }
  if (Options.TypeDefinitions) {
    printMembersOfDecl(decl, false,
                       Options.BracketOptions.shouldOpenExtension(decl),
                       Options.BracketOptions.shouldCloseExtension(decl));
  }
}

/// Functions to determine which features a particular declaration uses. The
/// usesFeatureNNN functions correspond to the features in Features.def.

static bool usesFeatureStaticAssert(Decl *decl) {
  return false;
}

static bool usesFeatureEffectfulProp(Decl *decl) {
  if (auto asd = dyn_cast<AbstractStorageDecl>(decl))
    return asd->getEffectfulGetAccessor() != nullptr;
  return false;
}

static bool usesFeatureAsyncAwait(Decl *decl) {
  if (auto func = dyn_cast<AbstractFunctionDecl>(decl)) {
    if (func->hasAsync())
      return true;
  }

  // Check for async functions in the types of declarations.
  if (auto value = dyn_cast<ValueDecl>(decl)) {
    if (Type type = value->getInterfaceType()) {
      bool hasAsync = type.findIf([](Type type) {
        if (auto fnType = type->getAs<AnyFunctionType>()) {
          if (fnType->isAsync())
            return true;
        }

        return false;
      });

      if (hasAsync)
        return true;
    }
  }

  return false;
}

static bool usesFeatureMarkerProtocol(Decl *decl) {
  return false;
}

static bool usesFeatureActors(Decl *decl) {
  if (auto classDecl = dyn_cast<ClassDecl>(decl)) {
    if (classDecl->isActor())
      return true;
  }

  if (auto ext = dyn_cast<ExtensionDecl>(decl)) {
    if (auto classDecl = ext->getSelfClassDecl())
      if (classDecl->isActor())
        return true;
  }

  // Check for actors in the types of declarations.
  if (auto value = dyn_cast<ValueDecl>(decl)) {
    if (Type type = value->getInterfaceType()) {
      bool hasActor = type.findIf([](Type type) {
        if (auto classDecl = type->getClassOrBoundGenericClass()) {
          if (classDecl->isActor())
            return true;
        }

        return false;
      });

      if (hasActor)
        return true;
    }
  }

  return false;
}

static bool usesFeatureMacros(Decl *decl) {
  return isa<MacroExpansionDecl>(decl) || isa<MacroDecl>(decl);
}

static bool usesFeatureConcurrentFunctions(Decl *decl) {
  return false;
}

static bool usesFeatureSendable(Decl *decl) {
  if (auto func = dyn_cast<AbstractFunctionDecl>(decl)) {
    if (func->isSendable())
      return true;
  }

  // Check for sendable functions in the types of declarations.
  if (auto value = dyn_cast<ValueDecl>(decl)) {
    if (Type type = value->getInterfaceType()) {
      bool hasSendable = type.findIf([](Type type) {
        if (auto fnType = type->getAs<AnyFunctionType>()) {
          if (fnType->isSendable())
            return true;
        }

        return false;
      });

      if (hasSendable)
        return true;
    }
  }

  return false;
}

static bool usesFeatureRethrowsProtocol(
    Decl *decl, SmallPtrSet<Decl *, 16> &checked) {
  // Make sure we don't recurse.
  if (!checked.insert(decl).second)
    return false;

  // Check an inheritance clause for a marker protocol.
  auto checkInherited = [&](ArrayRef<InheritedEntry> inherited) -> bool {
    for (const auto &inheritedEntry : inherited) {
      if (auto inheritedType = inheritedEntry.getType()) {
        if (inheritedType->isExistentialType()) {
          auto layout = inheritedType->getExistentialLayout();
          for (ProtocolDecl *proto : layout.getProtocols()) {
            if (usesFeatureRethrowsProtocol(proto, checked))
              return true;
          }
        }
      }
    }

    return false;
  };

  if (auto nominal = dyn_cast<NominalTypeDecl>(decl)) {
    if (checkInherited(nominal->getInherited()))
      return true;
  }

  if (auto proto = dyn_cast<ProtocolDecl>(decl)) {
    if (proto->getAttrs().hasAttribute<AtRethrowsAttr>())
      return true;
  }

  if (auto ext = dyn_cast<ExtensionDecl>(decl)) {
    if (auto nominal = ext->getSelfNominalTypeDecl())
      if (usesFeatureRethrowsProtocol(nominal, checked))
        return true;

    if (checkInherited(ext->getInherited()))
      return true;
  }

  if (auto genericSig = decl->getInnermostDeclContext()
          ->getGenericSignatureOfContext()) {
    for (const auto &req : genericSig.getRequirements()) {
      if (req.getKind() == RequirementKind::Conformance &&
          usesFeatureRethrowsProtocol(req.getProtocolDecl(), checked))
        return true;
    }
  }

  if (auto value = dyn_cast<ValueDecl>(decl)) {
    if (Type type = value->getInterfaceType()) {
      bool hasRethrowsProtocol = type.findIf([&](Type type) {
        if (auto nominal = type->getAnyNominal()) {
          if (usesFeatureRethrowsProtocol(nominal, checked))
            return true;
        }

        return false;
      });

      if (hasRethrowsProtocol)
        return true;
    }
  }

  return false;
}

static bool usesFeatureRethrowsProtocol(Decl *decl) {
  SmallPtrSet<Decl *, 16> checked;
  return usesFeatureRethrowsProtocol(decl, checked);
}

static bool usesFeatureGlobalActors(Decl *decl) {
  return false;
}

static bool usesBuiltinType(Decl *decl, BuiltinTypeKind kind) {
  auto typeMatches = [kind](Type type) {
    return type.findIf([&](Type type) {
      if (auto builtinTy = type->getAs<BuiltinType>())
        return builtinTy->getBuiltinTypeKind() == kind;

      return false;
    });
  };

  if (auto value = dyn_cast<ValueDecl>(decl)) {
    if (Type type = value->getInterfaceType()) {
      if (typeMatches(type))
        return true;
    }
  }

  if (auto patternBinding = dyn_cast<PatternBindingDecl>(decl)) {
    for (unsigned idx : range(patternBinding->getNumPatternEntries())) {
      if (Type type = patternBinding->getPattern(idx)->getType())
        if (typeMatches(type))
          return true;
    }
  }

  return false;
}

static bool usesFeatureBuiltinJob(Decl *decl) {
  return usesBuiltinType(decl, BuiltinTypeKind::BuiltinJob);
}

static bool usesFeatureBuiltinExecutor(Decl *decl) {
  return usesBuiltinType(decl, BuiltinTypeKind::BuiltinExecutor);
}

static bool usesFeatureBuiltinBuildExecutor(Decl *decl) {
  return false;
}

static bool usesFeatureBuiltinBuildMainExecutor(Decl *decl) {
  return false;
}

static bool usesFeatureBuiltinContinuation(Decl *decl) {
  return false;
}

static bool usesFeatureBuiltinHopToActor(Decl *decl) {
  return false;
}

static bool usesFeatureBuiltinTaskGroupWithArgument(Decl *decl) {
  return false;
}

static bool usesFeatureBuiltinCreateAsyncTaskInGroup(Decl *decl) {
  return false;
}

static bool usesFeatureBuiltinCopy(Decl *decl) { return false; }

static bool usesFeatureBuiltinTaskRunInline(Decl *) { return false; }

static bool usesFeatureBuiltinUnprotectedAddressOf(Decl *) { return false; }

static bool usesFeatureBuiltinCreateTaskGroupWithFlags(Decl *decl) {
  return false;
}

static bool usesFeatureSpecializeAttributeWithAvailability(Decl *decl) {
  if (auto func = dyn_cast<AbstractFunctionDecl>(decl)) {
    for (auto specialize : func->getAttrs().getAttributes<SpecializeAttr>()) {
      if (!specialize->getAvailableAttrs().empty())
        return true;
    }
  }
  return false;
}

static bool usesFeatureRuntimeDiscoverableAttrs(Decl *decl) {
  return false;
}

static bool usesFeatureParserRoundTrip(Decl *decl) {
  return false;
}

static bool usesFeatureParserValidation(Decl *decl) {
  return false;
}

static bool usesFeatureParserDiagnostics(Decl *decl) {
  return false;
}

static void suppressingFeatureSpecializeAttributeWithAvailability(
                                        PrintOptions &options,
                                        llvm::function_ref<void()> action) {
  llvm::SaveAndRestore<bool> scope(
    options.PrintSpecializeAttributeWithAvailability, false);
  action();
}

static bool usesFeatureInheritActorContext(Decl *decl) {
  if (auto func = dyn_cast<AbstractFunctionDecl>(decl)) {
    for (auto param : *func->getParameters()) {
      if (param->getAttrs().hasAttribute<InheritActorContextAttr>())
        return true;
    }
  }

  return false;
}

static bool usesFeatureImplicitSelfCapture(Decl *decl) {
  if (auto func = dyn_cast<AbstractFunctionDecl>(decl)) {
    for (auto param : *func->getParameters()) {
      if (param->getAttrs().hasAttribute<ImplicitSelfCaptureAttr>())
        return true;
    }
  }

  return false;
}

static bool usesFeatureBuiltinStackAlloc(Decl *decl) {
  return false;
}

static bool usesFeatureBuiltinUnprotectedStackAlloc(Decl *decl) {
  return false;
}

static bool usesFeatureBuiltinAssumeAlignment(Decl *decl) {
  return false;
}

static bool usesFeatureUnsafeInheritExecutor(Decl *decl) {
  return decl->getAttrs().hasAttribute<UnsafeInheritExecutorAttr>();
}

static void suppressingFeatureUnsafeInheritExecutor(PrintOptions &options,
                                        llvm::function_ref<void()> action) {
  unsigned originalExcludeAttrCount = options.ExcludeAttrList.size();
  options.ExcludeAttrList.push_back(DAK_UnsafeInheritExecutor);
  action();
  options.ExcludeAttrList.resize(originalExcludeAttrCount);
}

static bool usesFeaturePrimaryAssociatedTypes2(Decl *decl) {
  if (auto *protoDecl = dyn_cast<ProtocolDecl>(decl)) {
    if (protoDecl->getPrimaryAssociatedTypes().size() > 0)
      return true;
  }

  return false;
}

static bool usesFeatureSendableCompletionHandlers(Decl *decl) {
  return false;
}

static void suppressingFeaturePrimaryAssociatedTypes2(PrintOptions &options,
                                         llvm::function_ref<void()> action) {
  bool originalPrintPrimaryAssociatedTypes = options.PrintPrimaryAssociatedTypes;
  options.PrintPrimaryAssociatedTypes = false;
  action();
  options.PrintPrimaryAssociatedTypes = originalPrintPrimaryAssociatedTypes;
}

static bool usesFeatureUnavailableFromAsync(Decl *decl) {
  return decl->getAttrs().hasAttribute<UnavailableFromAsyncAttr>();
}

static void
suppressingFeatureUnavailableFromAsync(PrintOptions &options,
                                       llvm::function_ref<void()> action) {
  unsigned originalExcludeAttrCount = options.ExcludeAttrList.size();
  options.ExcludeAttrList.push_back(DAK_UnavailableFromAsync);
  action();
  options.ExcludeAttrList.resize(originalExcludeAttrCount);
}

static bool usesFeatureNoAsyncAvailability(Decl *decl) {
   return decl->getAttrs().getNoAsync(decl->getASTContext()) != nullptr;
}

static bool usesFeatureBuiltinIntLiteralAccessors(Decl *decl) {
  return false;
}

static bool usesFeatureConciseMagicFile(Decl *decl) {
  return false;
}

static bool usesFeatureExistentialAny(Decl *decl) {
  return false;
}

static bool usesFeatureImplicitSome(Decl *decl) {
  return false;
}

static bool usesFeatureForwardTrailingClosures(Decl *decl) {
  return false;
}

static bool usesFeatureBareSlashRegexLiterals(Decl *decl) {
  return false;
}

static bool usesFeatureVariadicGenerics(Decl *decl) {
  return false;
}

static bool usesFeatureLayoutPrespecialization(Decl *decl) {
  return false;
}

static bool usesFeatureModuleInterfaceExportAs(Decl *decl) {
  return false;
}

static bool usesFeatureNamedOpaqueTypes(Decl *decl) {
  return false;
}

static bool usesFeatureFlowSensitiveConcurrencyCaptures(Decl *decl) {
  return false;
}

static bool usesFeatureMoveOnly(Decl *decl) {
  if (auto nominal = dyn_cast<NominalTypeDecl>(decl))
    return nominal->isMoveOnly();
  return false;
}

static bool usesFeatureMoveOnlyClasses(Decl *decl) {
  return isa<ClassDecl>(decl) && usesFeatureMoveOnly(decl);
}

static bool usesFeatureOneWayClosureParameters(Decl *decl) {
  return false;
}

static bool usesFeatureTypeWitnessSystemInference(Decl *decl) {
  return false;
}

static bool usesFeatureOpaqueTypeErasure(Decl *decl) {
  return false;
}

static bool usesFeatureDifferentiableProgramming(Decl *decl) {
  return false;
}

static bool usesFeatureForwardModeDifferentiation(Decl *decl) {
  return false;
}

static bool usesFeatureAdditiveArithmeticDerivedConformances(Decl *decl) {
  return false;
}

static bool usesFeatureParserASTGen(Decl *decl) {
  return false;
}

static bool usesFeatureBuiltinMacros(Decl *decl) {
  return false;
}

<<<<<<< HEAD
static bool usesFeatureDisableActorInferenceFromPropertyWrapperUsage(Decl *decl) {
  return false;
=======
static bool usesFeatureImportSymbolicCXXDecls(Decl *decl) { return false; }

static bool usesFeatureFreestandingExpressionMacros(Decl *decl) {
  auto macro = dyn_cast<MacroDecl>(decl);
  if (!macro)
    return false;

  return macro->getMacroRoles().contains(MacroRole::Expression);
>>>>>>> fdafe04b
}

static void
suppressingFeatureNoAsyncAvailability(PrintOptions &options,
                                      llvm::function_ref<void()> action) {
  llvm::SaveAndRestore<PrintOptions> orignalOptions(options);
  options.SuppressNoAsyncAvailabilityAttr = true;
  action();
}

/// Suppress the printing of a particular feature.
static void suppressingFeature(PrintOptions &options, Feature feature,
                               llvm::function_ref<void()> action) {
  switch (feature) {
#define LANGUAGE_FEATURE(FeatureName, SENumber, Description, Option)  \
  case Feature::FeatureName:                                          \
    llvm_unreachable("not a suppressible feature");
#define SUPPRESSIBLE_LANGUAGE_FEATURE(FeatureName, SENumber, Description, Option) \
  case Feature::FeatureName:                                          \
    suppressingFeature##FeatureName(options, action);                 \
    return;
#include "swift/Basic/Features.def"
  }
  llvm_unreachable("exhaustive switch");
}

using BasicFeatureSet = FixedBitSet<numFeatures(), Feature>;

class FeatureSet {
  BasicFeatureSet required;

  // Stored inverted: index i actually represents
  // Feature(numFeatures() - i)
  //
  // This is the easiest way of letting us iterate from largest to
  // smallest, i.e. from the newest to the oldest feature, which is
  // the order in which we need to emit #if clauses.
  using SuppressibleFeatureSet = FixedBitSet<numFeatures(), size_t>;
  SuppressibleFeatureSet suppressible;

public:
  class SuppressibleGenerator {
    SuppressibleFeatureSet::iterator i, e;
    friend class FeatureSet;
    SuppressibleGenerator(const SuppressibleFeatureSet &set)
      : i(set.begin()), e(set.end()) {}

  public:
    bool empty() const { return i == e; }
    Feature next() { return Feature(numFeatures() - *i++); }
  };

  bool empty() const {
    return required.empty() && suppressible.empty();
  }

  bool hasAnyRequired() const {
    return !required.empty();
  }
  const BasicFeatureSet &requiredFeatures() const {
    return required;
  }

  bool hasAnySuppressible() const {
    return !suppressible.empty();
  }
  SuppressibleGenerator generateSuppressibleFeatures() const {
    return SuppressibleGenerator(suppressible);
  }

  enum InsertOrRemove: bool {
    Insert = true, Remove = false
  };

  void collectRequiredFeature(Feature feature, InsertOrRemove operation) {
    assert(!isSuppressibleFeature(feature));
    required.insertOrRemove(feature, operation == Insert);
  }

  void collectSuppressibleFeature(Feature feature, InsertOrRemove operation) {
    assert(isSuppressibleFeature(feature));
    suppressible.insertOrRemove(numFeatures() - size_t(feature),
                                operation == Insert);
  }

  /// Go through all the features used by the given declaration and
  /// either add or remove them to this set.
  void collectFeaturesUsed(Decl *decl, InsertOrRemove operation) {
    // Go through each of the features, checking whether the
    // declaration uses that feature.
#define LANGUAGE_FEATURE(FeatureName, SENumber, Description, Option)  \
    if (usesFeature##FeatureName(decl))                               \
      collectRequiredFeature(Feature::FeatureName, operation);
#define SUPPRESSIBLE_LANGUAGE_FEATURE(FeatureName, SENumber, Description, Option)  \
    if (usesFeature##FeatureName(decl))                               \
      collectSuppressibleFeature(Feature::FeatureName, operation);
#include "swift/Basic/Features.def"
  }
};

/// Get the set of features that are uniquely used by this declaration, and are
/// not part of the enclosing context.
static FeatureSet getUniqueFeaturesUsed(Decl *decl) {
  // Add all the features used by this declaration.
  FeatureSet features;
  features.collectFeaturesUsed(decl, FeatureSet::Insert);

  // Remove all the features used by all enclosing declarations.
  Decl *enclosingDecl = decl;
  while (!features.empty()) {
    // Find the next outermost enclosing declaration.
    if (auto accessor = dyn_cast<AccessorDecl>(enclosingDecl))
      enclosingDecl = accessor->getStorage();
    else
      enclosingDecl = enclosingDecl->getDeclContext()->getAsDecl();
    if (!enclosingDecl)
      break;

    features.collectFeaturesUsed(enclosingDecl, FeatureSet::Remove);
  }

  return features;
}

static void printCompatibilityCheckIf(ASTPrinter &printer, bool isElseIf,
                                      bool includeCompilerCheck,
                                      const BasicFeatureSet &features) {
  assert(!features.empty());

  printer << (isElseIf ? "#elseif " : "#if ");
  if (includeCompilerCheck)
    printer << "compiler(>=5.3) && ";

  bool first = true;
  for (auto feature : features) {
    if (!first) {
      printer << " && ";
    } else {
      first = false;
    }
    printer << "$" << getFeatureName(feature);
  }
  printer.printNewline();
}

/// Generate a #if ... #elseif ... #endif chain for the given
/// suppressible feature checks.
static void printWithSuppressibleFeatureChecks(ASTPrinter &printer,
                                               PrintOptions &options,
                                               bool firstInChain,
                                               bool includeCompilerCheck,
                            FeatureSet::SuppressibleGenerator &generator,
                            llvm::function_ref<void()> printBody) {
  // If we've run out of features to check for, enter an `#else`,
  // print the body one last time, and close the chain with `#endif`.
  // Note that, if we didn't have any suppressible features at all,
  // we shouldn't have started this recursion.
  if (generator.empty()) {
    printer << "#else";
    printer.printNewline();
    printBody();
    printer.printNewline();
    printer << "#endif";
    return;
  }

  // Otherwise, enter a `#if` or `#elseif` for the next feature.
  Feature feature = generator.next();
  printCompatibilityCheckIf(printer, /*elseif*/ !firstInChain,
                            includeCompilerCheck, {feature});

  // Print the body.
  printBody();
  printer.printNewline();

  // Start suppressing the feature and recurse to either generate
  // more `#elseif` clauses or finish off with `#endif`.
  suppressingFeature(options, feature, [&] {
    printWithSuppressibleFeatureChecks(printer, options, /*first*/ false,
                                       includeCompilerCheck, generator,
                                       printBody);
  });
}

/// Generate the appropriate #if block(s) necessary to protect the use
/// of compiler-version-dependent features in the given function.
///
/// In the most general form, with both required features and multiple
/// suppressible features in play, the generated code pattern looks like
/// the following (assuming that feature $bar implies feature $baz):
///
/// ```
///   #if compiler(>=5.3) && $foo
///   #if $bar
///   @foo @bar @baz func @test() {}
///   #elseif $baz
///   @foo @baz func @test() {}
///   #else
///   @foo func @test() {}
///   #endif
///   #endif
/// ```
void swift::printWithCompatibilityFeatureChecks(ASTPrinter &printer,
                                                PrintOptions &options,
                                                Decl *decl,
                                 llvm::function_ref<void()> printBody) {
  // A single accessor does not get a feature check,
  // it should go around the whole decl.
  if (isa<AccessorDecl>(decl)) {
    printBody();
    return;
  }

  FeatureSet features = getUniqueFeaturesUsed(decl);
  if (features.empty()) {
    printBody();
    return;
  }

  // Enter a `#if` for the required features, if any.
  bool hasRequiredFeatures = features.hasAnyRequired();
  if (hasRequiredFeatures) {
    printCompatibilityCheckIf(printer,
                              /*elseif*/ false,
                              /*compiler check*/ true,
                              features.requiredFeatures());
  }

  // Do the recursive suppression logic if we have suppressible
  // features, or else just print the body.
  if (features.hasAnySuppressible()) {
    auto generator = features.generateSuppressibleFeatures();
    printWithSuppressibleFeatureChecks(printer, options,
                             /*first*/ true,
                    /*compiler check*/ !hasRequiredFeatures,
                                       generator,
                                       printBody);
  } else {
    printBody();
  }

  // Close the `#if` for the required features.
  if (hasRequiredFeatures) {
    printer.printNewline();
    printer << "#endif";
  }
}

void PrintAST::visitExtensionDecl(ExtensionDecl *decl) {
  if (Options.TransformContext &&
      Options.TransformContext->isPrintingSynthesizedExtension()) {
    auto extendedType = Options.TransformContext->getBaseType();
    if (extendedType->hasArchetype())
      extendedType = extendedType->mapTypeOutOfContext();
    printSynthesizedExtension(extendedType, decl);
  } else
    printExtension(decl);
}

void PrintAST::visitPatternBindingDecl(PatternBindingDecl *decl) {
  // FIXME: We're not printing proper "{ get set }" annotations in pattern
  // binding decls.  As a hack, scan the decl to find out if any of the
  // variables are immutable, and if so, we print as 'let'.  This allows us to
  // handle the 'let x = 4' case properly at least.
  const VarDecl *anyVar = nullptr;
  for (auto idx : range(decl->getNumPatternEntries())) {
    decl->getPattern(idx)->forEachVariable([&](VarDecl *V) {
      anyVar = V;
    });
    if (anyVar) break;
  }

  if (anyVar)
    printDocumentationComment(anyVar);

  // FIXME: PatternBindingDecls don't have attributes themselves, so just assume
  // the variables all have the same attributes. This isn't exactly true
  // after type-checking, but it's close enough for now.
  if (anyVar) {
    printAttributes(anyVar);
    printAccess(anyVar);
  }

  if (decl->isStatic())
    printStaticKeyword(decl->getCorrectStaticSpelling());

  if (anyVar) {
    Printer << (anyVar->isSettable(anyVar->getDeclContext()) ? "var " : "let ");
  } else {
    Printer << "let ";
  }

  bool isFirst = true;
  for (auto idx : range(decl->getNumPatternEntries())) {
    auto *pattern = decl->getPattern(idx);
    if (!shouldPrintPattern(pattern))
      continue;
    if (isFirst)
      isFirst = false;
    else
      Printer << ", ";

    printPattern(pattern);

    // We also try to print type for named patterns, e.g. var Field = 10;
    // and tuple patterns, e.g. var (T1, T2) = (10, 10)
    if (isa<NamedPattern>(pattern) || isa<TuplePattern>(pattern)) {
      printPatternType(pattern);
    }

    if (Options.PrintExprs) {
      if (auto initExpr = decl->getInit(idx)) {
        Printer << " = ";
        visit(initExpr);
      }
    } else if (Options.VarInitializers) {
      auto *vd = decl->getAnchoringVarDecl(idx);
      if (decl->hasInitStringRepresentation(idx) &&
          vd->isInitExposedToClients()) {
        SmallString<128> scratch;
        Printer << " = " << decl->getInitStringRepresentation(idx, scratch);
      }
    }

    // If we're just printing a single pattern and it has accessors,
    // print the accessors here. It is an error to add accessors to a
    // pattern binding with multiple entries.
    if (auto var = decl->getSingleVar()) {
      printAccessors(var);
    }
  }
}

void PrintAST::visitTopLevelCodeDecl(TopLevelCodeDecl *decl) {
  printASTNodes(decl->getBody()->getElements(), /*NeedIndent=*/false);
}

void PrintAST::visitIfConfigDecl(IfConfigDecl *ICD) {
  if (!Options.PrintIfConfig)
    return;

  for (auto &Clause : ICD->getClauses()) {
    if (&Clause == &*ICD->getClauses().begin())
      Printer << tok::pound_if << " /* condition */"; // FIXME: print condition
    else if (Clause.Cond)
      Printer << tok::pound_elseif << " /* condition */"; // FIXME: print condition
    else
      Printer << tok::pound_else;
    printASTNodes(Clause.Elements);
    Printer.printNewline();
    indent();
  }
  Printer << tok::pound_endif;
}

void PrintAST::visitPoundDiagnosticDecl(PoundDiagnosticDecl *PDD) {
  /// TODO: Should we even print #error/#warning?
  if (PDD->isError()) {
    Printer << tok::pound_error;
  } else {
    Printer << tok::pound_warning;
  }

  Printer << "(\"" << PDD->getMessage()->getValue() << "\")";
}

void PrintAST::visitOpaqueTypeDecl(OpaqueTypeDecl *decl) {
  // TODO: If we introduce explicit opaque type decls, print them.
  assert(decl->getName().empty());
}

void PrintAST::visitTypeAliasDecl(TypeAliasDecl *decl) {
  printDocumentationComment(decl);
  printAttributes(decl);
  printAccess(decl);
  Printer.printIntroducerKeyword("typealias", Options, " ");
  printContextIfNeeded(decl);
  recordDeclLoc(decl,
    [&]{
      Printer.printName(decl->getName(), getTypeMemberPrintNameContext(decl));
    }, [&]{ // Signature
      printGenericDeclGenericParams(decl);
    });
  bool ShouldPrint = true;
  Type Ty = decl->getUnderlyingType();

  // If the underlying type is private, don't print it.
  if (Options.SkipPrivateStdlibDecls && Ty && Ty.isPrivateStdlibType())
    ShouldPrint = false;

  if (ShouldPrint) {
    Printer << " = ";
    // FIXME: An inferred associated type witness type alias may reference
    // an opaque type, but OpaqueTypeArchetypes are always canonicalized
    // so lose type sugar for generic params. Bind the generic signature so
    // we can map params back into the generic signature and print them
    // correctly.
    //
    // Remove this when we have a way to represent non-canonical archetypes
    // preserving sugar.
    llvm::SaveAndRestore<const GenericSignatureImpl *> setGenericSig(
        Options.GenericSig, decl->getGenericSignature().getPointer());
    printTypeLoc(TypeLoc(decl->getUnderlyingTypeRepr(), Ty));
    printDeclGenericRequirements(decl);
  }
}

void PrintAST::visitGenericTypeParamDecl(GenericTypeParamDecl *decl) {
  recordDeclLoc(decl, [&] {
    Printer.printName(decl->getName(), PrintNameContext::GenericParameter);
    if (decl->isParameterPack())
      Printer << "...";
  });

  printInherited(decl);
}

void PrintAST::visitAssociatedTypeDecl(AssociatedTypeDecl *decl) {
  printDocumentationComment(decl);
  printAttributes(decl);
  Printer.printIntroducerKeyword("associatedtype", Options, " ");
  recordDeclLoc(decl,
    [&]{
      Printer.printName(decl->getName(), PrintNameContext::TypeMember);
    });

  auto proto = decl->getProtocol();
  printInheritedFromRequirementSignature(proto, decl);

  if (decl->hasDefaultDefinitionType()) {
    Printer << " = ";
    decl->getDefaultDefinitionType().print(Printer, Options);
  }

  // As with protocol's trailing where clauses, use the requirement signature
  // when available.
  printWhereClauseFromRequirementSignature(proto, decl);
}

void PrintAST::visitEnumDecl(EnumDecl *decl) {
  if (const auto *namespaceDecl =
          dyn_cast_or_null<clang::NamespaceDecl>(decl->getClangDecl())) {
    // Enum that correponds to the C++ namespace should only be printed once.
    if (!Printer.shouldPrintRedeclaredClangDecl(
            namespaceDecl->getOriginalNamespace()))
      return;
  }
  printDocumentationComment(decl);
  printAttributes(decl);
  printAccess(decl);

  if (Options.PrintOriginalSourceText && decl->getStartLoc().isValid()) {
    ASTContext &Ctx = decl->getASTContext();
    printSourceRange(CharSourceRange(Ctx.SourceMgr, decl->getStartLoc(),
                              decl->getBraces().Start.getAdvancedLoc(-1)), Ctx);
  } else {
    Printer.printIntroducerKeyword("enum", Options, " ");
    printContextIfNeeded(decl);
    recordDeclLoc(decl,
      [&]{
        Printer.printName(decl->getName(), getTypeMemberPrintNameContext(decl));
      }, [&]{ // Signature
        printGenericDeclGenericParams(decl);
      });
    printInherited(decl);
    printDeclGenericRequirements(decl);
  }
  if (Options.TypeDefinitions) {
    printMembersOfDecl(decl, false, true,
                       Options.BracketOptions.shouldCloseNominal(decl));
  }
}

void PrintAST::visitStructDecl(StructDecl *decl) {
  printDocumentationComment(decl);
  printAttributes(decl);
  printAccess(decl);

  if (Options.PrintOriginalSourceText && decl->getStartLoc().isValid()) {
    ASTContext &Ctx = decl->getASTContext();
    printSourceRange(CharSourceRange(Ctx.SourceMgr, decl->getStartLoc(),
                              decl->getBraces().Start.getAdvancedLoc(-1)), Ctx);
  } else {
    Printer.printIntroducerKeyword("struct", Options, " ");
    printContextIfNeeded(decl);
    recordDeclLoc(decl,
      [&]{
        Printer.printName(decl->getName(), getTypeMemberPrintNameContext(decl));
      }, [&]{ // Signature
        printGenericDeclGenericParams(decl);
      });
    printInherited(decl);
    printDeclGenericRequirements(decl);
  }
  if (Options.TypeDefinitions) {
    printMembersOfDecl(decl, false, true,
                       Options.BracketOptions.shouldCloseNominal(decl));
  }
}

void PrintAST::visitClassDecl(ClassDecl *decl) {
  printDocumentationComment(decl);
  printAttributes(decl);
  printAccess(decl);

  if (Options.PrintOriginalSourceText && decl->getStartLoc().isValid()) {
    ASTContext &Ctx = decl->getASTContext();
    printSourceRange(CharSourceRange(Ctx.SourceMgr, decl->getStartLoc(),
                              decl->getBraces().Start.getAdvancedLoc(-1)), Ctx);
  } else {
    Printer.printIntroducerKeyword(
        decl->isExplicitActor() ? "actor" : "class", Options, " ");
    printContextIfNeeded(decl);
    recordDeclLoc(decl,
      [&]{
        Printer.printName(decl->getName(), getTypeMemberPrintNameContext(decl));
      }, [&]{ // Signature
        printGenericDeclGenericParams(decl);
      });

    printInherited(decl);
    printDeclGenericRequirements(decl);
  }

  if (Options.TypeDefinitions) {
    printMembersOfDecl(decl, false, true,
                       Options.BracketOptions.shouldCloseNominal(decl));
  }
}

void PrintAST::printPrimaryAssociatedTypes(ProtocolDecl *decl) {
  auto primaryAssocTypes = decl->getPrimaryAssociatedTypes();
  if (primaryAssocTypes.empty())
    return;

  Printer.printStructurePre(PrintStructureKind::DeclGenericParameterClause);

  Printer << "<";
  llvm::interleave(
      primaryAssocTypes,
      [&](AssociatedTypeDecl *assocType) {
        Printer.callPrintStructurePre(PrintStructureKind::GenericParameter,
                                      assocType);
        Printer.printTypeRef(assocType->getDeclaredInterfaceType(), assocType,
                             assocType->getName(),
                             PrintNameContext::GenericParameter);
        Printer.printStructurePost(PrintStructureKind::GenericParameter,
                                   assocType);
      },
      [&] { Printer << ", "; });
  Printer << ">";

  Printer.printStructurePost(PrintStructureKind::DeclGenericParameterClause);
}

void PrintAST::visitProtocolDecl(ProtocolDecl *decl) {
  printDocumentationComment(decl);
  printAttributes(decl);
  printAccess(decl);

  if (Options.PrintOriginalSourceText && decl->getStartLoc().isValid()) {
    ASTContext &Ctx = decl->getASTContext();
    printSourceRange(CharSourceRange(Ctx.SourceMgr, decl->getStartLoc(),
                              decl->getBraces().Start.getAdvancedLoc(-1)), Ctx);
  } else {
    Printer.printIntroducerKeyword("protocol", Options, " ");
    printContextIfNeeded(decl);
    recordDeclLoc(decl,
      [&]{
        Printer.printName(decl->getName());
      });

    if (Options.PrintPrimaryAssociatedTypes) {
      printPrimaryAssociatedTypes(decl);
    }

    printInheritedFromRequirementSignature(decl, decl);

    // The trailing where clause is a syntactic thing, which isn't serialized
    // (etc.) and thus isn't available for printing things out of
    // already-compiled SIL modules. The requirement signature is available in
    // such cases, so let's go with that when we can.
    printWhereClauseFromRequirementSignature(decl, decl);
  }
  if (Options.TypeDefinitions) {
    printMembersOfDecl(decl, false, true,
                       Options.BracketOptions.shouldCloseNominal(decl));
  }
}

void PrintAST::visitBuiltinTupleDecl(BuiltinTupleDecl *decl) {
  llvm_unreachable("Not implemented");
}

static bool isStructOrClassContext(DeclContext *dc) {
  auto *nominal = dc->getSelfNominalTypeDecl();
  if (nominal == nullptr)
    return false;
  return isa<ClassDecl>(nominal) || isa<StructDecl>(nominal);
}

static bool isEscaping(Type type) {
  if (auto *funcType = type->getAs<AnyFunctionType>()) {
    if (funcType->getExtInfo().getRepresentation() ==
          FunctionTypeRepresentation::CFunctionPointer)
      return false;

    return !funcType->getExtInfo().isNoEscape();
  }

  return false;
}

static void printParameterFlags(ASTPrinter &printer,
                                const PrintOptions &options,
                                ParameterTypeFlags flags,
                                bool escaping) {
  if (!options.excludeAttrKind(TAK_autoclosure) && flags.isAutoClosure())
    printer.printAttrName("@autoclosure ");
  if (!options.excludeAttrKind(TAK_noDerivative) && flags.isNoDerivative())
    printer.printAttrName("@noDerivative ");

  switch (flags.getValueOwnership()) {
  case ValueOwnership::Default:
    /* nothing */
    break;
  case ValueOwnership::InOut:
    printer.printKeyword("inout", options, " ");
    break;
  case ValueOwnership::Shared:
    printer.printKeyword("__shared", options, " ");
    break;
  case ValueOwnership::Owned:
    printer.printKeyword("__owned", options, " ");
    break;
  }

  if (flags.isIsolated())
    printer.printKeyword("isolated", options, " ");

  if (!options.excludeAttrKind(TAK_escaping) && escaping)
    printer.printKeyword("@escaping", options, " ");

  if (flags.isCompileTimeConst())
    printer.printKeyword("_const", options, " ");
}

void PrintAST::visitVarDecl(VarDecl *decl) {
  printDocumentationComment(decl);
  // Print @_hasStorage when the attribute is not already
  // on, decl has storage and it is on a class.
  if (Options.PrintForSIL && decl->hasStorage() &&
      isStructOrClassContext(decl->getDeclContext()) &&
      !decl->getAttrs().hasAttribute<HasStorageAttr>())
    Printer << "@_hasStorage ";
  printAttributes(decl);
  printAccess(decl);
  if (decl->isStatic() && Options.PrintStaticKeyword)
    printStaticKeyword(decl->getCorrectStaticSpelling());
  if (decl->getKind() == DeclKind::Var || Options.PrintParameterSpecifiers) {
    // Map all non-let specifiers to 'var'.  This is not correct, but
    // SourceKit relies on this for info about parameter decls.
    Printer.printIntroducerKeyword(decl->isLet() ? "let" : "var", Options, " ");
  }
  printContextIfNeeded(decl);
  recordDeclLoc(decl,
    [&]{
      Printer.printName(decl->getName(), getTypeMemberPrintNameContext(decl));
    });

  {
    Printer.printStructurePre(PrintStructureKind::DeclResultTypeClause);
    SWIFT_DEFER {
      Printer.printStructurePost(PrintStructureKind::DeclResultTypeClause);
    };

    auto type = decl->getInterfaceType();
    Printer << ": ";
    TypeLoc tyLoc;
    if (auto *repr = decl->getTypeReprOrParentPatternTypeRepr()) {
      tyLoc = TypeLoc(repr, type);
    } else {
      tyLoc = TypeLoc::withoutLoc(type);
    }
    Printer.printDeclResultTypePre(decl, tyLoc);

    // HACK: When printing result types for vars with opaque result types,
    //       always print them using the `some` keyword instead of printing
    //       the full stable reference.
    llvm::SaveAndRestore<PrintOptions::OpaqueReturnTypePrintingMode>
    x(Options.OpaqueReturnTypePrinting,
      PrintOptions::OpaqueReturnTypePrintingMode::WithOpaqueKeyword);

    printTypeLocForImplicitlyUnwrappedOptional(
      tyLoc, decl->isImplicitlyUnwrappedOptional());
  }

  printAccessors(decl);
}

void PrintAST::visitParamDecl(ParamDecl *decl) {
  visitVarDecl(decl);
}

void PrintAST::printOneParameter(const ParamDecl *param,
                                 ParameterTypeFlags paramFlags,
                                 bool ArgNameIsAPIByDefault) {
  Printer.callPrintStructurePre(PrintStructureKind::FunctionParameter, param);
  SWIFT_DEFER {
    Printer.printStructurePost(PrintStructureKind::FunctionParameter, param);
  };

  auto printArgName = [&]() {
    // Print argument name.
    auto ArgName = param->getArgumentName();
    auto BodyName = param->getName();
    switch (Options.ArgAndParamPrinting) {
    case PrintOptions::ArgAndParamPrintingMode::EnumElement:
      if (ArgName.empty() && BodyName.empty() && !param->hasDefaultExpr()) {
        // Don't print anything, in the style of a tuple element.
        return;
      }
      // Else, print the argument only.
      LLVM_FALLTHROUGH;
    case PrintOptions::ArgAndParamPrintingMode::ArgumentOnly:
      if (ArgName.empty() && !Options.PrintEmptyArgumentNames) {
        return;
      }
      Printer.printName(ArgName, PrintNameContext::FunctionParameterExternal);

      if (!ArgNameIsAPIByDefault && !ArgName.empty())
        Printer << " _";
      break;
    case PrintOptions::ArgAndParamPrintingMode::MatchSource:
      if (ArgName == BodyName && ArgNameIsAPIByDefault) {
        Printer.printName(ArgName, PrintNameContext::FunctionParameterExternal);
        break;
      }
      if (ArgName.empty() && !ArgNameIsAPIByDefault) {
        Printer.printName(BodyName, PrintNameContext::FunctionParameterLocal);
        break;
      }
      LLVM_FALLTHROUGH;
    case PrintOptions::ArgAndParamPrintingMode::BothAlways:
      Printer.printName(ArgName, PrintNameContext::FunctionParameterExternal);
      Printer << " ";
      Printer.printName(BodyName, PrintNameContext::FunctionParameterLocal);
      break;
    }
    Printer << ": ";
  };

  printAttributes(param);

  printArgName();

  TypeLoc TheTypeLoc;
  if (auto *repr = param->getTypeRepr()) {
    TheTypeLoc = TypeLoc(repr, param->getInterfaceType());
  } else {
    TheTypeLoc = TypeLoc::withoutLoc(param->getInterfaceType());
  }

  {
    Printer.printStructurePre(PrintStructureKind::FunctionParameterType);
    SWIFT_DEFER {
      Printer.printStructurePost(PrintStructureKind::FunctionParameterType);
    };
    if (!param->isVariadic() &&
        !willUseTypeReprPrinting(TheTypeLoc, CurrentType, Options)) {
      auto type = TheTypeLoc.getType();
      printParameterFlags(Printer, Options, paramFlags,
                          isEscaping(type));
    }

    printTypeLocForImplicitlyUnwrappedOptional(
      TheTypeLoc, param->isImplicitlyUnwrappedOptional());
  }

  if (param->isDefaultArgument() && Options.PrintDefaultArgumentValue) {
    Printer.callPrintStructurePre(PrintStructureKind::DefaultArgumentClause);
    SWIFT_DEFER {
      Printer.printStructurePost(PrintStructureKind::DefaultArgumentClause);
    };

    SmallString<128> scratch;
    auto defaultArgStr = param->getDefaultValueStringRepresentation(scratch);

    assert(!defaultArgStr.empty() && "empty default argument?");
    Printer << " = ";

    switch (param->getDefaultArgumentKind()) {
#define MAGIC_IDENTIFIER(NAME, STRING, SYNTAX_KIND) \
    case DefaultArgumentKind::NAME:
#include "swift/AST/MagicIdentifierKinds.def"
      Printer.printKeyword(defaultArgStr, Options);
      break;
    default:
      Printer << defaultArgStr;
      break;
    }
  }
}

void PrintAST::printParameterList(ParameterList *PL,
                                  ArrayRef<AnyFunctionType::Param> params,
                                  bool isAPINameByDefault) {
  Printer.printStructurePre(PrintStructureKind::FunctionParameterList);
  SWIFT_DEFER {
    Printer.printStructurePost(PrintStructureKind::FunctionParameterList);
  };
  Printer << "(";
  const unsigned paramSize = params.size();
  for (unsigned i = 0, e = PL->size(); i != e; ++i) {
    if (i > 0)
      Printer << ", ";
    auto paramFlags = (i < paramSize)
                    ? params[i].getParameterFlags()
                    : ParameterTypeFlags();
    printOneParameter(PL->get(i), paramFlags,
                      isAPINameByDefault);
  }
  Printer << ")";
}

void PrintAST::printFunctionParameters(AbstractFunctionDecl *AFD) {
  auto BodyParams = AFD->getParameters();
  auto curTy = AFD->getInterfaceType();

  // Skip over the implicit 'self'.
  if (AFD->hasImplicitSelfDecl())
    if (auto funTy = curTy->getAs<AnyFunctionType>())
      curTy = funTy->getResult();

  ArrayRef<AnyFunctionType::Param> parameterListTypes;
  if (auto funTy = curTy->getAs<AnyFunctionType>())
    parameterListTypes = funTy->getParams();

  printParameterList(BodyParams, parameterListTypes,
                     AFD->argumentNameIsAPIByDefault());

  if (AFD->hasAsync() || AFD->hasThrows()) {
    Printer.printStructurePre(PrintStructureKind::EffectsSpecifiers);
    SWIFT_DEFER {
      Printer.printStructurePost(PrintStructureKind::EffectsSpecifiers);
    };
    if (AFD->hasAsync()) {
      Printer << " ";
      if (AFD->getAttrs().hasAttribute<ReasyncAttr>())
        Printer.printKeyword("reasync", Options);
      else
        Printer.printKeyword("async", Options);
    }

    if (AFD->hasThrows()) {
      if (AFD->getAttrs().hasAttribute<RethrowsAttr>())
        Printer << " " << tok::kw_rethrows;
      else
        Printer << " " << tok::kw_throws;
    }
  }
}

bool PrintAST::printASTNodes(const ArrayRef<ASTNode> &Elements,
                             bool NeedIndent) {
  IndentRAII IndentMore(*this, NeedIndent);
  bool PrintedSomething = false;
  for (auto element : Elements) {
    PrintedSomething = true;
    Printer.printNewline();
    indent();
    if (auto decl = element.dyn_cast<Decl*>()) {
      if (decl->shouldPrintInContext(Options))
        visit(decl);
    } else if (auto stmt = element.dyn_cast<Stmt*>()) {
      visit(stmt);
    } else {
      visit(element.get<Expr*>());
    }
  }
  return PrintedSomething;
}

void PrintAST::visitAccessorDecl(AccessorDecl *decl) {
  printDocumentationComment(decl);
  printAttributes(decl);
  // Explicitly print 'mutating' and 'nonmutating' if needed.
  printSelfAccessKindModifiersIfNeeded(decl);

  switch (auto kind = decl->getAccessorKind()) {
  case AccessorKind::Get:
  case AccessorKind::Address:
  case AccessorKind::Read:
  case AccessorKind::Modify:
  case AccessorKind::DidSet:
  case AccessorKind::MutableAddress:
    recordDeclLoc(decl,
      [&]{
        Printer << getAccessorLabel(decl->getAccessorKind());
      });
    break;
  case AccessorKind::Set:
  case AccessorKind::WillSet:
    recordDeclLoc(decl,
      [&]{
        Printer << getAccessorLabel(decl->getAccessorKind());

        auto params = decl->getParameters();
        if (params->size() != 0 && !params->get(0)->isImplicit()) {
          auto Name = params->get(0)->getName();
          if (!Name.empty()) {
            Printer << "(";
            Printer.printName(Name);
            Printer << ")";
          }
        }
      });
  }

  // handle effects specifiers before the body
  if (decl->hasAsync()) Printer << " async";
  if (decl->hasThrows()) Printer << " throws";

  printBodyIfNecessary(decl);
}

void PrintAST::visitFuncDecl(FuncDecl *decl) {
  ASTContext &Ctx = decl->getASTContext();

  printDocumentationComment(decl);
  printAttributes(decl);
  printAccess(decl);

  if (Options.PrintOriginalSourceText && decl->getStartLoc().isValid()) {
    SourceLoc StartLoc = decl->getStartLoc();
    SourceLoc EndLoc;
    if (decl->getResultTypeRepr()) {
      EndLoc = decl->getResultTypeSourceRange().End;
    } else {
      EndLoc = decl->getSignatureSourceRange().End;
    }
    CharSourceRange Range =
      Lexer::getCharSourceRangeFromSourceRange(Ctx.SourceMgr,
                                               SourceRange(StartLoc, EndLoc));
    printSourceRange(Range, Ctx);
  } else {
    if (decl->isStatic() && Options.PrintStaticKeyword)
      printStaticKeyword(decl->getCorrectStaticSpelling());

    printSelfAccessKindModifiersIfNeeded(decl);
    Printer.printIntroducerKeyword("func", Options, " ");

    printContextIfNeeded(decl);
    recordDeclLoc(decl,
      [&]{ // Name
        if (!decl->hasName()) {
          Printer << "<anonymous>";
        } else {
          Printer.printName(decl->getBaseIdentifier(),
                            getTypeMemberPrintNameContext(decl));
          if (decl->isOperator())
            Printer << " ";
        }
      }, [&] { // Parameters
        printGenericDeclGenericParams(decl);
        printFunctionParameters(decl);
      });

    Type ResultTy = decl->getResultInterfaceType();
    if (ResultTy && !ResultTy->isVoid()) {
      Printer.printStructurePre(PrintStructureKind::DeclResultTypeClause);
      SWIFT_DEFER {
        Printer.printStructurePost(PrintStructureKind::DeclResultTypeClause);
      };
      TypeLoc ResultTyLoc(decl->getResultTypeRepr(), ResultTy);

      // When printing a protocol requirement with types substituted for a
      // conforming class, replace occurrences of the 'Self' generic parameter
      // in the result type with DynamicSelfType, instead of the static
      // conforming type.
      auto *proto = dyn_cast<ProtocolDecl>(decl->getDeclContext());
      if (proto && Options.TransformContext) {
        auto BaseType = Options.TransformContext->getBaseType();
        if (BaseType->getClassOrBoundGenericClass()) {
          ResultTy = ResultTy.subst(
            [&](Type t) -> Type {
              if (t->isEqual(proto->getSelfInterfaceType()))
                return DynamicSelfType::get(t, Ctx);
              return t;
            },
            MakeAbstractConformanceForGenericType());
          ResultTyLoc = TypeLoc::withoutLoc(ResultTy);
        }
      }

      if (!ResultTyLoc.getTypeRepr())
        ResultTyLoc = TypeLoc::withoutLoc(ResultTy);
      // FIXME: Hacky way to workaround the fact that 'Self' as return
      // TypeRepr is not getting 'typechecked'. See
      // \c resolveTopLevelIdentTypeComponent function in TypeCheckType.cpp.
      if (auto *simId = dyn_cast_or_null<SimpleIdentTypeRepr>(ResultTyLoc.getTypeRepr())) {
        if (simId->getNameRef().isSimpleName(Ctx.Id_Self))
          ResultTyLoc = TypeLoc::withoutLoc(ResultTy);
      }
      Printer << " -> ";

      Printer.printDeclResultTypePre(decl, ResultTyLoc);
      Printer.callPrintStructurePre(PrintStructureKind::FunctionReturnType);

      // HACK: When printing result types for funcs with opaque result types,
      //       always print them using the `some` keyword instead of printing
      //       the full stable reference.
      llvm::SaveAndRestore<PrintOptions::OpaqueReturnTypePrintingMode>
      x(Options.OpaqueReturnTypePrinting,
        PrintOptions::OpaqueReturnTypePrintingMode::WithOpaqueKeyword);

      printTypeLocForImplicitlyUnwrappedOptional(
          ResultTyLoc, decl->isImplicitlyUnwrappedOptional());
      Printer.printStructurePost(PrintStructureKind::FunctionReturnType);
    }
    printDeclGenericRequirements(decl);
  }

  printBodyIfNecessary(decl);

  // If the function has an opaque result type, print the opaque type decl.
  if (auto opaqueResult = decl->getOpaqueResultTypeDecl()) {
    Printer.printNewline();
    visit(opaqueResult);
  }
}

void PrintAST::printEnumElement(EnumElementDecl *elt) {
  recordDeclLoc(elt,
    [&]{
      Printer.printName(elt->getBaseIdentifier(),
                        getTypeMemberPrintNameContext(elt));
    });

  if (auto *PL = elt->getParameterList()) {
    llvm::SaveAndRestore<PrintOptions::ArgAndParamPrintingMode>
      mode(Options.ArgAndParamPrinting,
           PrintOptions::ArgAndParamPrintingMode::EnumElement);


    auto params = ArrayRef<AnyFunctionType::Param>();
    if (!elt->isInvalid()) {
      // Walk to the params of the associated values.
      // (EnumMetaType) -> (AssocValues) -> Enum
      auto type = elt->getInterfaceType();
      params = type->castTo<AnyFunctionType>()
                   ->getResult()
                   ->castTo<AnyFunctionType>()
                   ->getParams();
    }

    // @escaping is not valid in enum element position, even though the
    // attribute is implicitly added. Ignore it when printing the parameters.
    Options.ExcludeAttrList.push_back(TAK_escaping);
    printParameterList(PL, params,
                       /*isAPINameByDefault*/true);
    Options.ExcludeAttrList.pop_back();
  }

  switch (Options.EnumRawValues) {
  case PrintOptions::EnumRawValueMode::Skip:
    return;
  case PrintOptions::EnumRawValueMode::PrintObjCOnly:
    if (!elt->isObjC())
      return;
    break;
  case PrintOptions::EnumRawValueMode::Print:
    break;
  }

  auto *raw = elt->getStructuralRawValueExpr();
  if (!raw || raw->isImplicit())
    return;

  // Print the explicit raw value expression.
  Printer << " = ";
  switch (raw->getKind()) {
  case ExprKind::IntegerLiteral:
  case ExprKind::FloatLiteral: {
    auto *numLiteral = cast<NumberLiteralExpr>(raw);
    Printer.callPrintStructurePre(PrintStructureKind::NumberLiteral);
    if (numLiteral->isNegative())
      Printer << "-";
    Printer << numLiteral->getDigitsText();
    Printer.printStructurePost(PrintStructureKind::NumberLiteral);
    break;
  }
  case ExprKind::StringLiteral: {
    Printer.callPrintStructurePre(PrintStructureKind::StringLiteral);
    llvm::SmallString<32> str;
    llvm::raw_svector_ostream os(str);
    os << QuotedString(cast<StringLiteralExpr>(raw)->getValue());
    Printer << str;
    Printer.printStructurePost(PrintStructureKind::StringLiteral);
    break;
  }
  default:
    break; // Incorrect raw value; skip it for error recovery.
  }
}

void PrintAST::visitEnumCaseDecl(EnumCaseDecl *decl) {
  if (auto *element = decl->getFirstElement()) {
    // Documentation comments over the case are attached to the enum elements.
    printDocumentationComment(element);
    printAttributes(element);
  }
  Printer.printIntroducerKeyword("case", Options, " ");

  auto elems = decl->getElements();
  llvm::interleave(elems.begin(), elems.end(),
    [&](EnumElementDecl *elt) {
      printEnumElement(elt);
    },
    [&] { Printer << ", "; });
}

void PrintAST::visitEnumElementDecl(EnumElementDecl *decl) {
  printDocumentationComment(decl);
  // In cases where there is no parent EnumCaseDecl (such as imported or
  // deserialized elements), print the element independently.
  printAttributes(decl);
  Printer.printIntroducerKeyword("case", Options, " ");
  printEnumElement(decl);
}

void PrintAST::visitSubscriptDecl(SubscriptDecl *decl) {
  printDocumentationComment(decl);
  printAttributes(decl);
  printAccess(decl);
  if (decl->isStatic() && Options.PrintStaticKeyword)
    printStaticKeyword(decl->getCorrectStaticSpelling());
  printContextIfNeeded(decl);
  recordDeclLoc(decl, [&]{
    Printer << "subscript";
  }, [&] { // Parameters
    printGenericDeclGenericParams(decl);
    auto params = ArrayRef<AnyFunctionType::Param>();
    if (!decl->isInvalid()) {
      // Walk to the params of the subscript's indices.
      auto type = decl->getInterfaceType();
      params = type->castTo<AnyFunctionType>()->getParams();
    }
    printParameterList(decl->getIndices(), params,
                       /*isAPINameByDefault*/false);
  });

  {
    Printer.printStructurePre(PrintStructureKind::DeclResultTypeClause);
    SWIFT_DEFER {
      Printer.printStructurePost(PrintStructureKind::DeclResultTypeClause);
    };

    Printer << " -> ";

    TypeLoc elementTy(decl->getElementTypeRepr(),
                      decl->getElementInterfaceType());
    Printer.printDeclResultTypePre(decl, elementTy);
    Printer.callPrintStructurePre(PrintStructureKind::FunctionReturnType);

    // HACK: When printing result types for subscripts with opaque result types,
    //       always print them using the `some` keyword instead of printing
    //       the full stable reference.
    llvm::SaveAndRestore<PrintOptions::OpaqueReturnTypePrintingMode>
    x(Options.OpaqueReturnTypePrinting,
      PrintOptions::OpaqueReturnTypePrintingMode::WithOpaqueKeyword);

    printTypeLocForImplicitlyUnwrappedOptional(
      elementTy, decl->isImplicitlyUnwrappedOptional());
    Printer.printStructurePost(PrintStructureKind::FunctionReturnType);
  }

  printDeclGenericRequirements(decl);
  printAccessors(decl);
}

void PrintAST::visitConstructorDecl(ConstructorDecl *decl) {
  printDocumentationComment(decl);
  printAttributes(decl);
  printAccess(decl);

  if ((decl->getInitKind() == CtorInitializerKind::Convenience ||
       decl->getInitKind() == CtorInitializerKind::ConvenienceFactory) &&
      !decl->getAttrs().hasAttribute<ConvenienceAttr>()) {
    // Protocol extension initializers are modeled as convenience initializers,
    // but they're not written that way in source. Check if we're actually
    // printing onto a class.
    bool isClassContext;
    if (CurrentType) {
      isClassContext = CurrentType->getClassOrBoundGenericClass() != nullptr;
    } else {
      const DeclContext *dc = decl->getDeclContext();
      isClassContext = dc->getSelfClassDecl() != nullptr;
    }
    if (isClassContext) {
      Printer.printKeyword("convenience", Options, " ");
    } else {
      assert(decl->getDeclContext()->getExtendedProtocolDecl() &&
             "unexpected convenience initializer");
    }
  } else if (decl->getInitKind() == CtorInitializerKind::Factory) {
    if (Options.PrintFactoryInitializerComment) {
      Printer << "/*not inherited*/ ";
    }
  }

  printContextIfNeeded(decl);
  recordDeclLoc(decl,
    [&]{
      Printer << "init";
    }, [&] { // Signature
      if (decl->isFailable()) {
        if (decl->isImplicitlyUnwrappedOptional())
          Printer << "!";
        else
          Printer << "?";
      }

      printGenericDeclGenericParams(decl);
      printFunctionParameters(decl);
    });

  printDeclGenericRequirements(decl);

  printBodyIfNecessary(decl);
}

void PrintAST::visitDestructorDecl(DestructorDecl *decl) {
  printDocumentationComment(decl);
  printAttributes(decl);
  printContextIfNeeded(decl);
  recordDeclLoc(decl,
    [&]{
      Printer << "deinit";
    });

  printBodyIfNecessary(decl);
}

void PrintAST::visitInfixOperatorDecl(InfixOperatorDecl *decl) {
  Printer.printKeyword("infix", Options, " ");
  Printer.printIntroducerKeyword("operator", Options, " ");
  recordDeclLoc(decl,
    [&]{
      Printer.printName(decl->getName());
    });
  if (auto *group = decl->getPrecedenceGroup())
    Printer << " : " << group->getName();
}

void PrintAST::visitPrecedenceGroupDecl(PrecedenceGroupDecl *decl) {
  Printer.printIntroducerKeyword("precedencegroup", Options, " ");
  recordDeclLoc(decl,
    [&]{
      Printer.printName(decl->getName());
    });
  Printer << " {";
  Printer.printNewline();
  {
    IndentRAII indentMore(*this);
    if (!decl->isAssociativityImplicit() ||
        !decl->isNonAssociative()) {
      indent();
      Printer.printKeyword("associativity", Options, ": ");
      switch (decl->getAssociativity()) {
      case Associativity::None:
        Printer.printKeyword("none", Options);
        break;
      case Associativity::Left:
        Printer.printKeyword("left", Options);
        break;
      case Associativity::Right:
        Printer.printKeyword("right", Options);
        break;
      }
      Printer.printNewline();
    }
    if (!decl->isAssignmentImplicit() ||
        decl->isAssignment()) {
      indent();
      Printer.printKeyword("assignment", Options, ": ");
      Printer.printKeyword(decl->isAssignment() ? "true" : "false", Options);
      Printer.printNewline();
    }
    if (!decl->getHigherThan().empty()) {
      indent();
      Printer.printKeyword("higherThan", Options, ": ");
      if (!decl->getHigherThan().empty()) {
        Printer << decl->getHigherThan()[0].Name;
        for (auto &rel : decl->getHigherThan().slice(1))
          Printer << ", " << rel.Name;
      }
      Printer.printNewline();
    }
    if (!decl->getLowerThan().empty()) {
      indent();
      Printer.printKeyword("lowerThan", Options, ": ");
      if (!decl->getLowerThan().empty()) {
        Printer << decl->getLowerThan()[0].Name;
        for (auto &rel : decl->getLowerThan().slice(1))
          Printer << ", " << rel.Name;
      }
      Printer.printNewline();
    }
  }
  indent();
  Printer << "}";
}

void PrintAST::visitPrefixOperatorDecl(PrefixOperatorDecl *decl) {
  Printer.printKeyword("prefix", Options, " ");
  Printer.printIntroducerKeyword("operator", Options, " ");
  recordDeclLoc(decl,
    [&]{
      Printer.printName(decl->getName());
    });
}

void PrintAST::visitPostfixOperatorDecl(PostfixOperatorDecl *decl) {
  Printer.printKeyword("postfix", Options, " ");
  Printer.printIntroducerKeyword("operator", Options, " ");
  recordDeclLoc(decl,
    [&]{
      Printer.printName(decl->getName());
    });
}

void PrintAST::visitModuleDecl(ModuleDecl *decl) { }

void PrintAST::visitMissingDecl(MissingDecl *missing) {
  Printer << "missing_decl";
}

void PrintAST::visitMissingMemberDecl(MissingMemberDecl *decl) {
  Printer << "/* placeholder for ";
  recordDeclLoc(decl, [&]{ Printer << decl->getName(); });
  unsigned numVTableEntries = decl->getNumberOfVTableEntries();
  if (numVTableEntries > 0)
    Printer << " (vtable entries: " << numVTableEntries << ")";
  unsigned numFieldOffsetVectorEntries = decl->getNumberOfFieldOffsetVectorEntries();
  if (numFieldOffsetVectorEntries > 0)
    Printer << " (field offsets: " << numFieldOffsetVectorEntries << ")";
  Printer << " */";
}

void PrintAST::visitMacroDecl(MacroDecl *decl) {
  printDocumentationComment(decl);
  printAttributes(decl);
  printAccess(decl);

  Printer.printIntroducerKeyword("macro", Options, " ");
  printContextIfNeeded(decl);

  recordDeclLoc(
      decl,
      [&]{
        Printer.printName(
            decl->getBaseIdentifier(),
            getTypeMemberPrintNameContext(decl));
      },
      [&] {
        printGenericDeclGenericParams(decl);
        if (decl->parameterList) {
          auto params = ArrayRef<AnyFunctionType::Param>();
          if (!decl->isInvalid()) {
            // Walk to the params of the subscript's indices.
            auto type = decl->getInterfaceType();
            params = type->castTo<AnyFunctionType>()->getParams();
          }
          printParameterList(
              decl->parameterList, params, /*isAPINameByDefault*/true);
        }
      }
  );

  {
    Printer.printStructurePre(PrintStructureKind::DeclResultTypeClause);
    SWIFT_DEFER {
      Printer.printStructurePost(PrintStructureKind::DeclResultTypeClause);
    };

    if (decl->parameterList)
      Printer << " -> ";
    else
      Printer << ": ";

    TypeLoc resultTypeLoc(
        decl->resultType.getTypeRepr(), decl->getResultInterfaceType());

    Printer.printDeclResultTypePre(decl, resultTypeLoc);
    Printer.callPrintStructurePre(PrintStructureKind::FunctionReturnType);
    printTypeLocWithOptions(resultTypeLoc, Options);
    Printer.printStructurePost(PrintStructureKind::FunctionReturnType);
  }

  if (decl->definition) {
    ASTContext &ctx = decl->getASTContext();
    SmallString<64> scratch;
    Printer << " = "
            << extractInlinableText(ctx.SourceMgr, decl->definition, scratch);
  } else {
    auto def = decl->getDefinition();
    switch (def.kind) {
    case MacroDefinition::Kind::Invalid:
    case MacroDefinition::Kind::Undefined:
      // Nothing to do.
      break;

    case MacroDefinition::Kind::External: {
      auto external = def.getExternalMacro();
      Printer << " = #externalMacro(module: \"" << external.moduleName << "\", "
              << "type: \"" << external.macroTypeName << "\")";
      break;
    }

    case MacroDefinition::Kind::Builtin:
      Printer << " = Builtin.";
      switch (def.getBuiltinKind()) {
      case BuiltinMacroKind::ExternalMacro:
        Printer << "ExternalMacro";
        break;
      }
      break;
    }
  }

  printDeclGenericRequirements(decl);
}

void PrintAST::visitMacroExpansionDecl(MacroExpansionDecl *decl) {
  Printer << '#' << decl->getMacroName();
  if (decl->getArgs()) {
    Printer << '(';
    auto args = decl->getArgs()->getOriginalArgs();
    bool isFirst = true;
    // FIXME: handle trailing closures.
    for (auto arg : *args) {
      if (!isFirst) {
        Printer << ", ";
      }
      printArgument(arg);
      isFirst = false;
    }
    Printer << ')';
  }
}

void PrintAST::visitIntegerLiteralExpr(IntegerLiteralExpr *expr) {
  Printer << expr->getDigitsText();
}

void PrintAST::visitFloatLiteralExpr(FloatLiteralExpr *expr) {
  Printer << expr->getDigitsText();
}

void PrintAST::visitNilLiteralExpr(NilLiteralExpr *expr) {
  Printer << "nil";
}

void PrintAST::visitStringLiteralExpr(StringLiteralExpr *expr) {
  Printer << "\"" << expr->getValue() << "\"";
}

void PrintAST::visitBooleanLiteralExpr(BooleanLiteralExpr *expr) {
  if (expr->getValue()) {
    Printer << "true";
  } else {
    Printer << "false";
  }
}

void PrintAST::visitRegexLiteralExpr(RegexLiteralExpr *expr) {
  Printer << expr->getRegexText();
}

void PrintAST::visitErrorExpr(ErrorExpr *expr) {
  Printer << "<error>";
}

void PrintAST::visitTernaryExpr(TernaryExpr *expr) {}

void PrintAST::visitIsExpr(IsExpr *expr) {
}

void PrintAST::visitTapExpr(TapExpr *expr) {
}

void PrintAST::visitTryExpr(TryExpr *expr) {
  Printer << "try ";
  visit(expr->getSubExpr());
}

void PrintAST::visitCallExpr(CallExpr *expr) {
  visit(expr->getFn());
  Printer << "(";
  auto args = expr->getArgs()->getOriginalArgs();
  bool isFirst = true;
  // FIXME: handle trailing closures.
  for (auto arg : *args) {
    if (!isFirst) {
      Printer << ", ";
    }
    printArgument(arg);
    isFirst = false;
  }
  Printer << ")";
}

void PrintAST::printArgument(const Argument &arg) {
  auto label = arg.getLabel();
  if (!label.empty()) {
    Printer << label.str();
    Printer << ": ";
  }
  if (arg.isInOut()) {
    Printer << "&";
  }
  visit(arg.getExpr());
}

void PrintAST::visitLoadExpr(LoadExpr *expr) {
  visit(expr->getSubExpr());
}

void PrintAST::visitTypeExpr(TypeExpr *expr) {
  if (auto metaType = expr->getType()->castTo<AnyMetatypeType>()) {
    // Don't print `.Type` for an expr.
    printType(metaType->getInstanceType());
  } else {
    printType(expr->getType());
  }
}

void PrintAST::visitArrayExpr(ArrayExpr *expr) {
  Printer << "[";
  bool isFirst = true;
  auto elements = expr->getElements();
  for (auto element : elements) {
    if (!isFirst) {
      Printer << ", ";
    }
    visit(element);
    isFirst = false;
  }
  Printer << "]";
}

void PrintAST::visitDictionaryExpr(DictionaryExpr *expr) {
  Printer << "[";
  bool isFirst = true;
  auto elements = expr->getElements();
  for (auto element : elements) {
    auto *tupleExpr = cast<TupleExpr>(element);
    if (!isFirst) {
      Printer << ", ";
    }
    visit(tupleExpr->getElement(0));
    Printer << ": ";
    visit(tupleExpr->getElement(1));
    isFirst = false;
  }
  Printer << "]";
}

void PrintAST::visitArrowExpr(ArrowExpr *expr) {
}

void PrintAST::visitAwaitExpr(AwaitExpr *expr) {
  Printer << "await ";
  visit(expr->getSubExpr());
}

void PrintAST::visitMoveExpr(MoveExpr *expr) {
  Printer << "move ";
  visit(expr->getSubExpr());
}

void PrintAST::visitBorrowExpr(BorrowExpr *expr) {
  Printer << "borrow ";
  visit(expr->getSubExpr());
}

void PrintAST::visitInOutExpr(InOutExpr *expr) {
  visit(expr->getSubExpr());
}

void PrintAST::visitParenExpr(ParenExpr *expr) {
  Printer << "(";
  visit(expr->getSubExpr());
  Printer << ")";
}

void PrintAST::visitTupleExpr(TupleExpr *expr) {
  Printer << "(";
  bool isFirst = true;
  auto elements = expr->getElements();
  for (auto element : elements) {
    if (!isFirst) {
      Printer << ", ";
    }
    visit(element);
    isFirst = false;
  }
  Printer << ")";
}

void PrintAST::visitTypeJoinExpr(TypeJoinExpr *expr) {
}

void PrintAST::visitAssignExpr(AssignExpr *expr) {
  visit(expr->getDest());
  Printer << " = ";
  visit(expr->getSrc());
}

void PrintAST::visitBinaryExpr(BinaryExpr *expr) {
  visit(expr->getLHS());
  Printer << " ";
  if (auto operatorRef = expr->getFn()->getMemberOperatorRef()) {
    Printer << operatorRef->getDecl()->getBaseName();
  } else if (auto *operatorRef = dyn_cast<DeclRefExpr>(expr->getFn())) {
    Printer << operatorRef->getDecl()->getBaseName();
  }
  Printer << " ";
  visit(expr->getRHS());
}

void PrintAST::visitCoerceExpr(CoerceExpr *expr) {
}

void PrintAST::visitOneWayExpr(OneWayExpr *expr) {
}

void PrintAST::visitClosureExpr(ClosureExpr *expr) {
}

void PrintAST::visitDeclRefExpr(DeclRefExpr *expr) {
  Printer << expr->getDecl()->getBaseName();
}

void PrintAST::visitDotSelfExpr(DotSelfExpr *expr) {
  visit(expr->getSubExpr());
  Printer << ".self";
}

void PrintAST::visitErasureExpr(ErasureExpr *expr) {
  visit(expr->getSubExpr());
}

void PrintAST::visitKeyPathExpr(KeyPathExpr *expr) {
}

void PrintAST::visitSingleValueStmtExpr(SingleValueStmtExpr *expr) {
  visit(expr->getStmt());
}

void PrintAST::visitForceTryExpr(ForceTryExpr *expr) {
  Printer << "try! ";
  visit(expr->getSubExpr());
}

void PrintAST::visitSequenceExpr(SequenceExpr *expr) {
}

void PrintAST::visitSuperRefExpr(SuperRefExpr *expr) {
}

void PrintAST::visitMemberRefExpr(MemberRefExpr *expr) {
  visit(expr->getBase());
  Printer << ".";
  Printer << expr->getMember().getDecl()->getName();
}

void PrintAST::visitSubscriptExpr(SubscriptExpr *expr) {
}

void PrintAST::visitEnumIsCaseExpr(EnumIsCaseExpr *expr) {
}

void PrintAST::visitForceValueExpr(ForceValueExpr *expr) {
}

void PrintAST::visitKeyPathDotExpr(KeyPathDotExpr *expr) {
}

void PrintAST::visitAutoClosureExpr(AutoClosureExpr *expr) {
  visit(expr->getSingleExpressionBody());
}

void PrintAST::visitCaptureListExpr(CaptureListExpr *expr) {
}

void PrintAST::visitDynamicTypeExpr(DynamicTypeExpr *expr) {
}

void PrintAST::visitOpaqueValueExpr(OpaqueValueExpr *expr) {
}

void PrintAST::visitOptionalTryExpr(OptionalTryExpr *expr) {
}

void PrintAST::visitPrefixUnaryExpr(PrefixUnaryExpr *expr) {
}

void PrintAST::visitBindOptionalExpr(BindOptionalExpr *expr) {
}

void PrintAST::visitBridgeToObjCExpr(BridgeToObjCExpr *expr) {
}

void PrintAST::visitObjCSelectorExpr(ObjCSelectorExpr *expr) {
}

void PrintAST::visitPostfixUnaryExpr(PostfixUnaryExpr *expr) {
}

void PrintAST::visitTupleElementExpr(TupleElementExpr *expr) {
}

void PrintAST::visitDerivedToBaseExpr(DerivedToBaseExpr *expr) {
}

void PrintAST::visitDotSyntaxCallExpr(DotSyntaxCallExpr *expr) {
  visit(expr->getBase());
  Printer << ".";
  visit(expr->getFn());
}

void PrintAST::visitObjectLiteralExpr(ObjectLiteralExpr *expr) {
}

void PrintAST::visitUnresolvedDotExpr(UnresolvedDotExpr *expr) {
  visit(expr->getBase());
  Printer << ".";
  Printer << expr->getName().getBaseName();
}

void PrintAST::visitArrayToPointerExpr(ArrayToPointerExpr *expr) {
  visit(expr->getSubExpr());
}

void PrintAST::visitBridgeFromObjCExpr(BridgeFromObjCExpr *expr) {
}

void PrintAST::visitCodeCompletionExpr(CodeCompletionExpr *expr) {
}

void PrintAST::visitInOutToPointerExpr(InOutToPointerExpr *expr) {
  visit(expr->getSubExpr());
}

void PrintAST::visitLinearFunctionExpr(LinearFunctionExpr *expr) {
  visit(expr->getSubExpr());
}

void PrintAST::visitDefaultArgumentExpr(DefaultArgumentExpr *expr) {
}

void PrintAST::visitLazyInitializerExpr(LazyInitializerExpr *expr) {
  visit(expr->getSubExpr());
}

void PrintAST::visitOpenExistentialExpr(OpenExistentialExpr *expr) {
  visit(expr->getExistentialValue());
  visit(expr->getSubExpr());
}

void PrintAST::visitStringToPointerExpr(StringToPointerExpr *expr) {
}

void PrintAST::visitVarargExpansionExpr(VarargExpansionExpr *expr) {
  visit(expr->getSubExpr());
}

void PrintAST::visitPackExpansionExpr(PackExpansionExpr *expr) {
  visit(expr->getPatternExpr());
}

void PrintAST::visitPackElementExpr(PackElementExpr *expr) {
  visit(expr->getPackRefExpr());
}

void PrintAST::visitArchetypeToSuperExpr(ArchetypeToSuperExpr *expr) {
}

void PrintAST::visitDestructureTupleExpr(DestructureTupleExpr *expr) {
  visit(expr->getSubExpr());
}

void PrintAST::visitDynamicMemberRefExpr(DynamicMemberRefExpr *expr) {
}

void PrintAST::visitDynamicSubscriptExpr(DynamicSubscriptExpr *expr) {
}

void PrintAST::visitPointerToPointerExpr(PointerToPointerExpr *expr) {
  visit(expr->getSubExpr());
}

void PrintAST::visitUnresolvedMemberExpr(UnresolvedMemberExpr *expr) {
}

void PrintAST::visitDiscardAssignmentExpr(DiscardAssignmentExpr *expr) {
  Printer << "_";
}

void PrintAST::visitEditorPlaceholderExpr(EditorPlaceholderExpr *expr) {
}

void PrintAST::visitForcedCheckedCastExpr(ForcedCheckedCastExpr *expr) {
  visit(expr->getSubExpr());
  Printer << " as! ";
  printType(expr->getCastType());
}

void PrintAST::visitConditionalCheckedCastExpr(ConditionalCheckedCastExpr *expr) {
  visit(expr->getSubExpr());
  Printer << " as? ";
  printType(expr->getCastType());
}

void PrintAST::visitOverloadedDeclRefExpr(OverloadedDeclRefExpr *expr) {
}

void PrintAST::visitUnresolvedDeclRefExpr(UnresolvedDeclRefExpr *expr) {
}

void PrintAST::visitUnresolvedPatternExpr(UnresolvedPatternExpr *expr) {
}

void PrintAST::visitAnyHashableErasureExpr(AnyHashableErasureExpr *expr) {
}

void PrintAST::visitConstructorRefCallExpr(ConstructorRefCallExpr *expr) {
  if (auto type = expr->getType()) {
    if (auto *funcType = type->getAs<FunctionType>()) {
      printType(funcType->getResult());
    }
  }
}

void PrintAST::visitABISafeConversionExpr(ABISafeConversionExpr *expr) {
}

void PrintAST::visitFunctionConversionExpr(FunctionConversionExpr *expr) {
}

void PrintAST::visitInjectIntoOptionalExpr(InjectIntoOptionalExpr *expr) {
  visit(expr->getSubExpr());
}

void PrintAST::visitKeyPathApplicationExpr(KeyPathApplicationExpr *expr) {
}

void PrintAST::visitMetatypeConversionExpr(MetatypeConversionExpr *expr) {
  visit(expr->getSubExpr());
}

void PrintAST::visitOptionalEvaluationExpr(OptionalEvaluationExpr *expr) {
  visit(expr->getSubExpr());
}

void PrintAST::visitUnderlyingToOpaqueExpr(UnderlyingToOpaqueExpr *expr) {
  visit(expr->getSubExpr());
}

void PrintAST::visitUnevaluatedInstanceExpr(UnevaluatedInstanceExpr *expr) {
  visit(expr->getSubExpr());
}

void PrintAST::visitDotSyntaxBaseIgnoredExpr(DotSyntaxBaseIgnoredExpr *expr) {
}

void PrintAST::visitUnresolvedSpecializeExpr(UnresolvedSpecializeExpr *expr) {
  visit(expr->getSubExpr());
}

void PrintAST::visitClassMetatypeToObjectExpr(ClassMetatypeToObjectExpr *expr) {
  visit(expr->getSubExpr());
}

void PrintAST::visitAppliedPropertyWrapperExpr(AppliedPropertyWrapperExpr *expr) {
}

void PrintAST::visitDifferentiableFunctionExpr(DifferentiableFunctionExpr *expr) {
  visit(expr->getSubExpr());
}

void PrintAST::visitMagicIdentifierLiteralExpr(MagicIdentifierLiteralExpr *expr) {
}

void PrintAST::visitForeignObjectConversionExpr(ForeignObjectConversionExpr *expr) {
}

void PrintAST::visitOtherConstructorDeclRefExpr(OtherConstructorDeclRefExpr *expr) {
}

void PrintAST::visitRebindSelfInConstructorExpr(RebindSelfInConstructorExpr *expr) {
}

void PrintAST::visitMakeTemporarilyEscapableExpr(MakeTemporarilyEscapableExpr *expr) {
}

void PrintAST::visitProtocolMetatypeToObjectExpr(ProtocolMetatypeToObjectExpr *expr) {
}

void PrintAST::visitUnresolvedTypeConversionExpr(UnresolvedTypeConversionExpr *expr) {
}

void PrintAST::visitConditionalBridgeFromObjCExpr(ConditionalBridgeFromObjCExpr *expr) {
}

void PrintAST::visitCovariantReturnConversionExpr(CovariantReturnConversionExpr *expr) {
}

void PrintAST::visitInterpolatedStringLiteralExpr(InterpolatedStringLiteralExpr *expr) {
}

void PrintAST::visitCollectionUpcastConversionExpr(CollectionUpcastConversionExpr *expr) {
}

void PrintAST::visitCovariantFunctionConversionExpr(CovariantFunctionConversionExpr *expr) {
}

void PrintAST::visitExistentialMetatypeToObjectExpr(ExistentialMetatypeToObjectExpr *expr) {
}

void PrintAST::visitUnresolvedMemberChainResultExpr(swift::UnresolvedMemberChainResultExpr *expr) {
}

void PrintAST::visitLinearFunctionExtractOriginalExpr(swift::LinearFunctionExtractOriginalExpr *expr) {
}

void PrintAST::visitLinearToDifferentiableFunctionExpr(swift::LinearToDifferentiableFunctionExpr *expr) {
}

void PrintAST::visitPropertyWrapperValuePlaceholderExpr(swift::PropertyWrapperValuePlaceholderExpr *expr) {
}

void PrintAST::visitDifferentiableFunctionExtractOriginalExpr(swift::DifferentiableFunctionExtractOriginalExpr *expr) {
}

void PrintAST::visitMacroExpansionExpr(MacroExpansionExpr *expr) {
}

void PrintAST::visitBraceStmt(BraceStmt *stmt) {
  printBraceStmt(stmt);
}

void PrintAST::visitReturnStmt(ReturnStmt *stmt) {
  if (!stmt->hasResult()) {
    if (auto *FD = dyn_cast<AbstractFunctionDecl>(Current)) {
      if (auto *Body = FD->getBody()) {
        if (Body->getLastElement().dyn_cast<Stmt *>() == stmt) {
          // Don't print empty return.
          return;
        }
      }
    }
  }
  Printer << tok::kw_return;
  if (stmt->hasResult()) {
    Printer << " ";
    visit(stmt->getResult());
  }
}

void PrintAST::visitYieldStmt(YieldStmt *stmt) {
  Printer.printKeyword("yield", Options, " ");
  bool parens = (stmt->getYields().size() != 1
                 || stmt->getLParenLoc().isValid());
  if (parens) Printer << "(";
  bool first = true;
  for (auto yield : stmt->getYields()) {
    if (first) {
      first = false;
    } else {
      Printer << ", ";
    }

    // FIXME: print expression.
    (void) yield;
  }
  if (parens) Printer << ")";
}

void PrintAST::visitThrowStmt(ThrowStmt *stmt) {
  Printer << tok::kw_throw << " ";
  visit(stmt->getSubExpr());
}

void PrintAST::visitPoundAssertStmt(PoundAssertStmt *stmt) {
  Printer << tok::pound_assert << " ";
  // FIXME: print expression.
}

void PrintAST::visitDeferStmt(DeferStmt *stmt) {
  Printer << tok::kw_defer << " ";
  visit(stmt->getBodyAsWritten());
}

void PrintAST::visitIfStmt(IfStmt *stmt) {
  Printer << tok::kw_if << " ";
  printStmtCondition(stmt->getCond());
  Printer << " ";
  visit(stmt->getThenStmt());
  if (auto elseStmt = stmt->getElseStmt()) {
    Printer << " " << tok::kw_else << " ";
    visit(elseStmt);
  }
}
void PrintAST::visitGuardStmt(GuardStmt *stmt) {
  Printer << tok::kw_guard << " ";
  printStmtCondition(stmt->getCond());
  Printer << " else ";
  visit(stmt->getBody());
}

void PrintAST::visitWhileStmt(WhileStmt *stmt) {
  Printer << tok::kw_while << " ";
  printStmtCondition(stmt->getCond());
  Printer << " ";
  visit(stmt->getBody());
}

void PrintAST::visitRepeatWhileStmt(RepeatWhileStmt *stmt) {
  Printer << tok::kw_repeat << " ";
  visit(stmt->getBody());
  Printer << " " << tok::kw_while << " ";
  visit(stmt->getCond());
}

void PrintAST::printStmtCondition(StmtCondition condition) {
  interleave(
      condition,
      [&](StmtConditionElement &elt) {
        if (auto pattern = elt.getPatternOrNull()) {
          printPattern(pattern);
          auto initializer = elt.getInitializer();
          if (initializer) {
            Printer << " = ";
            visit(initializer);
          }
        } else if (auto boolean = elt.getBooleanOrNull()) {
          visit(boolean);
        }
      },
      [&] { Printer << ", "; });
}

void PrintAST::visitDoStmt(DoStmt *stmt) {
  Printer << tok::kw_do << " ";
  visit(stmt->getBody());
}

void PrintAST::visitDoCatchStmt(DoCatchStmt *stmt) {
  Printer << tok::kw_do << " ";
  visit(stmt->getBody());
  for (auto clause : stmt->getCatches()) {
    visitCaseStmt(clause);
  }
}

void PrintAST::visitForEachStmt(ForEachStmt *stmt) {
  Printer << tok::kw_for << " ";
  printPattern(stmt->getPattern());
  Printer << " " << tok::kw_in << " ";
  // FIXME: print container
  Printer << " ";
  visit(stmt->getBody());
}

void PrintAST::visitBreakStmt(BreakStmt *stmt) {
  Printer << tok::kw_break;
}

void PrintAST::visitContinueStmt(ContinueStmt *stmt) {
  Printer << tok::kw_continue;
}

void PrintAST::visitFallthroughStmt(FallthroughStmt *stmt) {
  Printer << tok::kw_fallthrough;
}

void PrintAST::visitSwitchStmt(SwitchStmt *stmt) {
  Printer << tok::kw_switch << " ";
  visit(stmt->getSubjectExpr());
  Printer << " {";
  Printer.printNewline();
  for (auto N : stmt->getRawCases()) {
    if (N.is<Stmt*>())
      visit(cast<CaseStmt>(N.get<Stmt*>()));
    else
      visit(cast<IfConfigDecl>(N.get<Decl*>()));
    Printer.printNewline();
  }
  indent();
  Printer << "}";
}

void PrintAST::visitCaseStmt(CaseStmt *CS) {
  if (CS->hasUnknownAttr())
    Printer << "@unknown ";

  if (CS->isDefault()) {
    Printer << tok::kw_default;
  } else {
    auto PrintCaseLabelItem = [&](const CaseLabelItem &CLI) {
      if (auto *P = CLI.getPattern())
        printPattern(P);
      if (CLI.getGuardExpr()) {
        Printer << " " << tok::kw_where << " ";
        // FIXME: print guard expr
      }
    };
    Printer << tok::kw_case << " ";
    interleave(CS->getCaseLabelItems(), PrintCaseLabelItem,
               [&] { Printer << ", "; });
  }
  Printer << ":";
  Printer.printNewline();

  printASTNodes((cast<BraceStmt>(CS->getBody())->getElements()));
}

void PrintAST::visitFailStmt(FailStmt *stmt) {
  Printer << tok::kw_return << " " << tok::kw_nil;
}

void Decl::print(raw_ostream &os) const {
  PrintOptions options;
  options.FunctionDefinitions = true;
  options.TypeDefinitions = true;
  options.VarInitializers = true;
  // FIXME: Move all places where SIL printing is happening to explicit options.
  // For example, see \c ProjectionPath::print.
  options.PreferTypeRepr = false;

  print(os, options);
}

void Decl::print(raw_ostream &OS, const PrintOptions &Opts) const {
  StreamPrinter Printer(OS);
  print(Printer, Opts);
}

bool Decl::print(ASTPrinter &Printer, const PrintOptions &Opts) const {
  PrintAST printer(Printer, Opts);
  return printer.visit(const_cast<Decl *>(this));
}

void Decl::printInherited(ASTPrinter &Printer, const PrintOptions &Opts) const {
  PrintAST printer(Printer, Opts);
  printer.printInherited(this);
}

bool Decl::shouldPrintInContext(const PrintOptions &PO) const {
  // Skip getters/setters. They are part of the variable or subscript.
  if (isa<AccessorDecl>(this))
    return false;

  if (PO.ExplodePatternBindingDecls) {
    if (isa<VarDecl>(this))
      return true;
    if (isa<PatternBindingDecl>(this))
      return false;
  } else {
    // Try to preserve the PatternBindingDecl structure.

    // Skip stored variables, unless they came from a Clang module.
    // Stored variables in Swift source will be picked up by the
    // PatternBindingDecl.
    if (auto *VD = dyn_cast<VarDecl>(this)) {
      if (!VD->hasClangNode() && VD->hasStorage())
        return false;
    }

    // Skip pattern bindings that consist of just one variable with
    // interesting accessors.
    if (auto pbd = dyn_cast<PatternBindingDecl>(this)) {
      if (pbd->getPatternList().size() == 1) {
        auto pattern =
          pbd->getPattern(0)->getSemanticsProvidingPattern();
        if (auto named = dyn_cast<NamedPattern>(pattern)) {
          if (!named->getDecl()->hasStorage())
            return false;
        }
      }
    }
  }

  if (isa<IfConfigDecl>(this)) {
    return PO.PrintIfConfig;
  }

  // Print everything else.
  return true;
}

void Pattern::print(llvm::raw_ostream &OS, const PrintOptions &Options) const {
  StreamPrinter StreamPrinter(OS);
  PrintAST Printer(StreamPrinter, Options);
  Printer.printPattern(this);
}

//===----------------------------------------------------------------------===//
//  Type Printing
//===----------------------------------------------------------------------===//

template <typename ExtInfo>
void printCType(ASTContext &Ctx, ASTPrinter &Printer, ExtInfo &info) {
  auto *cml = Ctx.getClangModuleLoader();
  SmallString<64> buf;
  llvm::raw_svector_ostream os(buf);
  info.getClangTypeInfo().printType(cml, os);
  Printer << ", cType: " << QuotedString(os.str());
}

namespace {
class TypePrinter : public TypeVisitor<TypePrinter> {
  using super = TypeVisitor;

  ASTPrinter &Printer;
  const PrintOptions &Options;
  Optional<llvm::DenseMap<const clang::Module *, ModuleDecl *>>
      VisibleClangModules;

  void printGenericArgs(PackType *flatArgs) {
    Printer << "<";
    interleave(flatArgs->getElementTypes(),
               [&](Type arg) { visit(arg); },
               [&] { Printer << ", "; });
    Printer << ">";
  }

  void printGenericArgs(ASTContext &ctx,
                        TypeArrayView<GenericTypeParamType> params,
                        ArrayRef<Type> args) {
    printGenericArgs(PackType::get(ctx, params, args));
  }

  /// Helper function for printing a type that is embedded within a larger type.
  ///
  /// This is necessary whenever the inner type may not normally be represented
  /// as a 'type-simple' production in the type grammar.
  void printWithParensIfNotSimple(Type T) {
    if (T.isNull()) {
      visit(T);
      return;
    }

    bool isSimple = isSimpleUnderPrintOptions(T);
    if (isSimple) {
      visit(T);
    } else {
      Printer << "(";
      visit(T);
      Printer << ")";
    }
  }

  /// Determine whether the given type has a simple representation
  /// under the current print options.
  bool isSimpleUnderPrintOptions(Type T) {
    if (auto typealias = dyn_cast<TypeAliasType>(T.getPointer())) {
      if (shouldDesugarTypeAliasType(typealias))
        return isSimpleUnderPrintOptions(typealias->getSinglyDesugaredType());
    } else if (auto opaque =
                 dyn_cast<OpaqueTypeArchetypeType>(T.getPointer())) {
      if (opaque->isRoot()) {
        switch (Options.OpaqueReturnTypePrinting) {
        case PrintOptions::OpaqueReturnTypePrintingMode::StableReference:
        case PrintOptions::OpaqueReturnTypePrintingMode::Description:
          return true;
        case PrintOptions::OpaqueReturnTypePrintingMode::WithOpaqueKeyword:
          return opaque->getDecl()->hasExplicitGenericParams();
        case PrintOptions::OpaqueReturnTypePrintingMode::WithoutOpaqueKeyword:
          return opaque->getDecl()->hasExplicitGenericParams() ||
              isSimpleUnderPrintOptions(opaque->getExistentialType());
        }
        llvm_unreachable("bad opaque-return-type printing mode");
      }
    } else if (auto existential = dyn_cast<ExistentialType>(T.getPointer())) {
      if (!Options.PrintExplicitAny || !existential->shouldPrintWithAny())
        return isSimpleUnderPrintOptions(existential->getConstraintType());
    } else if (auto existential = dyn_cast<ExistentialMetatypeType>(T.getPointer())) {
      if (!Options.PrintExplicitAny)
        return isSimpleUnderPrintOptions(existential->getInstanceType());
    } else if (auto param = dyn_cast<GenericTypeParamType>(T.getPointer())) {
      if (param->isParameterPack() && Options.PrintExplicitEach)
        return false;
    } else if (auto archetype = dyn_cast<ArchetypeType>(T.getPointer())) {
      if (archetype->isParameterPack() && Options.PrintExplicitEach)
        return false;
      if (Options.PrintForSIL && isa<LocalArchetypeType>(archetype))
        return false;
    }
    return T->hasSimpleTypeRepr();
  }

  /// Computes the map that is cached by `getVisibleClangModules()`.
  /// Do not call directly.
  llvm::DenseMap<const clang::Module *, ModuleDecl *>
  computeVisibleClangModules() {
    assert(Options.CurrentModule &&
           "CurrentModule needs to be set to determine imported Clang modules");

    llvm::DenseMap<const clang::Module *, ModuleDecl *> Result;

    // For the current module, consider both private and public imports.
    ModuleDecl::ImportFilter Filter = ModuleDecl::ImportFilterKind::Exported;
    Filter |= ModuleDecl::ImportFilterKind::Default;
    Filter |= ModuleDecl::ImportFilterKind::SPIAccessControl;
    SmallVector<ImportedModule, 4> Imports;
    Options.CurrentModule->getImportedModules(Imports, Filter);

    SmallVector<ModuleDecl *, 4> ModulesToProcess;
    for (const auto &Import : Imports) {
      ModulesToProcess.push_back(Import.importedModule);
    }

    SmallPtrSet<ModuleDecl *, 4> Processed;
    while (!ModulesToProcess.empty()) {
      ModuleDecl *Mod = ModulesToProcess.back();
      ModulesToProcess.pop_back();

      if (!Processed.insert(Mod).second)
        continue;

      if (const clang::Module *ClangModule = Mod->findUnderlyingClangModule())
        Result[ClangModule] = Mod;

      // For transitive imports, consider only public imports.
      Imports.clear();
      Mod->getImportedModules(Imports, ModuleDecl::ImportFilterKind::Exported);
      for (const auto &Import : Imports) {
        ModulesToProcess.push_back(Import.importedModule);
      }
    }

    return Result;
  }

  /// Returns all Clang modules that are visible from `Options.CurrentModule`.
  /// This includes any modules that are imported transitively through public
  /// (`@_exported`) imports.
  ///
  /// The returned map associates each visible Clang module with the
  /// corresponding Swift module.
  const llvm::DenseMap<const clang::Module *, ModuleDecl *> &
  getVisibleClangModules() {
    if (!VisibleClangModules) {
      VisibleClangModules = computeVisibleClangModules();
    }
    return *VisibleClangModules;
  }

  template <typename T>
  void printModuleContext(T *Ty) {
    FileUnit *File = cast<FileUnit>(Ty->getDecl()->getModuleScopeContext());
    ModuleDecl *Mod = File->getParentModule();
    StringRef ExportedModuleName = File->getExportedModuleName();

    // Clang declarations need special treatment: Multiple Clang modules can
    // contain the same declarations from a textually included header, but not
    // all of these modules may be visible. We therefore need to make sure we
    // choose a module that is visible from the current module. This is possible
    // only if we know what the current module is.
    const clang::Decl *ClangDecl = Ty->getDecl()->getClangDecl();
    if (ClangDecl && Options.CurrentModule) {
      for (auto *Redecl : ClangDecl->redecls()) {
        auto *owningModule = Redecl->getOwningModule();
        if (!owningModule)
          continue;
        clang::Module *ClangModule = owningModule->getTopLevelModule();
        if (!ClangModule)
          continue;

        if (ModuleDecl *VisibleModule =
                getVisibleClangModules().lookup(ClangModule)) {
          Mod = VisibleModule;
          ExportedModuleName = ClangModule->ExportAsModule;
          break;
        }
      }
    }

    if (Options.MapCrossImportOverlaysToDeclaringModule) {
      if (ModuleDecl *Declaring = Mod->getDeclaringModuleIfCrossImportOverlay())
        Mod = Declaring;
    }

    // Should use the module real (binary) name here and everywhere else the
    // module is printed in case module aliasing is used (see -module-alias)
    Identifier Name = Mod->getRealName();
    if (Options.UseExportedModuleNames && !ExportedModuleName.empty()) {
      Name = Mod->getASTContext().getIdentifier(ExportedModuleName);
    }

    if (Options.UseOriginallyDefinedInModuleNames) {
      Decl *D = Ty->getDecl();
      for (auto attr: D->getAttrs().getAttributes<OriginallyDefinedInAttr>()) {
        Name = Mod->getASTContext()
          .getIdentifier(const_cast<OriginallyDefinedInAttr*>(attr)
                         ->OriginalModuleName);
        break;
      }
    }

    if (Options.AliasModuleNames && Options.AliasModuleNamesTargets &&
        Options.AliasModuleNamesTargets->contains(Name.str())) {
      auto nameTwine = MODULE_DISAMBIGUATING_PREFIX + Name.str();
      Name = Mod->getASTContext().getIdentifier(nameTwine.str());
    }

    Printer.printModuleRef(Mod, Name);
    Printer << ".";
  }

  template <typename T>
  void printTypeDeclName(
      T *Ty, PrintNameContext NameContext = PrintNameContext::Normal) {
    TypeDecl *TD = Ty->getDecl();
    Printer.printTypeRef(Ty, TD, TD->getName(), NameContext);
  }

  // FIXME: we should have a callback that would tell us
  // whether it's kosher to print a module name or not
  bool isLLDBExpressionModule(ModuleDecl *M) {
    if (!M)
      return false;
    return M->getRealName().str().startswith(LLDB_EXPRESSIONS_MODULE_NAME_PREFIX);
  }

  bool shouldPrintFullyQualified(TypeBase *T) {
    if (Options.FullyQualifiedTypes)
      return true;

    Decl *D;
    if (auto *TAT = dyn_cast<TypeAliasType>(T))
      D = TAT->getDecl();
    else
      D = T->getAnyGeneric();

    // If we cannot find the declaration, be extra careful and print
    // the type qualified.
    if (!D)
      return true;

    ModuleDecl *M = D->getDeclContext()->getParentModule();
    if (M->isBuiltinModule())
      return true;

    if (!Options.FullyQualifiedTypesIfAmbiguous)
      return false;

    if (Options.CurrentModule && M == Options.CurrentModule) {
      return false;
    }

    // Don't print qualifiers for types from the standard library.
    if (M->isStdlibModule() ||
        M->getRealName() == M->getASTContext().Id_ObjectiveC ||
        M->isSystemModule() ||
        isLLDBExpressionModule(M))
      return false;

    // Don't print qualifiers for imported types.
    if (!Options.QualifyImportedTypes)
      for (auto File : M->getFiles()) {
        if (File->getKind() == FileUnitKind::ClangModule ||
            File->getKind() == FileUnitKind::DWARFModule)
          return false;
      }

    return true;
  }

public:
  TypePrinter(ASTPrinter &Printer, const PrintOptions &PO)
      : Printer(Printer), Options(PO) {}

  template <typename T>
  void printQualifiedType(T *Ty) {
    PrintNameContext NameContext = PrintNameContext::Normal;

    // If we printed a parent type or a module qualification, let the printer
    // know we're printing a type member so it escapes `Type` and `Protocol`.
    if (auto parent = Ty->getParent()) {
      visitParentType(parent);
      NameContext = PrintNameContext::TypeMember;
    } else if (shouldPrintFullyQualified(Ty)) {
      printModuleContext(Ty);
      NameContext = PrintNameContext::TypeMember;
    }

    printTypeDeclName(Ty, NameContext);
  }

  void visit(Type T) {
    Printer.printTypePre(TypeLoc::withoutLoc(T));
    SWIFT_DEFER { Printer.printTypePost(TypeLoc::withoutLoc(T)); };

    super::visit(T);
  }

  void visitErrorType(ErrorType *T) {
    if (auto originalType = T->getOriginalType()) {
      if (Options.PrintInSILBody)
        Printer << "@error_type ";
      visit(originalType);
    }
    else
      Printer << "<<error type>>";
  }

  void visitUnresolvedType(UnresolvedType *T) {
    if (Options.PrintTypesForDebugging)
      Printer << "<<unresolvedtype>>";
    else
      Printer << "_";
  }

  void visitPlaceholderType(PlaceholderType *T) {
    if (Options.PrintTypesForDebugging) {
      Printer << "<<placeholder for ";
      auto originator = T->getOriginator();
      if (auto *typeVar = originator.dyn_cast<TypeVariableType *>()) {
        visit(typeVar);
      } else if (auto *VD = originator.dyn_cast<VarDecl *>()) {
        Printer << "decl = ";
        Printer << VD->getName();
      } else if (auto *EE = originator.dyn_cast<ErrorExpr *>()) {
        Printer << "error_expr";
      } else if (auto *DMT = originator.dyn_cast<DependentMemberType *>()) {
        visit(DMT);
      } else if (originator.is<PlaceholderTypeRepr *>()) {
        Printer << "placeholder_type_repr";
      } else {
        assert(false && "unknown originator");
      }
      Printer << ">>";
    } else {
      Printer << "<<hole>>";
    }
  }

#ifdef ASTPRINTER_HANDLE_BUILTINTYPE
#error "ASTPRINTER_HANDLE_BUILTINTYPE should not be defined?!"
#endif

#define ASTPRINTER_PRINT_BUILTINTYPE(NAME)                                     \
  void visit##NAME(NAME *T) {                                                  \
    SmallString<32> buffer;                                                    \
    T->getTypeName(buffer);                                                    \
    Printer << buffer;                                                         \
  }
  ASTPRINTER_PRINT_BUILTINTYPE(BuiltinRawPointerType)
  ASTPRINTER_PRINT_BUILTINTYPE(BuiltinRawUnsafeContinuationType)
  ASTPRINTER_PRINT_BUILTINTYPE(BuiltinJobType)
  ASTPRINTER_PRINT_BUILTINTYPE(BuiltinExecutorType)
  ASTPRINTER_PRINT_BUILTINTYPE(BuiltinDefaultActorStorageType)
  ASTPRINTER_PRINT_BUILTINTYPE(BuiltinPackIndexType)
  ASTPRINTER_PRINT_BUILTINTYPE(BuiltinNativeObjectType)
  ASTPRINTER_PRINT_BUILTINTYPE(BuiltinBridgeObjectType)
  ASTPRINTER_PRINT_BUILTINTYPE(BuiltinUnsafeValueBufferType)
  ASTPRINTER_PRINT_BUILTINTYPE(BuiltinIntegerLiteralType)
  ASTPRINTER_PRINT_BUILTINTYPE(BuiltinVectorType)
  ASTPRINTER_PRINT_BUILTINTYPE(BuiltinIntegerType)
  ASTPRINTER_PRINT_BUILTINTYPE(BuiltinFloatType)
#undef ASTPRINTER_PRINT_BUILTINTYPE

  void visitSILTokenType(SILTokenType *T) {
    Printer << BUILTIN_TYPE_NAME_SILTOKEN;
  }

  bool shouldDesugarTypeAliasType(TypeAliasType *T) {
    return Options.PrintForSIL || Options.PrintTypeAliasUnderlyingType;
  }

  void visitTypeAliasType(TypeAliasType *T) {
    if (shouldDesugarTypeAliasType(T)) {
      visit(T->getSinglyDesugaredType());
      return;
    }

    printQualifiedType(T);

    auto *typeAliasDecl = T->getDecl();
    if (typeAliasDecl->isGeneric()) {
      printGenericArgs(T->getExpandedGenericArgsPack());
    }
  }

  void visitParenType(ParenType *T) {
    Printer << "(";
    visit(T->getUnderlyingType()->getInOutObjectType());
    Printer << ")";
  }

  void visitPackType(PackType *T) {
    Printer << "Pack{";

    auto Fields = T->getElementTypes();
    for (unsigned i = 0, e = Fields.size(); i != e; ++i) {
      if (i)
        Printer << ", ";
      Type EltType = Fields[i];
      visit(EltType);
    }
    Printer << "}";
  }

  void visitSILPackType(SILPackType *T) {
    if (!T->isElementAddress())
      Printer << "@direct ";
    Printer << "Pack{";

    auto Fields = T->getElementTypes();
    for (unsigned i = 0, e = Fields.size(); i != e; ++i) {
      if (i)
        Printer << ", ";
      Type EltType = Fields[i];
      visit(EltType);
    }
    Printer << "}";
  }

  void visitPackExpansionType(PackExpansionType *T) {
    PrintOptions innerOptions = Options;
    innerOptions.PrintExplicitEach = true;

    Printer << "repeat ";
    TypePrinter(Printer, innerOptions).visit(T->getPatternType());
  }

  void visitTupleType(TupleType *T) {
    Printer.callPrintStructurePre(PrintStructureKind::TupleType);
    SWIFT_DEFER { Printer.printStructurePost(PrintStructureKind::TupleType); };

    Printer << "(";

    auto Fields = T->getElements();
    for (unsigned i = 0, e = Fields.size(); i != e; ++i) {
      if (i)
        Printer << ", ";
      const TupleTypeElt &TD = Fields[i];
      Type EltType = TD.getType();

      Printer.callPrintStructurePre(PrintStructureKind::TupleElement);
      SWIFT_DEFER {
        Printer.printStructurePost(PrintStructureKind::TupleElement);
      };

      if (TD.hasName()) {
        Printer.printName(TD.getName(), PrintNameContext::TupleElement);
        Printer << ": ";
      } else if (e == 1 && !EltType->is<PackExpansionType>()) {
        // Unlabeled one-element tuples always print the empty label to
        // distinguish them from the older syntax for ParenType.
        Printer << "_: ";
      }
      visit(EltType);
    }
    Printer << ")";
  }

  void visitUnboundGenericType(UnboundGenericType *T) {
    printQualifiedType(T);
  }

  void visitBoundGenericType(BoundGenericType *T) {
    if (Options.SynthesizeSugarOnTypes) {
      if (T->isArray()) {
        Printer << "[";
        visit(T->getGenericArgs()[0]);
        Printer << "]";
        return;
      }
      if (T->isDictionary()) {
        Printer << "[";
        visit(T->getGenericArgs()[0]);
        Printer << " : ";
        visit(T->getGenericArgs()[1]);
        Printer << "]";
        return;
      }
      if (T->isOptional()) {
        printWithParensIfNotSimple(T->getGenericArgs()[0]);
        Printer << "?";
        return;
      }
    }
    printQualifiedType(T);

    printGenericArgs(T->getExpandedGenericArgsPack());
  }

  void visitParentType(Type T) {
    /// Don't print the parent type if it's being printed in that type context.
    if (Options.TransformContext) {
       if (auto currentType = Options.TransformContext->getBaseType()) {
         auto printingType = T;
         if (currentType->hasArchetype())
           currentType = currentType->mapTypeOutOfContext();

         if (auto errorTy = printingType->getAs<ErrorType>())
           if (auto origTy = errorTy->getOriginalType())
             printingType = origTy;

         if (printingType->hasArchetype())
           printingType = printingType->mapTypeOutOfContext();

         if (currentType->isEqual(printingType))
           return;
       }
    }
    PrintOptions innerOptions = Options;
    innerOptions.SynthesizeSugarOnTypes = false;

    if (auto sugarType = dyn_cast<SyntaxSugarType>(T.getPointer()))
      T = sugarType->getImplementationType();

    TypePrinter(Printer, innerOptions).printWithParensIfNotSimple(T);
    Printer << ".";
  }

  void visitEnumType(EnumType *T) {
    printQualifiedType(T);
  }

  void visitStructType(StructType *T) {
    printQualifiedType(T);
  }

  void visitClassType(ClassType *T) {
    printQualifiedType(T);
  }

  void visitAnyMetatypeType(AnyMetatypeType *T) {
    if (T->hasRepresentation()) {
      switch (T->getRepresentation()) {
      case MetatypeRepresentation::Thin:  Printer << "@thin ";  break;
      case MetatypeRepresentation::Thick: Printer << "@thick "; break;
      case MetatypeRepresentation::ObjC:  Printer << "@objc_metatype "; break;
      }
    }

    Type instanceType = T->getInstanceType();
    if (Options.PrintExplicitAny && T->is<ExistentialMetatypeType>()) {
      Printer << "any ";

      // FIXME: We need to replace nested existential metatypes so that
      // we don't print duplicate 'any'. This will be unnecessary once
      // ExistentialMetatypeType is split into ExistentialType(MetatypeType).
      printWithParensIfNotSimple(instanceType.transform([](Type type) -> Type {
        if (auto existential = type->getAs<ExistentialMetatypeType>())
          return MetatypeType::get(existential->getInstanceType());

        return type;
      }));
    } else if (T->is<MetatypeType>() && instanceType->is<ExistentialType>()) {
      // The 'any' keyword is needed to distinguish between existential
      // metatypes and singleton metatypes. However, 'any' usually isn't
      // printed for Any and AnyObject, because it's unnecessary to write
      // 'any' with these specific constraints. Force printing with 'any'
      // for the existential instance type in this case.
      instanceType->getAs<ExistentialType>()->forcePrintWithAny([&](Type ty) {
        printWithParensIfNotSimple(ty);
      });
    } else {
      printWithParensIfNotSimple(instanceType);
    }

    // We spell normal metatypes of existential types as .Protocol.
    if (isa<MetatypeType>(T) &&
        T->getInstanceType()->isAnyExistentialType() &&
        !Options.PrintExplicitAny) {
      Printer << ".Protocol";
    } else {
      Printer << ".Type";
    }
  }

  void visitModuleType(ModuleType *T) {
    Printer << "module<";
    // Should print the module real name in case module aliasing is
    // used (see -module-alias), since that's the actual binary name.
    Printer.printModuleRef(T->getModule(), T->getModule()->getRealName());
    Printer << ">";
  }

  void visitDynamicSelfType(DynamicSelfType *T) {
    if (Options.PrintInSILBody) {
      Printer << "@dynamic_self ";
      visit(T->getSelfType());
      return;
    }

    // Try to print as a reference to the static type so that we will get a USR,
    // in cursor info.
    auto staticSelfT = T->getSelfType();

    if (auto *NTD = staticSelfT->getAnyNominal()) {
      if (isa<ClassDecl>(NTD)) {
        auto Name = T->getASTContext().Id_Self;
        Printer.printTypeRef(T, NTD, Name);
        return;
      }
    }

    visit(staticSelfT);
  }

  void printFunctionExtInfo(AnyFunctionType *fnType) {
    if (!fnType->hasExtInfo()) {
      Printer << "@_NO_EXTINFO ";
      return;
    }
    auto &ctx = fnType->getASTContext();
    auto info = fnType->getExtInfo();
    if (Options.SkipAttributes)
      return;

    if (!Options.excludeAttrKind(TAK_differentiable)) {
      switch (info.getDifferentiabilityKind()) {
      case DifferentiabilityKind::Normal:
        Printer << "@differentiable ";
        break;
      case DifferentiabilityKind::Linear:
        Printer << "@differentiable(_linear) ";
        break;
      case DifferentiabilityKind::Forward:
        Printer << "@differentiable(_forward) ";
        break;
      case DifferentiabilityKind::Reverse:
        Printer << "@differentiable(reverse) ";
        break;
      case DifferentiabilityKind::NonDifferentiable:
        break;
      }
    }

    if (Type globalActor = info.getGlobalActor()) {
      Printer << "@";
      visit(globalActor);
      Printer << " ";
    }

    if (!Options.excludeAttrKind(TAK_Sendable) &&
        info.isSendable()) {
      Printer.printSimpleAttr("@Sendable") << " ";
    }

    SmallString<64> buf;
    switch (Options.PrintFunctionRepresentationAttrs) {
    case PrintOptions::FunctionRepresentationMode::None:
      return;
    case PrintOptions::FunctionRepresentationMode::Full:
    case PrintOptions::FunctionRepresentationMode::NameOnly:
      if (Options.excludeAttrKind(TAK_convention) ||
          info.getSILRepresentation() == SILFunctionType::Representation::Thick)
        return;

      bool printClangType = Options.PrintFunctionRepresentationAttrs ==
                            PrintOptions::FunctionRepresentationMode::Full;
      Printer.callPrintStructurePre(PrintStructureKind::BuiltinAttribute);
      Printer.printAttrName("@convention");
      Printer << "(";
      // TODO: coalesce into a single convention attribute.
      switch (info.getSILRepresentation()) {
      case SILFunctionType::Representation::Thick:
        llvm_unreachable("thick is not printed");
      case SILFunctionType::Representation::Thin:
        Printer << "thin";
        break;
      case SILFunctionType::Representation::Block:
        Printer << "block";
        if (printClangType && fnType->hasNonDerivableClangType())
          printCType(ctx, Printer, info);
        break;
      case SILFunctionType::Representation::CFunctionPointer:
        Printer << "c";
        if (printClangType && fnType->hasNonDerivableClangType())
          printCType(ctx, Printer, info);
        break;
      case SILFunctionType::Representation::Method:
        Printer << "method";
        break;
      case SILFunctionType::Representation::CXXMethod:
        Printer << "cxx_method";
        break;
      case SILFunctionType::Representation::ObjCMethod:
        Printer << "objc_method";
        break;
      case SILFunctionType::Representation::WitnessMethod:
        Printer << "witness_method";
        break;
      case SILFunctionType::Representation::Closure:
        Printer << "closure";
        break;
      }
      Printer << ")";
      Printer.printStructurePost(PrintStructureKind::BuiltinAttribute);
      Printer << " ";
    }
  }

  void printFunctionExtInfo(SILFunctionType *fnType) {
    auto &Ctx = fnType->getASTContext();
    auto info = fnType->getExtInfo();
    auto witnessMethodConformance =
        fnType->getWitnessMethodConformanceOrInvalid();

    if (Options.SkipAttributes)
      return;

    if (!Options.excludeAttrKind(TAK_differentiable)) {
      switch (info.getDifferentiabilityKind()) {
      case DifferentiabilityKind::Normal:
        Printer << "@differentiable ";
        break;
      case DifferentiabilityKind::Linear:
        Printer << "@differentiable(_linear) ";
        break;
      case DifferentiabilityKind::Forward:
        Printer << "@differentiable(_forward) ";
        break;
      case DifferentiabilityKind::Reverse:
        Printer << "@differentiable(reverse) ";
        break;
      case DifferentiabilityKind::NonDifferentiable:
        break;
      }
    }

    SmallString<64> buf;
    switch (Options.PrintFunctionRepresentationAttrs) {
    case PrintOptions::FunctionRepresentationMode::None:
      break;
    case PrintOptions::FunctionRepresentationMode::NameOnly:
    case PrintOptions::FunctionRepresentationMode::Full:
      if (Options.excludeAttrKind(TAK_convention) ||
          info.getRepresentation() == SILFunctionType::Representation::Thick)
        break;

      bool printClangType = Options.PrintFunctionRepresentationAttrs ==
                            PrintOptions::FunctionRepresentationMode::Full;
      Printer.callPrintStructurePre(PrintStructureKind::BuiltinAttribute);
      Printer.printAttrName("@convention");
      Printer << "(";
      switch (info.getRepresentation()) {
      case SILFunctionType::Representation::Thick:
        llvm_unreachable("thick is not printed");
      case SILFunctionType::Representation::Thin:
        Printer << "thin";
        break;
      case SILFunctionType::Representation::Block:
        Printer << "block";
        if (printClangType && fnType->hasNonDerivableClangType())
          printCType(Ctx, Printer, info);
        break;
      case SILFunctionType::Representation::CFunctionPointer:
        Printer << "c";
        if (printClangType && fnType->hasNonDerivableClangType())
          printCType(Ctx, Printer, info);
        break;
      case SILFunctionType::Representation::Method:
        Printer << "method";
        break;
      case SILFunctionType::Representation::CXXMethod:
        Printer << "cxx_method";
        break;
      case SILFunctionType::Representation::ObjCMethod:
        Printer << "objc_method";
        break;
      case SILFunctionType::Representation::WitnessMethod:
        Printer << "witness_method: ";
        printTypeDeclName(
            witnessMethodConformance.getRequirement()->getDeclaredType()
                ->castTo<ProtocolType>());
        break;
      case SILFunctionType::Representation::Closure:
        Printer << "closure";
        break;
      }
      Printer << ")";
      Printer.printStructurePost(PrintStructureKind::BuiltinAttribute);
      Printer << " ";
    }

    if (info.isPseudogeneric()) {
      Printer.printSimpleAttr("@pseudogeneric") << " ";
    }
    if (info.isNoEscape()) {
      Printer.printSimpleAttr("@noescape") << " ";
    }
    if (info.isSendable()) {
      Printer.printSimpleAttr("@Sendable") << " ";
    }
    if (info.isAsync()) {
      Printer.printSimpleAttr("@async") << " ";
    }
  }

  void visitAnyFunctionTypeParams(ArrayRef<AnyFunctionType::Param> Params,
                                  bool printLabels) {
    Printer << "(";

    for (unsigned i = 0, e = Params.size(); i != e; ++i) {
      if (i)
        Printer << ", ";
      const AnyFunctionType::Param &Param = Params[i];

      Printer.callPrintStructurePre(PrintStructureKind::FunctionParameter);
      SWIFT_DEFER {
        Printer.printStructurePost(PrintStructureKind::FunctionParameter);
      };

      if ((Options.AlwaysTryPrintParameterLabels || printLabels) &&
          Param.hasLabel()) {
        // Label printing was requested and we have an external label. Print it
        // and omit the internal label.
        Printer.printName(Param.getLabel(),
                          PrintNameContext::FunctionParameterExternal);
        Printer << ": ";
      } else if (Options.AlwaysTryPrintParameterLabels &&
                 Param.hasInternalLabel() &&
                 !Param.getInternalLabel().hasDollarPrefix()) {
        // We didn't have an external parameter label but were requested to
        // always try and print parameter labels.
        // If the internal label is a valid internal parameter label (does not
        // start with '$'), print the internal label. If we have neither an
        // external nor a printable internal label, only print the type.
        Printer << "_ ";
        Printer.printName(Param.getInternalLabel(),
                          PrintNameContext::FunctionParameterLocal);
        Printer << ": ";
      }

      auto type = Param.getPlainType();
      if (Param.isVariadic()) {
        visit(type);
        Printer << "...";
      } else {
        printParameterFlags(Printer, Options, Param.getParameterFlags(),
                            isEscaping(type));
        visit(type);
      }
    }

    Printer << ")";
  }

  void visitFunctionType(FunctionType *T) {
    Printer.callPrintStructurePre(PrintStructureKind::FunctionType);
    SWIFT_DEFER {
      Printer.printStructurePost(PrintStructureKind::FunctionType);
    };

    printFunctionExtInfo(T);

    // If we're stripping argument labels from types, do it when printing.
    visitAnyFunctionTypeParams(T->getParams(), /*printLabels*/false);

    if (T->hasExtInfo()) {
      if (T->isAsync()) {
        Printer << " ";
        Printer.printKeyword("async", Options);
      }

      if (T->isThrowing())
        Printer << " " << tok::kw_throws;
    }

    Printer << " -> ";

    Printer.callPrintStructurePre(PrintStructureKind::FunctionReturnType);
    T->getResult().print(Printer, Options);
    Printer.printStructurePost(PrintStructureKind::FunctionReturnType);
  }

  void printGenericSignature(GenericSignature genericSig,
                             unsigned flags) {
    PrintAST(Printer, Options).printGenericSignature(genericSig, flags);
  }

  void printSubstitutions(SubstitutionMap subs) {
    Printer << " <";
    interleave(subs.getReplacementTypes(),
               [&](Type type) {
                 visit(type);
               }, [&]{
                 Printer << ", ";
               });
    Printer << ">";
  }

  void visitGenericFunctionType(GenericFunctionType *T) {
    Printer.callPrintStructurePre(PrintStructureKind::FunctionType);
    SWIFT_DEFER {
      Printer.printStructurePost(PrintStructureKind::FunctionType);
    };

    printFunctionExtInfo(T);
    printGenericSignature(T->getGenericSignature(),
                          PrintAST::PrintParams |
                          PrintAST::PrintRequirements);
    Printer << " ";

   visitAnyFunctionTypeParams(T->getParams(), /*printLabels*/true);

   if (T->hasExtInfo()) {
     if (T->isAsync()) {
       Printer << " ";
       Printer.printKeyword("async", Options);
     }

     if (T->isThrowing())
       Printer << " " << tok::kw_throws;
   }

    Printer << " -> ";
    Printer.callPrintStructurePre(PrintStructureKind::FunctionReturnType);
    T->getResult().print(Printer, Options);
    Printer.printStructurePost(PrintStructureKind::FunctionReturnType);
  }

  void printSILCoroutineKind(SILCoroutineKind kind) {
    switch (kind) {
    case SILCoroutineKind::None:
      return;
    case SILCoroutineKind::YieldOnce:
      Printer << "@yield_once ";
      return;
    case SILCoroutineKind::YieldMany:
      Printer << "@yield_many ";
      return;
    }
    llvm_unreachable("bad convention");
  }

  void printSILAsyncAttr(bool isAsync) {
    if (isAsync) {
      Printer << "@async ";
    }
  }

  void printCalleeConvention(ParameterConvention conv) {
    switch (conv) {
    case ParameterConvention::Direct_Unowned:
      return;
    case ParameterConvention::Direct_Owned:
      Printer << "@callee_owned ";
      return;
    case ParameterConvention::Direct_Guaranteed:
      Printer << "@callee_guaranteed ";
      return;
    case ParameterConvention::Indirect_In:
    case ParameterConvention::Indirect_Inout:
    case ParameterConvention::Indirect_InoutAliasable:
    case ParameterConvention::Indirect_In_Guaranteed:
      llvm_unreachable("callee convention cannot be indirect");
    case ParameterConvention::Pack_Guaranteed:
    case ParameterConvention::Pack_Owned:
    case ParameterConvention::Pack_Inout:
      llvm_unreachable("callee convention cannot be a pack");
    }
    llvm_unreachable("bad convention");
  }

  void visitSILFunctionType(SILFunctionType *T) {
    printSILCoroutineKind(T->getCoroutineKind());
    printFunctionExtInfo(T);
    printCalleeConvention(T->getCalleeConvention());

    if (auto sig = T->getInvocationGenericSignature()) {
      printGenericSignature(sig,
                            PrintAST::PrintParams |
                            PrintAST::PrintRequirements);
      Printer << " ";
    }

    // If this is a substituted function type, then its generic signature is
    // independent of the enclosing context, and defines the parameters active
    // in the interface params and results. Unsubstituted types use the existing
    // environment, which may be a sil decl's generic environment.
    //
    // Yeah, this is fiddly. In the end, we probably want all decls to have
    // substituted types in terms of a generic signature declared on the decl,
    // which would make this logic more uniform.
    TypePrinter *sub = this;
    Optional<TypePrinter> subBuffer;
    PrintOptions subOptions = Options;
    if (auto substitutions = T->getPatternSubstitutions()) {
      subOptions.GenericSig = nullptr;
      subBuffer.emplace(Printer, subOptions);
      sub = &*subBuffer;

      sub->Printer << "@substituted ";
      sub->printGenericSignature(substitutions.getGenericSignature(),
                                 PrintAST::PrintParams |
                                 PrintAST::PrintRequirements);
      sub->Printer << " ";
    }

    // Capture list used here to ensure we don't print anything using `this`
    // printer, but only the sub-Printer.
    [T, sub, &subOptions] {
      sub->Printer << "(";
      bool first = true;
      for (auto param : T->getParameters()) {
        sub->Printer.printSeparator(first, ", ");
        param.print(sub->Printer, subOptions);
      }
      sub->Printer << ") -> ";

      bool parenthesizeResults = mustParenthesizeResults(T);
      if (parenthesizeResults)
        sub->Printer << "(";

      first = true;

      for (auto yield : T->getYields()) {
        sub->Printer.printSeparator(first, ", ");
        sub->Printer << "@yields ";
        yield.print(sub->Printer, subOptions);
      }

      for (auto result : T->getResults()) {
        sub->Printer.printSeparator(first, ", ");
        result.print(sub->Printer, subOptions);
      }

      if (T->hasErrorResult()) {
        // The error result is implicitly @owned; don't print that.
        assert(T->getErrorResult().getConvention() == ResultConvention::Owned);
        sub->Printer.printSeparator(first, ", ");
        sub->Printer << "@error ";
        T->getErrorResult().getInterfaceType().print(sub->Printer, subOptions);
      }

      if (parenthesizeResults)
        sub->Printer << ")";
    }();

    // Both the pattern and invocation substitution types are always in
    // terms of the outer environment.  But this wouldn't necessarily be
    // true with higher-rank polymorphism.
    if (auto substitutions = T->getPatternSubstitutions()) {
      Printer << " for";
      printSubstitutions(substitutions);
    }
    if (auto substitutions = T->getInvocationSubstitutions()) {
      Printer << " for";
      printSubstitutions(substitutions);
    }
  }

  static bool mustParenthesizeResults(SILFunctionType *T) {
    // If we don't have exactly one result, we must parenthesize.
    unsigned totalResults =
      T->getNumYields() + T->getNumResults() + unsigned(T->hasErrorResult());
    if (totalResults != 1)
      return true;

    // If we have substitutions, we must parenthesize if the single
    // result is a function type.
    if (!T->hasPatternSubstitutions() && !T->hasInvocationSubstitutions())
      return false;
    if (T->getNumResults() == 1)
      return isa<SILFunctionType>(T->getResults()[0].getInterfaceType());
    if (T->getNumYields() == 1)
      return isa<SILFunctionType>(T->getYields()[0].getInterfaceType());
    return isa<SILFunctionType>(T->getErrorResult().getInterfaceType());
  }

  void visitSILBlockStorageType(SILBlockStorageType *T) {
    Printer << "@block_storage ";
    printWithParensIfNotSimple(T->getCaptureType());
  }

  void visitSILBoxType(SILBoxType *T) {
    // Print attributes.
    if (T->getLayout()->capturesGenericEnvironment()) {
      Printer << "@captures_generics ";
    }
    
    {
      // A box layout has its own independent generic environment. Don't try
      // to print it with the environment's generic params.
      PrintOptions subOptions = Options;
      subOptions.GenericSig = nullptr;
      TypePrinter sub(Printer, subOptions);

      // Capture list used here to ensure we don't print anything using `this`
      // printer, but only the sub-Printer.
      [&sub, T]{
        if (auto sig = T->getLayout()->getGenericSignature()) {
          sub.printGenericSignature(sig,
                          PrintAST::PrintParams | PrintAST::PrintRequirements);
          sub.Printer << " ";
        }
        sub.Printer << "{";
        interleave(T->getLayout()->getFields(),
                   [&](const SILField &field) {
                     sub.Printer <<
                       (field.isMutable() ? " var " : " let ");
                     sub.visit(field.getLoweredType());
                   },
                   [&]{
                     sub.Printer << ",";
                   });
        sub.Printer << " }";
      }();
    }

    // The arguments to the layout, if any, do come from the outer environment.
    if (auto subMap = T->getSubstitutions()) {
      printSubstitutions(subMap);
    }
  }

  void visitSILMoveOnlyWrappedType(SILMoveOnlyWrappedType *T) {
    Printer << "@moveOnly ";
    printWithParensIfNotSimple(T->getInnerType());
  }

  void visitArraySliceType(ArraySliceType *T) {
    if (Options.AlwaysDesugarArraySliceTypes) {
      visit(T->getDesugaredType());
    } else {
      Printer << "[";
      visit(T->getBaseType());
      Printer << "]";
    }
  }

  void visitDictionaryType(DictionaryType *T) {
    if (Options.AlwaysDesugarDictionaryTypes) {
      visit(T->getDesugaredType());
    } else {
      Printer << "[";
      visit(T->getKeyType());
      Printer << " : ";
      visit(T->getValueType());
      Printer << "]";
    }
  }

  void visitOptionalType(OptionalType *T) {
    auto printAsIUO = Options.PrintOptionalAsImplicitlyUnwrapped;
    if (Options.AlwaysDesugarOptionalTypes) {
      visit(T->getDesugaredType());
      return;
    } else {
      // Printing optionals with a trailing '!' applies only to
      // top-level optionals, not to any nested within.
      const_cast<PrintOptions &>(Options).PrintOptionalAsImplicitlyUnwrapped =
          false;
      printWithParensIfNotSimple(T->getBaseType());
      const_cast<PrintOptions &>(Options).PrintOptionalAsImplicitlyUnwrapped =
          printAsIUO;
      if (printAsIUO)
        Printer << "!";
      else
        Printer << "?";
    }
  }

  void visitVariadicSequenceType(VariadicSequenceType *T) {
    if (Options.PrintForSIL) {
      Printer << "[";
      visit(T->getBaseType());
      Printer << "]";
    } else {
      visit(T->getBaseType());
      Printer << "...";
    }
  }

  void visitProtocolType(ProtocolType *T) {
    printQualifiedType(T);
  }

  void visitProtocolCompositionType(ProtocolCompositionType *T) {
    if (T->getMembers().empty()) {
      if (T->hasExplicitAnyObject())
        Printer << "AnyObject";
      else
        Printer.printKeyword("Any", Options);
    } else {
      interleave(T->getMembers(), [&](Type Ty) { visit(Ty); },
                 [&] { Printer << " & "; });
      if (T->hasExplicitAnyObject())
        Printer << " & AnyObject";
    }
  }

  void visitParameterizedProtocolType(ParameterizedProtocolType *T) {
    visit(T->getBaseType());
    Printer << "<";
    interleave(T->getArgs(), [&](Type Ty) { visit(Ty); },
               [&] { Printer << ", "; });
    Printer << ">";
  }

  void visitExistentialType(ExistentialType *T) {
    if (Options.PrintExplicitAny && T->shouldPrintWithAny())
      Printer << "any ";

    // FIXME: The desugared type is used here only to support
    // existential types with protocol typealiases in Swift
    // interfaces. Verifying that the underlying type of a
    // protocol typealias is a constriant type is fundamentally
    // circular, so the desugared type should be written in source.
    if (Options.DesugarExistentialConstraint && !T->isAnyObject()) {
      visit(T->getConstraintType()->getDesugaredType());
    } else {
      visit(T->getConstraintType());
    }
  }

  void visitBuiltinTupleType(BuiltinTupleType *T) {
    printQualifiedType(T);
  }

  void visitLValueType(LValueType *T) {
    Printer << "@lvalue ";
    visit(T->getObjectType());
  }

  void visitInOutType(InOutType *T) {
    Printer << tok::kw_inout << " ";
    visit(T->getObjectType());
  }

  void visitOpenedArchetypeType(OpenedArchetypeType *T) {
    if (Options.PrintForSIL) {
      Printer << "@opened(\"" << T->getOpenedExistentialID() << "\", ";
      visit(T->getGenericEnvironment()->getOpenedExistentialType());
      Printer << ") ";

      llvm::DenseMap<CanType, Identifier> newAlternativeTypeNames;

      auto interfaceTy = T->getInterfaceType();
      auto selfTy = interfaceTy->getRootGenericParam();
      auto &ctx = selfTy->getASTContext();
      newAlternativeTypeNames[selfTy->getCanonicalType()] = ctx.Id_Self;

      PrintOptions subOptions = Options;
      subOptions.AlternativeTypeNames = &newAlternativeTypeNames;
      TypePrinter sub(Printer, subOptions);
      sub.visit(interfaceTy);
    } else {
      visit(T->getExistentialType());
    }
  }

  static Type findPackForElementArchetype(ElementArchetypeType *T) {
    // The type in @pack_element is looked up in the generic params
    // of the identified open_pack_element instruction.  The param list
    // is long gone, but the sugar survives in the type parameters of
    // the generic signature of the contextual substitution map in the
    // opened element environment.
    auto env = T->getGenericEnvironment();
    auto subs = env->getPackElementContextSubstitutions();
    auto sig = subs.getGenericSignature();
    auto params = sig.getGenericParams();

    auto elementShapeClass =
      env->getOpenedElementShapeClass()->mapTypeOutOfContext();

    // The element archetypes are at a depth one past the max depth
    // of the base signature.
    unsigned elementDepth = params.back()->getDepth() + 1;

    // Transform the archetype's interface type to be based on the
    // corresponding non-canonical type parameter.
    auto interfaceType = T->getInterfaceType();
    return interfaceType.subst([&](SubstitutableType *type) -> Type {
      // Don't transform types that aren't element type parameters.
      auto *elementParam = type->getAs<GenericTypeParamType>();
      if (!elementParam || elementParam->getDepth() != elementDepth)
        return Type();

      // Loop through the type parameters looking for the type parameter
      // pack at the appropriate index.  We only expect to actually do
      // this once for each type, so it's fine to do it in the callback.
      unsigned nextIndex = 0;
      for (auto *genericParam : params) {
        if (!genericParam->isParameterPack())
          continue;

        if (!sig->haveSameShape(genericParam, elementShapeClass))
          continue;

        if (nextIndex == elementParam->getIndex())
          return genericParam;
        nextIndex++;
      }
      llvm_unreachable("ran out of type parameters");
      return Type();
    }, LookUpConformanceInSignature(sig.getPointer()));
  }

  void visitElementArchetypeType(ElementArchetypeType *T) {
    if (Options.PrintForSIL) {
      Printer << "@pack_element(\"" << T->getOpenedElementID() << "\") ";
      auto packTy = findPackForElementArchetype(T);
      visit(packTy);
    } else {
      visit(T->getInterfaceType());
    }
  }

  void printDependentMember(DependentMemberType *T) {
    if (auto *const Assoc = T->getAssocType()) {
      if (Options.ProtocolQualifiedDependentMemberTypes) {
        Printer << "[";
        Printer.printName(Assoc->getProtocol()->getName());
        Printer << "]";
      }
      Printer.printTypeRef(T, Assoc, T->getName());
    } else {
      Printer.printName(T->getName());
    }
  }

  void printEach() {
    if (Options.PrintExplicitEach)
      Printer << "each ";
  }

  void printArchetypeCommon(ArchetypeType *T) {
    if (Options.AlternativeTypeNames) {
      auto found = Options.AlternativeTypeNames->find(T->getCanonicalType());
      if (found != Options.AlternativeTypeNames->end()) {
        if (T->isParameterPack()) printEach();
        Printer << found->second.str();
        return;
      }
    }

    auto interfaceType = T->getInterfaceType();
    if (auto *dependentMember = interfaceType->getAs<DependentMemberType>()) {
      visitParentType(T->getParent());
      printDependentMember(dependentMember);
    } else {
      visit(interfaceType);
    }
  }

  void visitPrimaryArchetypeType(PrimaryArchetypeType *T) {
    printArchetypeCommon(T);
  }

  void visitOpaqueTypeArchetypeType(OpaqueTypeArchetypeType *T) {
    if (auto parent = T->getParent()) {
      printArchetypeCommon(T);
      return;
    }

    // Try to print a named opaque type.
    auto printNamedOpaque = [&] {
      unsigned ordinal =
          T->getInterfaceType()->castTo<GenericTypeParamType>()->getIndex();
      if (auto genericParam = T->getDecl()->getExplicitGenericParam(ordinal)) {
        visit(genericParam->getDeclaredInterfaceType());
        return true;
      }

      return false;
    };

    OpaqueTypeDecl *decl = T->getDecl();
    auto *namingDecl = decl->getNamingDecl();
    auto genericSig = namingDecl->getInnermostDeclContext()
          ->getGenericSignatureOfContext();

    switch (Options.OpaqueReturnTypePrinting) {
    case PrintOptions::OpaqueReturnTypePrintingMode::WithOpaqueKeyword:
      if (printNamedOpaque())
        return;

      Printer.printKeyword("some", Options, /*Suffix=*/" ");
      LLVM_FALLTHROUGH;
    case PrintOptions::OpaqueReturnTypePrintingMode::WithoutOpaqueKeyword: {
      if (printNamedOpaque())
        return;

      auto constraint = T->getExistentialType();
      if (auto existential = constraint->getAs<ExistentialType>())
        constraint = existential->getConstraintType();

      // Opaque archetype substitutions are always canonical, so re-sugar the
      // constraint type using the owning declaration's generic parameter names.
      if (genericSig)
        constraint = genericSig->getSugaredType(constraint);

      visit(constraint);
      return;
    }
    case PrintOptions::OpaqueReturnTypePrintingMode::StableReference: {
      // Print the source of the opaque return type as a mangled name.
      // We'll use type reconstruction while parsing the attribute to
      // turn this back into a reference to the naming decl for the opaque
      // type.
      Printer << "@_opaqueReturnTypeOf(";

      Printer.printEscapedStringLiteral(
                                   decl->getOpaqueReturnTypeIdentifier().str());

      Printer << ", " << T->getInterfaceType()
                          ->castTo<GenericTypeParamType>()
                          ->getIndex();

      // The identifier after the closing parenthesis is irrelevant and can be
      // anything. It just needs to be there for the @_opaqueReturnTypeOf
      // attribute to apply to, but the attribute alone references the opaque
      // type.
      Printer << ") __";

      if (genericSig) {
        printGenericArgs(decl->getASTContext(),
                         genericSig.getGenericParams(),
                         T->getSubstitutions().getReplacementTypes());
      }
      return;
    }
    case PrintOptions::OpaqueReturnTypePrintingMode::Description: {
      // TODO(opaque): present opaque types with user-facing syntax. we should
      // probably print this as `some P` and record the fact that we printed that
      // so that diagnostics can add followup notes.
      Printer << "(return type of " << namingDecl->printRef();
      Printer << ')';
      if (genericSig) {
        printGenericArgs(decl->getASTContext(),
                         genericSig.getGenericParams(),
                         T->getSubstitutions().getReplacementTypes());
      }
      return;
    }
    }
  }

  void visitPackArchetypeType(PackArchetypeType *T) {
    printArchetypeCommon(T);
  }

  void visitGenericTypeParamType(GenericTypeParamType *T) {
    auto printPrefix = [&]{
      if (T->isParameterPack()) printEach();
    };

    auto decl = T->getDecl();
    if (!decl) {
      // If we have an alternate name for this type, use it.
      if (Options.AlternativeTypeNames) {
        auto found = Options.AlternativeTypeNames->find(T->getCanonicalType());
        if (found != Options.AlternativeTypeNames->end()) {
          printPrefix();
          Printer << found->second.str();
          return;
        }
      }

      // When printing SIL types, use a generic signature to map them from
      // canonical types to sugared types.
      if (Options.GenericSig)
        T = Options.GenericSig->getSugaredType(T);
    }

    // Print opaque types as "some ..."
    if (decl && decl->isOpaqueType()) {
      // If we have and should print based on the type representation, do so.
      if (auto opaqueRepr = decl->getOpaqueTypeRepr()) {
        if (willUseTypeReprPrinting(opaqueRepr, Type(), Options)) {
          printPrefix();
          opaqueRepr->print(Printer, Options);
          return;
        }
      }

      // Print based on the type.
      Printer << "some ";
      auto archetypeType = decl->getDeclContext()->mapTypeIntoContext(
          decl->getDeclaredInterfaceType())->castTo<ArchetypeType>();
      auto constraintType = archetypeType->getExistentialType();
      if (auto *existentialType = constraintType->getAs<ExistentialType>())
        constraintType = existentialType->getConstraintType();

      constraintType->print(Printer, Options);
      return;
    }

    printPrefix();

    const auto Name = T->getName();
    if (Name.empty()) {
      Printer << "<anonymous>";
    } else if (auto *Decl = T->getDecl()) {
      Printer.printTypeRef(T, Decl, Name);
    } else {
      Printer.printName(Name);
    }
  }

  void visitDependentMemberType(DependentMemberType *T) {
    visitParentType(T->getBase());
    printDependentMember(T);
  }

#define REF_STORAGE(Name, name, ...) \
  void visit##Name##StorageType(Name##StorageType *T) { \
    if (Options.PrintStorageRepresentationAttrs) \
      Printer << "@sil_" #name " "; \
    visit(T->getReferentType()); \
  }
#include "swift/AST/ReferenceStorage.def"

  void visitTypeVariableType(TypeVariableType *T) {
    if (Options.PrintTypesForDebugging) {
      Printer << "$T" << T->getID();
      return;
    }

    Printer << "_";
  }
};
} // unnamed namespace

void Type::print(raw_ostream &OS, const PrintOptions &PO) const {
  StreamPrinter Printer(OS);
  print(Printer, PO);
}
void Type::print(ASTPrinter &Printer, const PrintOptions &PO) const {
  if (isNull()) {
    if (!PO.AllowNullTypes) {
      // Use report_fatal_error instead of assert to trap in release builds too.
      llvm::report_fatal_error("Cannot pretty-print a null type");
    }
    Printer << "<null>";
    return;
  }
  TypePrinter(Printer, PO).visit(*this);
}

void AnyFunctionType::printParams(ArrayRef<AnyFunctionType::Param> Params,
                                  raw_ostream &OS,
                                  const PrintOptions &PO) {
  StreamPrinter Printer(OS);
  printParams(Params, Printer, PO);
}
void AnyFunctionType::printParams(ArrayRef<AnyFunctionType::Param> Params,
                                  ASTPrinter &Printer,
                                  const PrintOptions &PO) {
  TypePrinter(Printer, PO).visitAnyFunctionTypeParams(Params,
                                                      /*printLabels*/true);
}

std::string
AnyFunctionType::getParamListAsString(ArrayRef<AnyFunctionType::Param> Params,
                                      const PrintOptions &PO) {
  SmallString<16> Scratch;
  llvm::raw_svector_ostream OS(Scratch);
  AnyFunctionType::printParams(Params, OS);
  return std::string(OS.str());
}

void LayoutConstraintInfo::print(raw_ostream &OS,
                                 const PrintOptions &PO) const {
  StreamPrinter Printer(OS);
  print(Printer, PO);
}

void LayoutConstraint::print(raw_ostream &OS,
                             const PrintOptions &PO) const {
  assert(*this);
  getPointer()->print(OS, PO);
}

void LayoutConstraintInfo::print(ASTPrinter &Printer,
                                 const PrintOptions &PO) const {
  Printer << getName(PO.PrintClassLayoutName);
  switch (getKind()) {
  case LayoutConstraintKind::UnknownLayout:
  case LayoutConstraintKind::RefCountedObject:
  case LayoutConstraintKind::NativeRefCountedObject:
  case LayoutConstraintKind::Class:
  case LayoutConstraintKind::NativeClass:
  case LayoutConstraintKind::Trivial:
    return;
  case LayoutConstraintKind::TrivialOfAtMostSize:
  case LayoutConstraintKind::TrivialOfExactSize:
    Printer << "(";
    Printer << SizeInBits;
    if (Alignment)
      Printer << ", " << Alignment;
    Printer << ")";
    break;
  }
}

void GenericSignatureImpl::print(raw_ostream &OS, PrintOptions PO) const {
  GenericSignature(const_cast<GenericSignatureImpl *>(this)).print(OS, PO);
}
void GenericSignatureImpl::print(ASTPrinter &Printer, PrintOptions PO) const {
  GenericSignature(const_cast<GenericSignatureImpl *>(this)).print(Printer, PO);
}

void GenericSignature::print(raw_ostream &OS, const PrintOptions &Opts) const {
  StreamPrinter Printer(OS);
  print(Printer, Opts);
}

void GenericSignature::print(ASTPrinter &Printer,
                             const PrintOptions &Opts) const {
  if (isNull()) {
    Printer << "<null>";
    return;
  }
  PrintAST(Printer, Opts).printGenericSignature(*this,
                                                PrintAST::PrintParams |
                                                PrintAST::PrintRequirements);
}

void Requirement::print(raw_ostream &os, const PrintOptions &opts) const {
  StreamPrinter printer(os);
  PrintAST(printer, opts).printRequirement(*this);
}

void Requirement::print(ASTPrinter &printer, const PrintOptions &opts) const {
  PrintAST(printer, opts).printRequirement(*this);
}

std::string GenericSignatureImpl::getAsString() const {
  return GenericSignature(const_cast<GenericSignatureImpl *>(this))
      .getAsString();
}

std::string GenericSignature::getAsString() const {
  std::string result;
  llvm::raw_string_ostream out(result);
  print(out);
  return out.str();
}

static StringRef getStringForParameterConvention(ParameterConvention conv) {
  switch (conv) {
  case ParameterConvention::Indirect_In: return "@in ";
  case ParameterConvention::Indirect_In_Guaranteed:  return "@in_guaranteed ";
  case ParameterConvention::Indirect_Inout: return "@inout ";
  case ParameterConvention::Indirect_InoutAliasable: return "@inout_aliasable ";
  case ParameterConvention::Direct_Owned: return "@owned ";
  case ParameterConvention::Direct_Unowned: return "";
  case ParameterConvention::Direct_Guaranteed: return "@guaranteed ";
  case ParameterConvention::Pack_Guaranteed: return "@pack_guaranteed ";
  case ParameterConvention::Pack_Owned: return "@pack_owned ";
  case ParameterConvention::Pack_Inout: return "@pack_inout ";
  }
  llvm_unreachable("bad parameter convention");
}

StringRef swift::getCheckedCastKindName(CheckedCastKind kind) {
  switch (kind) {
  case CheckedCastKind::Unresolved:
    return "unresolved";
  case CheckedCastKind::Coercion:
    return "coercion";
  case CheckedCastKind::ValueCast:
    return "value_cast";
  case CheckedCastKind::ArrayDowncast:
    return "array_downcast";
  case CheckedCastKind::DictionaryDowncast:
    return "dictionary_downcast";
  case CheckedCastKind::SetDowncast:
    return "set_downcast";
  case CheckedCastKind::BridgingCoercion:
    return "bridging_coercion";
  }
  llvm_unreachable("bad checked cast name");
}

void SILParameterInfo::print(raw_ostream &OS, const PrintOptions &Opts) const {
  StreamPrinter Printer(OS);
  print(Printer, Opts);
}
void SILParameterInfo::print(ASTPrinter &Printer,
                             const PrintOptions &Opts) const {
  switch (getDifferentiability()) {
  case SILParameterDifferentiability::NotDifferentiable:
    Printer << "@noDerivative ";
    break;
  default:
    break;
  }
  Printer << getStringForParameterConvention(getConvention());
  getInterfaceType().print(Printer, Opts);
}

static StringRef getStringForResultConvention(ResultConvention conv) {
  switch (conv) {
  case ResultConvention::Indirect: return "@out ";
  case ResultConvention::Owned: return "@owned ";
  case ResultConvention::Unowned: return "";
  case ResultConvention::UnownedInnerPointer: return "@unowned_inner_pointer ";
  case ResultConvention::Autoreleased: return "@autoreleased ";
  case ResultConvention::Pack: return "@pack_out ";
  }
  llvm_unreachable("bad result convention");
}

void SILResultInfo::print(raw_ostream &OS, const PrintOptions &Opts) const {
  StreamPrinter Printer(OS);
  print(Printer, Opts);
}
void SILResultInfo::print(ASTPrinter &Printer, const PrintOptions &Opts) const {
  switch (getDifferentiability()) {
  case SILResultDifferentiability::NotDifferentiable:
    Printer << "@noDerivative ";
    break;
  default:
    break;
  }
  Printer << getStringForResultConvention(getConvention());
  getInterfaceType().print(Printer, Opts);
}

std::string Type::getString(const PrintOptions &PO) const {
  std::string Result;
  llvm::raw_string_ostream OS(Result);
  print(OS, PO);
  return OS.str();
}

std::string TypeBase::getString(const PrintOptions &PO) const {
  std::string Result;
  llvm::raw_string_ostream OS(Result);
  print(OS, PO);
  return OS.str();
}

std::string Type::getStringAsComponent(const PrintOptions &PO) const {
  std::string Result;
  llvm::raw_string_ostream OS(Result);

  if (getPointer()->hasSimpleTypeRepr()) {
    print(OS, PO);
  } else {
    OS << "(";
    print(OS, PO);
    OS << ")";
  }

  return OS.str();
}

std::string TypeBase::getStringAsComponent(const PrintOptions &PO) const {
  std::string Result;
  llvm::raw_string_ostream OS(Result);

  if (hasSimpleTypeRepr()) {
    print(OS, PO);
  } else {
    OS << "(";
    print(OS, PO);
    OS << ")";
  }

  return OS.str();
}

void TypeBase::dumpPrint() const {
  print(llvm::errs());
  llvm::errs() << '\n';
}
void TypeBase::print(raw_ostream &OS, const PrintOptions &PO) const {
  Type(const_cast<TypeBase *>(this)).print(OS, PO);
}
void TypeBase::print(ASTPrinter &Printer, const PrintOptions &PO) const {
  Type(const_cast<TypeBase *>(this)).print(Printer, PO);
}

std::string LayoutConstraint::getString(const PrintOptions &PO) const {
  std::string Result;
  llvm::raw_string_ostream OS(Result);
  print(OS, PO);
  return OS.str();
}

std::string LayoutConstraintInfo::getString(const PrintOptions &PO) const {
  std::string Result;
  llvm::raw_string_ostream OS(Result);
  print(OS, PO);
  return OS.str();
}

void ProtocolConformance::printName(llvm::raw_ostream &os,
                                    const PrintOptions &PO) const {
  if (getKind() == ProtocolConformanceKind::Normal) {
    if (auto genericSig = getGenericSignature()) {
      StreamPrinter sPrinter(os);
      TypePrinter typePrinter(sPrinter, PO);
      typePrinter
          .printGenericSignature(genericSig,
                                 PrintAST::PrintParams |
                                 PrintAST::PrintRequirements);
      os << ' ';
    }
  }

  getType()->print(os, PO);
  os << ": ";

  switch (getKind()) {
  case ProtocolConformanceKind::Normal: {
    auto normal = cast<NormalProtocolConformance>(this);
    os << normal->getProtocol()->getName()
       << " module " << normal->getDeclContext()->getParentModule()->getRealName();
    break;
  }
  case ProtocolConformanceKind::Self: {
    auto self = cast<SelfProtocolConformance>(this);
    os << self->getProtocol()->getName()
       << " module " << self->getDeclContext()->getParentModule()->getRealName();
    break;
  }
  case ProtocolConformanceKind::Specialized: {
    auto spec = cast<SpecializedProtocolConformance>(this);
    os << "specialize <";
    interleave(spec->getSubstitutionMap().getReplacementTypes(),
               [&](Type type) { type.print(os, PO); },
               [&] { os << ", "; });

    os << "> (";
    spec->getGenericConformance()->printName(os, PO);
    os << ")";
    break;
  }
  case ProtocolConformanceKind::Inherited: {
    auto inherited = cast<InheritedProtocolConformance>(this);
    os << "inherit (";
    inherited->getInheritedConformance()->printName(os, PO);
    os << ")";
    break;
  }
  case ProtocolConformanceKind::Builtin: {
    auto builtin = cast<BuiltinProtocolConformance>(this);
    os << builtin->getProtocol()->getName()
       << " type " << builtin->getType();
    break;
  }
  }
}

void swift::printEnumElementsAsCases(
    llvm::DenseSet<EnumElementDecl *> &UnhandledElements,
    llvm::raw_ostream &OS) {
  // Sort the missing elements to a vector because set does not guarantee
  // orders.
  SmallVector<EnumElementDecl *, 4> SortedElements;
  SortedElements.insert(SortedElements.begin(), UnhandledElements.begin(),
                        UnhandledElements.end());
  std::sort(SortedElements.begin(), SortedElements.end(),
            [](EnumElementDecl *LHS, EnumElementDecl *RHS) {
              return LHS->getNameStr().compare(RHS->getNameStr()) < 0;
            });

  auto printPayloads = [](ParameterList *PL, llvm::raw_ostream &OS) {
    // If the enum element has no payloads, return.
    if (!PL)
      return;
    OS << "(";
    // Print each element in the pattern match.
    for (auto i = PL->begin(); i != PL->end(); ++i) {
      auto *param = *i;
      if (param->hasName()) {
        OS << tok::kw_let << " " << param->getName().str();
      } else {
        OS << "_";
      }
      if (i + 1 != PL->end()) {
        OS << ", ";
      }
    }
    OS << ")";
  };

  // Print each enum element name.
  std::for_each(SortedElements.begin(), SortedElements.end(),
                [&](EnumElementDecl *EE) {
                  OS << tok::kw_case << " ." << EE->getNameStr();
                  printPayloads(EE->getParameterList(), OS);
                  OS << ": " << getCodePlaceholder() << "\n";
                });
}

void
swift::getInheritedForPrinting(
    const Decl *decl, const PrintOptions &options,
    llvm::SmallVectorImpl<InheritedEntry> &Results) {
  ArrayRef<InheritedEntry> inherited;
  if (auto td = dyn_cast<TypeDecl>(decl)) {
    inherited = td->getInherited();
  } else if (auto ed = dyn_cast<ExtensionDecl>(decl)) {
    inherited = ed->getInherited();
  }

  // Collect explicit inherited types.
  for (auto entry: inherited) {
    if (auto ty = entry.getType()) {
      bool foundUnprintable = ty.findIf([&](Type subTy) {
        if (auto aliasTy = dyn_cast<TypeAliasType>(subTy.getPointer()))
          return !options.shouldPrint(aliasTy->getDecl());
        if (auto NTD = subTy->getAnyNominal()) {
          if (!options.shouldPrint(NTD))
            return true;
        }
        return false;
      });
      if (foundUnprintable)
        continue;
    }

    Results.push_back(entry);
  }

  // Collect synthesized conformances.
  llvm::SetVector<ProtocolDecl *> protocols;
  llvm::TinyPtrVector<ProtocolDecl *> uncheckedProtocols;
  for (auto attr : decl->getAttrs().getAttributes<SynthesizedProtocolAttr>()) {
    if (auto *proto = attr->getProtocol()) {
      // The SerialExecutor conformance is only synthesized on the root
      // actor class, so we can just test resilience immediately.
      if (proto->isSpecificProtocol(KnownProtocolKind::SerialExecutor) &&
          cast<ClassDecl>(decl)->isResilient())
        continue;
      if (proto->getKnownProtocolKind() &&
          *proto->getKnownProtocolKind() == KnownProtocolKind::RawRepresentable &&
          isa<EnumDecl>(decl) &&
          cast<EnumDecl>(decl)->hasRawType())
        continue;
      protocols.insert(proto);
      if (attr->isUnchecked())
        uncheckedProtocols.push_back(proto);
    }
  }

  for (size_t i = 0; i < protocols.size(); i++) {
    auto proto = protocols[i];
    bool isUnchecked = llvm::is_contained(uncheckedProtocols, proto);

    if (!options.shouldPrint(proto)) {
      // If private stdlib protocols are skipped and this is a private stdlib
      // protocol, see if any of its inherited protocols are public. Those
      // protocols can affect the user-visible behavior of the declaration, and
      // should be printed.
      if (options.SkipPrivateStdlibDecls &&
          proto->isPrivateStdlibDecl(!options.SkipUnderscoredStdlibProtocols)) {
        auto inheritedProtocols = proto->getInheritedProtocols();
        protocols.insert(inheritedProtocols.begin(), inheritedProtocols.end());
        if (isUnchecked)
          copy(inheritedProtocols, std::back_inserter(uncheckedProtocols));
      }
      continue;
    }

    Results.push_back({TypeLoc::withoutLoc(proto->getDeclaredInterfaceType()),
                       isUnchecked});
  }
}

//===----------------------------------------------------------------------===//
//  Generic param list printing.
//===----------------------------------------------------------------------===//

void RequirementRepr::print(raw_ostream &out) const {
  StreamPrinter printer(out);
  print(printer);
}

void RequirementRepr::print(ASTPrinter &out) const {
  auto printLayoutConstraint =
      [&](const LayoutConstraintLoc &LayoutConstraintLoc) {
        LayoutConstraintLoc.getLayoutConstraint()->print(out, PrintOptions());
      };

  switch (getKind()) {
  case RequirementReprKind::LayoutConstraint:
    if (auto *repr = getSubjectRepr()) {
      repr->print(out, PrintOptions());
    }
    out << " : ";
    printLayoutConstraint(getLayoutConstraintLoc());
    break;

  case RequirementReprKind::TypeConstraint:
    if (auto *repr = getSubjectRepr()) {
      repr->print(out, PrintOptions());
    }
    out << " : ";
    if (auto *repr = getConstraintRepr()) {
      repr->print(out, PrintOptions());
    }
    break;

  case RequirementReprKind::SameType:
    if (auto *repr = getFirstTypeRepr()) {
      repr->print(out, PrintOptions());
    }
    out << " == ";
    if (auto *repr = getSecondTypeRepr()) {
      repr->print(out, PrintOptions());
    }
    break;
  }
}

void GenericParamList::print(raw_ostream &out, const PrintOptions &PO) const {
  StreamPrinter printer(out);
  print(printer, PO);
}

static void printTrailingRequirements(ASTPrinter &Printer,
                                      ArrayRef<RequirementRepr> Reqs,
                                      bool printWhereKeyword) {
  if (Reqs.empty())
    return;

  if (printWhereKeyword)
    Printer << " where ";
  interleave(
      Reqs,
      [&](const RequirementRepr &req) {
        Printer.callPrintStructurePre(PrintStructureKind::GenericRequirement);
        req.print(Printer);
        Printer.printStructurePost(PrintStructureKind::GenericRequirement);
      },
      [&] { Printer << ", "; });
}

void GenericParamList::print(ASTPrinter &Printer,
                             const PrintOptions &PO) const {
  Printer << '<';
  interleave(
      *this,
      [&](const GenericTypeParamDecl *P) {
        Printer << P->getName();
        if (!P->getInherited().empty()) {
          Printer << " : ";

          auto loc = P->getInherited()[0];
          if (willUseTypeReprPrinting(loc, nullptr, PO)) {
            loc.getTypeRepr()->print(Printer, PO);
          } else {
            loc.getType()->print(Printer, PO);
          }
        }
      },
      [&] { Printer << ", "; });

  printTrailingRequirements(Printer, getRequirements(),
                            /*printWhereKeyword*/ true);
  Printer << '>';
}

void TrailingWhereClause::print(llvm::raw_ostream &OS,
                                bool printWhereKeyword) const {
  StreamPrinter Printer(OS);
  printTrailingRequirements(Printer, getRequirements(), printWhereKeyword);
}<|MERGE_RESOLUTION|>--- conflicted
+++ resolved
@@ -3164,10 +3164,11 @@
   return false;
 }
 
-<<<<<<< HEAD
+
 static bool usesFeatureDisableActorInferenceFromPropertyWrapperUsage(Decl *decl) {
   return false;
-=======
+}
+
 static bool usesFeatureImportSymbolicCXXDecls(Decl *decl) { return false; }
 
 static bool usesFeatureFreestandingExpressionMacros(Decl *decl) {
@@ -3176,7 +3177,6 @@
     return false;
 
   return macro->getMacroRoles().contains(MacroRole::Expression);
->>>>>>> fdafe04b
 }
 
 static void
