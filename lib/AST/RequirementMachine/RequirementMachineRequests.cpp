//===--- RequirementMachineRequests.cpp -----------------------------------===//
//
// This source file is part of the Swift.org open source project
//
// Copyright (c) 2014 - 2018 Apple Inc. and the Swift project authors
// Licensed under Apache License v2.0 with Runtime Library Exception
//
// See https://swift.org/LICENSE.txt for license information
// See https://swift.org/CONTRIBUTORS.txt for the list of Swift project authors
//
//===----------------------------------------------------------------------===//
//
// This file implements the main entry points for computing minimized generic
// signatures using the requirement machine via the request evaluator.
//
// The actual logic for finding a minimal set of rewrite rules is implemented in
// HomotopyReduction.cpp and GeneratingConformances.cpp.
//
//===----------------------------------------------------------------------===//

#include "swift/AST/ASTContext.h"
#include "swift/AST/Decl.h"
#include "swift/AST/GenericSignature.h"
#include "swift/AST/GenericSignatureBuilder.h"
#include "swift/AST/LazyResolver.h"
#include "swift/AST/Requirement.h"
#include "swift/AST/TypeCheckRequests.h"
#include "swift/Basic/Statistic.h"
#include <vector>

#include "RequirementMachine.h"

using namespace swift;
using namespace rewriting;

#define DEBUG_TYPE "Serialization"

STATISTIC(NumLazyRequirementSignaturesLoaded,
          "# of lazily-deserialized requirement signatures loaded");

#undef DEBUG_TYPE

namespace {

/// Represents a set of types related by same-type requirements, and an
/// optional concrete type requirement.
struct ConnectedComponent {
  llvm::SmallVector<Type, 2> Members;
  Type ConcreteType;

  void buildRequirements(Type subjectType, std::vector<Requirement> &reqs);
};

/// Case 1: A set of rewrite rules of the form:
///
///   B => A
///   C => A
///   D => A
///
/// Become a series of same-type requirements
///
///   A == B, B == C, C == D
///
/// Case 2: A set of rewrite rules of the form:
///
///   A.[concrete: X] => A
///   B => A
///   C => A
///   D => A
///
/// Become a series of same-type requirements
///
///   A == X, B == X, C == X, D == X
void ConnectedComponent::buildRequirements(Type subjectType,
                                           std::vector<Requirement> &reqs) {
  std::sort(Members.begin(), Members.end(),
            [](Type first, Type second) -> bool {
              return compareDependentTypes(first, second) < 0;
            });

  if (!ConcreteType) {
    for (auto constraintType : Members) {
      reqs.emplace_back(RequirementKind::SameType,
                        subjectType, constraintType);
      subjectType = constraintType;
    }
  } else {
    reqs.emplace_back(RequirementKind::SameType,
                      subjectType, ConcreteType);

    for (auto constraintType : Members) {
      reqs.emplace_back(RequirementKind::SameType,
                        constraintType, ConcreteType);
    }
  }
}

}  // end namespace

/// Convert a list of non-permanent, non-redundant rewrite rules into a minimal
/// protocol requirement signature for \p proto. The requirements are sorted in
/// canonical order, and same-type requirements are canonicalized.
std::vector<Requirement>
RequirementMachine::buildRequirementSignature(ArrayRef<unsigned> rules,
                                              const ProtocolDecl *proto) const {
  std::vector<Requirement> reqs;
  llvm::SmallDenseMap<TypeBase *, ConnectedComponent> sameTypeReqs;

  auto genericParams = proto->getGenericSignature().getGenericParams();
  const auto &protos = System.getProtocols();

  // Convert a rewrite rule into a requirement.
  auto createRequirementFromRule = [&](const Rule &rule) {
    if (auto prop = rule.isPropertyRule()) {
      auto subjectType = Context.getTypeForTerm(rule.getRHS(), genericParams,
                                                protos);

      switch (prop->getKind()) {
      case Symbol::Kind::Protocol:
        reqs.emplace_back(RequirementKind::Conformance,
                          subjectType,
                          prop->getProtocol()->getDeclaredInterfaceType());
        return;

      case Symbol::Kind::Layout:
        reqs.emplace_back(RequirementKind::Layout,
                          subjectType,
                          prop->getLayoutConstraint());
        return;

      case Symbol::Kind::Superclass:
        reqs.emplace_back(RequirementKind::Superclass,
                          subjectType,
                          Context.getTypeFromSubstitutionSchema(
                              prop->getSuperclass(),
                              prop->getSubstitutions(),
                              genericParams, MutableTerm(),
                              protos));
<<<<<<< HEAD
        return;

      case Symbol::Kind::ConcreteType:
        reqs.emplace_back(RequirementKind::SameType,
                          subjectType,
                          Context.getTypeFromSubstitutionSchema(
                              prop->getConcreteType(),
                              prop->getSubstitutions(),
                              genericParams, MutableTerm(),
                              protos));
=======
>>>>>>> 701130a5
        return;

      case Symbol::Kind::ConcreteType: {
        auto concreteType = Context.getTypeFromSubstitutionSchema(
                                prop->getConcreteType(),
                                prop->getSubstitutions(),
                                genericParams, MutableTerm(),
                                protos);

        auto &component = sameTypeReqs[subjectType.getPointer()];
        assert(!component.ConcreteType);
        component.ConcreteType = concreteType;
        return;
      }

      case Symbol::Kind::Name:
      case Symbol::Kind::AssociatedType:
      case Symbol::Kind::GenericParam:
        break;
      }

      llvm_unreachable("Invalid symbol kind");
    } else if (rule.getLHS().back().getKind() != Symbol::Kind::Protocol) {
      auto constraintType = Context.getTypeForTerm(rule.getLHS(), genericParams,
                                                   protos);
      auto subjectType = Context.getTypeForTerm(rule.getRHS(), genericParams,
                                                protos);

      sameTypeReqs[subjectType.getPointer()].Members.push_back(constraintType);
    }
  };

  if (getDebugOptions().contains(DebugFlags::Minimization)) {
    llvm::dbgs() << "Minimized rules:\n";
  }

  // Build the list of requirements, storing same-type requirements off
  // to the side.
  for (unsigned ruleID : rules) {
    const auto &rule = System.getRule(ruleID);

    if (getDebugOptions().contains(DebugFlags::Minimization)) {
      llvm::dbgs() << "- " << rule << "\n";
    }

    createRequirementFromRule(rule);
  }

  // Now, convert each connected component into a series of same-type
  // requirements.
  for (auto &pair : sameTypeReqs) {
    pair.second.buildRequirements(pair.first, reqs);
  }

  if (getDebugOptions().contains(DebugFlags::Minimization)) {
    llvm::dbgs() << "Requirements:\n";
    for (const auto &req : reqs) {
      req.dump(llvm::dbgs());
      llvm::dbgs() << "\n";
    }
  }

  // Finally, sort the requirements in canonical order.
  std::sort(reqs.begin(), reqs.end(),
            [](const Requirement &lhs, const Requirement &rhs) -> bool {
              return lhs.compare(rhs) < 0;
            });

  return reqs;
}

/// Builds the requirement signatures for each protocol in this strongly
/// connected component.
llvm::DenseMap<const ProtocolDecl *, std::vector<Requirement>>
RequirementMachine::computeMinimalRequirements() {
  assert(Protos.size() > 0);
  System.minimizeRewriteSystem();

  auto rules = System.getMinimizedRules(Protos);

  // Note that we build 'result' by iterating over 'Protos' rather than
  // 'rules'; this is intentional, so that even if a protocol has no
  // rules, we still end up creating an entry for it in 'result'.
  llvm::DenseMap<const ProtocolDecl *, std::vector<Requirement>> result;
  for (const auto *proto : Protos)
    result[proto] = buildRequirementSignature(rules[proto], proto);

  return result;
}

ArrayRef<Requirement>
RequirementSignatureRequest::evaluate(Evaluator &evaluator,
                                      ProtocolDecl *proto) const {
  ASTContext &ctx = proto->getASTContext();

  // First check if we have a deserializable requirement signature.
  if (proto->hasLazyRequirementSignature()) {
    ++NumLazyRequirementSignaturesLoaded;
    // FIXME: (transitional) increment the redundant "always-on" counter.
    if (ctx.Stats)
      ++ctx.Stats->getFrontendCounters().NumLazyRequirementSignaturesLoaded;

    auto contextData = static_cast<LazyProtocolData *>(
        ctx.getOrCreateLazyContextData(proto, nullptr));

    SmallVector<Requirement, 8> requirements;
    contextData->loader->loadRequirementSignature(
        proto, contextData->requirementSignatureData, requirements);
    if (requirements.empty())
      return None;
    return ctx.AllocateCopy(requirements);
  }

  auto buildViaGSB = [&]() {
    GenericSignatureBuilder builder(proto->getASTContext());

    // Add all of the generic parameters.
    for (auto gp : *proto->getGenericParams())
      builder.addGenericParameter(gp);

    // Add the conformance of 'self' to the protocol.
    auto selfType =
      proto->getSelfInterfaceType()->castTo<GenericTypeParamType>();
    auto requirement =
      Requirement(RequirementKind::Conformance, selfType,
                  proto->getDeclaredInterfaceType());

    builder.addRequirement(
            requirement,
            GenericSignatureBuilder::RequirementSource::forRequirementSignature(
                                                        builder, selfType, proto),
            nullptr);

    auto reqSignature = std::move(builder).computeGenericSignature(
                          /*allowConcreteGenericParams=*/false,
                          /*requirementSignatureSelfProto=*/proto);
    return reqSignature.getRequirements();
  };

  auto buildViaRQM = [&]() {
    // We build requirement signatures for all protocols in a strongly connected
    // component at the same time.
    auto *machine = ctx.getOrCreateRequirementMachine(proto);
    auto requirements = machine->computeMinimalRequirements();

    bool debug = machine->getDebugOptions().contains(DebugFlags::Minimization);

    // The requirement signature for the actual protocol that the result
    // was kicked off with.
    ArrayRef<Requirement> result;

    for (const auto &pair : requirements) {
      auto *otherProto = pair.first;
      const auto &reqs = pair.second;

      // setRequirementSignature() doesn't take ownership of the memory, so
      // we have to make a copy of the std::vector temporary.
      ArrayRef<Requirement> reqsCopy = ctx.AllocateCopy(reqs);

      // Don't call setRequirementSignature() on the original proto; the
      // request evaluator will do it for us.
      if (otherProto == proto)
        result = reqsCopy;
      else
        const_cast<ProtocolDecl *>(otherProto)->setRequirementSignature(reqsCopy);

      // Dump the result if requested.
      if (debug) {
        llvm::dbgs() << "Protocol " << otherProto->getName() << ": ";

        auto sig = GenericSignature::get(
            otherProto->getGenericSignature().getGenericParams(),
            reqsCopy);
        llvm::dbgs() << sig << "\n";
      }
    }

    // Return the result for the specific protocol this request was kicked off on.
    return result;
  };

  switch (ctx.LangOpts.RequirementMachineProtocolSignatures) {
  case RequirementMachineMode::Disabled:
    return buildViaGSB();

  case RequirementMachineMode::Enabled:
    return buildViaRQM();

  case RequirementMachineMode::Verify:
    abort();
  }
}<|MERGE_RESOLUTION|>--- conflicted
+++ resolved
@@ -136,19 +136,6 @@
                               prop->getSubstitutions(),
                               genericParams, MutableTerm(),
                               protos));
-<<<<<<< HEAD
-        return;
-
-      case Symbol::Kind::ConcreteType:
-        reqs.emplace_back(RequirementKind::SameType,
-                          subjectType,
-                          Context.getTypeFromSubstitutionSchema(
-                              prop->getConcreteType(),
-                              prop->getSubstitutions(),
-                              genericParams, MutableTerm(),
-                              protos));
-=======
->>>>>>> 701130a5
         return;
 
       case Symbol::Kind::ConcreteType: {
