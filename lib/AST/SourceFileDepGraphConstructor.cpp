//===--- FineGrainedDependenciesSourceFileDepGraphConstructor.cpp ---------===//
//
// This source file is part of the Swift.org open source project
//
// Copyright (c) 2014 - 2018 Apple Inc. and the Swift project authors
// Licensed under Apache License v2.0 with Runtime Library Exception
//
// See https://swift.org/LICENSE.txt for license information
// See https://swift.org/CONTRIBUTORS.txt for the list of Swift project authors
//
//===----------------------------------------------------------------------===//

#include <stdio.h>

// may not all be needed
#include "swift/AST/ASTContext.h"
#include "swift/AST/ASTMangler.h"
#include "swift/AST/Decl.h"
#include "swift/AST/DiagnosticEngine.h"
#include "swift/AST/DiagnosticsFrontend.h"
#include "swift/AST/ExistentialLayout.h"
#include "swift/AST/FileSystem.h"
#include "swift/AST/FineGrainedDependencies.h"
#include "swift/AST/Module.h"
#include "swift/AST/ModuleLoader.h"
#include "swift/AST/NameLookup.h"
#include "swift/AST/SourceFile.h"
#include "swift/AST/SourceFileDepGraphConstructor.h"
#include "swift/AST/Types.h"
#include "swift/Basic/FileSystem.h"
#include "swift/Basic/LLVM.h"
#include "swift/Basic/ReferenceDependencyKeys.h"
#include "swift/Demangling/Demangle.h"
#include "swift/Frontend/FrontendOptions.h"
#include "llvm/ADT/MapVector.h"
#include "llvm/ADT/SetVector.h"
#include "llvm/ADT/SmallVector.h"
#include "llvm/Support/FileSystem.h"
#include "llvm/Support/Path.h"
#include "llvm/Support/YAMLParser.h"

// This file holds the code to build a SourceFileDepGraph in the frontend.
// This graph captures relationships between definitions and uses, and
// it is written to a file which is read by the driver in order to decide which
// source files require recompilation.

using namespace swift;
using namespace fine_grained_dependencies;

//==============================================================================
// MARK: SourceFileDepGraphConstructor - client interface
//==============================================================================

SourceFileDepGraphConstructor::SourceFileDepGraphConstructor(
    bool includePrivateDeps, bool hadCompilationError, StringRef swiftDeps,
    StringRef fileFingerprint, bool emitDotFileAfterConstruction,
    DiagnosticEngine &diags)
    : includePrivateDeps(includePrivateDeps),
      hadCompilationError(hadCompilationError), swiftDeps(swiftDeps.str()),
      fileFingerprint(fileFingerprint.str()),
      emitDotFileAfterConstruction(emitDotFileAfterConstruction), diags(diags) {
}

SourceFileDepGraph SourceFileDepGraphConstructor::construct() {
  addSourceFileNodesToGraph();
  if (!hadCompilationError) {
    addAllDefinedDecls();
    addAllUsedDecls();
  }
  assert(g.verify());
  if (emitDotFileAfterConstruction)
    g.emitDotFile(swiftDeps, diags);
  return std::move(g);
}

//==============================================================================
// MARK: SourceFileDepGraphConstructor - adding a defined or used Decl
//==============================================================================
void SourceFileDepGraphConstructor::addSourceFileNodesToGraph() {
  g.findExistingNodePairOrCreateAndAddIfNew(
      DependencyKey::createKeyForWholeSourceFile(DeclAspect::interface,
                                                 swiftDeps),
      StringRef(fileFingerprint));
}

void SourceFileDepGraphConstructor::addADefinedDecl(
    const DependencyKey &interfaceKey, Optional<StringRef> fingerprint) {

  auto nodePair =
      g.findExistingNodePairOrCreateAndAddIfNew(interfaceKey, fingerprint);
  // Since the current type fingerprints only include tokens in the body,
  // when the interface hash changes, it is possible that the type in the
  // file has changed.
  g.addArc(g.getSourceFileNodePair().getInterface(), nodePair.getInterface());
}

void SourceFileDepGraphConstructor::addAUsedDecl(const DependencyKey &defKey,
                                                 const DependencyKey &useKey) {
  auto *defNode =
      g.findExistingNodeOrCreateIfNew(defKey, None, false /* = !isProvides */);
  auto nullableUse = g.findExistingNode(useKey);
  assert(nullableUse.isNonNull() && "Use must be an already-added provides");
  auto *useNode = nullableUse.get();
  assert(useNode->getIsProvides() && "Use (using node) must be a provides");
  g.addArc(defNode, useNode);
}

//==============================================================================
// MARK: Constructing from a SourceFile
//==============================================================================

//==============================================================================
// MARK: Helpers for key construction that must be in frontend
//==============================================================================

template <typename DeclT> static std::string getBaseName(const DeclT *decl) {
  return decl->getBaseName().userFacingName().str();
}

template <typename DeclT> static std::string getName(const DeclT *decl) {
  return DeclBaseName(decl->getName()).userFacingName().str();
}

static std::string mangleTypeAsContext(const NominalTypeDecl *NTD) {
  Mangle::ASTMangler Mangler;
  return !NTD ? "" : Mangler.mangleTypeAsContextUSR(NTD);
}

//==============================================================================
// MARK: Privacy queries
//==============================================================================

static bool declIsPrivate(const ValueDecl *VD) {
  return VD->getFormalAccess() <= AccessLevel::FilePrivate;
}

/// Return true if \param D cannot affect other files.
static bool declIsPrivate(const Decl *D) {
  if (auto *VD = dyn_cast<ValueDecl>(D))
    return declIsPrivate(VD);
  switch (D->getKind()) {
  case DeclKind::Import:
  case DeclKind::PatternBinding:
  case DeclKind::EnumCase:
  case DeclKind::TopLevelCode:
  case DeclKind::IfConfig:
  case DeclKind::PoundDiagnostic:
    return true;

  case DeclKind::Extension:
  case DeclKind::InfixOperator:
  case DeclKind::PrefixOperator:
  case DeclKind::PostfixOperator:
    return false;

  default:
    llvm_unreachable("everything else is a ValueDecl");
  }
}

/// Return true if \ref ED does not contain a member that can affect other
/// files.
static bool allMembersArePrivate(const ExtensionDecl *ED) {
  return std::all_of(ED->getMembers().begin(), ED->getMembers().end(),
                     [](const Decl *d) { return declIsPrivate(d); });
  //                     declIsPrivate);
}

/// \ref inheritedType, an inherited protocol, return true if this inheritance
/// cannot affect other files.
static bool extendedTypeIsPrivate(TypeLoc inheritedType) {
  auto type = inheritedType.getType();
  if (!type)
    return true;

  if (!type->isExistentialType()) {
    // Be conservative. We don't know how to deal with other extended types.
    return false;
  }

  auto layout = type->getExistentialLayout();
  assert(!layout.explicitSuperclass &&
         "Should not have a subclass existential "
         "in the inheritance clause of an extension");
  for (auto protoTy : layout.getProtocols()) {
    if (!declIsPrivate(protoTy->getDecl()))
      return false;
  }

  return true;
}

/// Return true if \ref ED does not inherit a protocol that can affect other
/// files. Was called "justMembers" in ReferenceDependencies.cpp
/// \ref ED might be null.
static bool allInheritedProtocolsArePrivate(const ExtensionDecl *ED) {
  return std::all_of(ED->getInherited().begin(), ED->getInherited().end(),
                     extendedTypeIsPrivate);
}

//==============================================================================
// MARK: DependencyKey - creation for Decls
//==============================================================================

template <NodeKind kindArg, typename Entity>
DependencyKey DependencyKey::createForProvidedEntityInterface(Entity entity) {
  return DependencyKey(
      kindArg, DeclAspect::interface,
      DependencyKey::computeContextForProvidedEntity<kindArg>(entity),
      DependencyKey::computeNameForProvidedEntity<kindArg>(entity));
}

//==============================================================================
// MARK: computeContextForProvidedEntity
//==============================================================================

template <NodeKind kind, typename Entity>
std::string DependencyKey::computeContextForProvidedEntity(Entity) {
  // Context field is not used for most kinds
  return "";
}

// \ref nominal dependencies are created from a Decl and use the context field.
template <>
std::string DependencyKey::computeContextForProvidedEntity<
    NodeKind::nominal, NominalTypeDecl const *>(NominalTypeDecl const *D) {
  return mangleTypeAsContext(D);
}

/// \ref potentialMember dependencies are created from a Decl and use the
/// context field.
template <>
std::string
DependencyKey::computeContextForProvidedEntity<NodeKind::potentialMember,
                                               NominalTypeDecl const *>(
    const NominalTypeDecl *D) {
  return mangleTypeAsContext(D);
}

template <>
std::string DependencyKey::computeContextForProvidedEntity<
    NodeKind::member, const NominalTypeDecl *>(const NominalTypeDecl *holder) {
  return mangleTypeAsContext(holder);
}

/// \ref member dependencies are created from a pair and use the context field.
template <>
std::string DependencyKey::computeContextForProvidedEntity<
    NodeKind::member, std::pair<const NominalTypeDecl *, const ValueDecl *>>(
    std::pair<const NominalTypeDecl *, const ValueDecl *> holderAndMember) {
  return computeContextForProvidedEntity<NodeKind::member>(
      holderAndMember.first);
}

// Linux compiler requires the following:
template std::string
    DependencyKey::computeContextForProvidedEntity<NodeKind::sourceFileProvide,
                                                   StringRef>(StringRef);

//==============================================================================
// MARK: computeNameForProvidedEntity
//==============================================================================

template <>
std::string
DependencyKey::computeNameForProvidedEntity<NodeKind::sourceFileProvide,
                                            StringRef>(StringRef swiftDeps) {
  assert(!swiftDeps.empty());
  return swiftDeps;
}

template <>
std::string
DependencyKey::computeNameForProvidedEntity<NodeKind::topLevel,
                                            PrecedenceGroupDecl const *>(
    const PrecedenceGroupDecl *D) {
  return ::getName(D);
}
template <>
std::string DependencyKey::computeNameForProvidedEntity<
    NodeKind::topLevel, FuncDecl const *>(const FuncDecl *D) {
  return ::getName(D);
}
template <>
std::string DependencyKey::computeNameForProvidedEntity<
    NodeKind::topLevel, OperatorDecl const *>(const OperatorDecl *D) {
  return ::getName(D);
}
template <>
std::string DependencyKey::computeNameForProvidedEntity<
    NodeKind::topLevel, NominalTypeDecl const *>(const NominalTypeDecl *D) {
  return ::getName(D);
}
template <>
std::string DependencyKey::computeNameForProvidedEntity<
    NodeKind::topLevel, ValueDecl const *>(const ValueDecl *D) {
  return getBaseName(D);
}
template <>
std::string DependencyKey::computeNameForProvidedEntity<
    NodeKind::dynamicLookup, ValueDecl const *>(const ValueDecl *D) {
  return getBaseName(D);
}
template <>
std::string DependencyKey::computeNameForProvidedEntity<
    NodeKind::nominal, NominalTypeDecl const *>(const NominalTypeDecl *D) {
  return "";
}
template <>
std::string
DependencyKey::computeNameForProvidedEntity<NodeKind::potentialMember,
                                            NominalTypeDecl const *>(
    const NominalTypeDecl *D) {
  return "";
}

template <>
std::string DependencyKey::computeNameForProvidedEntity<
    NodeKind::member, std::pair<const NominalTypeDecl *, const ValueDecl *>>(
    std::pair<const NominalTypeDecl *, const ValueDecl *> holderAndMember) {
  return getBaseName(holderAndMember.second);
}

//==============================================================================
// MARK: createDependedUponKey
//==============================================================================

template <>
DependencyKey
DependencyKey::createDependedUponKey<NodeKind::topLevel>(StringRef name) {
  return DependencyKey(NodeKind::topLevel, DeclAspect::interface, "", name);
}

template <>
DependencyKey
DependencyKey::createDependedUponKey<NodeKind::dynamicLookup>(StringRef name) {
  return DependencyKey(NodeKind::dynamicLookup, DeclAspect::interface, "",
                       name);
}

template <>
DependencyKey
DependencyKey::createDependedUponKey<NodeKind::externalDepend>(StringRef name) {
  return DependencyKey(NodeKind::externalDepend, DeclAspect::interface, "",
                       name);
}

template <>
DependencyKey
DependencyKey::createDependedUponKey<NodeKind::nominal>(StringRef mangledName) {
  return DependencyKey(NodeKind::nominal, DeclAspect::interface, mangledName,
                       "");
}

DependencyKey DependencyKey::createDependedUponKey(StringRef mangledHolderName,
                                                   StringRef memberBaseName) {
  const bool isMemberBlank = memberBaseName.empty();
  const auto kind =
      isMemberBlank ? NodeKind::potentialMember : NodeKind::member;
  return DependencyKey(kind, DeclAspect::interface, mangledHolderName,
                       isMemberBlank ? "" : memberBaseName);
}

//==============================================================================
// MARK: Entry point into frontend graph construction
//==============================================================================

bool fine_grained_dependencies::emitReferenceDependencies(
    DiagnosticEngine &diags, SourceFile *const SF,
    const DependencyTracker &depTracker, StringRef outputPath,
    const bool alsoEmitDotFile) {

  // Before writing to the dependencies file path, preserve any previous file
  // that may have been there. No error handling -- this is just a nicety, it
  // doesn't matter if it fails.
  llvm::sys::fs::rename(outputPath, outputPath + "~");

  SourceFileDepGraph g = RealSourceFileDepGraphConstructor(
                             SF, outputPath, depTracker, alsoEmitDotFile)
                             .construct();

  const bool hadError =
      withOutputFile(diags, outputPath, [&](llvm::raw_pwrite_stream &out) {
        out << g.yamlProlog(SF->getASTContext().hadError());
        llvm::yaml::Output yamlWriter(out);
        yamlWriter << g;
        return false;
      });

  // If path is stdout, cannot read it back, so check for "-"
  assert(outputPath == "-" || g.verifyReadsWhatIsWritten(outputPath));

  if (alsoEmitDotFile)
    g.emitDotFile(outputPath, diags);

  return hadError;
}

//==============================================================================
// MARK: RealSourceFileDepGraphConstructor
//==============================================================================

RealSourceFileDepGraphConstructor::RealSourceFileDepGraphConstructor(
    SourceFile *SF, StringRef outputPath, const DependencyTracker &depTracker,
    const bool alsoEmitDotFile)
    : SourceFileDepGraphConstructor(computeIncludePrivateDeps(SF),
                                    SF->getASTContext().hadError(), outputPath,
                                    getInterfaceHash(SF), alsoEmitDotFile,
                                    SF->getASTContext().Diags),
      SF(SF), depTracker(depTracker) {}

bool RealSourceFileDepGraphConstructor::computeIncludePrivateDeps(
    SourceFile *SF) {
  // Since, when fingerprints are enabled,
  // the parser diverts token hashing into per-body fingerprints
  // before it can know if a difference is in a private type,
  // in order to be able to test the changed  fingerprints
  // we force the inclusion of private declarations when fingerprints
  // are enabled.
  return SF->getASTContext()
             .LangOpts.FineGrainedDependenciesIncludeIntrafileOnes ||
         SF->getASTContext().LangOpts.EnableTypeFingerprints;
}

/// Centralize the invariant that the fingerprint of the whole file is the
/// interface hash
std::string RealSourceFileDepGraphConstructor::getFingerprint(SourceFile *SF) {
  return getInterfaceHash(SF);
}

//==============================================================================
// MARK: RealSourceFileDepGraphConstructor - adding collections of defined Decls
//==============================================================================
//==============================================================================
// MARK: SourceFileDeclFinder
//==============================================================================

namespace {
/// Takes all the Decls in a SourceFile, and collects them into buckets by
/// groups of DeclKinds. Also casts them to more specific types
/// TODO: Factor with SourceFileDeclFinder
struct SourceFileDeclFinder {

public:
  /// Existing system excludes private decls in some cases.
  /// In the future, we might not want to do this, so use bool to decide.
  const bool includePrivateDecls;

  // The extracted Decls:
  ConstPtrVec<ExtensionDecl> extensions;
  ConstPtrVec<OperatorDecl> operators;
  ConstPtrVec<PrecedenceGroupDecl> precedenceGroups;
  ConstPtrVec<NominalTypeDecl> topNominals;
  ConstPtrVec<ValueDecl> topValues;
  ConstPtrVec<NominalTypeDecl> allNominals;
  ConstPtrVec<NominalTypeDecl> potentialMemberHolders;
  ConstPtrVec<FuncDecl> memberOperatorDecls;
  ConstPtrPairVec<NominalTypeDecl, ValueDecl> valuesInExtensions;
  ConstPtrVec<ValueDecl> classMembers;

  /// Construct me and separates the Decls.
  // clang-format off
    SourceFileDeclFinder(const SourceFile *const SF, const bool includePrivateDecls)
    : includePrivateDecls(includePrivateDecls) {
      for (const Decl *const D : SF->getTopLevelDecls()) {
        select<ExtensionDecl, DeclKind::Extension>(D, extensions, false) ||
        select<OperatorDecl, DeclKind::InfixOperator, DeclKind::PrefixOperator,
        DeclKind::PostfixOperator>(D, operators, false) ||
        select<PrecedenceGroupDecl, DeclKind::PrecedenceGroup>(
                                                               D, precedenceGroups, false) ||
        select<NominalTypeDecl, DeclKind::Enum, DeclKind::Struct,
        DeclKind::Class, DeclKind::Protocol>(D, topNominals, true) ||
        select<ValueDecl, DeclKind::TypeAlias, DeclKind::Var, DeclKind::Func,
        DeclKind::Accessor>(D, topValues, true);
      }
    // clang-format on
    // The order is important because some of these use instance variables
    // computed by others.
    findNominalsFromExtensions();
    findNominalsInTopNominals();
    findValuesInExtensions();
    findClassMembers(SF);
  }

private:
  /// Extensions may contain nominals and operators.
  void findNominalsFromExtensions() {
    for (auto *ED : extensions) {
      const auto *const NTD = ED->getExtendedNominal();
      if (NTD)
        findNominalsAndOperatorsIn(NTD, ED);
    }
  }
  /// Top-level nominals may contain nominals and operators.
  void findNominalsInTopNominals() {
    for (const auto *const NTD : topNominals)
      findNominalsAndOperatorsIn(NTD);
  }
  /// Any nominal may contain nominals and operators.
  /// (indirectly recursive)
  void findNominalsAndOperatorsIn(const NominalTypeDecl *const NTD,
                                  const ExtensionDecl *ED = nullptr) {
    if (excludeIfPrivate(NTD))
      return;
    const bool exposedProtocolIsExtended =
        ED && !allInheritedProtocolsArePrivate(ED);
    if (ED && !includePrivateDecls && !exposedProtocolIsExtended &&
        std::all_of(ED->getMembers().begin(), ED->getMembers().end(),
                    [&](const Decl *D) { return declIsPrivate(D); })) {
      return;
    }
    if (includePrivateDecls || !ED || exposedProtocolIsExtended)
      allNominals.push_back(NTD);
    potentialMemberHolders.push_back(NTD);
    findNominalsAndOperatorsInMembers(ED ? ED->getMembers()
                                         : NTD->getMembers());
  }

  /// Search through the members to find nominals and operators.
  /// (indirectly recursive)
  /// TODO: clean this up, maybe recurse separately for each purpose.
  void findNominalsAndOperatorsInMembers(const DeclRange members) {
    for (const Decl *const D : members) {
      auto *VD = dyn_cast<ValueDecl>(D);
      if (!VD || excludeIfPrivate(VD))
        continue;
      if (VD->getFullName().isOperator())
        memberOperatorDecls.push_back(cast<FuncDecl>(D));
      else if (const auto *const NTD = dyn_cast<NominalTypeDecl>(D))
        findNominalsAndOperatorsIn(NTD);
    }
  }

  /// Extensions may contain ValueDecls.
  void findValuesInExtensions() {
    for (const auto *ED : extensions) {
      const auto *const NTD = ED->getExtendedNominal();
      if (!NTD || excludeIfPrivate(NTD))
        continue;
      if (!includePrivateDecls &&
          (!allInheritedProtocolsArePrivate(ED) || allMembersArePrivate(ED)))
        continue;
      for (const auto *member : ED->getMembers())
        if (const auto *VD = dyn_cast<ValueDecl>(member))
          if (VD->hasName() && (includePrivateDecls || !declIsPrivate(VD))) {
            const auto *const NTD = ED->getExtendedNominal();
            if (NTD)
              valuesInExtensions.push_back(std::make_pair(NTD, VD));
          }
    }
  }

  /// Class members are needed for dynamic lookup dependency nodes.
  void findClassMembers(const SourceFile *const SF) {
    struct Collector : public VisibleDeclConsumer {
      ConstPtrVec<ValueDecl> &classMembers;
      Collector(ConstPtrVec<ValueDecl> &classMembers)
          : classMembers(classMembers) {}
      void foundDecl(ValueDecl *VD, DeclVisibilityKind,
                     DynamicLookupInfo) override {
        classMembers.push_back(VD);
      }
    } collector{classMembers};
    SF->lookupClassMembers({}, collector);
  }

  /// Check \p D to see if it is one of the DeclKinds in the template
  /// arguments. If so, cast it to DesiredDeclType and add it to foundDecls.
  /// \returns true if successful.
  template <typename DesiredDeclType, DeclKind firstKind,
            DeclKind... restOfKinds>
  bool select(const Decl *const D, ConstPtrVec<DesiredDeclType> &foundDecls,
              const bool canExcludePrivateDecls) {
    if (D->getKind() == firstKind) {
      auto *dd = cast<DesiredDeclType>(D);
      const bool exclude = canExcludePrivateDecls && excludeIfPrivate(dd);
      if (!exclude)
        foundDecls.push_back(cast<DesiredDeclType>(D));
      return true;
    }
    return select<DesiredDeclType, restOfKinds...>(D, foundDecls,
                                                   canExcludePrivateDecls);
  }

  /// Terminate the template recursion.
  template <typename DesiredDeclType>
  bool select(const Decl *const D, ConstPtrVec<DesiredDeclType> &foundDecls,
              bool) {
    return false;
  }

  /// Return true if \param D should be excluded on privacy grounds.
  bool excludeIfPrivate(const Decl *const D) {
    return !includePrivateDecls && declIsPrivate(D);
  }
};
} // namespace

void RealSourceFileDepGraphConstructor::addAllDefinedDecls() {
  // TODO: express the multiple provides and depends streams with variadic
  // templates

<<<<<<< HEAD
template <>
std::string
DependencyKey::computeNameForProvidedEntity<NodeKind::sourceFileProvide,
                                            StringRef>(StringRef swiftDeps) {
  assert(!swiftDeps.empty());
  return swiftDeps.str();
}
=======
  // Many kinds of Decls become top-level depends.
>>>>>>> 50e9cc35

  SourceFileDeclFinder declFinder(SF, includePrivateDeps);

  addAllDefinedDeclsOfAGivenType<NodeKind::topLevel>(
      declFinder.precedenceGroups);
  addAllDefinedDeclsOfAGivenType<NodeKind::topLevel>(
      declFinder.memberOperatorDecls);
  addAllDefinedDeclsOfAGivenType<NodeKind::topLevel>(declFinder.operators);
  addAllDefinedDeclsOfAGivenType<NodeKind::topLevel>(declFinder.topNominals);
  addAllDefinedDeclsOfAGivenType<NodeKind::topLevel>(declFinder.topValues);
  addAllDefinedDeclsOfAGivenType<NodeKind::nominal>(declFinder.allNominals);
  addAllDefinedDeclsOfAGivenType<NodeKind::potentialMember>(
      declFinder.potentialMemberHolders);
  addAllDefinedDeclsOfAGivenType<NodeKind::member>(
      declFinder.valuesInExtensions);
  addAllDefinedDeclsOfAGivenType<NodeKind::dynamicLookup>(
      declFinder.classMembers);
}

/// Given an array of Decls or pairs of them in \p declsOrPairs
/// create node pairs for context and name
template <NodeKind kind, typename ContentsT>
void RealSourceFileDepGraphConstructor::addAllDefinedDeclsOfAGivenType(
    std::vector<ContentsT> &contentsVec) {
  for (const auto declOrPair : contentsVec) {
    Optional<std::string> fp = getFingerprintIfAny(declOrPair);
    addADefinedDecl(
        DependencyKey::createForProvidedEntityInterface<kind>(declOrPair),
        fp ? StringRef(fp.getValue()) : Optional<StringRef>());
  }
}

//==============================================================================
// MARK: RealSourceFileDepGraphConstructor - adding collections of used Decls
//==============================================================================

<<<<<<< HEAD
template <>
DependencyKey
DependencyKey::createDependedUponKey<NodeKind::topLevel>(StringRef name) {
  return DependencyKey(NodeKind::topLevel, DeclAspect::interface, "",
                       name.str());
}

template <>
DependencyKey
DependencyKey::createDependedUponKey<NodeKind::dynamicLookup>(StringRef name) {
  return DependencyKey(NodeKind::dynamicLookup, DeclAspect::interface, "",
                       name.str());
}

template <>
DependencyKey
DependencyKey::createDependedUponKey<NodeKind::externalDepend>(StringRef name) {
  return DependencyKey(NodeKind::externalDepend, DeclAspect::interface, "",
                       name.str());
}

template <>
DependencyKey
DependencyKey::createDependedUponKey<NodeKind::nominal>(StringRef mangledName) {
  return DependencyKey(NodeKind::nominal, DeclAspect::interface,
                       mangledName.str(), "");
}

DependencyKey DependencyKey::createDependedUponKey(StringRef mangledHolderName,
                                                   StringRef memberBaseName) {
  const bool isMemberBlank = memberBaseName.empty();
  const auto kind =
      isMemberBlank ? NodeKind::potentialMember : NodeKind::member;
  return DependencyKey(kind, DeclAspect::interface, mangledHolderName.str(),
                       isMemberBlank ? "" : memberBaseName.str());
}
=======
namespace {
/// Extracts uses out of a SourceFile
class UsedDeclEnumerator {
  SourceFile *SF;
  const DependencyTracker &depTracker;
  StringRef swiftDeps;
>>>>>>> 50e9cc35

  /// Cache these for efficiency
  const DependencyKey sourceFileInterface;
  const DependencyKey sourceFileImplementation;

  const bool includeIntrafileDeps;

  function_ref<void(const DependencyKey &, const DependencyKey &)> createDefUse;

public:
<<<<<<< HEAD
  /// Expose this layer to enable faking up a constructor for testing.
  /// See the instance variable comments for explanation.
  // clang-format off
  SourceFileDepGraphConstructor(
    StringRef swiftDeps,
    bool includePrivateDeps,
    bool hadCompilationError,
    const std::string &interfaceHash,
    ArrayRef<std::pair<std::string, bool>> topLevelDepends,
    ArrayRef<std::pair<std::tuple<std::string, std::string, bool>, bool>>
      dependsWithContexts,
    ArrayRef<std::pair<std::string, bool>> dynamicLookupDepends,
    ArrayRef<std::string> externalDependencies,

    ArrayRef<ContextNameFingerprint> precedenceGroups,
    ArrayRef<ContextNameFingerprint> memberOperatorDecls,
    ArrayRef<ContextNameFingerprint> operators,
    ArrayRef<ContextNameFingerprint> topNominals,
    ArrayRef<ContextNameFingerprint> topValues,
    ArrayRef<ContextNameFingerprint> allNominals,
    ArrayRef<ContextNameFingerprint> potentialMemberHolders,
    ArrayRef<ContextNameFingerprint> valuesInExtensions,
    ArrayRef<ContextNameFingerprint> classMembers
    ) :
    swiftDeps(swiftDeps),
    includePrivateDeps(includePrivateDeps),
    hadCompilationError(hadCompilationError),

    interfaceHash(interfaceHash),
    topLevelDepends(topLevelDepends),
    dependsWithContexts(dependsWithContexts),
    dynamicLookupDepends(dynamicLookupDepends),
    externalDependencies(externalDependencies),

    precedenceGroups(precedenceGroups),
    memberOperatorDecls(memberOperatorDecls),
    operators(operators),
    topNominals(topNominals),
    topValues(topValues),
    allNominals(allNominals),
    potentialMemberHolders(potentialMemberHolders),
    valuesInExtensions(valuesInExtensions),
    classMembers(classMembers)
    {}

// clang-format off
static SourceFileDepGraphConstructor
forSourceFile(
  SourceFile *SF,
  const DependencyTracker &depTracker,
  StringRef swiftDeps,
  const bool includePrivateDeps,
  const bool hadCompilationError) {
// clang-format on

  SourceFileDeclFinder declFinder(SF, includePrivateDeps);
    std::vector<std::pair<std::string, bool>> topLevelDepends;
    for (const auto &p: SF->getReferencedNameTracker()->getTopLevelNames())
      topLevelDepends.push_back(std::make_pair(p.getFirst().userFacingName().str(), p.getSecond()));

    std::vector<std::pair<std::string, bool>> dynamicLookupDepends;
    for (const auto &p: SF->getReferencedNameTracker()->getDynamicLookupNames())
      dynamicLookupDepends.push_back(std::make_pair(p.getFirst().userFacingName().str(), p.getSecond()));

    std::vector<std::pair<std::tuple<std::string, std::string, bool>, bool>> dependsWithContexts;
    for (const auto &p: SF->getReferencedNameTracker()->getUsedMembers()) {
      const auto &member = p.getFirst().second;
      StringRef emptyOrUserFacingName = member.empty() ? "" : member.userFacingName();
      dependsWithContexts.push_back(
        std::make_pair(
          std::make_tuple(
            mangleTypeAsContext(p.getFirst().first),
            emptyOrUserFacingName.str(),
            declIsPrivate(p.getFirst().first)),
          p.getSecond()));
    }
=======
  UsedDeclEnumerator(
      SourceFile *SF, const DependencyTracker &depTracker, StringRef swiftDeps,
      bool includeIntrafileDeps,
      function_ref<void(const DependencyKey &, const DependencyKey &)>
          createDefUse)
      : SF(SF), depTracker(depTracker), swiftDeps(swiftDeps),
        sourceFileInterface(DependencyKey::createKeyForWholeSourceFile(
            DeclAspect::interface, swiftDeps)),
        sourceFileImplementation(DependencyKey::createKeyForWholeSourceFile(
            DeclAspect::implementation, swiftDeps)),
        includeIntrafileDeps(includeIntrafileDeps), createDefUse(createDefUse) {
  }
>>>>>>> 50e9cc35

public:
  void enumerateAllUses() {
    enumerateSimpleUses<NodeKind::topLevel>(
        SF->getReferencedNameTracker()->getTopLevelNames());
    enumerateSimpleUses<NodeKind::dynamicLookup>(
        SF->getReferencedNameTracker()->getDynamicLookupNames());
    enumerateExternalUses();
    enumerateCompoundUses();
  }

private:
  void enumerateUse(NodeKind kind, StringRef context, StringRef name,
                    bool isCascadingUse) {
    // Assume that what is depended-upon is the interface
    createDefUse(DependencyKey(kind, DeclAspect::interface, context, name),
                 isCascadingUse ? sourceFileInterface
                                : sourceFileImplementation);
  }
  template <NodeKind kind>
  void enumerateSimpleUses(llvm::DenseMap<DeclBaseName, bool> cascadesByName) {
    for (const auto &p : cascadesByName)
      enumerateUse(kind, "", p.getFirst().userFacingName(), p.getSecond());
  }

  void enumerateCompoundUses() {
    enumerateNominalUses(std::move(computeHoldersOfCascadingMembers()));
    enumerateMemberUses();
  }

  std::unordered_set<std::string> computeHoldersOfCascadingMembers() {
    std::unordered_set<std::string> holdersOfCascadingMembers;
    for (const auto &p : SF->getReferencedNameTracker()->getUsedMembers()) {
      {
        bool isPrivate = declIsPrivate(p.getFirst().first);
        if (isPrivate && !includeIntrafileDeps)
          continue;
      }
      std::string context =
          DependencyKey::computeContextForProvidedEntity<NodeKind::nominal>(
              p.getFirst().first);
      bool isCascading = p.getSecond();
      if (isCascading)
        holdersOfCascadingMembers.insert(context);
    }
    return holdersOfCascadingMembers;
  }

  void enumerateNominalUses(
      const std::unordered_set<std::string> &&holdersOfCascadingMembers) {
    for (const auto &p : SF->getReferencedNameTracker()->getUsedMembers()) {
      {
        bool isPrivate = declIsPrivate(p.getFirst().first);
        if (isPrivate && !includeIntrafileDeps)
          continue;
      }
      const NominalTypeDecl *nominal = p.getFirst().first;

      std::string context =
          DependencyKey::computeContextForProvidedEntity<NodeKind::nominal>(
              nominal);
      const bool isCascadingUse = holdersOfCascadingMembers.count(context) != 0;
      enumerateUse(NodeKind::nominal, context, "", isCascadingUse);
    }
  }

  void enumerateMemberUses() {
    for (const auto &p : SF->getReferencedNameTracker()->getUsedMembers()) {
      const NominalTypeDecl *nominal = p.getFirst().first;
      const auto rawName = p.getFirst().second;
      const bool isPotentialMember = rawName.empty();
      const bool isCascadingUse = p.getSecond();
      if (isPotentialMember) {
        std::string context = DependencyKey::computeContextForProvidedEntity<
            NodeKind::potentialMember>(nominal);
        enumerateUse(NodeKind::potentialMember, context, "", isCascadingUse);
      } else {
        std::string context =
            DependencyKey::computeContextForProvidedEntity<NodeKind::member>(
                nominal);
        StringRef name = rawName.userFacingName();
        enumerateUse(NodeKind::member, context, name, isCascadingUse);
      }
    }
  }

  void enumerateExternalUses() {
    // external dependencies always cascade
    for (StringRef s : depTracker.getDependencies())
      enumerateUse(NodeKind::externalDepend, "", s, true);
  }
};
} // end namespace

void RealSourceFileDepGraphConstructor::addAllUsedDecls() {
  UsedDeclEnumerator(SF, depTracker, swiftDeps, includePrivateDeps,
                     [&](const DependencyKey &def, const DependencyKey &use) {
                       addAUsedDecl(def, use);
                     })
      .enumerateAllUses();
}

//==============================================================================
// MARK: RealSourceFileDepGraphConstructor - adding individual defined Decls
//==============================================================================

std::string
RealSourceFileDepGraphConstructor::getInterfaceHash(SourceFile *SF) {
  llvm::SmallString<32> interfaceHash;
  SF->getInterfaceHash(interfaceHash);
  return interfaceHash.str().str();
}

/// At present, only nominals, protocols, and extensions have (body)
/// fingerprints
Optional<std::string> RealSourceFileDepGraphConstructor::getFingerprintIfAny(
    std::pair<const NominalTypeDecl *, const ValueDecl *>) {
  return None;
}
Optional<std::string>
RealSourceFileDepGraphConstructor::getFingerprintIfAny(const Decl *d) {
  if (const auto *idc = dyn_cast<IterableDeclContext>(d)) {
    auto result = idc->getBodyFingerprint();
    assert((!result || !result->empty()) &&
           "Fingerprint should never be empty");
    return result;
  }
  return None;
}

//==============================================================================
// MARK: MockSourceFileDepGraphConstructor - adding collections of Decls
//==============================================================================

void MockSourceFileDepGraphConstructor::forEachEntry(
    function_ref<void(NodeKind kind, StringRef entry)> fn) {
  for (const auto &kindAndEntries : dependencyDescriptions) {
    for (StringRef s : kindAndEntries.second)
      fn(kindAndEntries.first, s);
  }
}

void MockSourceFileDepGraphConstructor::addAllDefinedDecls() {
  forEachEntry([&](NodeKind kind, StringRef s) {
    if (isADefinedDecl(s))
      addADefinedDecl(s, kind);
  });
}

void MockSourceFileDepGraphConstructor::addAllUsedDecls() {
  forEachEntry([&](NodeKind kind, StringRef s) {
    if (!isADefinedDecl(s))
      addAUsedDecl(s, kind);
  });
};

//==============================================================================
// MARK: MockSourceFileDepGraphConstructor - adding individual Decls
//==============================================================================

void MockSourceFileDepGraphConstructor::addADefinedDecl(StringRef s,
                                                        const NodeKind kind) {
  const Optional<DependencyKey> key =
      parseADefinedDecl(s, kind, DeclAspect::interface);
  if (!key)
    return;
  StringRef fingerprintString = s.split(fingerprintSeparator).second;
  const Optional<StringRef> fingerprint = fingerprintString.empty()
                                              ? Optional<StringRef>()
                                              : StringRef(fingerprintString);

  SourceFileDepGraphConstructor::addADefinedDecl(key.getValue(), fingerprint);
  }

  void MockSourceFileDepGraphConstructor::addAUsedDecl(const StringRef s,
                                                       const NodeKind kind) {
    const auto defAndUseKeys = parseAUsedDecl(s, kind);
    if (defAndUseKeys) {
      SourceFileDepGraphConstructor::addAUsedDecl(defAndUseKeys->first,
                                                  defAndUseKeys->second);
    }
  }

  DependencyKey
  MockSourceFileDepGraphConstructor::computeUseKey(StringRef s,
                                                   const bool isCascadingUse) {
    // For now, in unit tests, mock uses are always nominal
    static const NodeKind kindOfUse = NodeKind::nominal;
    const DeclAspect aspectOfUse =
        isCascadingUse ? DeclAspect::interface : DeclAspect::implementation;

    if (!s.empty())
      return parseADefinedDecl(s, kindOfUse, aspectOfUse).getValue();
    StringRef swiftDepsRef(swiftDeps);
    return DependencyKey(NodeKind::sourceFileProvide, aspectOfUse,
                         DependencyKey::computeContextForProvidedEntity<
                             NodeKind::sourceFileProvide>(swiftDepsRef),
                         DependencyKey::computeNameForProvidedEntity<
                             NodeKind::sourceFileProvide>(swiftDepsRef));
  }

  //==============================================================================
  // MARK: SourceFileDepGraphConstructor - parsing
  //==============================================================================

  const char *MockSourceFileDepGraphConstructor::defUseSeparator = "->";

  bool MockSourceFileDepGraphConstructor::isADefinedDecl(StringRef s) {
    return s.find(defUseSeparator) == StringRef::npos;
  }

  Optional<DependencyKey> MockSourceFileDepGraphConstructor::parseADefinedDecl(
      StringRef s, const NodeKind kind, const DeclAspect aspect) {
    static const char *privatePrefix = "#";

    const bool isPrivate = s.consume_front(privatePrefix);
    if (isPrivate && !includePrivateDeps)
      return None;
    const std::string context =
        parseContext(s.split(fingerprintSeparator).first, kind);
    std::string name = parseName(s.split(fingerprintSeparator).first, kind);

    return DependencyKey(kind, aspect, context, name);
  }

<<<<<<< HEAD
static std::vector<std::pair<std::string, bool>>
getSimpleDepends(ArrayRef<std::string> simpleNames) {
  std::vector<std::pair<std::string, bool>> result;
  for (std::string n : simpleNames)
    result.push_back({stripPrefix(n).str(), cascades((n))});
  return result;
}
=======
  Optional<std::pair<DependencyKey, DependencyKey>>
  MockSourceFileDepGraphConstructor::parseAUsedDecl(const StringRef argString,
                                                    const NodeKind kind) {
    static const char *noncascadingPrefix = "#";
    static const char *privateHolderPrefix = "~";

    StringRef s = argString;
    const bool isCascadingUse = !s.consume_front(noncascadingPrefix);
    // Someday, we might differentiate.
    const DeclAspect aspectOfDefUsed = DeclAspect::interface;

    const bool isHolderPrivate = s.consume_front(privateHolderPrefix);
    if (!includePrivateDeps && isHolderPrivate)
      return None;
    const auto defUseStrings = s.split(defUseSeparator);
    const auto context = parseContext(defUseStrings.first, kind);
    const auto name = parseName(defUseStrings.first, kind);

    const DependencyKey defKey =
        DependencyKey(kind, aspectOfDefUsed, context, name);

    return std::make_pair(defKey,
                          computeUseKey(defUseStrings.second, isCascadingUse));
  }
>>>>>>> 50e9cc35


<<<<<<< HEAD
static std::vector<std::pair<std::tuple<std::string, std::string, bool>, bool>>
getCompoundDepends(
    ArrayRef<std::string> simpleNames,
    ArrayRef<std::pair<std::string, std::string>> compoundNames) {
  std::vector<std::pair<std::tuple<std::string, std::string, bool>, bool>>
      result;
  for (std::string n : simpleNames) {
    // (On Linux, the compiler needs more verbosity than:
    //  result.push_back({{n, "", false}, cascades(n)});
    result.push_back(std::make_pair(
        std::make_tuple(stripPrefix(n).str(), std::string(), false),
        cascades(n)));
  }
  for (auto &p : compoundNames) {
    // Likewise, for Linux expand the following out:
    //    result.push_back(
    //        {{p.first, p.second, isPrivate(p.second)}, cascades(p.first)});
    result.push_back(std::make_pair(std::make_tuple(stripPrefix(p.first).str(),
                                                    stripPrefix(p.second).str(),
                                                    isPrivate(p.second)),
                                    cascades(p.first)));
=======
  Optional<bool>
  MockSourceFileDepGraphConstructor::singleNameIsContext(const NodeKind kind) {
    switch (kind) {
    case NodeKind::nominal:
    case NodeKind::potentialMember:
      return true;
    case NodeKind::topLevel:
    case NodeKind::dynamicLookup:
    case NodeKind::externalDepend:
    case NodeKind::sourceFileProvide:
      return false;
    case NodeKind::member:
      return None;
    case NodeKind::kindCount:
      llvm_unreachable("impossible case");
    }
>>>>>>> 50e9cc35
  }

  std::string
  MockSourceFileDepGraphConstructor::parseContext(const StringRef s,
                                                  const NodeKind kind) {
    return !singleNameIsContext(kind)
               ? s.split(nameContextSeparator).first.str()
               : singleNameIsContext(kind).getValue() ? s.str() : "";
  }

  std::string
  MockSourceFileDepGraphConstructor::parseName(const StringRef s,
                                               const NodeKind kind) {
    const std::string name =
        !singleNameIsContext(kind)
            ? s.split(nameContextSeparator).second.str()
            : singleNameIsContext(kind).getValue() ? "" : s.str();
    assert(kind != NodeKind::member ||
           !name.empty() && "Should be a potentialMember");
    return name;
  }<|MERGE_RESOLUTION|>--- conflicted
+++ resolved
@@ -114,11 +114,11 @@
 //==============================================================================
 
 template <typename DeclT> static std::string getBaseName(const DeclT *decl) {
-  return decl->getBaseName().userFacingName().str();
+  return decl->getBaseName().userFacingName();
 }
 
 template <typename DeclT> static std::string getName(const DeclT *decl) {
-  return DeclBaseName(decl->getName()).userFacingName().str();
+  return DeclBaseName(decl->getName()).userFacingName();
 }
 
 static std::string mangleTypeAsContext(const NominalTypeDecl *NTD) {
@@ -600,17 +600,7 @@
   // TODO: express the multiple provides and depends streams with variadic
   // templates
 
-<<<<<<< HEAD
-template <>
-std::string
-DependencyKey::computeNameForProvidedEntity<NodeKind::sourceFileProvide,
-                                            StringRef>(StringRef swiftDeps) {
-  assert(!swiftDeps.empty());
-  return swiftDeps.str();
-}
-=======
   // Many kinds of Decls become top-level depends.
->>>>>>> 50e9cc35
 
   SourceFileDeclFinder declFinder(SF, includePrivateDeps);
 
@@ -647,51 +637,12 @@
 // MARK: RealSourceFileDepGraphConstructor - adding collections of used Decls
 //==============================================================================
 
-<<<<<<< HEAD
-template <>
-DependencyKey
-DependencyKey::createDependedUponKey<NodeKind::topLevel>(StringRef name) {
-  return DependencyKey(NodeKind::topLevel, DeclAspect::interface, "",
-                       name.str());
-}
-
-template <>
-DependencyKey
-DependencyKey::createDependedUponKey<NodeKind::dynamicLookup>(StringRef name) {
-  return DependencyKey(NodeKind::dynamicLookup, DeclAspect::interface, "",
-                       name.str());
-}
-
-template <>
-DependencyKey
-DependencyKey::createDependedUponKey<NodeKind::externalDepend>(StringRef name) {
-  return DependencyKey(NodeKind::externalDepend, DeclAspect::interface, "",
-                       name.str());
-}
-
-template <>
-DependencyKey
-DependencyKey::createDependedUponKey<NodeKind::nominal>(StringRef mangledName) {
-  return DependencyKey(NodeKind::nominal, DeclAspect::interface,
-                       mangledName.str(), "");
-}
-
-DependencyKey DependencyKey::createDependedUponKey(StringRef mangledHolderName,
-                                                   StringRef memberBaseName) {
-  const bool isMemberBlank = memberBaseName.empty();
-  const auto kind =
-      isMemberBlank ? NodeKind::potentialMember : NodeKind::member;
-  return DependencyKey(kind, DeclAspect::interface, mangledHolderName.str(),
-                       isMemberBlank ? "" : memberBaseName.str());
-}
-=======
 namespace {
 /// Extracts uses out of a SourceFile
 class UsedDeclEnumerator {
   SourceFile *SF;
   const DependencyTracker &depTracker;
   StringRef swiftDeps;
->>>>>>> 50e9cc35
 
   /// Cache these for efficiency
   const DependencyKey sourceFileInterface;
@@ -702,84 +653,6 @@
   function_ref<void(const DependencyKey &, const DependencyKey &)> createDefUse;
 
 public:
-<<<<<<< HEAD
-  /// Expose this layer to enable faking up a constructor for testing.
-  /// See the instance variable comments for explanation.
-  // clang-format off
-  SourceFileDepGraphConstructor(
-    StringRef swiftDeps,
-    bool includePrivateDeps,
-    bool hadCompilationError,
-    const std::string &interfaceHash,
-    ArrayRef<std::pair<std::string, bool>> topLevelDepends,
-    ArrayRef<std::pair<std::tuple<std::string, std::string, bool>, bool>>
-      dependsWithContexts,
-    ArrayRef<std::pair<std::string, bool>> dynamicLookupDepends,
-    ArrayRef<std::string> externalDependencies,
-
-    ArrayRef<ContextNameFingerprint> precedenceGroups,
-    ArrayRef<ContextNameFingerprint> memberOperatorDecls,
-    ArrayRef<ContextNameFingerprint> operators,
-    ArrayRef<ContextNameFingerprint> topNominals,
-    ArrayRef<ContextNameFingerprint> topValues,
-    ArrayRef<ContextNameFingerprint> allNominals,
-    ArrayRef<ContextNameFingerprint> potentialMemberHolders,
-    ArrayRef<ContextNameFingerprint> valuesInExtensions,
-    ArrayRef<ContextNameFingerprint> classMembers
-    ) :
-    swiftDeps(swiftDeps),
-    includePrivateDeps(includePrivateDeps),
-    hadCompilationError(hadCompilationError),
-
-    interfaceHash(interfaceHash),
-    topLevelDepends(topLevelDepends),
-    dependsWithContexts(dependsWithContexts),
-    dynamicLookupDepends(dynamicLookupDepends),
-    externalDependencies(externalDependencies),
-
-    precedenceGroups(precedenceGroups),
-    memberOperatorDecls(memberOperatorDecls),
-    operators(operators),
-    topNominals(topNominals),
-    topValues(topValues),
-    allNominals(allNominals),
-    potentialMemberHolders(potentialMemberHolders),
-    valuesInExtensions(valuesInExtensions),
-    classMembers(classMembers)
-    {}
-
-// clang-format off
-static SourceFileDepGraphConstructor
-forSourceFile(
-  SourceFile *SF,
-  const DependencyTracker &depTracker,
-  StringRef swiftDeps,
-  const bool includePrivateDeps,
-  const bool hadCompilationError) {
-// clang-format on
-
-  SourceFileDeclFinder declFinder(SF, includePrivateDeps);
-    std::vector<std::pair<std::string, bool>> topLevelDepends;
-    for (const auto &p: SF->getReferencedNameTracker()->getTopLevelNames())
-      topLevelDepends.push_back(std::make_pair(p.getFirst().userFacingName().str(), p.getSecond()));
-
-    std::vector<std::pair<std::string, bool>> dynamicLookupDepends;
-    for (const auto &p: SF->getReferencedNameTracker()->getDynamicLookupNames())
-      dynamicLookupDepends.push_back(std::make_pair(p.getFirst().userFacingName().str(), p.getSecond()));
-
-    std::vector<std::pair<std::tuple<std::string, std::string, bool>, bool>> dependsWithContexts;
-    for (const auto &p: SF->getReferencedNameTracker()->getUsedMembers()) {
-      const auto &member = p.getFirst().second;
-      StringRef emptyOrUserFacingName = member.empty() ? "" : member.userFacingName();
-      dependsWithContexts.push_back(
-        std::make_pair(
-          std::make_tuple(
-            mangleTypeAsContext(p.getFirst().first),
-            emptyOrUserFacingName.str(),
-            declIsPrivate(p.getFirst().first)),
-          p.getSecond()));
-    }
-=======
   UsedDeclEnumerator(
       SourceFile *SF, const DependencyTracker &depTracker, StringRef swiftDeps,
       bool includeIntrafileDeps,
@@ -792,7 +665,6 @@
             DeclAspect::implementation, swiftDeps)),
         includeIntrafileDeps(includeIntrafileDeps), createDefUse(createDefUse) {
   }
->>>>>>> 50e9cc35
 
 public:
   void enumerateAllUses() {
@@ -1018,15 +890,6 @@
     return DependencyKey(kind, aspect, context, name);
   }
 
-<<<<<<< HEAD
-static std::vector<std::pair<std::string, bool>>
-getSimpleDepends(ArrayRef<std::string> simpleNames) {
-  std::vector<std::pair<std::string, bool>> result;
-  for (std::string n : simpleNames)
-    result.push_back({stripPrefix(n).str(), cascades((n))});
-  return result;
-}
-=======
   Optional<std::pair<DependencyKey, DependencyKey>>
   MockSourceFileDepGraphConstructor::parseAUsedDecl(const StringRef argString,
                                                     const NodeKind kind) {
@@ -1051,32 +914,8 @@
     return std::make_pair(defKey,
                           computeUseKey(defUseStrings.second, isCascadingUse));
   }
->>>>>>> 50e9cc35
-
-
-<<<<<<< HEAD
-static std::vector<std::pair<std::tuple<std::string, std::string, bool>, bool>>
-getCompoundDepends(
-    ArrayRef<std::string> simpleNames,
-    ArrayRef<std::pair<std::string, std::string>> compoundNames) {
-  std::vector<std::pair<std::tuple<std::string, std::string, bool>, bool>>
-      result;
-  for (std::string n : simpleNames) {
-    // (On Linux, the compiler needs more verbosity than:
-    //  result.push_back({{n, "", false}, cascades(n)});
-    result.push_back(std::make_pair(
-        std::make_tuple(stripPrefix(n).str(), std::string(), false),
-        cascades(n)));
-  }
-  for (auto &p : compoundNames) {
-    // Likewise, for Linux expand the following out:
-    //    result.push_back(
-    //        {{p.first, p.second, isPrivate(p.second)}, cascades(p.first)});
-    result.push_back(std::make_pair(std::make_tuple(stripPrefix(p.first).str(),
-                                                    stripPrefix(p.second).str(),
-                                                    isPrivate(p.second)),
-                                    cascades(p.first)));
-=======
+
+
   Optional<bool>
   MockSourceFileDepGraphConstructor::singleNameIsContext(const NodeKind kind) {
     switch (kind) {
@@ -1093,7 +932,6 @@
     case NodeKind::kindCount:
       llvm_unreachable("impossible case");
     }
->>>>>>> 50e9cc35
   }
 
   std::string
