//===--- CompilerInvocation.cpp - CompilerInvocation methods --------------===//
//
// This source file is part of the Swift.org open source project
//
// Copyright (c) 2014 - 2019 Apple Inc. and the Swift project authors
// Licensed under Apache License v2.0 with Runtime Library Exception
//
// See https://swift.org/LICENSE.txt for license information
// See https://swift.org/CONTRIBUTORS.txt for the list of Swift project authors
//
//===----------------------------------------------------------------------===//

#include "swift/Frontend/Frontend.h"

#include "ArgsToFrontendOptionsConverter.h"
#include "swift/AST/DiagnosticsFrontend.h"
#include "swift/Basic/Platform.h"
#include "swift/Option/Options.h"
#include "swift/Option/SanitizerOptions.h"
#include "swift/Strings.h"
#include "llvm/ADT/STLExtras.h"
#include "llvm/ADT/Triple.h"
#include "llvm/Option/Arg.h"
#include "llvm/Option/ArgList.h"
#include "llvm/Option/Option.h"
#include "llvm/Support/FileSystem.h"
#include "llvm/Support/LineIterator.h"
#include "llvm/Support/Path.h"
#include "llvm/Support/Process.h"

using namespace swift;
using namespace llvm::opt;

/// The path for Swift libraries in the OS on Darwin.
#define DARWIN_OS_LIBRARY_PATH "/usr/lib/swift"

static constexpr const char *const localeCodes[] = {
#define SUPPORTED_LOCALE(Code, Language) #Code,
#include "swift/AST/LocalizationLanguages.def"
};

swift::CompilerInvocation::CompilerInvocation() {
  setTargetTriple(llvm::sys::getDefaultTargetTriple());
}

void CompilerInvocation::computeRuntimeResourcePathFromExecutablePath(
    StringRef mainExecutablePath, llvm::SmallString<128> &runtimeResourcePath) {
  runtimeResourcePath.assign(mainExecutablePath);
  llvm::sys::path::remove_filename(runtimeResourcePath); // Remove /swift
  llvm::sys::path::remove_filename(runtimeResourcePath); // Remove /bin
  llvm::sys::path::append(runtimeResourcePath, "lib", "swift");
}

void CompilerInvocation::setMainExecutablePath(StringRef Path) {
  llvm::SmallString<128> LibPath;
  computeRuntimeResourcePathFromExecutablePath(Path, LibPath);
  setRuntimeResourcePath(LibPath.str());

  llvm::SmallString<128> DiagnosticDocsPath(Path);
  llvm::sys::path::remove_filename(DiagnosticDocsPath); // Remove /swift
  llvm::sys::path::remove_filename(DiagnosticDocsPath); // Remove /bin
  llvm::sys::path::append(DiagnosticDocsPath, "share", "doc", "swift",
                          "diagnostics");
  DiagnosticOpts.DiagnosticDocumentationPath = std::string(DiagnosticDocsPath.str());

  // Compute the path to the diagnostic translations in the toolchain/build.
  llvm::SmallString<128> DiagnosticMessagesDir(Path);
  llvm::sys::path::remove_filename(DiagnosticMessagesDir); // Remove /swift
  llvm::sys::path::remove_filename(DiagnosticMessagesDir); // Remove /bin
  llvm::sys::path::append(DiagnosticMessagesDir, "share", "swift", "diagnostics");
  DiagnosticOpts.LocalizationPath = std::string(DiagnosticMessagesDir.str());
}

void CompilerInvocation::setDefaultPrebuiltCacheIfNecessary() {

  if (!FrontendOpts.PrebuiltModuleCachePath.empty())
    return;
  if (SearchPathOpts.RuntimeResourcePath.empty())
    return;

  SmallString<64> defaultPrebuiltPath{SearchPathOpts.RuntimeResourcePath};
  StringRef platform;
  if (tripleIsMacCatalystEnvironment(LangOpts.Target)) {
    // The prebuilt cache for macCatalyst is the same as the one for macOS, not iOS
    // or a separate location of its own.
    platform = "macosx";
  } else {
    platform = getPlatformNameForTriple(LangOpts.Target);
  }
  llvm::sys::path::append(defaultPrebuiltPath, platform, "prebuilt-modules");
<<<<<<< HEAD
  FrontendOpts.PrebuiltModuleCachePath = std::string(defaultPrebuiltPath.str());
=======

  // If the SDK version is given, we should check if SDK-versioned prebuilt
  // module cache is available and use it if so.
  if (auto ver = LangOpts.SDKVersion) {
    // "../macosx/prebuilt-modules"
    SmallString<64> defaultPrebuiltPathWithSDKVer = defaultPrebuiltPath;
    // "../macosx/prebuilt-modules/10.15"
    llvm::sys::path::append(defaultPrebuiltPathWithSDKVer, ver->getAsString());
    // If the versioned prebuilt module cache exists in the disk, use it.
    if (llvm::sys::fs::exists(defaultPrebuiltPathWithSDKVer)) {
      FrontendOpts.PrebuiltModuleCachePath = defaultPrebuiltPathWithSDKVer.str();
      return;
    }
  }
  FrontendOpts.PrebuiltModuleCachePath = defaultPrebuiltPath.str();
>>>>>>> 09bc3591
}

static void updateRuntimeLibraryPaths(SearchPathOptions &SearchPathOpts,
                                      llvm::Triple &Triple) {
  llvm::SmallString<128> LibPath(SearchPathOpts.RuntimeResourcePath);

  StringRef LibSubDir = getPlatformNameForTriple(Triple);
  if (tripleIsMacCatalystEnvironment(Triple))
    LibSubDir = "maccatalyst";

  llvm::sys::path::append(LibPath, LibSubDir);
  SearchPathOpts.RuntimeLibraryPaths.clear();
  SearchPathOpts.RuntimeLibraryPaths.push_back(std::string(LibPath.str()));
  if (Triple.isOSDarwin())
    SearchPathOpts.RuntimeLibraryPaths.push_back(DARWIN_OS_LIBRARY_PATH);

  // Set up the import paths containing the swiftmodules for the libraries in
  // RuntimeLibraryPath.
  SearchPathOpts.RuntimeLibraryImportPaths.clear();

  // If this is set, we don't want any runtime import paths.
  if (SearchPathOpts.SkipRuntimeLibraryImportPaths)
    return;

  if (!Triple.isOSDarwin())
    llvm::sys::path::append(LibPath, swift::getMajorArchitectureName(Triple));
  SearchPathOpts.RuntimeLibraryImportPaths.push_back(std::string(LibPath.str()));

  if (!SearchPathOpts.SDKPath.empty()) {
    if (tripleIsMacCatalystEnvironment(Triple)) {
      LibPath = SearchPathOpts.SDKPath;
      llvm::sys::path::append(LibPath, "System", "iOSSupport");
      llvm::sys::path::append(LibPath, "usr", "lib", "swift");
      SearchPathOpts.RuntimeLibraryImportPaths.push_back(std::string(LibPath.str()));
    }

    LibPath = SearchPathOpts.SDKPath;
    llvm::sys::path::append(LibPath, "usr", "lib", "swift");
    if (!Triple.isOSDarwin()) {
      llvm::sys::path::append(LibPath, getPlatformNameForTriple(Triple));
      llvm::sys::path::append(LibPath, swift::getMajorArchitectureName(Triple));
    }
    SearchPathOpts.RuntimeLibraryImportPaths.push_back(std::string(LibPath.str()));
  }
}

static void
setIRGenOutputOptsFromFrontendOptions(IRGenOptions &IRGenOpts,
                                      const FrontendOptions &FrontendOpts) {
  // Set the OutputKind for the given Action.
  IRGenOpts.OutputKind = [](FrontendOptions::ActionType Action) {
    switch (Action) {
    case FrontendOptions::ActionType::EmitIR:
      return IRGenOutputKind::LLVMAssembly;
    case FrontendOptions::ActionType::EmitBC:
      return IRGenOutputKind::LLVMBitcode;
    case FrontendOptions::ActionType::EmitAssembly:
      return IRGenOutputKind::NativeAssembly;
    case FrontendOptions::ActionType::Immediate:
      return IRGenOutputKind::Module;
    case FrontendOptions::ActionType::EmitObject:
    default:
      // Just fall back to emitting an object file. If we aren't going to run
      // IRGen, it doesn't really matter what we put here anyways.
      return IRGenOutputKind::ObjectFile;
    }
  }(FrontendOpts.RequestedAction);

  // If we're in JIT mode, set the requisite flags.
  if (FrontendOpts.RequestedAction == FrontendOptions::ActionType::Immediate) {
    IRGenOpts.UseJIT = true;
    IRGenOpts.DebugInfoLevel = IRGenDebugInfoLevel::Normal;
    IRGenOpts.DebugInfoFormat = IRGenDebugInfoFormat::DWARF;
  }
}

static void
setBridgingHeaderFromFrontendOptions(ClangImporterOptions &ImporterOpts,
                                     const FrontendOptions &FrontendOpts) {
  if (FrontendOpts.RequestedAction != FrontendOptions::ActionType::EmitPCH)
    return;

  // If there aren't any inputs, there's nothing to do.
  if (!FrontendOpts.InputsAndOutputs.hasInputs())
    return;

  // If we aren't asked to output a bridging header, we don't need to set this.
  if (ImporterOpts.PrecompiledHeaderOutputDir.empty())
    return;

  ImporterOpts.BridgingHeader =
      FrontendOpts.InputsAndOutputs.getFilenameOfFirstInput();
}

void CompilerInvocation::setRuntimeResourcePath(StringRef Path) {
  SearchPathOpts.RuntimeResourcePath = Path.str();
  updateRuntimeLibraryPaths(SearchPathOpts, LangOpts.Target);
}

void CompilerInvocation::setTargetTriple(StringRef Triple) {
  setTargetTriple(llvm::Triple(Triple));
}

void CompilerInvocation::setTargetTriple(const llvm::Triple &Triple) {
  LangOpts.setTarget(Triple);
  updateRuntimeLibraryPaths(SearchPathOpts, LangOpts.Target);
}

void CompilerInvocation::setSDKPath(const std::string &Path) {
  SearchPathOpts.SDKPath = Path;
  updateRuntimeLibraryPaths(SearchPathOpts, LangOpts.Target);
}

SourceFileKind CompilerInvocation::getSourceFileKind() const {
  switch (getInputKind()) {
  case InputFileKind::Swift:
    return SourceFileKind::Main;
  case InputFileKind::SwiftLibrary:
    return SourceFileKind::Library;
  case InputFileKind::SwiftModuleInterface:
    return SourceFileKind::Interface;
  case InputFileKind::SIL:
    return SourceFileKind::SIL;
  case InputFileKind::None:
  case InputFileKind::LLVM:
    llvm_unreachable("Trying to convert from unsupported InputFileKind");
  }

  llvm_unreachable("Unhandled InputFileKind in switch.");
}

static bool ParseFrontendArgs(
    FrontendOptions &opts, ArgList &args, DiagnosticEngine &diags,
    SmallVectorImpl<std::unique_ptr<llvm::MemoryBuffer>> *buffers) {
  ArgsToFrontendOptionsConverter converter(diags, args, opts);
  return converter.convert(buffers);
}

static void diagnoseSwiftVersion(Optional<version::Version> &vers, Arg *verArg,
                                 ArgList &Args, DiagnosticEngine &diags) {
  // General invalid version error
  diags.diagnose(SourceLoc(), diag::error_invalid_arg_value,
                 verArg->getAsString(Args), verArg->getValue());

  // Note valid versions.
  auto validVers = version::Version::getValidEffectiveVersions();
  auto versStr = "'" + llvm::join(validVers, "', '") + "'";
  diags.diagnose(SourceLoc(), diag::note_valid_swift_versions, versStr);
}

/// Create a new Regex instance out of the string value in \p RpassArg.
/// It returns a pointer to the newly generated Regex instance.
static std::shared_ptr<llvm::Regex>
generateOptimizationRemarkRegex(DiagnosticEngine &Diags, ArgList &Args,
                                Arg *RpassArg) {
  StringRef Val = RpassArg->getValue();
  std::string RegexError;
  std::shared_ptr<llvm::Regex> Pattern = std::make_shared<llvm::Regex>(Val);
  if (!Pattern->isValid(RegexError)) {
    Diags.diagnose(SourceLoc(), diag::error_optimization_remark_pattern,
                   RegexError, RpassArg->getAsString(Args));
    Pattern.reset();
  }
  return Pattern;
}

// Lifted from the clang driver.
static void PrintArg(raw_ostream &OS, const char *Arg, StringRef TempDir) {
  const bool Escape = std::strpbrk(Arg, "\"\\$ ");

  if (!TempDir.empty()) {
    llvm::SmallString<256> ArgPath{Arg};
    llvm::sys::fs::make_absolute(ArgPath);
    llvm::sys::path::native(ArgPath);

    llvm::SmallString<256> TempPath{TempDir};
    llvm::sys::fs::make_absolute(TempPath);
    llvm::sys::path::native(TempPath);

    if (StringRef(ArgPath).startswith(TempPath)) {
      // Don't write temporary file names in the debug info. This would prevent
      // incremental llvm compilation because we would generate different IR on
      // every compiler invocation.
      Arg = "<temporary-file>";
    }
  }

  if (!Escape) {
    OS << Arg;
    return;
  }

  // Quote and escape. This isn't really complete, but good enough.
  OS << '"';
  while (const char c = *Arg++) {
    if (c == '"' || c == '\\' || c == '$')
      OS << '\\';
    OS << c;
  }
  OS << '"';
}

static void ParseModuleInterfaceArgs(ModuleInterfaceOptions &Opts,
                                     ArgList &Args) {
  using namespace options;

  Opts.PreserveTypesAsWritten |=
    Args.hasArg(OPT_module_interface_preserve_types_as_written);
  Opts.PrintFullConvention |=
    Args.hasArg(OPT_experimental_print_full_convention);
}

/// Save a copy of any flags marked as ModuleInterfaceOption, if running
/// in a mode that is going to emit a .swiftinterface file.
static void SaveModuleInterfaceArgs(ModuleInterfaceOptions &Opts,
                                    FrontendOptions &FOpts,
                                    ArgList &Args, DiagnosticEngine &Diags) {
  if (!FOpts.InputsAndOutputs.hasModuleInterfaceOutputPath())
    return;
  ArgStringList RenderedArgs;
  for (auto A : Args) {
    if (A->getOption().hasFlag(options::ModuleInterfaceOption))
      A->render(Args, RenderedArgs);
  }
  llvm::raw_string_ostream OS(Opts.Flags);
  interleave(RenderedArgs,
             [&](const char *Argument) { PrintArg(OS, Argument, StringRef()); },
             [&] { OS << " "; });
}

static bool ParseLangArgs(LangOptions &Opts, ArgList &Args,
                          DiagnosticEngine &Diags,
                          const FrontendOptions &FrontendOpts) {
  using namespace options;
  bool HadError = false;

  if (auto A = Args.getLastArg(OPT_swift_version)) {
    auto vers = version::Version::parseVersionString(
      A->getValue(), SourceLoc(), &Diags);
    bool isValid = false;
    if (vers.hasValue()) {
      if (auto effectiveVers = vers.getValue().getEffectiveLanguageVersion()) {
        Opts.EffectiveLanguageVersion = effectiveVers.getValue();
        isValid = true;
      }
    }
    if (!isValid)
      diagnoseSwiftVersion(vers, A, Args, Diags);
  }

  if (auto A = Args.getLastArg(OPT_package_description_version)) {
    auto vers = version::Version::parseVersionString(
      A->getValue(), SourceLoc(), &Diags);
    if (vers.hasValue()) {
      Opts.PackageDescriptionVersion = vers.getValue();
    } else {
      return true;
    }
  }

  Opts.AttachCommentsToDecls |= Args.hasArg(OPT_dump_api_path);

  Opts.UseMalloc |= Args.hasArg(OPT_use_malloc);

  Opts.DiagnosticsEditorMode |= Args.hasArg(OPT_diagnostics_editor_mode,
                                            OPT_serialize_diagnostics_path);

  Opts.EnableExperimentalStaticAssert |=
    Args.hasArg(OPT_enable_experimental_static_assert);

  Opts.EnableSubstSILFunctionTypesForFunctionValues |=
    Args.hasArg(OPT_enable_subst_sil_function_types_for_function_values);

  Opts.DiagnoseInvalidEphemeralnessAsError |=
      Args.hasArg(OPT_enable_invalid_ephemeralness_as_error);

  if (auto A = Args.getLastArg(OPT_enable_deserialization_recovery,
                               OPT_disable_deserialization_recovery)) {
    Opts.EnableDeserializationRecovery
      = A->getOption().matches(OPT_enable_deserialization_recovery);
  }

  Opts.DisableAvailabilityChecking |=
      Args.hasArg(OPT_disable_availability_checking);

  if (FrontendOpts.InputKind == InputFileKind::SIL)
    Opts.DisableAvailabilityChecking = true;
  
  if (auto A = Args.getLastArg(OPT_enable_access_control,
                               OPT_disable_access_control)) {
    Opts.EnableAccessControl
      = A->getOption().matches(OPT_enable_access_control);
  }

  if (auto A = Args.getLastArg(OPT_disable_typo_correction,
                               OPT_typo_correction_limit)) {
    if (A->getOption().matches(OPT_disable_typo_correction))
      Opts.TypoCorrectionLimit = 0;
    else {
      unsigned limit;
      if (StringRef(A->getValue()).getAsInteger(10, limit)) {
        Diags.diagnose(SourceLoc(), diag::error_invalid_arg_value,
                       A->getAsString(Args), A->getValue());
        HadError = true;
      } else {
        Opts.TypoCorrectionLimit = limit;
      }
    }
  }

  Opts.CodeCompleteInitsInPostfixExpr |=
      Args.hasArg(OPT_code_complete_inits_in_postfix_expr);

  Opts.CodeCompleteCallPatternHeuristics |=
      Args.hasArg(OPT_code_complete_call_pattern_heuristics);

  if (auto A = Args.getLastArg(OPT_enable_target_os_checking,
                               OPT_disable_target_os_checking)) {
    Opts.EnableTargetOSChecking
      = A->getOption().matches(OPT_enable_target_os_checking);
  }
  
  Opts.DisableParserLookup |= Args.hasArg(OPT_disable_parser_lookup);
  Opts.EnableASTScopeLookup =
      Args.hasFlag(options::OPT_enable_astscope_lookup,
                   options::OPT_disable_astscope_lookup, Opts.EnableASTScopeLookup) ||
      Opts.DisableParserLookup;
  Opts.CrosscheckUnqualifiedLookup |=
      Args.hasArg(OPT_crosscheck_unqualified_lookup);
  Opts.StressASTScopeLookup |= Args.hasArg(OPT_stress_astscope_lookup);
  Opts.WarnIfASTScopeLookup |= Args.hasArg(OPT_warn_if_astscope_lookup);
  Opts.LazyASTScopes |= Args.hasArg(OPT_lazy_astscopes);
  Opts.EnableNewOperatorLookup = Args.hasFlag(OPT_enable_new_operator_lookup,
                                              OPT_disable_new_operator_lookup,
                                              /*default*/ false);
  Opts.UseClangFunctionTypes |= Args.hasArg(OPT_use_clang_function_types);

  Opts.NamedLazyMemberLoading &= !Args.hasArg(OPT_disable_named_lazy_member_loading);

  if (Args.hasArg(OPT_verify_syntax_tree)) {
    Opts.BuildSyntaxTree = true;
    Opts.VerifySyntaxTree = true;
  }

  Opts.EnableTypeFingerprints =
      Args.hasFlag(options::OPT_enable_type_fingerprints,
                   options::OPT_disable_type_fingerprints,
                   LangOptions().EnableTypeFingerprints);

  if (Args.hasArg(OPT_emit_fine_grained_dependency_sourcefile_dot_files))
    Opts.EmitFineGrainedDependencySourcefileDotFiles = true;

  if (Args.hasArg(OPT_fine_grained_dependency_include_intrafile))
    Opts.FineGrainedDependenciesIncludeIntrafileOnes = true;

  if (Args.hasArg(OPT_enable_experimental_additive_arithmetic_derivation))
    Opts.EnableExperimentalAdditiveArithmeticDerivedConformances = true;

  Opts.DirectIntramoduleDependencies =
      Args.hasFlag(OPT_enable_direct_intramodule_dependencies,
                   OPT_disable_direct_intramodule_dependencies,
                   Opts.DirectIntramoduleDependencies);

  Opts.EnableExperimentalForwardModeDifferentiation |=
      Args.hasArg(OPT_enable_experimental_forward_mode_differentiation);

  Opts.DebuggerSupport |= Args.hasArg(OPT_debugger_support);
  if (Opts.DebuggerSupport)
    Opts.EnableDollarIdentifiers = true;

  Opts.DebuggerTestingTransform = Args.hasArg(OPT_debugger_testing_transform);

  Opts.Playground |= Args.hasArg(OPT_playground);
  Opts.PlaygroundTransform |= Args.hasArg(OPT_playground);
  if (Args.hasArg(OPT_disable_playground_transform))
    Opts.PlaygroundTransform = false;
  Opts.PlaygroundHighPerformance |=
      Args.hasArg(OPT_playground_high_performance);

  // This can be enabled independently of the playground transform.
  Opts.PCMacro |= Args.hasArg(OPT_pc_macro);

  Opts.InferImportAsMember |= Args.hasArg(OPT_enable_infer_import_as_member);

  Opts.EnableThrowWithoutTry |= Args.hasArg(OPT_enable_throw_without_try);

  if (auto A = Args.getLastArg(OPT_enable_objc_attr_requires_foundation_module,
                               OPT_disable_objc_attr_requires_foundation_module)) {
    Opts.EnableObjCAttrRequiresFoundation
      = A->getOption().matches(OPT_enable_objc_attr_requires_foundation_module);
  }

  if (auto A = Args.getLastArg(OPT_enable_testable_attr_requires_testable_module,
                               OPT_disable_testable_attr_requires_testable_module)) {
    Opts.EnableTestableAttrRequiresTestableModule
      = A->getOption().matches(OPT_enable_testable_attr_requires_testable_module);
  }
  
  if (Args.getLastArg(OPT_debug_cycles))
    Opts.DebugDumpCycles = true;

  if (Args.getLastArg(OPT_build_request_dependency_graph))
    Opts.BuildRequestDependencyGraph = true;

  if (const Arg *A = Args.getLastArg(OPT_output_request_graphviz)) {
    Opts.RequestEvaluatorGraphVizPath = A->getValue();
  }

  if (Args.getLastArg(OPT_require_explicit_availability, OPT_require_explicit_availability_target)) {
    Opts.RequireExplicitAvailability = true;
    if (const Arg *A = Args.getLastArg(OPT_require_explicit_availability_target)) {
      Opts.RequireExplicitAvailabilityTarget = A->getValue();
    }
  }

  if (const Arg *A = Args.getLastArg(OPT_value_recursion_threshold)) {
    unsigned threshold;
    if (StringRef(A->getValue()).getAsInteger(10, threshold)) {
      Diags.diagnose(SourceLoc(), diag::error_invalid_arg_value,
                     A->getAsString(Args), A->getValue());
      HadError = true;
    } else {
      Opts.MaxCircularityDepth = threshold;
    }
  }
  
  for (const Arg *A : Args.filtered(OPT_D)) {
    Opts.addCustomConditionalCompilationFlag(A->getValue());
  }

  Opts.EnableAppExtensionRestrictions |= Args.hasArg(OPT_enable_app_extension);

  Opts.EnableSwift3ObjCInference =
    Args.hasFlag(OPT_enable_swift3_objc_inference,
                 OPT_disable_swift3_objc_inference, false);

  if (Opts.EnableSwift3ObjCInference) {
    if (const Arg *A = Args.getLastArg(
                                   OPT_warn_swift3_objc_inference_minimal,
                                   OPT_warn_swift3_objc_inference_complete)) {
      if (A->getOption().getID() == OPT_warn_swift3_objc_inference_minimal)
        Opts.WarnSwift3ObjCInference = Swift3ObjCInferenceWarnings::Minimal;
      else
        Opts.WarnSwift3ObjCInference = Swift3ObjCInferenceWarnings::Complete;
    }
  }

  Opts.WarnImplicitOverrides =
    Args.hasArg(OPT_warn_implicit_overrides);

  Opts.EnableNSKeyedArchiverDiagnostics =
      Args.hasFlag(OPT_enable_nskeyedarchiver_diagnostics,
                   OPT_disable_nskeyedarchiver_diagnostics,
                   Opts.EnableNSKeyedArchiverDiagnostics);

  Opts.EnableNonFrozenEnumExhaustivityDiagnostics =
    Args.hasFlag(OPT_enable_nonfrozen_enum_exhaustivity_diagnostics,
                 OPT_disable_nonfrozen_enum_exhaustivity_diagnostics,
                 Opts.isSwiftVersionAtLeast(5));

  if (Arg *A = Args.getLastArg(OPT_Rpass_EQ))
    Opts.OptimizationRemarkPassedPattern =
        generateOptimizationRemarkRegex(Diags, Args, A);
  if (Arg *A = Args.getLastArg(OPT_Rpass_missed_EQ))
    Opts.OptimizationRemarkMissedPattern =
        generateOptimizationRemarkRegex(Diags, Args, A);

  Opts.EnableConcisePoundFile =
      Args.hasArg(OPT_enable_experimental_concise_pound_file);

  Opts.EnableCrossImportOverlays =
      Args.hasFlag(OPT_enable_cross_import_overlays,
                   OPT_disable_cross_import_overlays,
                   Opts.EnableCrossImportOverlays);

  Opts.EnableCrossImportRemarks = Args.hasArg(OPT_emit_cross_import_remarks);

  llvm::Triple Target = Opts.Target;
  StringRef TargetArg;
  std::string TargetArgScratch;

  if (const Arg *A = Args.getLastArg(OPT_target)) {
    Target = llvm::Triple(A->getValue());
    TargetArg = A->getValue();

    // Backward compatibility hack: infer "simulator" environment for x86
    // iOS/tvOS/watchOS. The driver takes care of this for the frontend
    // most of the time, but loading of old .swiftinterface files goes
    // directly to the frontend.
    if (tripleInfersSimulatorEnvironment(Target)) {
      // Set the simulator environment.
      Target.setEnvironment(llvm::Triple::EnvironmentType::Simulator);
      TargetArgScratch = Target.str();
      TargetArg = TargetArgScratch;
    }
  }

  if (const Arg *A = Args.getLastArg(OPT_target_variant)) {
    Opts.TargetVariant = llvm::Triple(A->getValue());
  }

  Opts.EnableCXXInterop |= Args.hasArg(OPT_enable_cxx_interop);
  Opts.EnableObjCInterop =
      Args.hasFlag(OPT_enable_objc_interop, OPT_disable_objc_interop,
                   Target.isOSDarwin());
  Opts.EnableSILOpaqueValues |= Args.hasArg(OPT_enable_sil_opaque_values);

  Opts.VerifyAllSubstitutionMaps |= Args.hasArg(OPT_verify_all_substitution_maps);

  Opts.UseDarwinPreStableABIBit =
    (Target.isMacOSX() && Target.isMacOSXVersionLT(10, 14, 4)) ||
    (Target.isiOS() && Target.isOSVersionLT(12, 2)) ||
    (Target.isTvOS() && Target.isOSVersionLT(12, 2)) ||
    (Target.isWatchOS() && Target.isOSVersionLT(5, 2));

  // Must be processed after any other language options that could affect
  // platform conditions.
  bool UnsupportedOS, UnsupportedArch;
  std::tie(UnsupportedOS, UnsupportedArch) = Opts.setTarget(Target);

  SmallVector<StringRef, 3> TargetComponents;
  TargetArg.split(TargetComponents, "-");

  if (UnsupportedArch) {
    auto TargetArgArch = TargetComponents.size() ? TargetComponents[0] : "";
    Diags.diagnose(SourceLoc(), diag::error_unsupported_target_arch, TargetArgArch);
  }

  if (UnsupportedOS) {
    auto TargetArgOS = TargetComponents.size() > 2 ? TargetComponents[2] : "";
    Diags.diagnose(SourceLoc(), diag::error_unsupported_target_os, TargetArgOS);
  }

  // Parse the SDK version.
  if (Arg *A = Args.getLastArg(options::OPT_target_sdk_version)) {
    auto vers = version::Version::parseVersionString(
      A->getValue(), SourceLoc(), &Diags);
    if (vers.hasValue()) {
      Opts.SDKVersion = *vers;
    } else {
      Diags.diagnose(SourceLoc(), diag::error_invalid_arg_value,
                     A->getAsString(Args), A->getValue());
    }
  }

  // Parse the target variant SDK version.
  if (Arg *A = Args.getLastArg(options::OPT_target_variant_sdk_version)) {
    auto vers = version::Version::parseVersionString(
      A->getValue(), SourceLoc(), &Diags);
    if (vers.hasValue()) {
      Opts.VariantSDKVersion = *vers;
    } else {
      Diags.diagnose(SourceLoc(), diag::error_invalid_arg_value,
                     A->getAsString(Args), A->getValue());
    }
  }

  if (FrontendOpts.RequestedAction == FrontendOptions::ActionType::EmitSyntax) {
    Opts.BuildSyntaxTree = true;
    Opts.VerifySyntaxTree = true;
  }

  // If we are asked to emit a module documentation file, configure lexing and
  // parsing to remember comments.
  if (FrontendOpts.InputsAndOutputs.hasModuleDocOutputPath()) {
    Opts.AttachCommentsToDecls = true;
  }

  // If we are doing index-while-building, configure lexing and parsing to
  // remember comments.
  if (!FrontendOpts.IndexStorePath.empty()) {
    Opts.AttachCommentsToDecls = true;
  }

  // If we're parsing SIL, access control doesn't make sense to enforce.
  if (FrontendOpts.InputKind == InputFileKind::SIL) {
    Opts.EnableAccessControl = false;
  }

  return HadError || UnsupportedOS || UnsupportedArch;
}

static bool ParseTypeCheckerArgs(TypeCheckerOptions &Opts, ArgList &Args,
                                 DiagnosticEngine &Diags,
                                 const FrontendOptions &FrontendOpts) {
  using namespace options;

  bool HadError = false;
  auto setUnsignedIntegerArgument =
      [&Args, &Diags, &HadError](options::ID optionID, unsigned &valueToSet) {
        if (const Arg *A = Args.getLastArg(optionID)) {
          unsigned attempt;
          if (StringRef(A->getValue()).getAsInteger(/*radix*/ 10, attempt)) {
            Diags.diagnose(SourceLoc(), diag::error_invalid_arg_value,
                           A->getAsString(Args), A->getValue());
            HadError = true;
          } else {
            valueToSet = attempt;
          }
        }
      };

  setUnsignedIntegerArgument(OPT_warn_long_function_bodies,
                             Opts.WarnLongFunctionBodies);
  setUnsignedIntegerArgument(OPT_warn_long_expression_type_checking,
                             Opts.WarnLongExpressionTypeChecking);
  setUnsignedIntegerArgument(OPT_solver_expression_time_threshold_EQ,
                             Opts.ExpressionTimeoutThreshold);
  setUnsignedIntegerArgument(OPT_switch_checking_invocation_threshold_EQ,
                             Opts.SwitchCheckingInvocationThreshold);
  setUnsignedIntegerArgument(OPT_debug_constraints_attempt,
                             Opts.DebugConstraintSolverAttempt);
  setUnsignedIntegerArgument(OPT_solver_memory_threshold,
                             Opts.SolverMemoryThreshold);
  setUnsignedIntegerArgument(OPT_solver_shrink_unsolved_threshold,
                             Opts.SolverShrinkUnsolvedThreshold);

  Opts.DebugTimeFunctionBodies |= Args.hasArg(OPT_debug_time_function_bodies);
  Opts.DebugTimeExpressions |=
      Args.hasArg(OPT_debug_time_expression_type_checking);
  Opts.SkipNonInlinableFunctionBodies |=
      Args.hasArg(OPT_experimental_skip_non_inlinable_function_bodies);

  // If asked to perform InstallAPI, go ahead and enable non-inlinable function
  // body skipping.
  Opts.SkipNonInlinableFunctionBodies |= Args.hasArg(OPT_tbd_is_installapi);

  if (Opts.SkipNonInlinableFunctionBodies &&
      FrontendOpts.ModuleName == SWIFT_ONONE_SUPPORT) {
    // Disable this optimization if we're compiling SwiftOnoneSupport, because
    // we _definitely_ need to look inside every declaration to figure out
    // what gets prespecialized.
    Opts.SkipNonInlinableFunctionBodies = false;
    Diags.diagnose(SourceLoc(),
                   diag::module_incompatible_with_skip_function_bodies,
                   SWIFT_ONONE_SUPPORT);
  }

  Opts.DisableConstraintSolverPerformanceHacks |=
      Args.hasArg(OPT_disable_constraint_solver_performance_hacks);

  Opts.EnableOperatorDesignatedTypes |=
      Args.hasArg(OPT_enable_operator_designated_types);

  // Always enable operator designated types for the standard library.
  Opts.EnableOperatorDesignatedTypes |= FrontendOpts.ParseStdlib;

  Opts.SolverEnableOperatorDesignatedTypes |=
      Args.hasArg(OPT_solver_enable_operator_designated_types);
  Opts.EnableOneWayClosureParameters |=
      Args.hasArg(OPT_experimental_one_way_closure_params);

  Opts.DebugConstraintSolver |= Args.hasArg(OPT_debug_constraints);
  Opts.DebugGenericSignatures |= Args.hasArg(OPT_debug_generic_signatures);

  for (const Arg *A : Args.filtered(OPT_debug_constraints_on_line)) {
    unsigned line;
    if (StringRef(A->getValue()).getAsInteger(/*radix*/ 10, line)) {
      Diags.diagnose(SourceLoc(), diag::error_invalid_arg_value,
                     A->getAsString(Args), A->getValue());
      HadError = true;
    } else {
      Opts.DebugConstraintSolverOnLines.push_back(line);
    }
  }
  llvm::sort(Opts.DebugConstraintSolverOnLines);

  if (const Arg *A = Args.getLastArg(OPT_debug_forbid_typecheck_prefix)) {
    Opts.DebugForbidTypecheckPrefix = A->getValue();
  }

  if (Args.getLastArg(OPT_solver_disable_shrink))
    Opts.SolverDisableShrink = true;

  return HadError;
}

static bool ParseClangImporterArgs(ClangImporterOptions &Opts,
                                   ArgList &Args,
                                   DiagnosticEngine &Diags,
                                   StringRef workingDirectory) {
  using namespace options;

  if (const Arg *A = Args.getLastArg(OPT_module_cache_path)) {
    Opts.ModuleCachePath = A->getValue();
  }

  if (const Arg *A = Args.getLastArg(OPT_target_cpu))
    Opts.TargetCPU = A->getValue();

  if (const Arg *A = Args.getLastArg(OPT_index_store_path))
    Opts.IndexStorePath = A->getValue();

  for (const Arg *A : Args.filtered(OPT_Xcc)) {
    Opts.ExtraArgs.push_back(A->getValue());
  }

  for (auto A : Args.getAllArgValues(OPT_debug_prefix_map)) {
    // Forward -debug-prefix-map arguments from Swift to Clang as
    // -fdebug-prefix-map. This is required to ensure DIFiles created there,
    // like "<swift-imported-modules>", have their paths remapped properly.
    // (Note, however, that Clang's usage of std::map means that the remapping
    // may not be applied in the same order, which can matter if one mapping is
    // a prefix of another.)
    Opts.ExtraArgs.push_back("-fdebug-prefix-map=" + A);
  }

  if (!workingDirectory.empty()) {
    // Provide a working directory to Clang as well if there are any -Xcc
    // options, in case some of them are search-related. But do it at the
    // beginning, so that an explicit -Xcc -working-directory will win.
    Opts.ExtraArgs.insert(Opts.ExtraArgs.begin(),
                          {"-working-directory", workingDirectory.str()});
  }

  Opts.InferImportAsMember |= Args.hasArg(OPT_enable_infer_import_as_member);
  Opts.DumpClangDiagnostics |= Args.hasArg(OPT_dump_clang_diagnostics);

  if (Args.hasArg(OPT_embed_bitcode))
    Opts.Mode = ClangImporterOptions::Modes::EmbedBitcode;
  else if (Args.hasArg(OPT_emit_pcm) || Args.hasArg(OPT_dump_pcm))
    Opts.Mode = ClangImporterOptions::Modes::PrecompiledModule;

  if (auto *A = Args.getLastArg(OPT_import_objc_header))
    Opts.BridgingHeader = A->getValue();
  Opts.DisableSwiftBridgeAttr |= Args.hasArg(OPT_disable_swift_bridge_attr);

  Opts.DisableOverlayModules |= Args.hasArg(OPT_emit_imported_modules);

  Opts.ExtraArgsOnly |= Args.hasArg(OPT_extra_clang_options_only);

  if (const Arg *A = Args.getLastArg(OPT_pch_output_dir)) {
    Opts.PrecompiledHeaderOutputDir = A->getValue();
    Opts.PCHDisableValidation |= Args.hasArg(OPT_pch_disable_validation);
  }

  if (Args.hasFlag(options::OPT_warnings_as_errors,
                   options::OPT_no_warnings_as_errors, false))
    Opts.ExtraArgs.push_back("-Werror");

  Opts.DebuggerSupport |= Args.hasArg(OPT_debugger_support);

  Opts.DisableSourceImport |=
      Args.hasArg(OPT_disable_clangimporter_source_import);

  return false;
}

static bool ParseSearchPathArgs(SearchPathOptions &Opts,
                                ArgList &Args,
                                DiagnosticEngine &Diags,
                                StringRef workingDirectory) {
  using namespace options;
  namespace path = llvm::sys::path;

  auto resolveSearchPath =
      [workingDirectory](StringRef searchPath) -> std::string {
    if (workingDirectory.empty() || path::is_absolute(searchPath))
      return searchPath.str();
    SmallString<64> fullPath{workingDirectory};
    path::append(fullPath, searchPath);
    return std::string(fullPath.str());
  };

  for (const Arg *A : Args.filtered(OPT_I)) {
    Opts.ImportSearchPaths.push_back(resolveSearchPath(A->getValue()));
  }

  for (const Arg *A : Args.filtered(OPT_F, OPT_Fsystem)) {
    Opts.FrameworkSearchPaths.push_back({resolveSearchPath(A->getValue()),
                           /*isSystem=*/A->getOption().getID() == OPT_Fsystem});
  }

  for (const Arg *A : Args.filtered(OPT_L)) {
    Opts.LibrarySearchPaths.push_back(resolveSearchPath(A->getValue()));
  }

  for (const Arg *A : Args.filtered(OPT_vfsoverlay)) {
    Opts.VFSOverlayFiles.push_back(resolveSearchPath(A->getValue()));
  }

  if (const Arg *A = Args.getLastArg(OPT_sdk))
    Opts.SDKPath = A->getValue();

  if (const Arg *A = Args.getLastArg(OPT_resource_dir))
    Opts.RuntimeResourcePath = A->getValue();

  Opts.SkipRuntimeLibraryImportPaths |= Args.hasArg(OPT_nostdimport);

  Opts.DisableModulesValidateSystemDependencies |=
      Args.hasArg(OPT_disable_modules_validate_system_headers);

  for (auto A: Args.filtered(OPT_swift_module_file)) {
    Opts.ExplicitSwiftModules.push_back(resolveSearchPath(A->getValue()));
  }
  if (const Arg *A = Args.getLastArg(OPT_explict_swift_module_map))
    Opts.ExplicitSwiftModuleMap = A->getValue();
  // Opts.RuntimeIncludePath is set by calls to
  // setRuntimeIncludePath() or setMainExecutablePath().
  // Opts.RuntimeImportPath is set by calls to
  // setRuntimeIncludePath() or setMainExecutablePath() and 
  // updated by calls to setTargetTriple() or parseArgs().
  // Assumes exactly one of setMainExecutablePath() or setRuntimeIncludePath() 
  // is called before setTargetTriple() and parseArgs().
  // TODO: improve the handling of RuntimeIncludePath.
  
  return false;
}

static bool ParseDiagnosticArgs(DiagnosticOptions &Opts, ArgList &Args,
                                DiagnosticEngine &Diags) {
  using namespace options;

  if (Args.hasArg(OPT_verify))
    Opts.VerifyMode = DiagnosticOptions::Verify;
  if (Args.hasArg(OPT_verify_apply_fixes))
    Opts.VerifyMode = DiagnosticOptions::VerifyAndApplyFixes;
  Opts.VerifyIgnoreUnknown |= Args.hasArg(OPT_verify_ignore_unknown);
  Opts.SkipDiagnosticPasses |= Args.hasArg(OPT_disable_diagnostic_passes);
  Opts.ShowDiagnosticsAfterFatalError |=
    Args.hasArg(OPT_show_diagnostics_after_fatal);

  Opts.UseColor |=
      Args.hasFlag(OPT_color_diagnostics,
                   OPT_no_color_diagnostics,
                   /*Default=*/llvm::sys::Process::StandardErrHasColors());
  // If no style options are specified, default to LLVM style.
  Opts.PrintedFormattingStyle = DiagnosticOptions::FormattingStyle::LLVM;
  if (const Arg *arg = Args.getLastArg(OPT_diagnostic_style)) {
    StringRef contents = arg->getValue();
    if (contents == "llvm") {
      Opts.PrintedFormattingStyle = DiagnosticOptions::FormattingStyle::LLVM;
    } else if (contents == "swift") {
      Opts.PrintedFormattingStyle = DiagnosticOptions::FormattingStyle::Swift;
    } else {
      Diags.diagnose(SourceLoc(), diag::error_unsupported_option_argument,
                     arg->getOption().getPrefixedName(), arg->getValue());
      return true;
    }
  }

  Opts.FixitCodeForAllDiagnostics |= Args.hasArg(OPT_fixit_all);
  Opts.SuppressWarnings |= Args.hasArg(OPT_suppress_warnings);
  Opts.WarningsAsErrors = Args.hasFlag(options::OPT_warnings_as_errors,
                                       options::OPT_no_warnings_as_errors,
                                       false);
  Opts.PrintDiagnosticNames |= Args.hasArg(OPT_debug_diagnostic_names);
  Opts.PrintEducationalNotes |= Args.hasArg(OPT_print_educational_notes);
  if (Arg *A = Args.getLastArg(OPT_diagnostic_documentation_path)) {
    Opts.DiagnosticDocumentationPath = A->getValue();
  }
  if (Arg *A = Args.getLastArg(OPT_locale)) {
    std::string localeCode = A->getValue();

    // Check if the locale code is available.
    if (llvm::none_of(localeCodes, [&](const char *locale) {
          return localeCode == locale;
        })) {
      std::string availableLocaleCodes = "";
      llvm::interleave(
          std::begin(localeCodes), std::end(localeCodes),
          [&](std::string locale) { availableLocaleCodes += locale; },
          [&] { availableLocaleCodes += ", "; });

      Diags.diagnose(SourceLoc(), diag::warning_invalid_locale_code,
                     availableLocaleCodes);
    } else {
      Opts.LocalizationCode = localeCode;
    }
  }
  if (Arg *A = Args.getLastArg(OPT_localization_path)) {
    if (!llvm::sys::fs::exists(A->getValue())) {
      Diags.diagnose(SourceLoc(), diag::warning_locale_path_not_found,
                     A->getValue());
    } else if (!Opts.LocalizationCode.empty()) {
      // Check if the localization path exists but it doesn't have a file
      // for the specified locale code.
      llvm::SmallString<128> localizationPath(A->getValue());
      llvm::sys::path::append(localizationPath, Opts.LocalizationCode);
      llvm::sys::path::replace_extension(localizationPath, ".yaml");
      if (!llvm::sys::fs::exists(localizationPath)) {
        Diags.diagnose(SourceLoc(), diag::warning_cannot_find_locale_file,
                       Opts.LocalizationCode, localizationPath);
      }

      Opts.LocalizationPath = A->getValue();
    }
  }
  assert(!(Opts.WarningsAsErrors && Opts.SuppressWarnings) &&
         "conflicting arguments; should have been caught by driver");

  return false;
}

/// Parse -enforce-exclusivity=... options
void parseExclusivityEnforcementOptions(const llvm::opt::Arg *A,
                                        SILOptions &Opts,
                                        DiagnosticEngine &Diags) {
  StringRef Argument = A->getValue();
  if (Argument == "unchecked") {
    // This option is analogous to the -Ounchecked optimization setting.
    // It will disable dynamic checking but still diagnose statically.
    Opts.EnforceExclusivityStatic = true;
    Opts.EnforceExclusivityDynamic = false;
  } else if (Argument == "checked") {
    Opts.EnforceExclusivityStatic = true;
    Opts.EnforceExclusivityDynamic = true;
  } else if (Argument == "dynamic-only") {
    // This option is intended for staging purposes. The intent is that
    // it will eventually be removed.
    Opts.EnforceExclusivityStatic = false;
    Opts.EnforceExclusivityDynamic = true;
  } else if (Argument == "none") {
    // This option is for staging purposes.
    Opts.EnforceExclusivityStatic = false;
    Opts.EnforceExclusivityDynamic = false;
  } else {
    Diags.diagnose(SourceLoc(), diag::error_unsupported_option_argument,
        A->getOption().getPrefixedName(), A->getValue());
  }
}

static bool ParseSILArgs(SILOptions &Opts, ArgList &Args,
                         IRGenOptions &IRGenOpts,
                         const FrontendOptions &FEOpts,
                         const TypeCheckerOptions &TCOpts,
                         DiagnosticEngine &Diags,
                         const llvm::Triple &Triple,
                         ClangImporterOptions &ClangOpts) {
  using namespace options;

  
  if (const Arg *A = Args.getLastArg(OPT_sil_inline_threshold)) {
    if (StringRef(A->getValue()).getAsInteger(10, Opts.InlineThreshold)) {
      Diags.diagnose(SourceLoc(), diag::error_invalid_arg_value,
                     A->getAsString(Args), A->getValue());
      return true;
    }
  }
  if (const Arg *A = Args.getLastArg(OPT_sil_inline_caller_benefit_reduction_factor)) {
    if (StringRef(A->getValue()).getAsInteger(10, Opts.CallerBaseBenefitReductionFactor)) {
      Diags.diagnose(SourceLoc(), diag::error_invalid_arg_value,
                     A->getAsString(Args), A->getValue());
      return true;
    }
  }
  if (const Arg *A = Args.getLastArg(OPT_sil_unroll_threshold)) {
    if (StringRef(A->getValue()).getAsInteger(10, Opts.UnrollThreshold)) {
      Diags.diagnose(SourceLoc(), diag::error_invalid_arg_value,
                     A->getAsString(Args), A->getValue());
      return true;
    }
  }

  // If we're only emitting a module, stop optimizations once we've serialized
  // the SIL for the module.
  if (FEOpts.RequestedAction == FrontendOptions::ActionType::EmitModuleOnly)
    Opts.StopOptimizationAfterSerialization = true;

  // Propagate the typechecker's understanding of
  // -experimental-skip-non-inlinable-function-bodies to SIL.
  Opts.SkipNonInlinableFunctionBodies = TCOpts.SkipNonInlinableFunctionBodies;

  // Parse the optimization level.
  // Default to Onone settings if no option is passed.
  Opts.OptMode = OptimizationMode::NoOptimization;
  if (const Arg *A = Args.getLastArg(OPT_O_Group)) {
    if (A->getOption().matches(OPT_Onone)) {
      // Already set.
    } else if (A->getOption().matches(OPT_Ounchecked)) {
      // Turn on optimizations and remove all runtime checks.
      Opts.OptMode = OptimizationMode::ForSpeed;
      // Removal of cond_fail (overflow on binary operations).
      Opts.RemoveRuntimeAsserts = true;
      Opts.AssertConfig = SILOptions::Unchecked;
    } else if (A->getOption().matches(OPT_Oplayground)) {
      // For now -Oplayground is equivalent to -Onone.
      Opts.OptMode = OptimizationMode::NoOptimization;
    } else if (A->getOption().matches(OPT_Osize)) {
      Opts.OptMode = OptimizationMode::ForSize;
    } else {
      assert(A->getOption().matches(OPT_O));
      Opts.OptMode = OptimizationMode::ForSpeed;
    }

    if (Opts.shouldOptimize()) {
      ClangOpts.Optimization = "-Os";
    }
  }
  IRGenOpts.OptMode = Opts.OptMode;

  if (Args.getLastArg(OPT_AssumeSingleThreaded)) {
    Opts.AssumeSingleThreaded = true;
  }

  // Parse the assert configuration identifier.
  if (const Arg *A = Args.getLastArg(OPT_AssertConfig)) {
    StringRef Configuration = A->getValue();
    if (Configuration == "DisableReplacement") {
      Opts.AssertConfig = SILOptions::DisableReplacement;
    } else if (Configuration == "Debug") {
      Opts.AssertConfig = SILOptions::Debug;
    } else if (Configuration == "Release") {
      Opts.AssertConfig = SILOptions::Release;
    } else if (Configuration == "Unchecked") {
      Opts.AssertConfig = SILOptions::Unchecked;
    } else {
      Diags.diagnose(SourceLoc(), diag::error_invalid_arg_value,
                     A->getAsString(Args), A->getValue());
      return true;
    }
  } else if (FEOpts.ParseStdlib) {
    // Disable assertion configuration replacement when we build the standard
    // library.
    Opts.AssertConfig = SILOptions::DisableReplacement;
  } else if (Opts.AssertConfig == SILOptions::Debug) {
    // Set the assert configuration according to the optimization level if it
    // has not been set by the -Ounchecked flag.
    Opts.AssertConfig =
        (IRGenOpts.shouldOptimize() ? SILOptions::Release : SILOptions::Debug);
  }

  // -Ounchecked might also set removal of runtime asserts (cond_fail).
  Opts.RemoveRuntimeAsserts |= Args.hasArg(OPT_RemoveRuntimeAsserts);

  Opts.EnableARCOptimizations &= !Args.hasArg(OPT_disable_arc_opts);
  Opts.EnableOSSAOptimizations &= !Args.hasArg(OPT_disable_ossa_opts);
  Opts.EnableSpeculativeDevirtualization |= Args.hasArg(OPT_enable_spec_devirt);
  Opts.DisableSILPerfOptimizations |= Args.hasArg(OPT_disable_sil_perf_optzns);
  Opts.CrossModuleOptimization |= Args.hasArg(OPT_CrossModuleOptimization);
  Opts.VerifyAll |= Args.hasArg(OPT_sil_verify_all);
  Opts.VerifyNone |= Args.hasArg(OPT_sil_verify_none);
  Opts.DebugSerialization |= Args.hasArg(OPT_sil_debug_serialization);
  Opts.EmitVerboseSIL |= Args.hasArg(OPT_emit_verbose_sil);
  Opts.EmitSortedSIL |= Args.hasArg(OPT_emit_sorted_sil);
  Opts.PrintInstCounts |= Args.hasArg(OPT_print_inst_counts);
  if (const Arg *A = Args.getLastArg(OPT_external_pass_pipeline_filename))
    Opts.ExternalPassPipelineFilename = A->getValue();

  Opts.GenerateProfile |= Args.hasArg(OPT_profile_generate);
  const Arg *ProfileUse = Args.getLastArg(OPT_profile_use);
  Opts.UseProfile = ProfileUse ? ProfileUse->getValue() : "";

  Opts.EmitProfileCoverageMapping |= Args.hasArg(OPT_profile_coverage_mapping);
  Opts.DisableSILPartialApply |=
    Args.hasArg(OPT_disable_sil_partial_apply);
  Opts.VerifySILOwnership &= !Args.hasArg(OPT_disable_sil_ownership_verifier);
  Opts.EnableLargeLoadableTypes |= Args.hasArg(OPT_enable_large_loadable_types);
  Opts.EnableDynamicReplacementCanCallPreviousImplementation = !Args.hasArg(
      OPT_disable_previous_implementation_calls_in_dynamic_replacements);

  if (const Arg *A = Args.getLastArg(OPT_save_optimization_record_EQ)) {
    llvm::Expected<llvm::remarks::Format> formatOrErr =
        llvm::remarks::parseFormat(A->getValue());
    if (llvm::Error err = formatOrErr.takeError()) {
      Diags.diagnose(SourceLoc(), diag::error_creating_remark_serializer,
                     toString(std::move(err)));
      return true;
    }
    Opts.OptRecordFormat = *formatOrErr;
  }

  if (const Arg *A = Args.getLastArg(OPT_save_optimization_record_passes))
    Opts.OptRecordPasses = A->getValue();

  if (const Arg *A = Args.getLastArg(OPT_save_optimization_record_path))
    Opts.OptRecordFile = A->getValue();

  if (Args.hasArg(OPT_debug_on_sil)) {
    // Derive the name of the SIL file for debugging from
    // the regular outputfile.
    std::string BaseName = FEOpts.InputsAndOutputs.getSingleOutputFilename();
    // If there are no or multiple outputfiles, derive the name
    // from the module name.
    if (BaseName.empty())
      BaseName = FEOpts.ModuleName;
    Opts.SILOutputFileNameForDebugging = BaseName;
  }

  if (const Arg *A = Args.getLastArg(options::OPT_sanitize_EQ)) {
    Opts.Sanitizers = parseSanitizerArgValues(
        Args, A, Triple, Diags,
        /* sanitizerRuntimeLibExists= */[](StringRef libName, bool shared) {

          // The driver has checked the existence of the library
          // already.
          return true;
        });
    IRGenOpts.Sanitizers = Opts.Sanitizers;
  }

  if (const Arg *A = Args.getLastArg(options::OPT_sanitize_recover_EQ)) {
    IRGenOpts.SanitizersWithRecoveryInstrumentation =
        parseSanitizerRecoverArgValues(A, Opts.Sanitizers, Diags,
                                       /*emitWarnings=*/true);
  }

  if (auto A = Args.getLastArg(OPT_enable_verify_exclusivity,
                               OPT_disable_verify_exclusivity)) {
    Opts.VerifyExclusivity
      = A->getOption().matches(OPT_enable_verify_exclusivity);
  }
  // If runtime asserts are disabled in general, also disable runtime
  // exclusivity checks unless explicitly requested.
  if (Opts.RemoveRuntimeAsserts)
    Opts.EnforceExclusivityDynamic = false;

  if (const Arg *A = Args.getLastArg(options::OPT_enforce_exclusivity_EQ)) {
    parseExclusivityEnforcementOptions(A, Opts, Diags);
  }

  return false;
}

void CompilerInvocation::buildDebugFlags(std::string &Output,
                                         const ArrayRef<const char*> &Args,
                                         StringRef SDKPath,
                                         StringRef ResourceDir) {
  // This isn't guaranteed to be the same temp directory as what the driver
  // uses, but it's highly likely.
  llvm::SmallString<128> TDir;
  llvm::sys::path::system_temp_directory(true, TDir);

  llvm::raw_string_ostream OS(Output);
  interleave(Args,
             [&](const char *Argument) { PrintArg(OS, Argument, TDir.str()); },
             [&] { OS << " "; });

  // Inject the SDK path and resource dir if they are nonempty and missing.
  bool haveSDKPath = SDKPath.empty();
  bool haveResourceDir = ResourceDir.empty();
  for (auto A : Args) {
    StringRef Arg(A);
    // FIXME: this should distinguish between key and value.
    if (!haveSDKPath && Arg.equals("-sdk"))
      haveSDKPath = true;
    if (!haveResourceDir && Arg.equals("-resource-dir"))
      haveResourceDir = true;
  }
  if (!haveSDKPath) {
    OS << " -sdk ";
    PrintArg(OS, SDKPath.data(), TDir.str());
  }
  if (!haveResourceDir) {
    OS << " -resource-dir ";
    PrintArg(OS, ResourceDir.data(), TDir.str());
  }
}

static bool ParseTBDGenArgs(TBDGenOptions &Opts, ArgList &Args,
                            DiagnosticEngine &Diags,
                            CompilerInvocation &Invocation) {
  using namespace options;

  Opts.HasMultipleIGMs = Invocation.getIRGenOptions().hasMultipleIGMs();

  if (const Arg *A = Args.getLastArg(OPT_module_link_name)) {
    Opts.ModuleLinkName = A->getValue();
  }

  if (const Arg *A = Args.getLastArg(OPT_tbd_install_name)) {
    Opts.InstallName = A->getValue();
  }

  Opts.IsInstallAPI = Args.hasArg(OPT_tbd_is_installapi);

  if (const Arg *A = Args.getLastArg(OPT_tbd_compatibility_version)) {
    Opts.CompatibilityVersion = A->getValue();
  }

  if (const Arg *A = Args.getLastArg(OPT_tbd_current_version)) {
    Opts.CurrentVersion = A->getValue();
  }
  if (const Arg *A = Args.getLastArg(OPT_previous_module_installname_map_file)) {
    Opts.ModuleInstallNameMapPath = A->getValue();
  }
  for (auto A : Args.getAllArgValues(OPT_embed_tbd_for_module)) {
    Opts.embedSymbolsFromModules.push_back(StringRef(A).str());
  }
  return false;
}

static bool ParseIRGenArgs(IRGenOptions &Opts, ArgList &Args,
                           DiagnosticEngine &Diags,
                           const FrontendOptions &FrontendOpts,
                           const SILOptions &SILOpts,
                           StringRef SDKPath,
                           StringRef ResourceDir,
                           const llvm::Triple &Triple) {
  using namespace options;

  if (!SILOpts.SILOutputFileNameForDebugging.empty()) {
      Opts.DebugInfoLevel = IRGenDebugInfoLevel::LineTables;
  } else if (const Arg *A = Args.getLastArg(OPT_g_Group)) {
    if (A->getOption().matches(OPT_g))
      Opts.DebugInfoLevel = IRGenDebugInfoLevel::Normal;
    else if (A->getOption().matches(options::OPT_gline_tables_only))
      Opts.DebugInfoLevel = IRGenDebugInfoLevel::LineTables;
    else if (A->getOption().matches(options::OPT_gdwarf_types))
      Opts.DebugInfoLevel = IRGenDebugInfoLevel::DwarfTypes;
    else
      assert(A->getOption().matches(options::OPT_gnone) &&
             "unknown -g<kind> option");
  }
  if (Opts.DebugInfoLevel >= IRGenDebugInfoLevel::LineTables) {
    if (Args.hasArg(options::OPT_debug_info_store_invocation)) {
      ArgStringList RenderedArgs;
      for (auto A : Args)
        A->render(Args, RenderedArgs);
      CompilerInvocation::buildDebugFlags(Opts.DebugFlags,
                                          RenderedArgs, SDKPath,
                                          ResourceDir);
    }
    // TODO: Should we support -fdebug-compilation-dir?
    llvm::SmallString<256> cwd;
    llvm::sys::fs::current_path(cwd);
    Opts.DebugCompilationDir = std::string(cwd.str());
  }

  if (const Arg *A = Args.getLastArg(options::OPT_debug_info_format)) {
    if (A->containsValue("dwarf"))
      Opts.DebugInfoFormat = IRGenDebugInfoFormat::DWARF;
    else if (A->containsValue("codeview"))
      Opts.DebugInfoFormat = IRGenDebugInfoFormat::CodeView;
    else
      Diags.diagnose(SourceLoc(), diag::error_invalid_arg_value,
                     A->getAsString(Args), A->getValue());
  } else if (Opts.DebugInfoLevel > IRGenDebugInfoLevel::None) {
    // If -g was specified but not -debug-info-format, DWARF is assumed.
    Opts.DebugInfoFormat = IRGenDebugInfoFormat::DWARF;
  }
  if (Args.hasArg(options::OPT_debug_info_format) &&
      !Args.hasArg(options::OPT_g_Group)) {
    const Arg *debugFormatArg = Args.getLastArg(options::OPT_debug_info_format);
    Diags.diagnose(SourceLoc(), diag::error_option_missing_required_argument,
                   debugFormatArg->getAsString(Args), "-g");
  }
  if (Opts.DebugInfoFormat == IRGenDebugInfoFormat::CodeView &&
      (Opts.DebugInfoLevel == IRGenDebugInfoLevel::LineTables ||
       Opts.DebugInfoLevel == IRGenDebugInfoLevel::DwarfTypes)) {
    const Arg *debugFormatArg = Args.getLastArg(options::OPT_debug_info_format);
    Diags.diagnose(SourceLoc(), diag::error_argument_not_allowed_with,
                   debugFormatArg->getAsString(Args),
                   Opts.DebugInfoLevel == IRGenDebugInfoLevel::LineTables
                     ? "-gline-tables-only"
                     : "-gdwarf_types");
  }

  for (auto A : Args.getAllArgValues(options::OPT_debug_prefix_map)) {
    auto SplitMap = StringRef(A).split('=');
    Opts.DebugPrefixMap.addMapping(SplitMap.first, SplitMap.second);
  }

  for (auto A : Args.getAllArgValues(options::OPT_coverage_prefix_map)) {
    auto SplitMap = StringRef(A).split('=');
    Opts.CoveragePrefixMap.addMapping(SplitMap.first, SplitMap.second);
  }

  for (const Arg *A : Args.filtered(OPT_Xcc)) {
    StringRef Opt = A->getValue();
    if (Opt.startswith("-D") || Opt.startswith("-U"))
      Opts.ClangDefines.push_back(Opt.str());
  }

  for (const Arg *A : Args.filtered(OPT_l, OPT_framework)) {
    LibraryKind Kind;
    if (A->getOption().matches(OPT_l)) {
      Kind = LibraryKind::Library;
    } else if (A->getOption().matches(OPT_framework)) {
      Kind = LibraryKind::Framework;
    } else {
      llvm_unreachable("Unknown LinkLibrary option kind");
    }

    Opts.LinkLibraries.push_back(LinkLibrary(A->getValue(), Kind));
  }

  if (auto valueNames = Args.getLastArg(OPT_disable_llvm_value_names,
                                        OPT_enable_llvm_value_names)) {
    Opts.HasValueNamesSetting = true;
    Opts.ValueNames =
      valueNames->getOption().matches(OPT_enable_llvm_value_names);
  }

  Opts.DisableLLVMOptzns |= Args.hasArg(OPT_disable_llvm_optzns);
  Opts.DisableSwiftSpecificLLVMOptzns |=
      Args.hasArg(OPT_disable_swift_specific_llvm_optzns);
  Opts.DisableLLVMSLPVectorizer |= Args.hasArg(OPT_disable_llvm_slp_vectorizer);
  if (Args.hasArg(OPT_disable_llvm_verify))
    Opts.Verify = false;

  Opts.EmitStackPromotionChecks |= Args.hasArg(OPT_stack_promotion_checks);
  if (const Arg *A = Args.getLastArg(OPT_stack_promotion_limit)) {
    unsigned limit;
    if (StringRef(A->getValue()).getAsInteger(10, limit)) {
      Diags.diagnose(SourceLoc(), diag::error_invalid_arg_value,
                     A->getAsString(Args), A->getValue());
      return true;
    }
    Opts.StackPromotionSizeLimit = limit;
  }

  Opts.FunctionSections = Args.hasArg(OPT_function_sections);

  if (Args.hasArg(OPT_autolink_force_load))
    Opts.ForceLoadSymbolName = Args.getLastArgValue(OPT_module_link_name).str();

  Opts.ModuleName = FrontendOpts.ModuleName;

  if (Args.hasArg(OPT_no_clang_module_breadcrumbs))
    Opts.DisableClangModuleSkeletonCUs = true;

  if (Args.hasArg(OPT_disable_debugger_shadow_copies))
    Opts.DisableDebuggerShadowCopies = true;

  if (Args.hasArg(OPT_disable_concrete_type_metadata_mangled_name_accessors))
    Opts.DisableConcreteTypeMetadataMangledNameAccessors = true;

  if (Args.hasArg(OPT_use_jit))
    Opts.UseJIT = true;
  
  for (const Arg *A : Args.filtered(OPT_verify_type_layout)) {
    Opts.VerifyTypeLayoutNames.push_back(A->getValue());
  }

  for (const Arg *A : Args.filtered(OPT_disable_autolink_framework)) {
    Opts.DisableAutolinkFrameworks.push_back(A->getValue());
  }

  Opts.GenerateProfile |= Args.hasArg(OPT_profile_generate);
  const Arg *ProfileUse = Args.getLastArg(OPT_profile_use);
  Opts.UseProfile = ProfileUse ? ProfileUse->getValue() : "";

  Opts.PrintInlineTree |= Args.hasArg(OPT_print_llvm_inline_tree);

  Opts.EnableDynamicReplacementChaining |=
      Args.hasArg(OPT_enable_dynamic_replacement_chaining);

  if (auto A = Args.getLastArg(OPT_enable_type_layouts,
                               OPT_disable_type_layouts)) {
    Opts.UseTypeLayoutValueHandling
      = A->getOption().matches(OPT_enable_type_layouts);
  } else if (Opts.OptMode == OptimizationMode::NoOptimization) {
    // Disable type layouts at Onone except if explictly requested.
    Opts.UseTypeLayoutValueHandling = false;
  }

  Opts.UseSwiftCall = Args.hasArg(OPT_enable_swiftcall);

  // This is set to true by default.
  Opts.UseIncrementalLLVMCodeGen &=
    !Args.hasArg(OPT_disable_incremental_llvm_codegeneration);

  if (Args.hasArg(OPT_embed_bitcode))
    Opts.EmbedMode = IRGenEmbedMode::EmbedBitcode;
  else if (Args.hasArg(OPT_embed_bitcode_marker))
    Opts.EmbedMode = IRGenEmbedMode::EmbedMarker;

  if (Opts.EmbedMode == IRGenEmbedMode::EmbedBitcode) {
    // Keep track of backend options so we can embed them in a separate data
    // section and use them when building from the bitcode. This can be removed
    // when all the backend options are recorded in the IR.
    for (const Arg *A : Args) {
      // Do not encode output and input.
      if (A->getOption().getID() == options::OPT_o ||
          A->getOption().getID() == options::OPT_INPUT ||
          A->getOption().getID() == options::OPT_primary_file ||
          A->getOption().getID() == options::OPT_embed_bitcode)
        continue;
      ArgStringList ASL;
      A->render(Args, ASL);
      for (ArgStringList::iterator it = ASL.begin(), ie = ASL.end();
          it != ie; ++ it) {
        StringRef ArgStr(*it);
        Opts.CmdArgs.insert(Opts.CmdArgs.end(), ArgStr.begin(), ArgStr.end());
        // using \00 to terminate to avoid problem decoding.
        Opts.CmdArgs.push_back('\0');
      }
    }
  }

  if (const Arg *A = Args.getLastArg(options::OPT_lto)) {
    auto LLVMLTOKind =
        llvm::StringSwitch<Optional<IRGenLLVMLTOKind>>(A->getValue())
            .Case("llvm-thin", IRGenLLVMLTOKind::Thin)
            .Case("llvm-full", IRGenLLVMLTOKind::Full)
            .Default(llvm::None);
    if (LLVMLTOKind)
      Opts.LLVMLTOKind = LLVMLTOKind.getValue();
    else
      Diags.diagnose(SourceLoc(), diag::error_invalid_arg_value,
                     A->getAsString(Args), A->getValue());
  }

  if (const Arg *A = Args.getLastArg(options::OPT_sanitize_coverage_EQ)) {
    Opts.SanitizeCoverage =
        parseSanitizerCoverageArgValue(A, Triple, Diags, Opts.Sanitizers);
  } else if (Opts.Sanitizers & SanitizerKind::Fuzzer) {

    // Automatically set coverage flags, unless coverage type was explicitly
    // requested.
    // Updated to match clang at Jul 2019.
    Opts.SanitizeCoverage.IndirectCalls = true;
    Opts.SanitizeCoverage.TraceCmp = true;
    Opts.SanitizeCoverage.PCTable = true;
    if (Triple.isOSLinux()) {
      Opts.SanitizeCoverage.StackDepth = true;
    }
    Opts.SanitizeCoverage.Inline8bitCounters = true;
    Opts.SanitizeCoverage.CoverageType = llvm::SanitizerCoverageOptions::SCK_Edge;
  }

  if (Args.hasArg(OPT_disable_reflection_metadata)) {
    Opts.EnableReflectionMetadata = false;
    Opts.EnableReflectionNames = false;
  }

  if (Args.hasArg(OPT_enable_anonymous_context_mangled_names))
    Opts.EnableAnonymousContextMangledNames = true;

  if (Args.hasArg(OPT_disable_reflection_names)) {
    Opts.EnableReflectionNames = false;
  }

  if (Args.hasArg(OPT_force_public_linkage)) {
    Opts.ForcePublicLinkage = true;
  }

  // PE/COFF cannot deal with the cross-module reference to the metadata parent
  // (e.g. NativeObject).  Force the lazy initialization of the VWT always.
  Opts.LazyInitializeClassMetadata = Triple.isOSBinFormatCOFF();

  // PE/COFF cannot deal with cross-module reference to the protocol conformance
  // witness.  Use a runtime initialized value for the protocol conformance
  // witness.
  Opts.LazyInitializeProtocolConformances = Triple.isOSBinFormatCOFF();

  if (Args.hasArg(OPT_disable_legacy_type_info)) {
    Opts.DisableLegacyTypeInfo = true;
  }

  if (Args.hasArg(OPT_prespecialize_generic_metadata) && 
      !Args.hasArg(OPT_disable_generic_metadata_prespecialization)) {
    Opts.PrespecializeGenericMetadata = true;
  }

  if (const Arg *A = Args.getLastArg(OPT_read_legacy_type_info_path_EQ)) {
    Opts.ReadLegacyTypeInfoPath = A->getValue();
  }

  for (const auto &Lib : Args.getAllArgValues(options::OPT_autolink_library))
    Opts.LinkLibraries.push_back(LinkLibrary(Lib, LibraryKind::Library));

  if (const Arg *A = Args.getLastArg(OPT_type_info_dump_filter_EQ)) {
    StringRef mode(A->getValue());
    if (mode == "all")
      Opts.TypeInfoFilter = IRGenOptions::TypeInfoDumpFilter::All;
    else if (mode == "resilient")
      Opts.TypeInfoFilter = IRGenOptions::TypeInfoDumpFilter::Resilient;
    else if (mode == "fragile")
      Opts.TypeInfoFilter = IRGenOptions::TypeInfoDumpFilter::Fragile;
    else {
      Diags.diagnose(SourceLoc(), diag::error_invalid_arg_value,
                     A->getAsString(Args), A->getValue());
    }
  }

  auto getRuntimeCompatVersion = [&] () -> Optional<llvm::VersionTuple> {
    Optional<llvm::VersionTuple> runtimeCompatibilityVersion;
    if (auto versionArg = Args.getLastArg(
                                  options::OPT_runtime_compatibility_version)) {
      auto version = StringRef(versionArg->getValue());
      if (version.equals("none")) {
        runtimeCompatibilityVersion = None;
      } else if (version.equals("5.0")) {
        runtimeCompatibilityVersion = llvm::VersionTuple(5, 0);
      } else if (version.equals("5.1")) {
        runtimeCompatibilityVersion = llvm::VersionTuple(5, 1);
      } else {
        Diags.diagnose(SourceLoc(), diag::error_invalid_arg_value,
                       versionArg->getAsString(Args), version);
      }
    } else {
      runtimeCompatibilityVersion =
                           getSwiftRuntimeCompatibilityVersionForTarget(Triple);
    }
    return runtimeCompatibilityVersion;
  };

  // Autolink runtime compatibility libraries, if asked to.
  if (!Args.hasArg(options::OPT_disable_autolinking_runtime_compatibility)) {
    Opts.AutolinkRuntimeCompatibilityLibraryVersion = getRuntimeCompatVersion();
  }

  if (!Args.hasArg(options::
          OPT_disable_autolinking_runtime_compatibility_dynamic_replacements)) {
    Opts.AutolinkRuntimeCompatibilityDynamicReplacementLibraryVersion =
        getRuntimeCompatVersion();
  }

  if (const Arg *A = Args.getLastArg(OPT_num_threads)) {
    if (StringRef(A->getValue()).getAsInteger(10, Opts.NumThreads)) {
      Diags.diagnose(SourceLoc(), diag::error_invalid_arg_value,
                     A->getAsString(Args), A->getValue());
      return true;
    }
    if (environmentVariableRequestedMaximumDeterminism()) {
      Opts.NumThreads = 1;
      Diags.diagnose(SourceLoc(), diag::remark_max_determinism_overriding,
                     "-num-threads");
    }
  }

  return false;
}

static std::string getScriptFileName(StringRef name, version::Version &ver) {
  if (ver.isVersionAtLeast(4, 2))
    return (Twine(name) + "42" + ".json").str();
  else
    return (Twine(name) + "4" + ".json").str();
}

static bool ParseMigratorArgs(MigratorOptions &Opts,
                              LangOptions &LangOpts,
                              const FrontendOptions &FrontendOpts,
                              StringRef ResourcePath, const ArgList &Args,
                              DiagnosticEngine &Diags) {
  using namespace options;

  Opts.KeepObjcVisibility |= Args.hasArg(OPT_migrate_keep_objc_visibility);
  Opts.DumpUsr = Args.hasArg(OPT_dump_usr);

  if (Args.hasArg(OPT_disable_migrator_fixits)) {
    Opts.EnableMigratorFixits = false;
  }

  if (auto RemapFilePath = Args.getLastArg(OPT_emit_remap_file_path)) {
    Opts.EmitRemapFilePath = RemapFilePath->getValue();
  }

  if (auto MigratedFilePath = Args.getLastArg(OPT_emit_migrated_file_path)) {
    Opts.EmitMigratedFilePath = MigratedFilePath->getValue();
  }

  if (auto Dumpster = Args.getLastArg(OPT_dump_migration_states_dir)) {
    Opts.DumpMigrationStatesDir = Dumpster->getValue();
  }

  if (auto DataPath = Args.getLastArg(OPT_api_diff_data_file)) {
    Opts.APIDigesterDataStorePaths.push_back(DataPath->getValue());
  } else {
    auto &Triple = LangOpts.Target;

    llvm::SmallString<128> basePath;
    if (auto DataDir = Args.getLastArg(OPT_api_diff_data_dir)) {
      basePath = DataDir->getValue();
    } else {
      basePath = ResourcePath;
      llvm::sys::path::append(basePath, "migrator");
    }

    bool Supported = true;
    llvm::SmallString<128> dataPath(basePath);
    auto &langVer = LangOpts.EffectiveLanguageVersion;
    if (Triple.isMacOSX())
      llvm::sys::path::append(dataPath, getScriptFileName("macos", langVer));
    else if (Triple.isiOS())
      llvm::sys::path::append(dataPath, getScriptFileName("ios", langVer));
    else if (Triple.isTvOS())
      llvm::sys::path::append(dataPath, getScriptFileName("tvos", langVer));
    else if (Triple.isWatchOS())
      llvm::sys::path::append(dataPath, getScriptFileName("watchos", langVer));
    else
      Supported = false;
    if (Supported) {
      llvm::SmallString<128> authoredDataPath(basePath);
      llvm::sys::path::append(authoredDataPath, getScriptFileName("overlay", langVer));
      // Add authored list first to take higher priority.
      Opts.APIDigesterDataStorePaths.push_back(std::string(authoredDataPath.str()));
      Opts.APIDigesterDataStorePaths.push_back(std::string(dataPath.str()));
    }
  }

  if (Opts.shouldRunMigrator()) {
    assert(!FrontendOpts.InputsAndOutputs.isWholeModule());
    // FIXME: In order to support batch mode properly, the migrator would have
    // to support having one remap file path and one migrated file path per
    // primary input. The easiest way to do this would be to move processing of
    // these paths into FrontendOptions, like other supplementary outputs, and
    // to call migrator::updateCodeAndEmitRemapIfNeeded once for each primary
    // file.
    //
    // Supporting WMO would be similar, but WMO is set up to only produce one
    // supplementary output for the whole compilation instead of one per input,
    // so it's probably not worth it.
    FrontendOpts.InputsAndOutputs.assertMustNotBeMoreThanOnePrimaryInput();

    // Always disable typo-correction in the migrator.
    LangOpts.TypoCorrectionLimit = 0;
  }

  return false;
}

bool CompilerInvocation::parseArgs(
    ArrayRef<const char *> Args,
    DiagnosticEngine &Diags,
    SmallVectorImpl<std::unique_ptr<llvm::MemoryBuffer>>
        *ConfigurationFileBuffers,
    StringRef workingDirectory) {
  using namespace options;

  if (Args.empty())
    return false;

  // Parse frontend command line options using Swift's option table.
  unsigned MissingIndex;
  unsigned MissingCount;
  std::unique_ptr<llvm::opt::OptTable> Table = createSwiftOptTable();
  llvm::opt::InputArgList ParsedArgs =
      Table->ParseArgs(Args, MissingIndex, MissingCount, FrontendOption);
  if (MissingCount) {
    Diags.diagnose(SourceLoc(), diag::error_missing_arg_value,
                   ParsedArgs.getArgString(MissingIndex), MissingCount);
    return true;
  }

  if (ParsedArgs.hasArg(OPT_UNKNOWN)) {
    for (const Arg *A : ParsedArgs.filtered(OPT_UNKNOWN)) {
      Diags.diagnose(SourceLoc(), diag::error_unknown_arg,
                     A->getAsString(ParsedArgs));
    }
    return true;
  }

  if (ParseFrontendArgs(FrontendOpts, ParsedArgs, Diags,
                        ConfigurationFileBuffers)) {
    return true;
  }

  ParseModuleInterfaceArgs(ModuleInterfaceOpts, ParsedArgs);
  SaveModuleInterfaceArgs(ModuleInterfaceOpts, FrontendOpts, ParsedArgs, Diags);

  if (ParseLangArgs(LangOpts, ParsedArgs, Diags, FrontendOpts)) {
    return true;
  }

  if (ParseTypeCheckerArgs(TypeCheckerOpts, ParsedArgs, Diags, FrontendOpts)) {
    return true;
  }

  if (ParseClangImporterArgs(ClangImporterOpts, ParsedArgs, Diags,
                             workingDirectory)) {
    return true;
  }

  if (ParseSearchPathArgs(SearchPathOpts, ParsedArgs, Diags,
                          workingDirectory)) {
    return true;
  }

  if (ParseSILArgs(SILOpts, ParsedArgs, IRGenOpts, FrontendOpts,
                   TypeCheckerOpts, Diags,
                   LangOpts.Target, ClangImporterOpts)) {
    return true;
  }

  if (ParseIRGenArgs(IRGenOpts, ParsedArgs, Diags, FrontendOpts, SILOpts,
                     getSDKPath(), SearchPathOpts.RuntimeResourcePath,
                     LangOpts.Target)) {
    return true;
  }

  if (ParseTBDGenArgs(TBDGenOpts, ParsedArgs, Diags, *this)) {
    return true;
  }

  if (ParseDiagnosticArgs(DiagnosticOpts, ParsedArgs, Diags)) {
    return true;
  }

  if (ParseMigratorArgs(MigratorOpts, LangOpts, FrontendOpts,
                        SearchPathOpts.RuntimeResourcePath, ParsedArgs, Diags)) {
    return true;
  }

  updateRuntimeLibraryPaths(SearchPathOpts, LangOpts.Target);
  setDefaultPrebuiltCacheIfNecessary();

  // Now that we've parsed everything, setup some inter-option-dependent state.
  setIRGenOutputOptsFromFrontendOptions(IRGenOpts, FrontendOpts);
  setBridgingHeaderFromFrontendOptions(ClangImporterOpts, FrontendOpts);

  return false;
}

serialization::Status
CompilerInvocation::loadFromSerializedAST(StringRef data) {
  serialization::ExtendedValidationInfo extendedInfo;
  serialization::ValidationInfo info =
      serialization::validateSerializedAST(data, &extendedInfo);

  if (info.status != serialization::Status::Valid)
    return info.status;

  LangOpts.EffectiveLanguageVersion = info.compatibilityVersion;
  setTargetTriple(info.targetTriple);
  if (!extendedInfo.getSDKPath().empty())
    setSDKPath(extendedInfo.getSDKPath().str());

  auto &extraClangArgs = getClangImporterOptions().ExtraArgs;
  for (StringRef Arg : extendedInfo.getExtraClangImporterOptions())
    extraClangArgs.push_back(Arg.str());

  return info.status;
}

llvm::ErrorOr<std::unique_ptr<llvm::MemoryBuffer>>
CompilerInvocation::setUpInputForSILTool(
    StringRef inputFilename, StringRef moduleNameArg,
    bool alwaysSetModuleToMain, bool bePrimary,
    serialization::ExtendedValidationInfo &extendedInfo) {
  // Load the input file.
  llvm::ErrorOr<std::unique_ptr<llvm::MemoryBuffer>> fileBufOrErr =
      llvm::MemoryBuffer::getFileOrSTDIN(inputFilename);
  if (!fileBufOrErr) {
    return fileBufOrErr;
  }

  // If it looks like we have an AST, set the source file kind to SIL and the
  // name of the module to the file's name.
  getFrontendOptions().InputsAndOutputs.addInput(
      InputFile(inputFilename, bePrimary, fileBufOrErr.get().get()));

  auto result = serialization::validateSerializedAST(
      fileBufOrErr.get()->getBuffer(), &extendedInfo);
  bool hasSerializedAST = result.status == serialization::Status::Valid;

  if (hasSerializedAST) {
    const StringRef stem = !moduleNameArg.empty()
                               ? moduleNameArg
                               : llvm::sys::path::stem(inputFilename);
    setModuleName(stem);
    setInputKind(InputFileKind::SwiftLibrary);
  } else {
    const StringRef name = (alwaysSetModuleToMain || moduleNameArg.empty())
                               ? "main"
                               : moduleNameArg;
    setModuleName(name);
    setInputKind(InputFileKind::SIL);
  }
  return fileBufOrErr;
}

bool CompilerInvocation::isModuleExternallyConsumed(
    const ModuleDecl *mod) const {
  // Modules for executables aren't expected to be consumed by other modules.
  // This picks up all kinds of entrypoints, including script mode,
  // @UIApplicationMain and @NSApplicationMain.
  if (mod->hasEntryPoint()) {
    return false;
  }

  // If an implicit Objective-C header was needed to construct this module, it
  // must be the product of a library target.
  if (!getFrontendOptions().ImplicitObjCHeaderPath.empty()) {
    return false;
  }

  // App extensions are special beasts because they build without entrypoints
  // like library targets, but they behave like executable targets because
  // their associated modules are not suitable for distribution.
  if (mod->getASTContext().LangOpts.EnableAppExtensionRestrictions) {
    return false;
  }

  // FIXME: This is still a lousy approximation of whether the module file will
  // be externally consumed.
  return true;
}<|MERGE_RESOLUTION|>--- conflicted
+++ resolved
@@ -88,9 +88,6 @@
     platform = getPlatformNameForTriple(LangOpts.Target);
   }
   llvm::sys::path::append(defaultPrebuiltPath, platform, "prebuilt-modules");
-<<<<<<< HEAD
-  FrontendOpts.PrebuiltModuleCachePath = std::string(defaultPrebuiltPath.str());
-=======
 
   // If the SDK version is given, we should check if SDK-versioned prebuilt
   // module cache is available and use it if so.
@@ -105,8 +102,7 @@
       return;
     }
   }
-  FrontendOpts.PrebuiltModuleCachePath = defaultPrebuiltPath.str();
->>>>>>> 09bc3591
+  FrontendOpts.PrebuiltModuleCachePath = std::string(defaultPrebuiltPath.str());
 }
 
 static void updateRuntimeLibraryPaths(SearchPathOptions &SearchPathOpts,
