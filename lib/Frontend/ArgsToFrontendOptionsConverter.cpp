--- conflicted
+++ resolved
@@ -86,14 +86,11 @@
   Opts.RemarkOnRebuildFromModuleInterface |=
     Args.hasArg(OPT_Rmodule_interface_rebuild);
 
-<<<<<<< HEAD
   if (!Args.hasArg(OPT_disable_emit_single_objc_header)) {
     Opts.EmitSingleObjcHeader |= Args.hasArg(OPT_emit_single_objc_header);
   }
-=======
   Opts.DisableInterfaceFileLock |= Args.hasArg(OPT_disable_interface_lockfile);
 
->>>>>>> 57f54dd1
   computePrintStatsOptions();
   computeDebugTimeOptions();
   computeTBDOptions();
