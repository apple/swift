--- conflicted
+++ resolved
@@ -734,25 +734,6 @@
 
 void DiagnosticVerifier::printRemainingDiagnostics() const {
   for (const auto &diag : CapturedDiagnostics) {
-<<<<<<< HEAD
-    SM.getLLVMSourceMgr().PrintMessage(
-        llvm::errs(), diag.getLoc(), diag.getKind(),
-        "diagnostic produced elsewhere: " + diag.getMessage(),
-        /*Ranges=*/ {}, diag.getFixIts());
-  }
-}
-
-/// If there are any -verify errors (e.g. differences between expectations
-/// and actual diagnostics produced), apply fixits to the original source
-/// file and drop it back in place.
-void DiagnosticVerifier::autoApplyFixes(unsigned BufferID,
-                                        ArrayRef<llvm::SMDiagnostic> diags) {
-  // Walk the list of diagnostics, pulling out any fixits into an array of just
-  // them.
-  SmallVector<llvm::SMFixIt, 4> FixIts;
-  for (auto &diag : diags)
-    FixIts.append(diag.getFixIts().begin(), diag.getFixIts().end());
-=======
     // Determine what kind of diagnostic we're emitting.
     llvm::SourceMgr::DiagKind SMKind;
     switch (diag.Classification) {
@@ -762,7 +743,6 @@
     case DiagnosticKind::Warning:
       SMKind = llvm::SourceMgr::DK_Warning;
       break;
->>>>>>> ea27bf67
 
     case DiagnosticKind::Note:
       SMKind = llvm::SourceMgr::DK_Note;
@@ -775,7 +755,7 @@
 
     SM.getLLVMSourceMgr().PrintMessage(
         llvm::errs(), getRawLoc(diag.Loc), SMKind,
-        "diagnostic produced by Clang: " + diag.Message.str(),
+        "diagnostic produced by elsewhere: " + diag.Message.str(),
         /*Ranges=*/{}, {});
   }
 }
