//===--- MiscDiagnostics.cpp - AST-Level Diagnostics ----------------------===//
//
// This source file is part of the Swift.org open source project
//
// Copyright (c) 2014 - 2018 Apple Inc. and the Swift project authors
// Licensed under Apache License v2.0 with Runtime Library Exception
//
// See https://swift.org/LICENSE.txt for license information
// See https://swift.org/CONTRIBUTORS.txt for the list of Swift project authors
//
//===----------------------------------------------------------------------===//
//
// This file implements AST-level diagnostics.
//
//===----------------------------------------------------------------------===//

#include "MiscDiagnostics.h"
#include "TypeChecker.h"
#include "TypeCheckAvailability.h"
#include "swift/AST/ASTWalker.h"
#include "swift/AST/NameLookup.h"
#include "swift/AST/NameLookupRequests.h"
#include "swift/AST/Pattern.h"
#include "swift/Basic/Defer.h"
#include "swift/Basic/SourceManager.h"
#include "swift/Basic/Statistic.h"
#include "swift/Basic/StringExtras.h"
#include "swift/Parse/Lexer.h"
#include "swift/Parse/Parser.h"
#include "swift/Sema/IDETypeChecking.h"
#include "llvm/ADT/MapVector.h"
#include "llvm/ADT/StringSwitch.h"
#include "llvm/Support/SaveAndRestore.h"

#define DEBUG_TYPE "Sema"
using namespace swift;

/// Return true if this expression is an implicit promotion from T to T?.
static Expr *isImplicitPromotionToOptional(Expr *E) {
  if (E->isImplicit())
    if (auto IIOE = dyn_cast<InjectIntoOptionalExpr>(
                                               E->getSemanticsProvidingExpr()))
      return IIOE->getSubExpr();
  return nullptr;
}

/// Diagnose syntactic restrictions of expressions.
///
///   - Module values may only occur as part of qualification.
///   - Metatype names cannot generally be used as values: they need a "T.self"
///     qualification unless used in narrow case (e.g. T() for construction).
///   - '_' may only exist on the LHS of an assignment expression.
///   - warn_unqualified_access values must not be accessed except via qualified
///     lookup.
///   - Partial application of some decls isn't allowed due to implementation
///     limitations.
///   - "&" (aka InOutExpressions) may only exist directly in function call
///     argument lists.
///   - 'self.init' and 'super.init' cannot be wrapped in a larger expression
///     or statement.
///   - Warn about promotions to optional in specific syntactic forms.
///   - Error about collection literals that default to Any collections in
///     invalid positions.
///
static void diagSyntacticUseRestrictions(const Expr *E, const DeclContext *DC,
                                         bool isExprStmt) {
  class DiagnoseWalker : public ASTWalker {
    SmallPtrSet<Expr*, 4> AlreadyDiagnosedMetatypes;
    SmallPtrSet<DeclRefExpr*, 4> AlreadyDiagnosedBitCasts;

    /// Keep track of acceptable DiscardAssignmentExpr's.
    SmallPtrSet<DiscardAssignmentExpr*, 2> CorrectDiscardAssignmentExprs;

    /// Keep track of the arguments to CallExprs.
    SmallPtrSet<Expr *, 2> CallArgs;

    bool IsExprStmt;

  public:
    ASTContext &Ctx;
    const DeclContext *DC;

    DiagnoseWalker(const DeclContext *DC, bool isExprStmt)
      : IsExprStmt(isExprStmt), Ctx(DC->getASTContext()), DC(DC) {}

    // Not interested in going outside a basic expression.
    std::pair<bool, Stmt *> walkToStmtPre(Stmt *S) override {
      return { false, S };
    }
    std::pair<bool, Pattern*> walkToPatternPre(Pattern *P) override {
      return { false, P };
    }
    bool walkToDeclPre(Decl *D) override { return false; }
    bool walkToTypeReprPre(TypeRepr *T) override { return true; }

    bool shouldWalkIntoNonSingleExpressionClosure() override { return false; }

    std::pair<bool, Expr *> walkToExprPre(Expr *E) override {
      // See through implicit conversions of the expression.  We want to be able
      // to associate the parent of this expression with the ultimate callee.
      auto Base = E;
      while (auto Conv = dyn_cast<ImplicitConversionExpr>(Base))
        Base = Conv->getSubExpr();

      if (auto *DRE = dyn_cast<DeclRefExpr>(Base)) {
        // Verify metatype uses.
        if (isa<TypeDecl>(DRE->getDecl())) {
          if (isa<ModuleDecl>(DRE->getDecl()))
            checkUseOfModule(DRE);
          else
            checkUseOfMetaTypeName(Base);
        }

        // Verify warn_unqualified_access uses.
        checkUnqualifiedAccessUse(DRE);
        
        // Verify that special decls are eliminated.
        checkForDeclWithSpecialTypeCheckingSemantics(DRE);
        
        // Verify that `unsafeBitCast` isn't misused.
        checkForSuspiciousBitCasts(DRE, nullptr);
      }
      if (auto *MRE = dyn_cast<MemberRefExpr>(Base)) {
        if (isa<TypeDecl>(MRE->getMember().getDecl()))
          checkUseOfMetaTypeName(Base);
      }
      if (isa<TypeExpr>(Base))
        checkUseOfMetaTypeName(Base);

      if (auto *OLE = dyn_cast<ObjectLiteralExpr>(E)) {
        CallArgs.insert(OLE->getArg());
      }

      if (auto *SE = dyn_cast<SubscriptExpr>(E))
        CallArgs.insert(SE->getIndex());

      if (auto *KPE = dyn_cast<KeyPathExpr>(E)) {
        for (auto Comp : KPE->getComponents()) {
          if (auto *Arg = Comp.getIndexExpr())
            CallArgs.insert(Arg);
        }
      }

      // Check function calls, looking through implicit conversions on the
      // function and inspecting the arguments directly.
      if (auto *Call = dyn_cast<ApplyExpr>(E)) {
        // Record call arguments.
        CallArgs.insert(Call->getArg());

        // Warn about surprising implicit optional promotions.
        checkOptionalPromotions(Call);
        
        // Check the callee, looking through implicit conversions.
        auto base = Call->getFn();
        unsigned uncurryLevel = 0;
        while (auto conv = dyn_cast<ImplicitConversionExpr>(base))
          base = conv->getSubExpr();

        const auto findDynamicMemberRefExpr =
            [](Expr *e) -> DynamicMemberRefExpr* {
          if (auto open = dyn_cast<OpenExistentialExpr>(e)) {
            return dyn_cast<DynamicMemberRefExpr>(open->getSubExpr());
          }
          return nullptr;
        };

        if (auto force = dyn_cast<ForceValueExpr>(base)) {
          if (auto ref = findDynamicMemberRefExpr(force->getSubExpr()))
            base = ref;
        } else if (auto bind = dyn_cast<BindOptionalExpr>(base)) {
          if (auto ref = findDynamicMemberRefExpr(bind->getSubExpr()))
            base = ref;
        }

        while (auto ignoredBase = dyn_cast<DotSyntaxBaseIgnoredExpr>(base))
          base = ignoredBase->getRHS();

        ConcreteDeclRef callee;
        if (auto *calleeDRE = dyn_cast<DeclRefExpr>(base)) {
          checkForSuspiciousBitCasts(calleeDRE, Call);
          callee = calleeDRE->getDeclRef();

        // Otherwise, try to drill down through member calls for the purposes
        // of argument-matching code below.
        } else if (auto selfApply = dyn_cast<SelfApplyExpr>(base)) {
          uncurryLevel++;
          base = selfApply->getSemanticFn();
          if (auto calleeDRE = dyn_cast<DeclRefExpr>(base))
            callee = calleeDRE->getDeclRef();

        // Otherwise, check for a dynamic member.
        } else if (auto dynamicMRE = dyn_cast<DynamicMemberRefExpr>(base)) {
          uncurryLevel++;
          callee = dynamicMRE->getMember();
        }

        visitArguments(Call, [&](unsigned argIndex, Expr *arg) {
          // InOutExprs can be wrapped in some implicit casts.
          Expr *unwrapped = arg;
          if (auto *IIO = dyn_cast<InjectIntoOptionalExpr>(arg))
            unwrapped = IIO->getSubExpr();

          if (isa<InOutToPointerExpr>(unwrapped) ||
              isa<ArrayToPointerExpr>(unwrapped) ||
              isa<ErasureExpr>(unwrapped)) {
            auto operand =
              cast<ImplicitConversionExpr>(unwrapped)->getSubExpr();
            if (auto *IOE = dyn_cast<InOutExpr>(operand))
              operand = IOE->getSubExpr();

            // Also do some additional work based on how the function uses
            // the argument.
            if (callee) {
              checkConvertedPointerArgument(callee, uncurryLevel, argIndex,
                                            unwrapped, operand);
            }
          }
        });
      }
      
      // If we have an assignment expression, scout ahead for acceptable _'s.
      if (auto *AE = dyn_cast<AssignExpr>(E))
        markAcceptableDiscardExprs(AE->getDest());

      /// Diagnose a '_' that isn't on the immediate LHS of an assignment.
      if (auto *DAE = dyn_cast<DiscardAssignmentExpr>(E)) {
        if (!CorrectDiscardAssignmentExprs.count(DAE) &&
            !DAE->getType()->hasError())
          Ctx.Diags.diagnose(DAE->getLoc(),
                             diag::discard_expr_outside_of_assignment);
      }

      // Diagnose 'self.init' or 'super.init' nested in another expression
      // or closure.
      if (auto *rebindSelfExpr = dyn_cast<RebindSelfInConstructorExpr>(E)) {
        if (!Parent.isNull() || !IsExprStmt || DC->getParent()->isLocalContext()) {
          bool isChainToSuper;
          (void)rebindSelfExpr->getCalledConstructor(isChainToSuper);
          Ctx.Diags.diagnose(E->getLoc(), diag::init_delegation_nested,
                             isChainToSuper, !IsExprStmt);
        }
      }

      // Diagnose single-element tuple expressions.
      if (auto *tupleExpr = dyn_cast<TupleExpr>(E)) {
        if (!CallArgs.count(tupleExpr)) {
          if (tupleExpr->getNumElements() == 1) {
            Ctx.Diags.diagnose(tupleExpr->getElementNameLoc(0),
                               diag::tuple_single_element)
              .fixItRemoveChars(tupleExpr->getElementNameLoc(0),
                                tupleExpr->getElement(0)->getStartLoc());
          }
        }
      }

      // Diagnose tuple expressions with duplicate element label
      if (auto *tupleExpr = dyn_cast<TupleExpr>(E)) {
        // FIXME: Duplicate labels on enum payloads should be diagnosed
        // when declared, not when called.
        bool isEnumCase = false;
        if (auto CE = dyn_cast_or_null<CallExpr>(Parent.getAsExpr())) {
          auto calledValue = CE->getCalledValue();
          if (calledValue) {
            isEnumCase = isa<EnumElementDecl>(calledValue);
          }
        }

        if ((!CallArgs.count(tupleExpr)) || isEnumCase) {
          auto diagnose = false;

          llvm::SmallDenseSet<Identifier> names;
          names.reserve(tupleExpr->getNumElements());

          for (auto name : tupleExpr->getElementNames()) {
            if (name.empty())
              continue;

            if (names.count(name) == 1) {
              diagnose = true;
              break;
            }

            names.insert(name);
          }

          if (diagnose) {
            Ctx.Diags.diagnose(tupleExpr->getLoc(),
                               diag::tuple_duplicate_label);
          }
        }
      }

      return { true, E };
    }

    /// Visit the argument/s represented by either a ParenExpr or TupleExpr,
    /// unshuffling if needed. If any other kind of expression, will pass it
    /// straight back.
    static void argExprVisitArguments(Expr* arg,
                                      llvm::function_ref
                                        <void(unsigned, Expr*)> fn) {
      // The argument is either a ParenExpr or TupleExpr.
      if (auto *TE = dyn_cast<TupleExpr>(arg)) {
        auto elts = TE->getElements();
        for (auto i : indices(elts))
          fn(i, elts[i]);
      } else if (auto *PE = dyn_cast<ParenExpr>(arg)) {
        fn(0, PE->getSubExpr());
      } else {
        fn(0, arg);
      }
    }

    static void visitArguments(ApplyExpr *apply,
                               llvm::function_ref<void(unsigned, Expr*)> fn) {
      auto *arg = apply->getArg();
      argExprVisitArguments(arg, fn);
    }

    static Expr *lookThroughArgument(Expr *arg) {
      while (1) {
        if (auto conv = dyn_cast<ImplicitConversionExpr>(arg))
          arg = conv->getSubExpr();
        else if (auto *PE = dyn_cast<ParenExpr>(arg))
          arg = PE->getSubExpr();
        else
          break;
      }
      return arg;
    }

    void checkConvertedPointerArgument(ConcreteDeclRef callee,
                                       unsigned uncurryLevel,
                                       unsigned argIndex,
                                       Expr *pointerExpr,
                                       Expr *storage) {
      if (!isPointerIdentityArgument(callee, uncurryLevel, argIndex))
        return;

      // Flag that the argument is non-accessing.
      if (auto inout = dyn_cast<InOutToPointerExpr>(pointerExpr)) {
        inout->setNonAccessing(true);
      } else if (auto array = dyn_cast<ArrayToPointerExpr>(pointerExpr)) {
        array->setNonAccessing(true);
      }

      // TODO: warn if taking the address of 'storage' will definitely
      // yield a temporary address.
    }

    /// Is the given call argument, known to be of pointer type, just used
    /// for its pointer identity?
    bool isPointerIdentityArgument(ConcreteDeclRef ref, unsigned uncurryLevel,
                                   unsigned argIndex) {
      // FIXME: derive this from an attribute instead of hacking it based
      // on the target name!
      auto decl = ref.getDecl();

      // Assume that == and != are non-accessing uses.
      if (decl->isOperator()) {
        auto op = decl->getBaseName();
        if (op == "==" || op == "!=")
          return true;
        return false;
      }

      // NSObject.addObserver(_:forKeyPath:options:context:)
      if (uncurryLevel == 1 && argIndex == 3) {
        return decl->getFullName().isCompoundName("addObserver",
                                                  { "", "forKeyPath",
                                                    "options", "context" });
      }

      // NSObject.removeObserver(_:forKeyPath:context:)
      if (uncurryLevel == 1 && argIndex == 2) {
        return decl->getFullName().isCompoundName("removeObserver",
                                                  { "", "forKeyPath",
                                                    "context" });
      }

      return false;
    }

    /// We have a collection literal with a defaulted type, e.g. of [Any].  Emit
    /// an error if it was inferred to this type in an invalid context, which is
    /// one in which the parent expression is not itself a collection literal.
    void checkTypeDefaultedCollectionExpr(CollectionExpr *c) {
      // If the parent is a non-expression, or is not itself a literal, then
      // produce an error with a fixit to add the type as an explicit
      // annotation.
      if (c->getNumElements() == 0)
        Ctx.Diags.diagnose(c->getLoc(), diag::collection_literal_empty)
          .highlight(c->getSourceRange());
      else {
        assert(c->getType()->hasTypeRepr() &&
               "a defaulted type should always be printable");
        Ctx.Diags.diagnose(c->getLoc(), diag::collection_literal_heterogeneous,
                           c->getType())
          .highlight(c->getSourceRange())
          .fixItInsertAfter(c->getEndLoc(), " as " + c->getType()->getString());
      }
    }


    /// Scout out the specified destination of an AssignExpr to recursively
    /// identify DiscardAssignmentExpr in legal places.  We can only allow them
    /// in simple pattern-like expressions, so we reject anything complex here.
    void markAcceptableDiscardExprs(Expr *E) {
      if (!E) return;
      
      if (auto *PE = dyn_cast<ParenExpr>(E))
        return markAcceptableDiscardExprs(PE->getSubExpr());
      if (auto *TE = dyn_cast<TupleExpr>(E)) {
        for (auto &elt : TE->getElements())
          markAcceptableDiscardExprs(elt);
        return;
      }
      if (auto *DAE = dyn_cast<DiscardAssignmentExpr>(E))
        CorrectDiscardAssignmentExprs.insert(DAE);

      // Otherwise, we can't support this.
    }


    void checkUseOfModule(DeclRefExpr *E) {
      // Allow module values as a part of:
      // - ignored base expressions;
      // - expressions that failed to type check.
      if (auto *ParentExpr = Parent.getAsExpr()) {
        if (isa<DotSyntaxBaseIgnoredExpr>(ParentExpr) ||
            isa<UnresolvedDotExpr>(ParentExpr))
          return;
      }

      Ctx.Diags.diagnose(E->getStartLoc(), diag::value_of_module_type);
    }

    // Diagnose metatype values that don't appear as part of a property,
    // method, or constructor reference.
    void checkUseOfMetaTypeName(Expr *E) {
      // If we've already checked this at a higher level, we're done.
      if (!AlreadyDiagnosedMetatypes.insert(E).second)
        return;

      // Allow references to types as a part of:
      // - member references T.foo, T.Type, T.self, etc.
      // - constructor calls T()
      // - Subscripts T[]
      if (auto *ParentExpr = Parent.getAsExpr()) {
        // This is an exhaustive list of the accepted syntactic forms.
        if (isa<ErrorExpr>(ParentExpr) ||
            isa<DotSelfExpr>(ParentExpr) ||               // T.self
            isa<CallExpr>(ParentExpr) ||                  // T()
            isa<MemberRefExpr>(ParentExpr) ||             // T.foo
            isa<UnresolvedMemberExpr>(ParentExpr) ||
            isa<SelfApplyExpr>(ParentExpr) ||             // T.foo()  T()
            isa<UnresolvedDotExpr>(ParentExpr) ||
            isa<DotSyntaxBaseIgnoredExpr>(ParentExpr) ||
            isa<UnresolvedSpecializeExpr>(ParentExpr) ||
            isa<OpenExistentialExpr>(ParentExpr) ||
            isa<SubscriptExpr>(ParentExpr)) {
          return;
        }
      }

      // Is this a protocol metatype?

      Ctx.Diags.diagnose(E->getStartLoc(), diag::value_of_metatype_type);

      // Add fix-it to insert '()', only if this is a metatype of
      // non-existential type and has any initializers.
      bool isExistential = false;
      if (auto metaTy = E->getType()->getAs<MetatypeType>()) {
        auto instanceTy = metaTy->getInstanceType();
        isExistential = instanceTy->isExistentialType();
        if (!isExistential &&
            instanceTy->mayHaveMembers() &&
            !TypeChecker::lookupConstructors(const_cast<DeclContext *>(DC),
                                             instanceTy).empty()) {
          Ctx.Diags.diagnose(E->getEndLoc(), diag::add_parens_to_type)
            .fixItInsertAfter(E->getEndLoc(), "()");
        }
      }

      // Add fix-it to insert ".self".
      auto diag = Ctx.Diags.diagnose(E->getEndLoc(), diag::add_self_to_type);
      if (E->canAppendPostfixExpression()) {
        diag.fixItInsertAfter(E->getEndLoc(), ".self");
      } else {
        diag.fixItInsert(E->getStartLoc(), "(");
        diag.fixItInsertAfter(E->getEndLoc(), ").self");
      }
    }

    void checkUnqualifiedAccessUse(const DeclRefExpr *DRE) {
      const Decl *D = DRE->getDecl();
      if (!D->getAttrs().hasAttribute<WarnUnqualifiedAccessAttr>())
        return;

      if (auto *parentExpr = Parent.getAsExpr()) {
        if (auto *ignoredBase = dyn_cast<DotSyntaxBaseIgnoredExpr>(parentExpr)){
          if (!ignoredBase->isImplicit())
            return;
        }
        if (auto *calledBase = dyn_cast<DotSyntaxCallExpr>(parentExpr)) {
          if (!calledBase->isImplicit())
            return;
        }
      }

      const auto *VD = cast<ValueDecl>(D);
      const TypeDecl *declParent =
          VD->getDeclContext()->getSelfNominalTypeDecl();
      if (!declParent) {
        // If the declaration has been validated but not fully type-checked,
        // the attribute might be applied to something invalid.
        if (!VD->getDeclContext()->isModuleScopeContext())
          return;
        declParent = VD->getDeclContext()->getParentModule();
      }

      Ctx.Diags.diagnose(DRE->getLoc(), diag::warn_unqualified_access,
                         VD->getBaseName().getIdentifier(),
                         VD->getDescriptiveKind(),
                         declParent->getDescriptiveKind(),
                         declParent->getFullName());
      Ctx.Diags.diagnose(VD, diag::decl_declared_here, VD->getFullName());

      if (VD->getDeclContext()->isTypeContext()) {
        Ctx.Diags.diagnose(DRE->getLoc(), diag::fix_unqualified_access_member)
          .fixItInsert(DRE->getStartLoc(), "self.");
      }

      DeclContext *topLevelContext = DC->getModuleScopeContext();
      auto descriptor = UnqualifiedLookupDescriptor(
          VD->getBaseName(), topLevelContext, SourceLoc(),
          UnqualifiedLookupFlags::KnownPrivate);
      auto lookup = evaluateOrDefault(Ctx.evaluator,
                                      UnqualifiedLookupRequest{descriptor}, {});

      // Group results by module. Pick an arbitrary result from each module.
      llvm::SmallDenseMap<const ModuleDecl*,const ValueDecl*,4> resultsByModule;
      for (auto &result : lookup) {
        const ValueDecl *value = result.getValueDecl();
        resultsByModule.insert(std::make_pair(value->getModuleContext(),value));
      }

      // Sort by module name.
      using ModuleValuePair = std::pair<const ModuleDecl *, const ValueDecl *>;
      SmallVector<ModuleValuePair, 4> sortedResults{
        resultsByModule.begin(), resultsByModule.end()
      };
      llvm::array_pod_sort(sortedResults.begin(), sortedResults.end(),
                           [](const ModuleValuePair *lhs,
                              const ModuleValuePair *rhs) {
        return lhs->first->getName().compare(rhs->first->getName());
      });

      auto topLevelDiag = diag::fix_unqualified_access_top_level;
      if (sortedResults.size() > 1)
        topLevelDiag = diag::fix_unqualified_access_top_level_multi;

      for (const ModuleValuePair &pair : sortedResults) {
        DescriptiveDeclKind k = pair.second->getDescriptiveKind();

        SmallString<32> namePlusDot = pair.first->getName().str();
        namePlusDot.push_back('.');

        Ctx.Diags.diagnose(DRE->getLoc(), topLevelDiag,
                           namePlusDot, k, pair.first->getName())
          .fixItInsert(DRE->getStartLoc(), namePlusDot);
      }
    }
    
    void checkForDeclWithSpecialTypeCheckingSemantics(const DeclRefExpr *DRE) {
      // Referencing type(of:) and other decls with special type-checking
      // behavior as functions is not implemented. Maybe we could wrap up the
      // special-case behavior in a closure someday...
      if (TypeChecker::getDeclTypeCheckingSemantics(DRE->getDecl())
            != DeclTypeCheckingSemantics::Normal) {
        Ctx.Diags.diagnose(DRE->getLoc(), diag::unsupported_special_decl_ref,
                           DRE->getDecl()->getBaseName().getIdentifier());
      }
    }
    
    enum BitcastableNumberKind {
      BNK_None = 0,
      BNK_Int8,
      BNK_Int16,
      BNK_Int32,
      BNK_Int64,
      BNK_Int,
      BNK_UInt8,
      BNK_UInt16,
      BNK_UInt32,
      BNK_UInt64,
      BNK_UInt,
      BNK_Float,
      BNK_Double,
    };
    BitcastableNumberKind getBitcastableNumberKind(Type t) const {
      auto decl = t->getNominalOrBoundGenericNominal();
#define MATCH_DECL(type) \
      if (decl == Ctx.get##type##Decl()) \
        return BNK_##type;
      MATCH_DECL(Int8)
      MATCH_DECL(Int16)
      MATCH_DECL(Int32)
      MATCH_DECL(Int64)
      MATCH_DECL(Int)
      MATCH_DECL(UInt8)
      MATCH_DECL(UInt16)
      MATCH_DECL(UInt32)
      MATCH_DECL(UInt64)
      MATCH_DECL(UInt)
      MATCH_DECL(Float)
      MATCH_DECL(Double)
#undef MATCH_DECL
      
      return BNK_None;
    }
    
    static constexpr unsigned BNKPair(BitcastableNumberKind a,
                                      BitcastableNumberKind b) {
      return (a << 8) | b;
    }
    
    void checkForSuspiciousBitCasts(DeclRefExpr *DRE,
                                    Expr *Parent = nullptr) {
      if (DRE->getDecl() != Ctx.getUnsafeBitCast())
        return;
      
      if (DRE->getDeclRef().getSubstitutions().empty())
        return;
      
      // Don't check the same use of unsafeBitCast twice.
      if (!AlreadyDiagnosedBitCasts.insert(DRE).second)
        return;

      auto subMap = DRE->getDeclRef().getSubstitutions();
      auto fromTy = subMap.getReplacementTypes()[0];
      auto toTy = subMap.getReplacementTypes()[1];

      // Warn about `unsafeBitCast` formulations that are undefined behavior
      // or have better-defined alternative APIs that can be used instead.
      
      // If we have a parent ApplyExpr that calls bitcast, extract the argument
      // for fixits.
      Expr *subExpr = nullptr;
      CharSourceRange removeBeforeRange, removeAfterRange;
      if (auto apply = dyn_cast_or_null<ApplyExpr>(Parent)) {
        if (auto args = dyn_cast<TupleExpr>(apply->getArg())) {
          subExpr = args->getElement(0);
          // Determine the fixit range from the start of the application to
          // the first argument, `unsafeBitCast(`
          removeBeforeRange = CharSourceRange(Ctx.SourceMgr, DRE->getLoc(),
                                              subExpr->getStartLoc());
          // Determine the fixit range from the end of the first argument to
          // the end of the application, `, to: T.self)`
          removeAfterRange = CharSourceRange(Ctx.SourceMgr,
                         Lexer::getLocForEndOfToken(Ctx.SourceMgr,
                                                    subExpr->getEndLoc()),
                         Lexer::getLocForEndOfToken(Ctx.SourceMgr,
                                                    apply->getEndLoc()));          
        }
      }
  
      // Casting to the same type or a superclass is a no-op.
      if (toTy->isEqual(fromTy) ||
          toTy->isExactSuperclassOf(fromTy)) {
        auto d = Ctx.Diags.diagnose(DRE->getLoc(), diag::bitcasting_is_no_op,
                                    fromTy, toTy);
        if (subExpr) {
          d.fixItRemoveChars(removeBeforeRange.getStart(),
                             removeBeforeRange.getEnd())
           .fixItRemoveChars(removeAfterRange.getStart(),
                             removeAfterRange.getEnd());
        }
        return;
      }
      
     if (auto fromFnTy = fromTy->getAs<FunctionType>()) {
        if (auto toFnTy = toTy->getAs<FunctionType>()) {
          // Casting a nonescaping function to escaping is UB.
          // `withoutActuallyEscaping` ought to be used instead.
          if (fromFnTy->isNoEscape() && !toFnTy->isNoEscape()) {
            Ctx.Diags.diagnose(DRE->getLoc(), diag::bitcasting_away_noescape,
                               fromTy, toTy);
          }
          // Changing function representation (say, to try to force a
          // @convention(c) function pointer to exist) is also unlikely to work.
          if (fromFnTy->getRepresentation() != toFnTy->getRepresentation()) {
            Ctx.Diags.diagnose(DRE->getLoc(),
                               diag::bitcasting_to_change_function_rep, fromTy,
                               toTy);
          }
          return;
        }
      }
      
      // Unchecked casting to a subclass is better done by unsafeDowncast.
      if (fromTy->isBindableToSuperclassOf(toTy)) {
        Ctx.Diags.diagnose(DRE->getLoc(), diag::bitcasting_to_downcast,
                           fromTy, toTy)
          .fixItReplace(DRE->getNameLoc().getBaseNameLoc(),
                        "unsafeDowncast");
        return;
      }

      // Casting among pointer types should use the Unsafe*Pointer APIs for
      // rebinding typed memory or accessing raw memory instead.
      PointerTypeKind fromPTK, toPTK;
      Type fromPointee = fromTy->getAnyPointerElementType(fromPTK);
      Type toPointee = toTy->getAnyPointerElementType(toPTK);
      if (fromPointee && toPointee) {
        // Casting to a pointer to the same type or UnsafeRawPointer can use
        // normal initializers on the destination type.
        if (toPointee->isEqual(fromPointee)
            || isRawPointerKind(toPTK)) {
          auto d = Ctx.Diags.diagnose(DRE->getLoc(),
                              diag::bitcasting_to_change_pointer_kind,
                              fromTy, toTy,
                              toTy->getStructOrBoundGenericStruct()->getName());
          if (subExpr) {
            StringRef before, after;
            switch (toPTK) {
            case PTK_UnsafePointer:
              // UnsafePointer(mutablePointer)
              before = "UnsafePointer(";
              after = ")";
              break;
            case PTK_UnsafeMutablePointer:
            case PTK_AutoreleasingUnsafeMutablePointer:
              before = "UnsafeMutablePointer(mutating: ";
              after = ")";
              break;
              
            case PTK_UnsafeRawPointer:
              // UnsafeRawPointer(pointer)
              before = "UnsafeRawPointer(";
              after = ")";
              break;
              
            case PTK_UnsafeMutableRawPointer:
              // UnsafeMutableRawPointer(mutating: rawPointer)
              before = fromPTK == PTK_UnsafeMutablePointer
                ? "UnsafeMutableRawPointer("
                : "UnsafeMutableRawPointer(mutating: ";
              after = ")";
              break;
            }
            d.fixItReplaceChars(removeBeforeRange.getStart(),
                                removeBeforeRange.getEnd(),
                                before)
             .fixItReplaceChars(removeAfterRange.getStart(),
                                removeAfterRange.getEnd(),
                                after);
          }
          return;
        }
        
        // Casting to a different typed pointer type should use
        // withMemoryRebound.
        if (!isRawPointerKind(fromPTK) && !isRawPointerKind(toPTK)) {
          Ctx.Diags.diagnose(DRE->getLoc(),
                             diag::bitcasting_to_change_pointee_type,
                             fromTy, toTy);
          return;
        }
        
        // Casting a raw pointer to a typed pointer should bind the memory
        // (or assume it's already bound).
        assert(isRawPointerKind(fromPTK) && !isRawPointerKind(toPTK)
               && "unhandled cast combo?!");
        Ctx.Diags.diagnose(DRE->getLoc(),
                           diag::bitcasting_to_give_type_to_raw_pointer,
                           fromTy, toTy);
        if (subExpr) {
          SmallString<64> fixitBuf;
          {
            llvm::raw_svector_ostream os(fixitBuf);
            os << ".assumingMemoryBound(to: ";
            toPointee->print(os);
            os << ".self)";
          }
          Ctx.Diags.diagnose(DRE->getLoc(),
                             diag::bitcast_assume_memory_rebound,
                             toPointee)
            .fixItRemoveChars(removeBeforeRange.getStart(),
                              removeBeforeRange.getEnd())
            .fixItReplaceChars(removeAfterRange.getStart(),
                               removeAfterRange.getEnd(),
                               fixitBuf);
          fixitBuf.clear();
          {
            llvm::raw_svector_ostream os(fixitBuf);
            os << ".bindMemory(to: ";
            toPointee->print(os);
            os << ".self, capacity: <""#capacity#"">)";
          }
          Ctx.Diags.diagnose(DRE->getLoc(),
                             diag::bitcast_bind_memory,
                             toPointee)
            .fixItRemoveChars(removeBeforeRange.getStart(),
                              removeBeforeRange.getEnd())
            .fixItReplaceChars(removeAfterRange.getStart(),
                               removeAfterRange.getEnd(),
                               fixitBuf);
        }
        return;
      }
      
      StringRef replaceBefore, replaceAfter;
      Optional<Diag<Type, Type>> diagID;
      SmallString<64> replaceBeforeBuf;

      // Bitcasting among numeric types should use `bitPattern:` initializers.
      auto fromBNK = getBitcastableNumberKind(fromTy);
      auto toBNK = getBitcastableNumberKind(toTy);
      if (fromBNK && toBNK) {
        switch (BNKPair(fromBNK, toBNK)) {
        // Combos that can be bitPattern-ed with a constructor
        case BNKPair(BNK_Int8, BNK_UInt8):
        case BNKPair(BNK_UInt8, BNK_Int8):
        case BNKPair(BNK_Int16, BNK_UInt16):
        case BNKPair(BNK_UInt16, BNK_Int16):
        case BNKPair(BNK_Int32, BNK_UInt32):
        case BNKPair(BNK_UInt32, BNK_Int32):
        case BNKPair(BNK_Int64, BNK_UInt64):
        case BNKPair(BNK_UInt64, BNK_Int64):
        case BNKPair(BNK_Int, BNK_UInt):
        case BNKPair(BNK_UInt, BNK_Int):
        case BNKPair(BNK_UInt32, BNK_Float):
        case BNKPair(BNK_UInt64, BNK_Double):
          diagID = diag::bitcasting_for_number_bit_pattern_init;
          {
            llvm::raw_svector_ostream os(replaceBeforeBuf);
            toTy->print(os);
            os << "(bitPattern: ";
          }
          replaceBefore = replaceBeforeBuf;
          replaceAfter = ")";
          break;
        
        // Combos that can be bitPattern-ed with a constructor and sign flip
        case BNKPair(BNK_Int32, BNK_Float):
        case BNKPair(BNK_Int64, BNK_Double):
          diagID = diag::bitcasting_for_number_bit_pattern_init;
          {
            llvm::raw_svector_ostream os(replaceBeforeBuf);
            toTy->print(os);
            os << "(bitPattern: ";
            if (fromBNK == BNK_Int32)
              os << "UInt32(bitPattern: ";
            else
              os << "UInt64(bitPattern: ";
          }
          replaceBefore = replaceBeforeBuf;
          replaceAfter = "))";
          break;
        
        // Combos that can be bitPattern-ed with a property
        case BNKPair(BNK_Float, BNK_UInt32):
        case BNKPair(BNK_Double, BNK_UInt64):
          diagID = diag::bitcasting_for_number_bit_pattern_property;
          replaceAfter = ".bitPattern";
          break;
        
        // Combos that can be bitPattern-ed with a property and sign flip
        case BNKPair(BNK_Float, BNK_Int32):
        case BNKPair(BNK_Double, BNK_Int64):
          diagID = diag::bitcasting_for_number_bit_pattern_property;
          {
            llvm::raw_svector_ostream os(replaceBeforeBuf);
            toTy->print(os);
            os << "(bitPattern: ";
          }
          replaceBefore = replaceBeforeBuf;
          replaceAfter = ")";
          break;

        // Combos that can be bitPattern-ed with a constructor once (U)Int is
        // converted to a sized type.
        case BNKPair(BNK_UInt, BNK_Float):
        case BNKPair(BNK_Int, BNK_UInt32):
        case BNKPair(BNK_UInt, BNK_Int32):
        case BNKPair(BNK_Int, BNK_UInt64):
        case BNKPair(BNK_UInt, BNK_Int64):
        case BNKPair(BNK_UInt, BNK_Double):
          diagID = diag::bitcasting_for_number_bit_pattern_init;
          {
            llvm::raw_svector_ostream os(replaceBeforeBuf);
            toTy->print(os);
            os << "(bitPattern: ";
            
            if (fromBNK == BNK_Int)
              os << "Int";
            else
              os << "UInt";
            
            if (toBNK == BNK_Float
                || toBNK == BNK_Int32
                || toBNK == BNK_UInt32)
              os << "32(";
            else
              os << "64(";
          }
          replaceBefore = replaceBeforeBuf;
          replaceAfter = "))";
          break;

        case BNKPair(BNK_Int, BNK_Float):
        case BNKPair(BNK_Int, BNK_Double):
          diagID = diag::bitcasting_for_number_bit_pattern_init;
          {
            llvm::raw_svector_ostream os(replaceBeforeBuf);
            toTy->print(os);
            os << "(bitPattern: UInt";
            
            if (toBNK == BNK_Float
                || toBNK == BNK_Int32
                || toBNK == BNK_UInt32)
              os << "32(bitPattern: Int32(";
            else
              os << "64(bitPattern: Int64(";
          }
          replaceBefore = replaceBeforeBuf;
          replaceAfter = ")))";
          break;
    
        // Combos that can be bitPattern-ed then converted from a sized type
        // to (U)Int.
        case BNKPair(BNK_Int32, BNK_UInt):
        case BNKPair(BNK_UInt32, BNK_Int):
        case BNKPair(BNK_Int64, BNK_UInt):
        case BNKPair(BNK_UInt64, BNK_Int):
          diagID = diag::bitcasting_for_number_bit_pattern_init;
          {
            llvm::raw_svector_ostream os(replaceBeforeBuf);
            toTy->print(os);
            os << "(";
            if (toBNK == BNK_UInt)
              os << "UInt";
            else
              os << "Int";
            if (fromBNK == BNK_Int32 || fromBNK == BNK_UInt32)
              os << "32(bitPattern: ";
            else
              os << "64(bitPattern: ";
          }
          replaceBefore = replaceBeforeBuf;
          replaceAfter = "))";
          break;
        
        case BNKPair(BNK_Float, BNK_UInt):
        case BNKPair(BNK_Double, BNK_UInt):
          diagID = diag::bitcasting_for_number_bit_pattern_property;
          {
            llvm::raw_svector_ostream os(replaceBeforeBuf);
            toTy->print(os);
            os << "(";
          }
          replaceBefore = replaceBeforeBuf;
          replaceAfter = ".bitPattern)";
          break;
          
        case BNKPair(BNK_Float, BNK_Int):
        case BNKPair(BNK_Double, BNK_Int):
          diagID = diag::bitcasting_for_number_bit_pattern_property;
          {
            llvm::raw_svector_ostream os(replaceBeforeBuf);
            toTy->print(os);
            os << "(bitPattern: UInt(";
          }
          replaceBefore = replaceBeforeBuf;
          replaceAfter = ".bitPattern))";
          break;
        
        // Combos that should be done with a value-preserving initializer.
        case BNKPair(BNK_Int, BNK_Int32):
        case BNKPair(BNK_Int, BNK_Int64):
        case BNKPair(BNK_UInt, BNK_UInt32):
        case BNKPair(BNK_UInt, BNK_UInt64):
        case BNKPair(BNK_Int32, BNK_Int):
        case BNKPair(BNK_Int64, BNK_Int):
        case BNKPair(BNK_UInt32, BNK_UInt):
        case BNKPair(BNK_UInt64, BNK_UInt):
          diagID = diag::bitcasting_to_change_from_unsized_to_sized_int;
          {
            llvm::raw_svector_ostream os(replaceBeforeBuf);
            toTy->print(os);
            os << '(';
          }
          replaceBefore = replaceBeforeBuf;
          replaceAfter = ")";
          break;
        
        default:
          // Leave other combos alone.
          break;
        }
      }
      
      // Casting a pointer to an int or back should also use bitPattern
      // initializers.
      if (fromPointee && toBNK) {
        switch (toBNK) {
        case BNK_UInt:
        case BNK_Int:
          diagID = diag::bitcasting_for_number_bit_pattern_init;
          {
            llvm::raw_svector_ostream os(replaceBeforeBuf);
            toTy->print(os);
            os << "(bitPattern: ";
          }
          replaceBefore = replaceBeforeBuf;
          replaceAfter = ")";
          break;
          
        case BNK_UInt64:
        case BNK_UInt32:
        case BNK_Int64:
        case BNK_Int32:
          diagID = diag::bitcasting_for_number_bit_pattern_init;
          {
            llvm::raw_svector_ostream os(replaceBeforeBuf);
            toTy->print(os);
            os << '(';
            if (toBNK == BNK_UInt32 || toBNK == BNK_UInt64)
              os << "UInt(bitPattern: ";
            else
              os << "Int(bitPattern: ";
          }
          replaceBefore = replaceBeforeBuf;
          replaceAfter = "))";
          break;
        
        default:
          break;
        }
      }
      if (fromBNK && toPointee) {
        switch (fromBNK) {
        case BNK_UInt:
        case BNK_Int:
          diagID = diag::bitcasting_for_number_bit_pattern_init;
          {
            llvm::raw_svector_ostream os(replaceBeforeBuf);
            toTy->print(os);
            os << "(bitPattern: ";
          }
          replaceBefore = replaceBeforeBuf;
          replaceAfter = ")";
          break;
          
        case BNK_UInt64:
        case BNK_UInt32:
        case BNK_Int64:
        case BNK_Int32:
          diagID = diag::bitcasting_for_number_bit_pattern_init;
          {
            llvm::raw_svector_ostream os(replaceBeforeBuf);
            toTy->print(os);
            os << "(bitPattern: ";
            if (fromBNK == BNK_Int32 || fromBNK == BNK_Int64)
              os << "Int(";
            else
              os << "UInt(";
          }
          replaceBefore = replaceBeforeBuf;
          replaceAfter = "))";
          break;

        default:
          break;
        }
      }
      
      if (diagID) {
        auto d = Ctx.Diags.diagnose(DRE->getLoc(), *diagID, fromTy, toTy);
        if (subExpr) {
          d.fixItReplaceChars(removeBeforeRange.getStart(),
                              removeBeforeRange.getEnd(),
                              replaceBefore);
          d.fixItReplaceChars(removeAfterRange.getStart(),
                              removeAfterRange.getEnd(),
                              replaceAfter);
        }
      }

    }
    
    /// Return true if this is a 'nil' literal.  This looks
    /// like this if the type is Optional<T>:
    ///
    ///   (dot_syntax_call_expr implicit type='Int?'
    ///     (declref_expr implicit decl=Optional.none)
    ///     (type_expr type=Int?))
    ///
    /// Or like this if it is any other ExpressibleByNilLiteral type:
    ///
    ///   (nil_literal_expr)
    ///
    bool isTypeCheckedOptionalNil(Expr *E) {
      if (dyn_cast<NilLiteralExpr>(E)) return true;

      auto CE = dyn_cast<ApplyExpr>(E->getSemanticsProvidingExpr());
      if (!CE || !CE->isImplicit())
        return false;

      // First case -- Optional.none
      if (auto DRE = dyn_cast<DeclRefExpr>(CE->getSemanticFn()))
        return DRE->getDecl() == Ctx.getOptionalNoneDecl();

      return false;
    }


    /// Warn about surprising implicit optional promotions involving operands to
    /// calls.  Specifically, we warn about these expressions when the 'x'
    /// operand is implicitly promoted to optional:
    ///
    ///       x ?? y
    ///       x == nil    // also !=
    ///
    void checkOptionalPromotions(ApplyExpr *call) {
      // We only care about binary expressions.
      if (!isa<BinaryExpr>(call)) return;

      // Dig out the function we're calling.
      auto fnExpr = call->getSemanticFn();
      if (auto dotSyntax = dyn_cast<DotSyntaxCallExpr>(fnExpr))
        fnExpr = dotSyntax->getSemanticFn();

      auto DRE = dyn_cast<DeclRefExpr>(fnExpr);
      auto args = dyn_cast<TupleExpr>(call->getArg());
      if (!DRE || !DRE->getDecl()->isOperator() ||
          !args || args->getNumElements() != 2)
        return;
      
      auto lhs = args->getElement(0);
      auto rhs = args->getElement(1);
      auto calleeName = DRE->getDecl()->getBaseName();

      Expr *subExpr = nullptr;
      if (calleeName == "??" &&
          (subExpr = isImplicitPromotionToOptional(lhs))) {
        Ctx.Diags.diagnose(DRE->getLoc(), diag::use_of_qq_on_non_optional_value,
                           subExpr->getType())
          .highlight(lhs->getSourceRange())
          .fixItRemove(SourceRange(DRE->getLoc(), rhs->getEndLoc()));
        return;
      }
      
      if (calleeName == "==" || calleeName == "!=" ||
          calleeName == "===" || calleeName == "!==") {
        if (((subExpr = isImplicitPromotionToOptional(lhs)) &&
             isTypeCheckedOptionalNil(rhs)) ||
            (isTypeCheckedOptionalNil(lhs) &&
             (subExpr = isImplicitPromotionToOptional(rhs)))) {
          bool isTrue = calleeName == "!=" || calleeName == "!==";
              
          Ctx.Diags.diagnose(DRE->getLoc(), diag::nonoptional_compare_to_nil,
                             subExpr->getType(), isTrue)
            .highlight(lhs->getSourceRange())
            .highlight(rhs->getSourceRange());
          return;
        }
      }
    }
  };

  DiagnoseWalker Walker(DC, isExprStmt);
  const_cast<Expr *>(E)->walk(Walker);

  // Diagnose uses of collection literals with defaulted types at the top
  // level.
  if (auto collection
        = dyn_cast<CollectionExpr>(E->getSemanticsProvidingExpr())) {
    if (collection->isTypeDefaulted()) {
      Walker.checkTypeDefaultedCollectionExpr(
        const_cast<CollectionExpr *>(collection));
    }
  }
}


/// Diagnose recursive use of properties within their own accessors
static void diagRecursivePropertyAccess(const Expr *E, const DeclContext *DC) {
  auto fn = dyn_cast<AccessorDecl>(DC);
  if (!fn)
    return;

  auto var = dyn_cast<VarDecl>(fn->getStorage());
  if (!var)  // Ignore subscripts
    return;

  class DiagnoseWalker : public ASTWalker {
    ASTContext &Ctx;
    VarDecl *Var;
    const AccessorDecl *Accessor;

  public:
    explicit DiagnoseWalker(VarDecl *var, const AccessorDecl *Accessor)
      : Ctx(var->getASTContext()), Var(var), Accessor(Accessor) {}

    /// Return true if this is an implicit reference to self.
    static bool isImplicitSelfUse(Expr *E) {
      auto *DRE = dyn_cast<DeclRefExpr>(E);
      return DRE && DRE->isImplicit() && isa<VarDecl>(DRE->getDecl()) &&
             cast<VarDecl>(DRE->getDecl())->isSelfParameter();
    }

    bool shouldWalkIntoNonSingleExpressionClosure() override { return false; }

    std::pair<bool, Expr *> walkToExprPre(Expr *E) override {
      Expr *subExpr;
      bool isStore = false;

      if (auto *AE = dyn_cast<AssignExpr>(E)) {
        subExpr = AE->getDest();
        
        // If we couldn't flatten this expression, don't explode.
        if (!subExpr)
          return { true, E };

        isStore = true;
      } else if (auto *IOE = dyn_cast<InOutExpr>(E)) {
        subExpr = IOE->getSubExpr();
        isStore = true;
      } else {
        subExpr = E;
      }

      if (auto *BOE = dyn_cast<BindOptionalExpr>(subExpr))
        subExpr = BOE;

      if (auto *DRE = dyn_cast<DeclRefExpr>(subExpr)) {
        if (DRE->getDecl() == Var) {
          // Handle local and top-level computed variables.
          if (DRE->getAccessSemantics() == AccessSemantics::Ordinary) {
            bool shouldDiagnose = false;
            // Warn about any property access in the getter.
            if (Accessor->isGetter())
              shouldDiagnose = !isStore;
            // Warn about stores in the setter, but allow loads.
            if (Accessor->isSetter())
              shouldDiagnose = isStore;

            // But silence the warning if the base was explicitly qualified.
            auto parentAsExpr = Parent.getAsExpr();
            if (parentAsExpr && isa<DotSyntaxBaseIgnoredExpr>(parentAsExpr))
              shouldDiagnose = false;

            if (shouldDiagnose) {
              Ctx.Diags.diagnose(subExpr->getLoc(),
                                 diag::recursive_accessor_reference,
                                 Var->getName(), Accessor->isSetter());
            }
          }
          
          // If this is a direct store in a "willSet", we reject this because
          // it is about to get overwritten.
          if (isStore &&
              DRE->getAccessSemantics() == AccessSemantics::DirectToStorage &&
              Accessor->getAccessorKind() == AccessorKind::WillSet) {
            Ctx.Diags.diagnose(E->getLoc(), diag::store_in_willset,
                               Var->getName());
          }
        }


      } else if (auto *MRE = dyn_cast<MemberRefExpr>(subExpr)) {
        // Handle instance and type computed variables.
        // Find MemberRefExprs that have an implicit "self" base.
        if (MRE->getMember().getDecl() == Var &&
            isa<DeclRefExpr>(MRE->getBase()) &&
            isImplicitSelfUse(MRE->getBase())) {
          
          if (MRE->getAccessSemantics() == AccessSemantics::Ordinary) {
            bool shouldDiagnose = false;
            // Warn about any property access in the getter.
            if (Accessor->isGetter())
              shouldDiagnose = !isStore;
            // Warn about stores in the setter, but allow loads.
            if (Accessor->isSetter())
              shouldDiagnose = isStore;

            if (shouldDiagnose) {
              Ctx.Diags.diagnose(subExpr->getLoc(),
                                 diag::recursive_accessor_reference,
                                 Var->getName(), Accessor->isSetter());
              Ctx.Diags.diagnose(subExpr->getLoc(),
                                 diag::recursive_accessor_reference_silence)
              .fixItInsert(subExpr->getStartLoc(), "self.");
            }
          }

          // If this is a direct store in a "willSet", we reject this because
          // it is about to get overwritten.
          if (isStore &&
              MRE->getAccessSemantics() == AccessSemantics::DirectToStorage &&
              Accessor->getAccessorKind() == AccessorKind::WillSet) {
            Ctx.Diags.diagnose(subExpr->getLoc(), diag::store_in_willset,
                               Var->getName());
          }
        }

      }

      return { true, E };
    }
  };

  DiagnoseWalker walker(var, fn);
  const_cast<Expr *>(E)->walk(walker);
}

<<<<<<< HEAD
/// Look for any property references in closures that lack a 'self.' qualifier.
/// Within a closure, we require that the source code contain 'self.' explicitly
/// (or that the closure explicitly capture 'self' in the capture list) because
/// 'self' is captured, not the property value.  This is a common source of
/// confusion, so we force an explicit self.
static void diagnoseImplicitSelfUseInClosure(TypeChecker &TC, const Expr *E,
                                             const DeclContext *DC) {
  class DiagnoseWalker : public ASTWalker {
    TypeChecker &TC;
    SmallVector<AbstractClosureExpr *, 4> Closures;
  public:
    explicit DiagnoseWalker(TypeChecker &TC, AbstractClosureExpr *ACE)
        : TC(TC), Closures() {
          if (ACE)
            Closures.push_back(ACE);
        }
=======
/// Look for any property references in closures that lack a "self." qualifier.
/// Within a closure, we require that the source code contain "self." explicitly
/// because 'self' is captured, not the property value.  This is a common source
/// of confusion, so we force an explicit self.
static void diagnoseImplicitSelfUseInClosure(const Expr *E,
                                             const DeclContext *DC) {
  class DiagnoseWalker : public ASTWalker {
    ASTContext &Ctx;
    unsigned InClosure;
  public:
    explicit DiagnoseWalker(ASTContext &ctx, bool isAlreadyInClosure)
        : Ctx(ctx), InClosure(isAlreadyInClosure) {}
>>>>>>> d2e1f091

    /// Return true if this is an implicit reference to self which is required
    /// to be explicit in an escaping closure. Metatype references and value
    /// type references are excluded.
    static bool isImplicitSelfParamUseLikelyToCauseCycle(Expr *E) {
      auto *DRE = dyn_cast<DeclRefExpr>(E);

      if (!DRE || !DRE->isImplicit() || !isa<VarDecl>(DRE->getDecl()) ||
          !cast<VarDecl>(DRE->getDecl())->isSelfParameter())
        return false;

      // Defensive check for type. If the expression doesn't have type here, it
      // should have been diagnosed somewhere else.
      Type ty = DRE->getType();
      assert(ty && "Implicit self parameter ref without type");
      if (!ty)
        return false;

      // Metatype self captures don't extend the lifetime of an object.
      if (ty->is<MetatypeType>())
        return false;

      // If self does not have reference semantics, it is very unlikely that
      // capturing it will create a reference cycle.
      if (!ty->hasReferenceSemantics())
        return false;

      return true;
    }

    /// Return true if this is a closure expression that will require explicit
    /// use or capture of "self." for qualification of member references.
    static bool isClosureRequiringSelfQualification(
                  const AbstractClosureExpr *CE) {
      // If the closure's type was inferred to be noescape, then it doesn't
      // need qualification.
      return !AnyFunctionRef(const_cast<AbstractClosureExpr *>(CE))
               .isKnownNoEscape();
    }


    // Don't walk into nested decls.
    bool walkToDeclPre(Decl *D) override {
      return false;
    }

    bool shouldWalkIntoNonSingleExpressionClosure() override { return false; }

    std::pair<bool, Expr *> walkToExprPre(Expr *E) override {
      if (auto *CE = dyn_cast<AbstractClosureExpr>(E)) {
        // If this is a potentially-escaping closure expression, start looking
        // for references to self if we aren't already.
        if (isClosureRequiringSelfQualification(CE))
          Closures.push_back(CE);
      }


      // If we aren't in a closure, no diagnostics will be produced.
      if (Closures.size() == 0)
        return { true, E };

<<<<<<< HEAD
      // Diagnostics should correct the innermost closure
      auto *ACE = Closures[Closures.size() - 1];
      assert(ACE);
      
      SourceLoc memberLoc = SourceLoc();
      if (auto *MRE = dyn_cast<MemberRefExpr>(E))
        if (isImplicitSelfParamUseLikelyToCauseCycle(MRE->getBase())) {
          memberLoc = MRE->getLoc();
          TC.diagnose(MRE->getLoc(),
                      diag::property_use_in_closure_without_explicit_self,
                      MRE->getMember().getDecl()->getBaseName().getIdentifier());
=======
      // If we see a property reference with an implicit base from within a
      // closure, then reject it as requiring an explicit "self." qualifier.  We
      // do this in explicit closures, not autoclosures, because otherwise the
      // transparence of autoclosures is lost.
      auto &Diags = Ctx.Diags;
      if (auto *MRE = dyn_cast<MemberRefExpr>(E))
        if (isImplicitSelfUse(MRE->getBase())) {
          auto baseName = MRE->getMember().getDecl()->getBaseName();
          Diags.diagnose(MRE->getLoc(),
                         diag::property_use_in_closure_without_explicit_self,
                         baseName.getIdentifier())
            .fixItInsert(MRE->getLoc(), "self.");
          return { false, E };
>>>>>>> d2e1f091
        }

      // Handle method calls with a specific diagnostic + fixit.
      if (auto *DSCE = dyn_cast<DotSyntaxCallExpr>(E))
        if (isImplicitSelfParamUseLikelyToCauseCycle(DSCE->getBase()) &&
            isa<DeclRefExpr>(DSCE->getFn())) {
          auto MethodExpr = cast<DeclRefExpr>(DSCE->getFn());
<<<<<<< HEAD
          memberLoc = DSCE->getLoc();
          TC.diagnose(DSCE->getLoc(),
                      diag::method_call_in_closure_without_explicit_self,
                      MethodExpr->getDecl()->getBaseName().getIdentifier());
=======
          Diags.diagnose(DSCE->getLoc(),
                         diag::method_call_in_closure_without_explicit_self,
                         MethodExpr->getDecl()->getBaseName().getIdentifier())
              .fixItInsert(DSCE->getLoc(), "self.");
          return { false, E };
>>>>>>> d2e1f091
        }

      if (memberLoc.isValid()) {
        emitFixIts(memberLoc, ACE);
        return { false, E };
      }
      
      // Catch any other implicit uses of self with a generic diagnostic.
<<<<<<< HEAD
      if (isImplicitSelfParamUseLikelyToCauseCycle(E))
        TC.diagnose(E->getLoc(), diag::implicit_use_of_self_in_closure);
=======
      if (isImplicitSelfUse(E))
        Diags.diagnose(E->getLoc(), diag::implicit_use_of_self_in_closure);
>>>>>>> d2e1f091

      return { true, E };
    }
    
    Expr *walkToExprPost(Expr *E) override {
      if (auto *CE = dyn_cast<AbstractClosureExpr>(E)) {
        if (isClosureRequiringSelfQualification(CE)) {
          assert(Closures.size() > 0);
          Closures.pop_back();
        }
      }
      
      return E;
    }

    /// Emit any fix-its for this error.
    void emitFixIts(SourceLoc memberLoc, const AbstractClosureExpr *ACE) {
      // This error can be fixed by either capturing self explicitly (if in an
      // explicit closure), or referencing self explicitly.
      if (auto *CE = dyn_cast<const ClosureExpr>(ACE)) {
        if (diagnoseAlmostMatchingCaptures(memberLoc, CE)) {
          // Bail on the rest of the diagnostics. Offering the option to
          // capture 'self' explicitly will result in an error, and using
          // 'self.' explicitly will be accessing something other than the
          // self param.
          // FIXME: We could offer a special fixit in the [weak self] case to insert 'self?.'...
          return;
        }
        emitFixItsForExplicitClosure(memberLoc, CE);
      } else {
        // If this wasn't an explicit closure, just offer the fix-it to
        // reference self explicitly.
        TC.diagnose(memberLoc, diag::note_reference_self_explicitly)
          .fixItInsert(memberLoc, "self.");
      }
    }
    
    /// Diagnose any captures which might have been an attempt to capture
    /// \c self strongly, but do not actually enable implicit \c self. Returns
    /// whether there were any such captures to diagnose.
    bool diagnoseAlmostMatchingCaptures(SourceLoc memberLoc,
                                        const ClosureExpr *closureExpr) {
      // If we've already captured something with the name "self" other than
      // the actual self param, offer special diagnostics.
      if (auto *VD = closureExpr->getCapturedSelfDecl()) {
        // Either this is a weak capture of self...
        if (VD->getType()->is<WeakStorageType>()) {
          TC.diagnose(VD->getLoc(), diag::note_self_captured_weakly);
        // ...or something completely different.
        } else {
          TC.diagnose(VD->getLoc(), diag::note_other_self_capture);
        }
        
        return true;
      }
      return false;
    }

    /// Emit fix-its for invalid use of implicit \c self in an explicit closure.
    /// The error can be solved by capturing self explicitly,
    /// or by using \c self. explicitly.
    void emitFixItsForExplicitClosure(SourceLoc memberLoc,
                                      const ClosureExpr *closureExpr) {
      TC.diagnose(memberLoc, diag::note_reference_self_explicitly)
        .fixItInsert(memberLoc, "self.");
      auto diag = TC.diagnose(closureExpr->getLoc(),
                              diag::note_capture_self_explicitly);
      // There are four different potential fix-its to offer based on the
      // closure signature:
      //   1. There is an existing capture list which already has some
      //      entries. We need to insert 'self' into the capture list along
      //      with a separating comma.
      //   2. There is an existing capture list, but it is empty (jusr '[]').
      //      We can just insert 'self'.
      //   3. Arguments or types are already specified in the signature,
      //      but there is no existing capture list. We will need to insert
      //      the capture list, but 'in' will already be present.
      //   4. The signature empty so far. We must insert the full capture
      //      list as well as 'in'.
      const auto brackets = closureExpr->getBracketRange();
      if (brackets.isValid()) {
        emitInsertSelfIntoCaptureListFixIt(brackets, diag);
      }
      else {
        emitInsertNewCaptureListFixIt(closureExpr, diag);
      }
    }

    /// Emit a fix-it for inserting \c self into in existing capture list, along
    /// with a trailing comma if needed. The fix-it will be attached to the
    /// provided diagnostic \c diag.
    void emitInsertSelfIntoCaptureListFixIt(SourceRange brackets,
                                            InFlightDiagnostic &diag) {
      // Look for any non-comment token. If there's anything before the
      // closing bracket, we assume that it is a valid capture list entry and
      // insert 'self,'. If it wasn't a valid entry, then we will at least not
      // be introducing any new errors/warnings...
      const auto locAfterBracket = brackets.Start.getAdvancedLoc(1);
      const auto nextAfterBracket =
          Lexer::getTokenAtLocation(TC.Context.SourceMgr, locAfterBracket,
                                    CommentRetentionMode::None);
      if (nextAfterBracket.getLoc() != brackets.End)
        diag.fixItInsertAfter(brackets.Start, "self, ");
      else
        diag.fixItInsertAfter(brackets.Start, "self");
    }

    /// Emit a fix-it for inserting a capture list into a closure that does not
    /// already have one, along with a trailing \c in if necessary. The fix-it
    /// will be attached to the provided diagnostic \c diag.
    void emitInsertNewCaptureListFixIt(const ClosureExpr *closureExpr,
                                       InFlightDiagnostic &diag) {
      if (closureExpr->getInLoc().isValid()) {
        diag.fixItInsertAfter(closureExpr->getLoc(), " [self]");
        return;
      }

      // If there's a (non-comment) token immediately following the
      // opening brace of the closure, we may need to pad the fix-it
      // with a space.
      const auto nextLoc = closureExpr->getLoc().getAdvancedLoc(1);
      const auto next =
      Lexer::getTokenAtLocation(TC.Context.SourceMgr, nextLoc,
                                CommentRetentionMode::None);
      std::string trailing = next.getLoc() == nextLoc ? " " : "";

      diag.fixItInsertAfter(closureExpr->getLoc(), " [self] in" + trailing);
    }
  };

  AbstractClosureExpr *ACE = nullptr;
  if (DC->isLocalContext()) {
    while (DC->getParent()->isLocalContext() && !ACE) {
      if (auto *closure = dyn_cast<AbstractClosureExpr>(DC))
        if (DiagnoseWalker::isClosureRequiringSelfQualification(closure))
          ACE = const_cast<AbstractClosureExpr *>(closure);
      DC = DC->getParent();
    }
  }
<<<<<<< HEAD
  const_cast<Expr *>(E)->walk(DiagnoseWalker(TC, ACE));
=======
  auto &ctx = DC->getASTContext();
  const_cast<Expr *>(E)->walk(DiagnoseWalker(ctx, isAlreadyInClosure));
>>>>>>> d2e1f091
}

bool TypeChecker::getDefaultGenericArgumentsString(
    SmallVectorImpl<char> &buf,
    const swift::GenericTypeDecl *typeDecl,
    llvm::function_ref<Type(const GenericTypeParamDecl *)> getPreferredType) {
  llvm::raw_svector_ostream genericParamText{buf};
  genericParamText << "<";

  auto printGenericParamSummary =
      [&](GenericTypeParamType *genericParamTy) {
    const GenericTypeParamDecl *genericParam = genericParamTy->getDecl();
    if (Type result = getPreferredType(genericParam)) {
      result.print(genericParamText);
      return;
    }

    auto contextTy = typeDecl->mapTypeIntoContext(genericParamTy);
    if (auto archetypeTy = contextTy->getAs<ArchetypeType>()) {
      SmallVector<Type, 2> members;

      bool hasExplicitAnyObject = archetypeTy->requiresClass();
      if (auto superclass = archetypeTy->getSuperclass()) {
        hasExplicitAnyObject = false;
        members.push_back(superclass);
      }

      for (auto proto : archetypeTy->getConformsTo()) {
        members.push_back(proto->getDeclaredType());
        if (proto->requiresClass())
          hasExplicitAnyObject = false;
      }

      if (hasExplicitAnyObject)
        members.push_back(typeDecl->getASTContext().getAnyObjectType());

      auto type = ProtocolCompositionType::get(typeDecl->getASTContext(),
                                               members, hasExplicitAnyObject);

      if (type->isObjCExistentialType() || type->isAny()) {
        genericParamText << type;
        return;
      }

      genericParamText << "<#" << genericParam->getName() << ": ";
      genericParamText << type << "#>";
      return;
    }

    genericParamText << contextTy;
  };

  // FIXME: We can potentially be in the middle of creating a generic signature
  // if we get here.  Break this cycle.
  if (typeDecl->hasComputedGenericSignature()) {
    interleave(typeDecl->getInnermostGenericParamTypes(),
               printGenericParamSummary, [&]{ genericParamText << ", "; });
  }
  
  genericParamText << ">";
  return true;
}

/// Diagnose an argument labeling issue, returning true if we successfully
/// diagnosed the issue.
bool swift::diagnoseArgumentLabelError(ASTContext &ctx,
                                       Expr *expr,
                                       ArrayRef<Identifier> newNames,
                                       bool isSubscript,
                                       InFlightDiagnostic *existingDiag) {
  Optional<InFlightDiagnostic> diagOpt;
  auto getDiag = [&]() -> InFlightDiagnostic & {
    if (existingDiag)
      return *existingDiag;
    return *diagOpt;
  };

  auto &diags = ctx.Diags;

  OriginalArgumentList argList = getOriginalArgumentList(expr);

  // Figure out how many extraneous, missing, and wrong labels are in
  // the call.
  unsigned numExtra = 0, numMissing = 0, numWrong = 0;
  unsigned n = std::max(argList.args.size(), newNames.size());

  llvm::SmallString<16> missingBuffer;
  llvm::SmallString<16> extraBuffer;
  for (unsigned i = 0; i != n; ++i) {
    Identifier oldName;
    if (i < argList.args.size())
      oldName = argList.labels[i];
    Identifier newName;
    if (i < newNames.size())
      newName = newNames[i];

    if (oldName == newName ||
        (argList.hasTrailingClosure && i == argList.args.size()-1))
      continue;

    if (oldName.empty()) {
      ++numMissing;
      missingBuffer += newName.str();
      missingBuffer += ":";
    } else if (newName.empty()) {
      ++numExtra;
      extraBuffer += oldName.str();
      extraBuffer += ':';
    } else
      ++numWrong;
  }

  // Emit the diagnostic.
  assert(numMissing > 0 || numExtra > 0 || numWrong > 0);
  llvm::SmallString<16> haveBuffer; // note: diagOpt has references to this
  llvm::SmallString<16> expectedBuffer; // note: diagOpt has references to this

  // If we had any wrong labels, or we have both missing and extra labels,
  // emit the catch-all "wrong labels" diagnostic.
  if (!existingDiag) {
    bool plural = (numMissing + numExtra + numWrong) > 1;
    if (numWrong > 0 || (numMissing > 0 && numExtra > 0)) {
      for (unsigned i = 0, n = argList.args.size(); i != n; ++i) {
        auto haveName = argList.labels[i];
        if (haveName.empty())
          haveBuffer += '_';
        else
          haveBuffer += haveName.str();
        haveBuffer += ':';
      }

      for (auto expected : newNames) {
        if (expected.empty())
          expectedBuffer += '_';
        else
          expectedBuffer += expected.str();
        expectedBuffer += ':';
      }

      StringRef haveStr = haveBuffer;
      StringRef expectedStr = expectedBuffer;
      diagOpt.emplace(diags.diagnose(expr->getLoc(),
                                     diag::wrong_argument_labels,
                                     plural, haveStr, expectedStr,
                                     isSubscript));
    } else if (numMissing > 0) {
      StringRef missingStr = missingBuffer;
      diagOpt.emplace(diags.diagnose(expr->getLoc(),
                                     diag::missing_argument_labels,
                                     plural, missingStr, isSubscript));
    } else {
      assert(numExtra > 0);
      StringRef extraStr = extraBuffer;
      diagOpt.emplace(diags.diagnose(expr->getLoc(),
                                     diag::extra_argument_labels,
                                     plural, extraStr, isSubscript));
    }
  }

  // Emit Fix-Its to correct the names.
  auto &diag = getDiag();
  for (unsigned i = 0, n = argList.args.size(); i != n; ++i) {
    Identifier oldName = argList.labels[i];
    Identifier newName;
    if (i < newNames.size())
      newName = newNames[i];

    if (oldName == newName || (i == n-1 && argList.hasTrailingClosure))
      continue;

    if (newName.empty()) {
      // Delete the old name.
      diag.fixItRemoveChars(argList.labelLocs[i],
                            argList.args[i]->getStartLoc());
      continue;
    }

    bool newNameIsReserved = !canBeArgumentLabel(newName.str());
    llvm::SmallString<16> newStr;
    if (newNameIsReserved)
      newStr += "`";
    newStr += newName.str();
    if (newNameIsReserved)
      newStr += "`";

    if (oldName.empty()) {
      // Insert the name.
      newStr += ": ";
      diag.fixItInsert(argList.args[i]->getStartLoc(), newStr);
      continue;
    }

    // Change the name.
    diag.fixItReplace(argList.labelLocs[i], newStr);
  }

  // If the diagnostic is local, flush it before returning.
  // This makes sure it's emitted before the message text buffers are destroyed.
  diagOpt.reset();
  return true;
}

static const Expr *lookThroughExprsToImmediateDeallocation(const Expr *E) {
  // Look through various expressions that don't affect the fact that the user
  // will be assigning a class instance that will be immediately deallocated.
  while (true) {
    E = E->getValueProvidingExpr();

    // We don't currently deal with tuple destructuring.
    if (isa<DestructureTupleExpr>(E))
      return E;

    // If we have a TupleElementExpr with a child TupleExpr, dig into that
    // element.
    if (auto *TEE = dyn_cast<TupleElementExpr>(E)) {
      auto *subExpr = lookThroughExprsToImmediateDeallocation(TEE->getBase());
      if (auto *TE = dyn_cast<TupleExpr>(subExpr)) {
        auto *element = TE->getElements()[TEE->getFieldNumber()];
        return lookThroughExprsToImmediateDeallocation(element);
      }
      return subExpr;
    }

    if (auto *ICE = dyn_cast<ImplicitConversionExpr>(E)) {
      E = ICE->getSubExpr();
      continue;
    }
    if (auto *CE = dyn_cast<CoerceExpr>(E)) {
      E = CE->getSubExpr();
      continue;
    }
    if (auto *OEE = dyn_cast<OpenExistentialExpr>(E)) {
      E = OEE->getSubExpr();
      continue;
    }

    // Look through optional evaluations, we still want to diagnose on
    // things like initializers called through optional chaining and the
    // unwrapping of failable initializers.
    if (auto *OEE = dyn_cast<OptionalEvaluationExpr>(E)) {
      E = OEE->getSubExpr();
      continue;
    }
    if (auto *OBE = dyn_cast<BindOptionalExpr>(E)) {
      E = OBE->getSubExpr();
      continue;
    }
    if (auto *FOE = dyn_cast<ForceValueExpr>(E)) {
      E = FOE->getSubExpr();
      continue;
    }

    if (auto *ATE = dyn_cast<AnyTryExpr>(E)) {
      E = ATE->getSubExpr();
      continue;
    }
    if (auto *DSBIE = dyn_cast<DotSyntaxBaseIgnoredExpr>(E)) {
      E = DSBIE->getRHS();
      continue;
    }
    return E;
  }
}

static void diagnoseUnownedImmediateDeallocationImpl(ASTContext &ctx,
                                                     const VarDecl *varDecl,
                                                     const Expr *initExpr,
                                                     SourceLoc diagLoc,
                                                     SourceRange diagRange) {
  auto *ownershipAttr =
      varDecl->getAttrs().getAttribute<ReferenceOwnershipAttr>();
  if (!ownershipAttr || ownershipAttr->isInvalid())
    return;

  // Only diagnose for non-owning ownerships such as 'weak' and 'unowned'.
  // Zero is the default/strong ownership strength.
  if (ReferenceOwnership::Strong == ownershipAttr->get() ||
      isLessStrongThan(ReferenceOwnership::Strong, ownershipAttr->get()))
    return;

  // Try to find a call to a constructor.
  initExpr = lookThroughExprsToImmediateDeallocation(initExpr);
  auto *CE = dyn_cast<CallExpr>(initExpr);
  if (!CE)
    return;

  auto *CRCE = dyn_cast<ConstructorRefCallExpr>(CE->getFn());
  if (!CRCE)
    return;

  auto *DRE = dyn_cast<DeclRefExpr>(CRCE->getFn());
  if (!DRE)
    return;

  auto *constructorDecl = dyn_cast<ConstructorDecl>(DRE->getDecl());
  if (!constructorDecl)
    return;

  // Make sure the constructor constructs an instance that allows ownership.
  // This is to ensure we don't diagnose on constructors such as
  // Optional.init(nilLiteral:).
  auto selfType = constructorDecl->getDeclContext()->getSelfTypeInContext();
  if (!selfType->allowsOwnership())
    return;

  // This must stay in sync with
  // diag::unowned_assignment_immediate_deallocation.
  enum {
    SK_Variable = 0,
    SK_Property
  } storageKind = SK_Variable;

  if (varDecl->getDeclContext()->isTypeContext())
    storageKind = SK_Property;

  ctx.Diags.diagnose(diagLoc, diag::unowned_assignment_immediate_deallocation,
                     varDecl->getName(), ownershipAttr->get(),
                     unsigned(storageKind))
    .highlight(diagRange);

  ctx.Diags.diagnose(diagLoc, diag::unowned_assignment_requires_strong)
    .highlight(diagRange);

  ctx.Diags.diagnose(varDecl, diag::decl_declared_here, varDecl->getFullName());
}

void swift::diagnoseUnownedImmediateDeallocation(ASTContext &ctx,
                                                 const AssignExpr *assignExpr) {
  auto *destExpr = assignExpr->getDest()->getValueProvidingExpr();
  auto *initExpr = assignExpr->getSrc();

  // Try to find a referenced VarDecl.
  const VarDecl *VD = nullptr;
  if (auto *DRE = dyn_cast<DeclRefExpr>(destExpr)) {
    VD = dyn_cast<VarDecl>(DRE->getDecl());
  } else if (auto *MRE = dyn_cast<MemberRefExpr>(destExpr)) {
    VD = dyn_cast<VarDecl>(MRE->getMember().getDecl());
  }

  if (VD)
    diagnoseUnownedImmediateDeallocationImpl(ctx, VD, initExpr,
                                             assignExpr->getLoc(),
                                             initExpr->getSourceRange());
}

void swift::diagnoseUnownedImmediateDeallocation(ASTContext &ctx,
                                                 const Pattern *pattern,
                                                 SourceLoc equalLoc,
                                                 const Expr *initExpr) {
  pattern = pattern->getSemanticsProvidingPattern();

  if (auto *TP = dyn_cast<TuplePattern>(pattern)) {
    initExpr = lookThroughExprsToImmediateDeallocation(initExpr);

    // If we've found a matching tuple initializer with the same number of
    // elements as our pattern, diagnose each element individually.
    auto TE = dyn_cast<TupleExpr>(initExpr);
    if (TE && TE->getNumElements() == TP->getNumElements()) {
      for (unsigned i = 0, e = TP->getNumElements(); i != e; ++i) {
        const TuplePatternElt &elt = TP->getElement(i);
        const Pattern *subPattern = elt.getPattern();
        Expr *subInitExpr = TE->getElement(i);

        diagnoseUnownedImmediateDeallocation(ctx, subPattern, equalLoc,
                                             subInitExpr);
      }
    }
  } else if (auto *NP = dyn_cast<NamedPattern>(pattern)) {
    diagnoseUnownedImmediateDeallocationImpl(ctx, NP->getDecl(), initExpr,
                                             equalLoc,
                                             initExpr->getSourceRange());
  }
}

namespace {
enum NoteKind_t {
  FixItReplace,
  FixItInsert,
};

static bool fixItOverrideDeclarationTypesImpl(
    ValueDecl *decl, const ValueDecl *base,
    SmallVectorImpl<std::tuple<NoteKind_t, SourceRange, std::string>> &notes) {
  // For now, just rewrite cases where the base uses a value type and the
  // override uses a reference type, and the value type is bridged to the
  // reference type. This is a way to migrate code that makes use of types
  // that previously were not bridged to value types.
  auto checkValueReferenceType =
      [&](Type overrideTy, ParamDecl::Specifier overrideSpec,
          Type baseTy, ParamDecl::Specifier baseSpec,
          SourceRange typeRange) -> bool {
    if (typeRange.isInvalid())
      return false;

    auto normalizeType = [](Type &ty, ParamDecl::Specifier spec) -> Type {
      Type normalizedTy = ty;
      if (Type unwrappedTy = normalizedTy->getOptionalObjectType())
        normalizedTy = unwrappedTy;
      if (spec == ParamDecl::Specifier::InOut)
        ty = InOutType::get(ty);
      return normalizedTy;
    };

    // Is the base type bridged?
    Type normalizedBaseTy = normalizeType(baseTy, baseSpec);
    const DeclContext *DC = decl->getDeclContext();

    ASTContext &ctx = decl->getASTContext();

    // ...and just knowing that it's bridged isn't good enough if we don't
    // know what it's bridged /to/. Also, don't do this check for trivial
    // bridging---that doesn't count.
    Type bridged;
    if (normalizedBaseTy->isAny()) {
      bridged = ctx.getAnyObjectType();
    } else {
      bridged = ctx.getBridgedToObjC(DC, normalizedBaseTy);
    }
    if (!bridged || bridged->isEqual(normalizedBaseTy))
      return false;

    // ...and is it bridged to the overridden type?
    Type normalizedOverrideTy = normalizeType(overrideTy, overrideSpec);
    if (!bridged->isEqual(normalizedOverrideTy)) {
      // If both are nominal types, check again, ignoring generic arguments.
      auto *overrideNominal = normalizedOverrideTy->getAnyNominal();
      if (!overrideNominal || bridged->getAnyNominal() != overrideNominal) {
        return false;
      }
    }

    Type newOverrideTy = baseTy;

    // Preserve optionality if we're dealing with a simple type.
    if (Type unwrappedTy = newOverrideTy->getOptionalObjectType())
      newOverrideTy = unwrappedTy;
    if (overrideTy->getOptionalObjectType())
      newOverrideTy = OptionalType::get(newOverrideTy);

    SmallString<32> baseTypeBuf;
    llvm::raw_svector_ostream baseTypeStr(baseTypeBuf);
    PrintOptions options;
    options.SynthesizeSugarOnTypes = true;

    newOverrideTy->print(baseTypeStr, options);
    notes.emplace_back(FixItReplace, typeRange, baseTypeStr.str().str());
    return true;
  };

  // Check if overriding fails because we lack @escaping attribute on the function
  // type repr.
  auto checkTypeMissingEscaping = [&](Type overrideTy, Type baseTy,
                                      SourceRange typeRange) -> bool {
    // Fix-it needs position to apply.
    if (typeRange.isInvalid())
      return false;
    auto overrideFnTy = overrideTy->getAs<AnyFunctionType>();
    auto baseFnTy = baseTy->getAs<AnyFunctionType>();

    // Both types should be function.
    if (overrideFnTy && baseFnTy &&
        // The overriding function type should be no escaping.
        overrideFnTy->getExtInfo().isNoEscape() &&
        // The overridden function type should be escaping.
        !baseFnTy->getExtInfo().isNoEscape()) {
      notes.emplace_back(FixItInsert, typeRange, "@escaping ");
      return true;
    }
    return false;
  };

  auto checkType = [&](Type overrideTy, ParamDecl::Specifier overrideSpec,
                       Type baseTy, ParamDecl::Specifier baseSpec,
                       SourceRange typeRange) -> bool {
    return checkValueReferenceType(overrideTy, overrideSpec,
                                   baseTy, baseSpec, typeRange) ||
      checkTypeMissingEscaping(overrideTy, baseTy, typeRange);
  };

  if (auto *param = dyn_cast<ParamDecl>(decl)) {
    SourceRange typeRange = param->getTypeSourceRangeForDiagnostics();
    auto *baseParam = cast<ParamDecl>(base);
    return checkType(param->getInterfaceType(), param->getSpecifier(),
                     baseParam->getInterfaceType(), baseParam->getSpecifier(),
                     typeRange);
  }

  if (auto *var = dyn_cast<VarDecl>(decl)) {
    SourceRange typeRange = var->getTypeSourceRangeForDiagnostics();
    auto *baseVar = cast<VarDecl>(base);
    return checkType(var->getInterfaceType(), ParamDecl::Specifier::Default,
                     baseVar->getInterfaceType(), ParamDecl::Specifier::Default,
                     typeRange);
  }

  if (auto *fn = dyn_cast<AbstractFunctionDecl>(decl)) {
    auto *baseFn = cast<AbstractFunctionDecl>(base);
    bool fixedAny = false;
    if (fn->getParameters()->size() ==
        baseFn->getParameters()->size()) {
      for_each(*fn->getParameters(),
               *baseFn->getParameters(),
               [&](ParamDecl *param, const ParamDecl *baseParam) {
        fixedAny |= fixItOverrideDeclarationTypesImpl(param, baseParam, notes);
      });
    }
    if (auto *method = dyn_cast<FuncDecl>(decl)) {
      auto resultType = method->mapTypeIntoContext(
          method->getResultInterfaceType());

      auto *baseMethod = cast<FuncDecl>(base);
      auto baseResultType = baseMethod->mapTypeIntoContext(
          baseMethod->getResultInterfaceType());

      fixedAny |= checkType(resultType, ParamDecl::Specifier::Default,
                            baseResultType, ParamDecl::Specifier::Default,
                            method->getBodyResultTypeLoc().getSourceRange());
    }
    return fixedAny;
  }

  if (auto *subscript = dyn_cast<SubscriptDecl>(decl)) {
    auto *baseSubscript = cast<SubscriptDecl>(base);
    bool fixedAny = false;
    if (subscript->getIndices()->size() ==
        baseSubscript->getIndices()->size()) {
      for_each(*subscript->getIndices(),
               *baseSubscript->getIndices(),
               [&](ParamDecl *param, const ParamDecl *baseParam) {
        fixedAny |= fixItOverrideDeclarationTypesImpl(param, baseParam, notes);
      });
    }

    auto resultType = subscript->getDeclContext()->mapTypeIntoContext(
        subscript->getElementInterfaceType());
    auto baseResultType = baseSubscript->getDeclContext()->mapTypeIntoContext(
        baseSubscript->getElementInterfaceType());
    fixedAny |= checkType(resultType, ParamDecl::Specifier::Default,
                          baseResultType, ParamDecl::Specifier::Default,
                          subscript->getElementTypeLoc().getSourceRange());
    return fixedAny;
  }

  llvm_unreachable("unknown overridable member");
}
};

bool swift::computeFixitsForOverridenDeclaration(
    ValueDecl *decl, const ValueDecl *base,
    llvm::function_ref<Optional<InFlightDiagnostic>(bool)> diag) {
  SmallVector<std::tuple<NoteKind_t, SourceRange, std::string>, 4> Notes;
  bool hasNotes = ::fixItOverrideDeclarationTypesImpl(decl, base, Notes);

  Optional<InFlightDiagnostic> diagnostic = diag(hasNotes);
  if (!diagnostic) return hasNotes;

  for (const auto &note : Notes) {
    if (std::get<0>(note) == FixItReplace) {
      diagnostic->fixItReplace(std::get<1>(note), std::get<2>(note));
    } else {
      diagnostic->fixItInsert(std::get<1>(note).Start, std::get<2>(note));
    }
  }
  return hasNotes;
}

//===----------------------------------------------------------------------===//
// Per func/init diagnostics
//===----------------------------------------------------------------------===//

namespace {

class VarDeclUsageChecker : public ASTWalker {
  DiagnosticEngine &Diags;
  // Keep track of some information about a variable.
  enum {
    RK_Read        = 1,      ///< Whether it was ever read.
    RK_Written     = 2,      ///< Whether it was ever written or passed inout.
    
    RK_CaptureList = 4       ///< Var is an entry in a capture list.
  };
  
  /// These are all of the variables that we are tracking.  VarDecls get added
  /// to this when the declaration is seen.  We use a MapVector to keep the
  /// diagnostics emission in deterministic order.
  llvm::SmallMapVector<VarDecl*, unsigned, 32> VarDecls;

  /// This is a mapping from an OpaqueValue to the expression that initialized
  /// it.
  llvm::SmallDenseMap<OpaqueValueExpr*, Expr*> OpaqueValueMap;

  /// The getter associated with a setter function declaration.
  const VarDecl *AssociatedGetter = nullptr;

  /// The first reference to the associated getter.
  const Expr *AssociatedGetterRefExpr = nullptr;

  /// This is a mapping from VarDecls to the if/while/guard statement that they
  /// occur in, when they are in a pattern in a StmtCondition.
  llvm::SmallDenseMap<VarDecl*, LabeledConditionalStmt*> StmtConditionForVD;

#ifndef NDEBUG
  llvm::SmallPtrSet<Expr*, 32> AllExprsSeen;
#endif
  
  bool sawError = false;
  
  VarDeclUsageChecker(const VarDeclUsageChecker &) = delete;
  void operator=(const VarDeclUsageChecker &) = delete;

public:
  VarDeclUsageChecker(AbstractFunctionDecl *AFD)
    : Diags(AFD->getASTContext().Diags) {
    // If this AFD is a setter, track the parameter and the getter for
    // the containing property so if newValue isn't used but the getter is used
    // an error can be reported.
    if (auto FD = dyn_cast<AccessorDecl>(AFD)) {
      if (FD->getAccessorKind() == AccessorKind::Set) {
        if (auto getter = dyn_cast<VarDecl>(FD->getStorage())) {
          auto arguments = FD->getParameters();
          VarDecls[arguments->get(0)] = 0;
          AssociatedGetter = getter;
        }
      }
    }
  }

  VarDeclUsageChecker(DiagnosticEngine &Diags) : Diags(Diags) {}

  VarDeclUsageChecker(VarDecl *vd) : Diags(vd->getASTContext().Diags) {
    // Track a specific VarDecl
    VarDecls[vd] = 0;
    if (auto *childVd = vd->getCorrespondingCaseBodyVariable().getPtrOrNull()) {
      VarDecls[childVd] = 0;
    }
  }

  void suppressDiagnostics() {
    sawError = true; // set this flag so that no diagnostics will be emitted on delete.
  }
    
  // After we have scanned the entire region, diagnose variables that could be
  // declared with a narrower usage kind.
  ~VarDeclUsageChecker() override;

  /// Check to see if the specified VarDecl is part of a larger
  /// PatternBindingDecl, where some other bound variable was mutated.  In this
  /// case we don't want to generate a "variable never mutated" warning, because
  /// it would require splitting up the destructuring of the tuple, which is
  ///  more code turmoil than the warning is worth.
  bool isVarDeclPartOfPBDThatHadSomeMutation(VarDecl *VD) {
    auto *PBD = VD->getParentPatternBinding();
    if (!PBD) return false;

    bool sawMutation = false;
    for (auto idx : range(PBD->getNumPatternEntries())) {
      PBD->getPattern(idx)->forEachVariable([&](VarDecl *VD) {
        auto it = VarDecls.find(VD);
        sawMutation |= it != VarDecls.end() && (it->second & RK_Written);
      });
    }
    return sawMutation;
  }
    
  bool isVarDeclEverWritten(VarDecl *VD) {
    return (VarDecls[VD] & RK_Written) != 0;
  }

  bool shouldTrackVarDecl(VarDecl *VD) {
    // If the variable is implicit, ignore it.
    if (VD->isImplicit() || VD->getLoc().isInvalid())
      return false;
    
    // If the variable is computed, ignore it.
    if (!VD->hasStorage())
      return false;
    
    // If the variable was invalid, ignore it and notice that the code is
    // malformed.
    if (VD->isInvalid()) {
      sawError = true;
      return false;
    }
    
    // If the variable is already unnamed, ignore it.
    if (!VD->hasName() || VD->getName().str() == "_")
      return false;
    
    return true;
  }

  void addMark(Decl *D, unsigned Flag) {
    auto *vd = dyn_cast<VarDecl>(D);
    if (!vd) return;

    auto vdi = VarDecls.find(vd);
    if (vdi != VarDecls.end())
      vdi->second |= Flag;
  }
  
  void markBaseOfStorageUse(Expr *E, ConcreteDeclRef decl, unsigned flags);
  void markBaseOfStorageUse(Expr *E, bool isMutating);
  
  void markStoredOrInOutExpr(Expr *E, unsigned Flags);
  
  // We generally walk into declarations, other than types and nested functions.
  // FIXME: peek into capture lists of nested functions.
  bool walkToDeclPre(Decl *D) override {
    if (isa<TypeDecl>(D))
      return false;
      
    // The body of #if clauses are not walked into, we need custom processing
    // for them.
    if (auto *ICD = dyn_cast<IfConfigDecl>(D))
      handleIfConfig(ICD);
      
    // If this is a VarDecl, then add it to our list of things to track.
    if (auto *vd = dyn_cast<VarDecl>(D)) {
      if (shouldTrackVarDecl(vd)) {
        // Inline constructor.
        auto defaultFlags = [&]() -> unsigned {
          // If this VarDecl is nested inside of a CaptureListExpr, remember
          // that fact for better diagnostics.
          auto parentAsExpr = Parent.getAsExpr();
          if (parentAsExpr && isa<CaptureListExpr>(parentAsExpr))
            return RK_CaptureList;
          // Otherwise, return none.
          return 0;
        }();

        if (!vd->isImplicit()) {
          if (auto *childVd =
                  vd->getCorrespondingCaseBodyVariable().getPtrOrNull()) {
            // Child vars are never in capture lists.
            assert(defaultFlags == 0);
            VarDecls[childVd] |= 0;
          }
        }
        VarDecls[vd] |= defaultFlags;
      }
    }

    // Don't walk into implicit accessors, since eg. an observer's setter
    // references the variable, but we don't want to consider it as a real
    // "use".
    if (isa<AccessorDecl>(D) && D->isImplicit())
      return false;

    if (auto *afd = dyn_cast<AbstractFunctionDecl>(D)) {
      // If this is a nested function with a capture list, mark any captured
      // variables.
      if (afd->isBodyTypeChecked()) {
        TypeChecker::computeCaptures(afd);
        for (const auto &capture : afd->getCaptureInfo().getCaptures())
          addMark(capture.getDecl(), RK_Read|RK_Written);
      } else {
        // If the body hasn't been type checked yet, be super-conservative and
        // mark all variables as used.  This can be improved later, e.g. by
        // walking the untype-checked body to look for things that could
        // possibly be used.
        VarDecls.clear();
      }
      
      // Don't walk into it though, it may not even be type checked yet.
      return false;
    }
    if (auto *TLCD = dyn_cast<TopLevelCodeDecl>(D)) {
      // If this is a TopLevelCodeDecl, scan for global variables
      auto *body = TLCD->getBody();
      for (auto node : body->getElements()) {
        if (node.is<Decl *>()) {
          // Flag all variables in a PatternBindingDecl
          Decl *D = node.get<Decl *>();
          auto *PBD = dyn_cast<PatternBindingDecl>(D);
          if (!PBD) continue;
          for (auto idx : range(PBD->getNumPatternEntries())) {
            PBD->getPattern(idx)->forEachVariable([&](VarDecl *VD) {
              VarDecls[VD] = RK_Read|RK_Written;
            });
          }
        } else if (node.is<Stmt *>()) {
          // Flag all variables in guard statements
          Stmt *S = node.get<Stmt *>();
          auto *GS = dyn_cast<GuardStmt>(S);
          if (!GS) continue;
          for (StmtConditionElement SCE : GS->getCond()) {
            if (auto pattern = SCE.getPatternOrNull()) {
              pattern->forEachVariable([&](VarDecl *VD) {
                VarDecls[VD] = RK_Read|RK_Written;
              });
            }
          }
        }
      }
    }

    // Note that we ignore the initialization behavior of PatternBindingDecls,
    // but we do want to walk into them, because we want to see any uses or
    // other things going on in the initializer expressions.
    return true;
  }

  /// The heavy lifting happens when visiting expressions.
  std::pair<bool, Expr *> walkToExprPre(Expr *E) override;

  /// handle #if directives.
  void handleIfConfig(IfConfigDecl *ICD);

  /// Custom handling for statements.
  std::pair<bool, Stmt *> walkToStmtPre(Stmt *S) override {
    // Keep track of an association between vardecls and the StmtCondition that
    // they are bound in for IfStmt, GuardStmt, WhileStmt, etc.
    if (auto LCS = dyn_cast<LabeledConditionalStmt>(S)) {
      for (auto &cond : LCS->getCond())
        if (auto pat = cond.getPatternOrNull()) {
          pat->forEachVariable([&](VarDecl *VD) {
            StmtConditionForVD[VD] = LCS;
          });
        }
    }
    
    // A fallthrough dest case's bound variable means the source case's
    // var of the same name is read.
    if (auto *fallthroughStmt = dyn_cast<FallthroughStmt>(S)) {
      if (auto *sourceCase = fallthroughStmt->getFallthroughSource()) {
        SmallVector<VarDecl *, 4> sourceVars;
        auto sourcePattern = sourceCase->getCaseLabelItems()[0].getPattern();
        sourcePattern->collectVariables(sourceVars);
        
        auto destCase = fallthroughStmt->getFallthroughDest();
        auto destPattern = destCase->getCaseLabelItems()[0].getPattern();
        destPattern->forEachVariable([&](VarDecl *V) {
          if (!V->hasName())
            return;
          for (auto *var : sourceVars) {
            if (var->hasName() && var->getName() == V->getName()) {
              VarDecls[var] |= RK_Read;
              break;
            }
          }
        });
      }
    }

    // Make sure that we setup our case body variables.
    if (auto *caseStmt = dyn_cast<CaseStmt>(S)) {
      for (auto *vd : caseStmt->getCaseBodyVariablesOrEmptyArray()) {
        VarDecls[vd] |= 0;
      }
    }

    return { true, S };
  }
};
  
/// An AST walker that determines the underlying type of an opaque return decl
/// from its associated function body.
class OpaqueUnderlyingTypeChecker : public ASTWalker {
  ASTContext &Ctx;
  AbstractFunctionDecl *Implementation;
  OpaqueTypeDecl *OpaqueDecl;
  BraceStmt *Body;
  SmallVector<std::pair<Expr*, Type>, 4> Candidates;

  bool HasInvalidReturn = false;

public:
  OpaqueUnderlyingTypeChecker(AbstractFunctionDecl *Implementation,
                              OpaqueTypeDecl *OpaqueDecl,
                              BraceStmt *Body)
    : Ctx(Implementation->getASTContext()),
      Implementation(Implementation),
      OpaqueDecl(OpaqueDecl),
      Body(Body)
  {
    
  }
  
  void check() {
    Body->walk(*this);

    // If given function has any invalid returns in the body
    // let's not try to validate the types, since it wouldn't
    // be accurate.
    if (HasInvalidReturn)
      return;

    // If there are no candidates, then the body has no return statements, and
    // we have nothing to infer the underlying type from.
    if (Candidates.empty()) {
      Implementation->diagnose(diag::opaque_type_no_underlying_type_candidates);
      return;
    }
    
    // Check whether all of the underlying type candidates match up.
    auto opaqueTypeInContext =
      Implementation->mapTypeIntoContext(OpaqueDecl->getDeclaredInterfaceType());
    Type underlyingType = Candidates.front().second;
    
    bool mismatch = false;
    for (auto otherCandidate : llvm::makeArrayRef(Candidates).slice(1)) {
      // Disregard tautological candidates.
      if (otherCandidate.second->isEqual(opaqueTypeInContext))
        continue;
        
      if (!underlyingType->isEqual(otherCandidate.second)) {
        mismatch = true;
        break;
      }
    }
    
    if (mismatch) {
      Implementation->diagnose(
          diag::opaque_type_mismatched_underlying_type_candidates);
      for (auto candidate : Candidates) {
        Ctx.Diags.diagnose(candidate.first->getLoc(),
                           diag::opaque_type_underlying_type_candidate_here,
                           candidate.second);
      }
      return;
    }
    
    // The underlying type can't be defined recursively
    // in terms of the opaque type itself.
    auto isSelfReferencing = underlyingType.findIf([&](Type t) -> bool {
      return t->isEqual(opaqueTypeInContext);
    });
    
    if (isSelfReferencing) {
      Ctx.Diags.diagnose(Candidates.front().first->getLoc(),
                         diag::opaque_type_self_referential_underlying_type,
                         underlyingType);
      return;
    }
    
    // If we have one successful candidate, then save it as the underlying type
    // of the opaque decl.
    // Form a substitution map that defines it in terms of the other context
    // generic parameters.
    underlyingType = underlyingType->mapTypeOutOfContext();
    auto underlyingSubs = SubstitutionMap::get(
      OpaqueDecl->getOpaqueInterfaceGenericSignature(),
      [&](SubstitutableType *t) -> Type {
        if (t->isEqual(OpaqueDecl->getUnderlyingInterfaceType())) {
          return underlyingType;
        }
        return Type(t);
      },
      LookUpConformanceInModule(OpaqueDecl->getModuleContext()));
    
    OpaqueDecl->setUnderlyingTypeSubstitutions(underlyingSubs);
  }
  
  std::pair<bool, Expr *> walkToExprPre(Expr *E) override {
    if (auto underlyingToOpaque = dyn_cast<UnderlyingToOpaqueExpr>(E)) {
      assert(E->getType()->isEqual(
       Implementation->mapTypeIntoContext(OpaqueDecl->getDeclaredInterfaceType()))
             && "unexpected opaque type in function body");
      
      Candidates.push_back(std::make_pair(underlyingToOpaque->getSubExpr(),
                                  underlyingToOpaque->getSubExpr()->getType()));
    }
    return std::make_pair(false, E);
  }

  std::pair<bool, Stmt *> walkToStmtPre(Stmt *S) override {
    if (auto *RS = dyn_cast<ReturnStmt>(S)) {
      if (RS->hasResult()) {
        auto resultTy = RS->getResult()->getType();
        // If expression associated with return statement doesn't have
        // a type or type has an error, checking opaque types is going
        // to produce incorrect diagnostics.
        HasInvalidReturn |= resultTy.isNull() || resultTy->hasError();
      }
    }

    return {true, S};
  }
  
  // Don't descend into nested decls.
  bool walkToDeclPre(Decl *D) override {
    return false;
  }
};

} // end anonymous namespace

// After we have scanned the entire region, diagnose variables that could be
// declared with a narrower usage kind.
VarDeclUsageChecker::~VarDeclUsageChecker() {
  // If we saw an ErrorExpr somewhere in the body, then we have a malformed AST
  // and we know stuff got dropped.  Instead of producing these diagnostics,
  // lets let the bigger issues get resolved first.
  if (sawError)
    return;

  for (auto p : VarDecls) {
    VarDecl *var;
    unsigned access;
    std::tie(var, access) = p;

    if (auto *caseStmt =
            dyn_cast_or_null<CaseStmt>(var->getRecursiveParentPatternStmt())) {
      // Only diagnose VarDecls from the first CaseLabelItem in CaseStmts, as
      // the remaining items must match it anyway.
      auto caseItems = caseStmt->getCaseLabelItems();
      assert(!caseItems.empty() &&
             "If we have any case stmt var decls, we should have a case item");
      if (!caseItems.front().getPattern()->containsVarDecl(var))
        continue;

      auto *childVar = var->getCorrespondingCaseBodyVariable().get();
      access |= VarDecls[childVar];
    }

    // If the setter parameter is not used, but the property is read, report
    // a warning. Otherwise, parameters should not generate usage warnings. It
    // is common to name a parameter and not use it (e.g. because you are an
    // override or want the named keyword, etc).  Warning to rewrite it to _ is
    // more annoying than it is useful.
    if (auto param = dyn_cast<ParamDecl>(var)) {
      auto FD = dyn_cast<AccessorDecl>(param->getDeclContext());
      if (FD && FD->getAccessorKind() == AccessorKind::Set) {
        auto getter = dyn_cast<VarDecl>(FD->getStorage());
        if ((access & RK_Read) == 0 && AssociatedGetter == getter) {
          if (auto DRE = AssociatedGetterRefExpr) {
            Diags.diagnose(DRE->getLoc(), diag::unused_setter_parameter,
                           var->getName());
            Diags.diagnose(DRE->getLoc(), diag::fixit_for_unused_setter_parameter,
                           var->getName())
              .fixItReplace(DRE->getSourceRange(), var->getName().str());
          }
        }
      }
      continue;
    }

    // If this is a 'let' value, any stores to it are actually initializations,
    // not mutations.
    auto isWrittenLet = false;
    if (var->isLet()) {
      isWrittenLet = (access & RK_Written) != 0;
      access &= ~RK_Written;
    }
    
    // If this variable has WeakStorageType, then it can be mutated in ways we
    // don't know.
    if (var->getType()->is<WeakStorageType>())
      access |= RK_Written;
    
    // Diagnose variables that were never used (other than their
    // initialization).
    //
    if ((access & (RK_Read|RK_Written)) == 0) {
      // If this is a member in a capture list, just say it is unused.  We could
      // produce a fixit hint with a parent map, but this is a lot of effort for
      // a narrow case.
      if (access & RK_CaptureList) {
        Diags.diagnose(var->getLoc(), diag::capture_never_used,
                       var->getName());
        continue;
      }
      
      // If the source of the VarDecl is a trivial PatternBinding with only a
      // single binding, rewrite the whole thing into an assignment.
      //    let x = foo()
      //  ->
      //    _ = foo()
      if (auto *pbd = var->getParentPatternBinding())
        if (pbd->getSingleVar() == var && pbd->getInit(0) != nullptr &&
            !isa<TypedPattern>(pbd->getPattern(0))) {
          unsigned varKind = var->isLet();
          SourceRange replaceRange(
              pbd->getStartLoc(),
              pbd->getPattern(0)->getEndLoc());
          Diags.diagnose(var->getLoc(), diag::pbd_never_used,
                         var->getName(), varKind)
            .fixItReplace(replaceRange, "_");
          continue;
        }
      
      // If the variable is defined in a pattern in an if/while/guard statement,
      // see if we can produce a tuned fixit.  When we have something like:
      //
      //    if let x = <expr> {
      //
      // we prefer to rewrite it to:
      //
      //    if <expr> != nil {
      //
      if (auto SC = StmtConditionForVD[var]) {
        // We only handle the "if let" case right now, since it is vastly the
        // most common situation that people run into.
        if (SC->getCond().size() == 1) {
          auto pattern = SC->getCond()[0].getPattern();
          if (auto OSP = dyn_cast<OptionalSomePattern>(pattern))
            if (auto LP = dyn_cast<VarPattern>(OSP->getSubPattern()))
              if (isa<NamedPattern>(LP->getSubPattern())) {
                auto initExpr = SC->getCond()[0].getInitializer();
                if (initExpr->getStartLoc().isValid()) {
                  unsigned noParens = initExpr->canAppendPostfixExpression();
                  
                  // If the subexpr is an "as?" cast, we can rewrite it to
                  // be an "is" test.
                  bool isIsTest = false;
                  if (isa<ConditionalCheckedCastExpr>(initExpr) &&
                      !initExpr->isImplicit()) {
                    noParens = isIsTest = true;
                  }
                  
                  auto diagIF = Diags.diagnose(var->getLoc(),
                                               diag::pbd_never_used_stmtcond,
                                            var->getName());
                  auto introducerLoc = SC->getCond()[0].getIntroducerLoc();
                  diagIF.fixItReplaceChars(introducerLoc,
                                           initExpr->getStartLoc(),
                                           &"("[noParens]);
                  
                  if (isIsTest) {
                    // If this was an "x as? T" check, rewrite it to "x is T".
                    auto CCE = cast<ConditionalCheckedCastExpr>(initExpr);
                    diagIF.fixItReplace(SourceRange(CCE->getLoc(),
                                                    CCE->getQuestionLoc()),
                                        "is");
                  } else {
                    diagIF.fixItInsertAfter(initExpr->getEndLoc(),
                                            &") != nil"[noParens]);
                  }
                  continue;
                }
              }
        }
      }
      
      // Otherwise, this is something more complex, perhaps
      //    let (a,b) = foo()
      if (isWrittenLet) {
        Diags.diagnose(var->getLoc(),
                       diag::immutable_value_never_used_but_assigned,
                       var->getName());
      } else {
        unsigned varKind = var->isLet();
        // Just rewrite the one variable with a _.
        Diags.diagnose(var->getLoc(), diag::variable_never_used,
                       var->getName(), varKind)
          .fixItReplace(var->getLoc(), "_");
      }
      continue;
    }
    
    // If this is a mutable 'var', and it was never written to, suggest
    // upgrading to 'let'.
    if (!var->isLet() && (access & RK_Written) == 0 &&
        // Don't warn if we have something like "let (x,y) = ..." and 'y' was
        // never mutated, but 'x' was.
        !isVarDeclPartOfPBDThatHadSomeMutation(var)) {
      SourceLoc FixItLoc;

      // Try to find the location of the 'var' so we can produce a fixit.  If
      // this is a simple PatternBinding, use its location.
      if (auto *PBD = var->getParentPatternBinding()) {
        if (PBD->getSingleVar() == var)
          FixItLoc = PBD->getLoc();
      } else if (auto *pattern = var->getParentPattern()) {
        VarPattern *foundVP = nullptr;
        pattern->forEachNode([&](Pattern *P) {
          if (auto *VP = dyn_cast<VarPattern>(P))
            if (VP->getSingleVar() == var)
              foundVP = VP;
        });
        
        if (foundVP && !foundVP->isLet())
          FixItLoc = foundVP->getLoc();
      }

      // If this is a parameter explicitly marked 'var', remove it.
      if (FixItLoc.isInvalid()) {
        Diags.diagnose(var->getLoc(), diag::variable_never_mutated,
                       var->getName(), true);
      }
      else {
        bool suggestLet = true;
        if (auto *stmt = var->getRecursiveParentPatternStmt()) {
          // Don't try to suggest 'var' -> 'let' conversion
          // in case of 'for' loop because it's an implicitly
          // immutable context.
          suggestLet = !isa<ForEachStmt>(stmt);
        }

        auto diag = Diags.diagnose(var->getLoc(), diag::variable_never_mutated,
                                   var->getName(), suggestLet);

        if (suggestLet)
          diag.fixItReplace(FixItLoc, "let");
        else
          diag.fixItRemove(FixItLoc);

        continue;
      }
    }
    
    // If this is a variable that was only written to, emit a warning.
    if ((access & RK_Read) == 0) {
      Diags.diagnose(var->getLoc(), diag::variable_never_read, var->getName());
      continue;
    }
  }
}

/// Handle a use of "x.y" or "x[0]" where 'base' is the expression for x and
/// 'decl' is the property or subscript.
///
/// TODO: Rip this out and just rely on LValueAccessKind.
void VarDeclUsageChecker::markBaseOfStorageUse(Expr *base, ConcreteDeclRef decl,
                                               unsigned flags) {
  // If the base is an rvalue, then we know that this is a non-mutating access.
  // Note that we can have mutating accesses even when the base has class or
  // metatype type due to protocols and protocol extensions.
  if (!base->getType()->hasLValueType() &&
      !base->isSemanticallyInOutExpr()) {
    base->walk(*this);
    return;
  }

  // Compute whether this access is to a mutating member.
  auto *ASD = dyn_cast_or_null<AbstractStorageDecl>(decl.getDecl());
  bool isMutating = false;
  if (!ASD) {
    // If there's no abstract storage declaration (which should hopefully
    // only happen with invalid code), treat the base access as mutating if
    // the subobject is being mutated and the base type is not a class
    // or metatype.
    if (flags & RK_Written) {
      Type type = base->getType()->getRValueType()->getInOutObjectType();
      if (!type->isAnyClassReferenceType() && !type->is<AnyMetatypeType>())
        isMutating = true;
    }
  } else {
    // Otherwise, consider whether the accessors are mutating.
    if (flags & RK_Read)
      isMutating |= ASD->isGetterMutating();
    if (flags & RK_Written)
      isMutating |= ASD->isSettable(nullptr) && ASD->isSetterMutating();
  }

  markBaseOfStorageUse(base, isMutating);
}

void VarDeclUsageChecker::markBaseOfStorageUse(Expr *base, bool isMutating) {
  // CSApply sometimes wraps the base in an InOutExpr just because the
  // base is an l-value; look through that so we can get more precise
  // checking.
  if (auto *ioe = dyn_cast<InOutExpr>(base))
    base = ioe->getSubExpr();

  if (!isMutating) {
    base->walk(*this);
    return;
  }

  // Otherwise this is a read and write of the base.
  return markStoredOrInOutExpr(base, RK_Written|RK_Read);
}


void VarDeclUsageChecker::markStoredOrInOutExpr(Expr *E, unsigned Flags) {
  // Sema leaves some subexpressions null, which seems really unfortunate.  It
  // should replace them with ErrorExpr.
  if (E == nullptr || !E->getType() || E->getType()->hasError()) {
    sawError = true;
    return;
  }
  
  // Ignore parens and other easy cases.
  E = E->getSemanticsProvidingExpr();
  
  // If we found a decl that is being assigned to, then mark it.
  if (auto *DRE = dyn_cast<DeclRefExpr>(E)) {
    addMark(DRE->getDecl(), Flags);
    return;
  }
  
  if (auto *TE = dyn_cast<TupleExpr>(E)) {
    for (auto &elt : TE->getElements())
      markStoredOrInOutExpr(elt, Flags);
    return;
  }
  
  // If this is an assignment into a mutating subscript lvalue expr, then we
  // are mutating the base expression.  We also need to visit the index
  // expressions as loads though.
  if (auto *SE = dyn_cast<SubscriptExpr>(E)) {
    // The index of the subscript is evaluated as an rvalue.
    SE->getIndex()->walk(*this);
    markBaseOfStorageUse(SE->getBase(), SE->getDecl(), Flags);
    return;
  }
  
  // Likewise for key path applications. An application of a WritableKeyPath
  // reads and writes its base; an application of a ReferenceWritableKeyPath
  // only reads its base; the other KeyPath types cannot be written at all.
  if (auto *KPA = dyn_cast<KeyPathApplicationExpr>(E)) {
    auto &C = KPA->getType()->getASTContext();
    KPA->getKeyPath()->walk(*this);

    bool isMutating =
      (Flags & RK_Written) &&
      KPA->getKeyPath()->getType()->getAnyNominal()
        == C.getWritableKeyPathDecl();
    markBaseOfStorageUse(KPA->getBase(), isMutating);
    return;
  }
  
  if (auto *ioe = dyn_cast<InOutExpr>(E))
    return markStoredOrInOutExpr(ioe->getSubExpr(), RK_Written|RK_Read);
  
  if (auto *MRE = dyn_cast<MemberRefExpr>(E)) {
    markBaseOfStorageUse(MRE->getBase(), MRE->getMember(), Flags);
    return;
  }

  if (auto *TEE = dyn_cast<TupleElementExpr>(E))
    return markStoredOrInOutExpr(TEE->getBase(), Flags);
  
  if (auto *FVE = dyn_cast<ForceValueExpr>(E))
    return markStoredOrInOutExpr(FVE->getSubExpr(), Flags);

  if (auto *BOE = dyn_cast<BindOptionalExpr>(E))
    return markStoredOrInOutExpr(BOE->getSubExpr(), Flags);

  // Bind existential expressions.
  if (auto *OEE = dyn_cast<OpenExistentialExpr>(E)) {
    OpaqueValueMap[OEE->getOpaqueValue()] = OEE->getExistentialValue();
    return markStoredOrInOutExpr(OEE->getSubExpr(), Flags);
  }
  
  // If this is an OpaqueValueExpr that we've seen a mapping for, jump to the
  // mapped value.
  if (auto *OVE = dyn_cast<OpaqueValueExpr>(E))
    if (auto *expr = OpaqueValueMap[OVE])
      return markStoredOrInOutExpr(expr, Flags);

  // If we don't know what kind of expression this is, assume it's a reference
  // and mark it as a read.
  E->walk(*this);
}

/// The heavy lifting happens when visiting expressions.
std::pair<bool, Expr *> VarDeclUsageChecker::walkToExprPre(Expr *E) {
  STATISTIC(VarDeclUsageCheckerExprVisits,
            "# of times VarDeclUsageChecker::walkToExprPre is called");
  ++VarDeclUsageCheckerExprVisits;

  // Sema leaves some subexpressions null, which seems really unfortunate.  It
  // should replace them with ErrorExpr.
  if (E == nullptr || !E->getType() || E->getType()->hasError()) {
    sawError = true;
    return { false, E };
  }

  assert(AllExprsSeen.insert(E).second && "duplicate traversal");

  // If this is a DeclRefExpr found in a random place, it is a load of the
  // vardecl.
  if (auto *DRE = dyn_cast<DeclRefExpr>(E)) {
    addMark(DRE->getDecl(), RK_Read);

    // If the Expression is a read of a getter, track for diagnostics
    if (auto VD = dyn_cast<VarDecl>(DRE->getDecl())) {
      if (AssociatedGetter == VD && AssociatedGetterRefExpr == nullptr)
        AssociatedGetterRefExpr = DRE;
    }
  }
  // If the Expression is a member reference, see if it is a read of the getter
  // to track for diagnostics.
  if (auto *MRE = dyn_cast<MemberRefExpr>(E)) {
    if (auto VD = dyn_cast<VarDecl>(MRE->getMember().getDecl())) {
      if (AssociatedGetter == VD && AssociatedGetterRefExpr == nullptr)
        AssociatedGetterRefExpr = MRE;
      markBaseOfStorageUse(MRE->getBase(), MRE->getMember(), RK_Read);
      return { false, E };
    }
  }
  if (auto SE = dyn_cast<SubscriptExpr>(E)) {
    SE->getIndex()->walk(*this);
    markBaseOfStorageUse(SE->getBase(), SE->getDecl(), RK_Read);
    return { false, E };
  }

  // If this is an AssignExpr, see if we're mutating something that we know
  // about.
  if (auto *assign = dyn_cast<AssignExpr>(E)) {
    markStoredOrInOutExpr(assign->getDest(), RK_Written);
    
    // Don't walk into the LHS of the assignment, only the RHS.
    assign->getSrc()->walk(*this);
    return { false, E };
  }
  
  // '&x' is a read and write of 'x'.
  if (auto *io = dyn_cast<InOutExpr>(E)) {
    markStoredOrInOutExpr(io->getSubExpr(), RK_Read|RK_Written);
    // Don't bother walking into this.
    return { false, E };
  }
  
  // If we see an OpenExistentialExpr, remember the mapping for its OpaqueValue
  // and only walk the subexpr.
  if (auto *oee = dyn_cast<OpenExistentialExpr>(E)) {
    OpaqueValueMap[oee->getOpaqueValue()] = oee->getExistentialValue();
    oee->getSubExpr()->walk(*this);
    return { false, E };
  }

  // Visit bindings.
  if (auto ove = dyn_cast<OpaqueValueExpr>(E)) {
    if (auto mapping = OpaqueValueMap.lookup(ove))
      mapping->walk(*this);
    return { false, E };
  }
  
  // If we saw an ErrorExpr, take note of this.
  if (isa<ErrorExpr>(E))
    sawError = true;
  
  return { true, E };
}

/// handle #if directives.  All of the active clauses are already walked by the
/// AST walker, but we also want to handle the inactive ones to avoid false
/// positives.
void VarDeclUsageChecker::handleIfConfig(IfConfigDecl *ICD) {
  struct ConservativeDeclMarker : public ASTWalker {
    VarDeclUsageChecker &VDUC;
    ConservativeDeclMarker(VarDeclUsageChecker &VDUC) : VDUC(VDUC) {}

    Expr *walkToExprPost(Expr *E) override {
      // If we see a bound reference to a decl in an inactive #if block, then
      // conservatively mark it read and written.  This will silence "variable
      // unused" and "could be marked let" warnings for it.
      if (auto *DRE = dyn_cast<DeclRefExpr>(E))
        VDUC.addMark(DRE->getDecl(), RK_Read|RK_Written);
      return E;
    }
  };

  for (auto &clause : ICD->getClauses()) {
    // Active clauses are handled by the normal AST walk.
    if (clause.isActive) continue;

    for (auto elt : clause.Elements)
      elt.walk(ConservativeDeclMarker(*this));
  }
}

/// Apply the warnings managed by VarDeclUsageChecker to the top level
/// code declarations that haven't been checked yet.
void swift::
performTopLevelDeclDiagnostics(TopLevelCodeDecl *TLCD) {
  auto &ctx = TLCD->getDeclContext()->getASTContext();
  VarDeclUsageChecker checker(ctx.Diags);
  TLCD->walk(checker);
}

/// Perform diagnostics for func/init/deinit declarations.
void swift::performAbstractFuncDeclDiagnostics(AbstractFunctionDecl *AFD,
                                               BraceStmt *body) {
  assert(body && "Need a body to check");
  
  // Don't produce these diagnostics for implicitly generated code.
  if (AFD->getLoc().isInvalid() || AFD->isImplicit() || AFD->isInvalid())
    return;
  
  // Check for unused variables, as well as variables that are could be
  // declared as constants.
  body->walk(VarDeclUsageChecker(AFD));
  
  // If the function has an opaque return type, check the return expressions
  // to determine the underlying type.
  if (auto opaqueResultTy = AFD->getOpaqueResultTypeDecl()) {
    OpaqueUnderlyingTypeChecker(AFD, opaqueResultTy, body).check();
  } else if (auto accessor = dyn_cast<AccessorDecl>(AFD)) {
    if (accessor->isGetter()) {
      if (auto opaqueResultTy
                          = accessor->getStorage()->getOpaqueResultTypeDecl()) {
        OpaqueUnderlyingTypeChecker(AFD, opaqueResultTy, body).check();
      }
    }
  }
}

// Perform MiscDiagnostics on Switch Statements.
static void checkSwitch(ASTContext &ctx, const SwitchStmt *stmt) {
  // We want to warn about "case .Foo, .Bar where 1 != 100:" since the where
  // clause only applies to the second case, and this is surprising.
  for (auto cs : stmt->getCases()) {
    TypeChecker::checkUnsupportedProtocolType(ctx, cs);

    // The case statement can have multiple case items, each can have a where.
    // If we find a "where", and there is a preceding item without a where, and
    // if they are on the same source line, then warn.
    auto items = cs->getCaseLabelItems();
    
    // Don't do any work for the vastly most common case.
    if (items.size() == 1) continue;
    
    // Ignore the first item, since it can't have preceding ones.
    for (unsigned i = 1, e = items.size(); i != e; ++i) {
      // Must have a where clause.
      auto where = items[i].getGuardExpr();
      if (!where)
        continue;
      
      // Preceding item must not.
      if (items[i-1].getGuardExpr())
        continue;
      
      // Must be on the same source line.
      auto prevLoc = items[i-1].getStartLoc();
      auto thisLoc = items[i].getStartLoc();
      if (prevLoc.isInvalid() || thisLoc.isInvalid())
        continue;
      
      auto &SM = ctx.SourceMgr;
      auto prevLineCol = SM.getLineAndColumn(prevLoc);
      if (SM.getLineNumber(thisLoc) != prevLineCol.first)
        continue;

      ctx.Diags.diagnose(items[i].getWhereLoc(), diag::where_on_one_item)
        .highlight(items[i].getPattern()->getSourceRange())
        .highlight(where->getSourceRange());
      
      // Whitespace it out to the same column as the previous item.
      std::string whitespace(prevLineCol.second-1, ' ');
      ctx.Diags.diagnose(thisLoc, diag::add_where_newline)
        .fixItInsert(thisLoc, "\n"+whitespace);

      auto whereRange = SourceRange(items[i].getWhereLoc(),
                                    where->getEndLoc());
      auto charRange = Lexer::getCharSourceRangeFromSourceRange(SM, whereRange);
      auto whereText = SM.extractText(charRange);
      ctx.Diags.diagnose(prevLoc, diag::duplicate_where)
        .fixItInsertAfter(items[i-1].getEndLoc(), " " + whereText.str())
        .highlight(items[i-1].getSourceRange());
    }
  }
}

void swift::fixItEncloseTrailingClosure(ASTContext &ctx,
                                        InFlightDiagnostic &diag,
                                        const CallExpr *call,
                                        Identifier closureLabel) {
  auto argsExpr = call->getArg();

  SmallString<32> replacement;
  SourceLoc lastLoc;
  SourceRange closureRange;

  auto argList = getOriginalArgumentList(argsExpr);

  assert(argList.args.size() >= 1 && "must have at least one argument");

  if (argList.args.size() == 1) {
    closureRange = argList.args[0]->getSourceRange();
    lastLoc = argList.lParenLoc; // e.g funcName() { 1 }
    if (!lastLoc.isValid()) {
      // Bare trailing closure: e.g. funcName { 1 }
      replacement = "(";
      lastLoc = call->getFn()->getEndLoc();
    }
  } else {
    // Tuple + trailing closure: e.g. funcName(x: 1) { 1 }
    auto numElements = argList.args.size();
    closureRange = argList.args[numElements - 1]->getSourceRange();
    lastLoc = argList.args[numElements - 2]->getEndLoc();
    replacement = ", ";
  }

  // Add argument label of the closure.
  if (!closureLabel.empty()) {
    replacement += closureLabel.str();
    replacement += ": ";
  }

  lastLoc = Lexer::getLocForEndOfToken(ctx.SourceMgr, lastLoc);
  diag
    .fixItReplaceChars(lastLoc, closureRange.Start, replacement)
    .fixItInsertAfter(closureRange.End, ")");
}

// Perform checkStmtConditionTrailingClosure for single expression.
static void checkStmtConditionTrailingClosure(ASTContext &ctx, const Expr *E) {
  if (E == nullptr || isa<ErrorExpr>(E)) return;

  // Walk into expressions which might have invalid trailing closures
  class DiagnoseWalker : public ASTWalker {
    ASTContext &Ctx;

    void diagnoseIt(const CallExpr *E) {
      if (!E->hasTrailingClosure()) return;

      auto argsExpr = E->getArg();
      auto argsTy = argsExpr->getType();
      // Ignore invalid argument type. Some diagnostics are already emitted.
      if (!argsTy || argsTy->hasError()) return;

      SourceLoc closureLoc;
      if (auto PE = dyn_cast<ParenExpr>(argsExpr))
        closureLoc = PE->getSubExpr()->getStartLoc();
      else if (auto TE = dyn_cast<TupleExpr>(argsExpr))
        closureLoc = TE->getElements().back()->getStartLoc();

      Identifier closureLabel;
      if (auto TT = argsTy->getAs<TupleType>()) {
        assert(TT->getNumElements() != 0 && "Unexpected empty TupleType");
        closureLabel = TT->getElement(TT->getNumElements() - 1).getName();
      }

      auto diag = Ctx.Diags.diagnose(closureLoc,
                                     diag::trailing_closure_requires_parens);
      fixItEncloseTrailingClosure(Ctx, diag, E, closureLabel);
    }

  public:
    DiagnoseWalker(ASTContext &ctx) : Ctx(ctx) { }

    bool shouldWalkIntoNonSingleExpressionClosure() override { return false; }

    std::pair<bool, Expr *> walkToExprPre(Expr *E) override {
      switch (E->getKind()) {
      case ExprKind::Paren:
      case ExprKind::Tuple:
      case ExprKind::Array:
      case ExprKind::Dictionary:
      case ExprKind::InterpolatedStringLiteral:
        // If a trailing closure appears as a child of one of these types of
        // expression, don't diagnose it as there is no ambiguity.
        return {E->isImplicit(), E};
      case ExprKind::Call:
        diagnoseIt(cast<CallExpr>(E));
        break;
      default:
        break;
      }
      return {true, E};
    }
  };

  DiagnoseWalker Walker(ctx);
  const_cast<Expr *>(E)->walk(Walker);
}

/// Diagnose trailing closure in statement-conditions.
///
/// Conditional statements, including 'for' or `switch` doesn't allow ambiguous
/// trailing closures in these conditions part. Even if the parser can recover
/// them, we force them to disambiguate.
//
/// E.g.:
///   if let _ = arr?.map {$0+1} { ... }
///   for _ in numbers.filter {$0 > 4} { ... }
static void checkStmtConditionTrailingClosure(ASTContext &ctx, const Stmt *S) {
  if (auto LCS = dyn_cast<LabeledConditionalStmt>(S)) {
    for (auto elt : LCS->getCond()) {

      if (elt.getKind() == StmtConditionElement::CK_PatternBinding) {
        checkStmtConditionTrailingClosure(ctx, elt.getInitializer());
        if (auto *exprPattern = dyn_cast<ExprPattern>(elt.getPattern())) {
          checkStmtConditionTrailingClosure(ctx, exprPattern->getMatchExpr());
        }
      } else if (elt.getKind() == StmtConditionElement::CK_Boolean)
        checkStmtConditionTrailingClosure(ctx, elt.getBoolean());
      // No trailing closure for CK_Availability: e.g. `if #available() {}`.
    }
  } else if (auto SS = dyn_cast<SwitchStmt>(S)) {
    checkStmtConditionTrailingClosure(ctx, SS->getSubjectExpr());
  } else if (auto FES = dyn_cast<ForEachStmt>(S)) {
    checkStmtConditionTrailingClosure(ctx, FES->getSequence());
    checkStmtConditionTrailingClosure(ctx, FES->getWhere());
  } else if (auto DCS = dyn_cast<DoCatchStmt>(S)) {
    for (auto CS : DCS->getCatches())
      checkStmtConditionTrailingClosure(ctx, CS->getGuardExpr());
  }
}

static Optional<ObjCSelector>
parseObjCSelector(ASTContext &ctx, StringRef string) {
  // Find the first colon.
  auto colonPos = string.find(':');

  // If there is no colon, we have a nullary selector.
  if (colonPos == StringRef::npos) {
    if (string.empty() || !Lexer::isIdentifier(string)) return None;
    return ObjCSelector(ctx, 0, { ctx.getIdentifier(string) });
  }

  SmallVector<Identifier, 2> pieces;
  do {
    // Check whether we have a valid selector piece.
    auto piece = string.substr(0, colonPos);
    if (piece.empty()) {
      pieces.push_back(Identifier());
    } else {
      if (!Lexer::isIdentifier(piece)) return None;
      pieces.push_back(ctx.getIdentifier(piece));
    }

    // Move to the next piece.
    string = string.substr(colonPos+1);
    colonPos = string.find(':');
  } while (colonPos != StringRef::npos);

  // If anything remains of the string, it's not a selector.
  if (!string.empty()) return None;

  return ObjCSelector(ctx, pieces.size(), pieces);
}


namespace {

class ObjCSelectorWalker : public ASTWalker {
  ASTContext &Ctx;
  const DeclContext *DC;
  Type SelectorTy;

  /// Determine whether a reference to the given method via its
  /// enclosing class/protocol is ambiguous (and, therefore, needs to
  /// be disambiguated with a coercion).
  bool isSelectorReferenceAmbiguous(AbstractFunctionDecl *method) {
    // Determine the name we would search for. If there are no
    // argument names, our lookup will be based solely on the base
    // name.
    DeclName lookupName = method->getFullName();
    if (lookupName.getArgumentNames().empty())
      lookupName = lookupName.getBaseName();

    // Look for members with the given name.
    auto nominal = method->getDeclContext()->getSelfNominalTypeDecl();
    auto result = TypeChecker::lookupMember(
        const_cast<DeclContext *>(DC), nominal->getDeclaredInterfaceType(),
        lookupName,
        (defaultMemberLookupOptions | NameLookupFlags::KnownPrivate));

    // If we didn't find multiple methods, there is no ambiguity.
    if (result.size() < 2) return false;

    // If we found more than two methods, it's ambiguous.
    if (result.size() > 2) return true;

    // Dig out the methods.
    auto firstMethod = dyn_cast<FuncDecl>(result[0].getValueDecl());
    auto secondMethod = dyn_cast<FuncDecl>(result[1].getValueDecl());
    if (!firstMethod || !secondMethod) return true;

    // If one is a static/class method and the other is not...
    if (firstMethod->isStatic() == secondMethod->isStatic()) return true;

    // ... overload resolution will prefer the static method. Check
    // that it has the correct selector. We don't even care that it's
    // the same method we're asking for, just that it has the right
    // selector.
    FuncDecl *staticMethod =
      firstMethod->isStatic() ? firstMethod : secondMethod;
    return staticMethod->getObjCSelector() != method->getObjCSelector();
  }

public:
  ObjCSelectorWalker(const DeclContext *dc, Type selectorTy)
    : Ctx(dc->getASTContext()), DC(dc), SelectorTy(selectorTy) { }

  bool shouldWalkIntoNonSingleExpressionClosure() override { return false; }

  std::pair<bool, Expr *> walkToExprPre(Expr *expr) override {
    auto *stringLiteral = dyn_cast<StringLiteralExpr>(expr);
    bool fromStringLiteral = false;
    bool hadParens = false;
    if (stringLiteral) {
      // Is this a string literal that has type 'Selector'.
      if (!stringLiteral->getType() ||
          !stringLiteral->getType()->isEqual(SelectorTy))
        return { true, expr };

      fromStringLiteral = true;

      // FIXME: hadParens
    } else {
      // Is this an initialization of 'Selector'?
      auto call = dyn_cast<CallExpr>(expr);
      if (!call) return { true, expr };

      // That produce Selectors.
      if (!call->getType() || !call->getType()->isEqual(SelectorTy))
        return { true, expr };

      // Via a constructor.
      ConstructorDecl *ctor = nullptr;
      if (auto ctorRefCall = dyn_cast<ConstructorRefCallExpr>(call->getFn())) {
        if (auto ctorRef = dyn_cast<DeclRefExpr>(ctorRefCall->getFn()))
          ctor = dyn_cast<ConstructorDecl>(ctorRef->getDecl());
        else if (auto otherCtorRef =
                   dyn_cast<OtherConstructorDeclRefExpr>(ctorRefCall->getFn()))
          ctor = otherCtorRef->getDecl();
      }

      if (!ctor) return { true, expr };

      // Make sure the constructor is within Selector.
      auto ctorContextType = ctor->getDeclContext()
          ->getSelfNominalTypeDecl()
          ->getDeclaredType();
      if (!ctorContextType || !ctorContextType->isEqual(SelectorTy))
        return { true, expr };

      auto argNames = ctor->getFullName().getArgumentNames();
      if (argNames.size() != 1) return { true, expr };

      // Is this the init(stringLiteral:) initializer or init(_:) initializer?
      if (argNames[0] == Ctx.Id_stringLiteral)
        fromStringLiteral = true;
      else if (!argNames[0].empty())
        return { true, expr };

      Expr *arg = call->getArg();

      if (auto paren = dyn_cast<ParenExpr>(arg))
        arg = paren->getSubExpr();
      else if (auto tuple = dyn_cast<TupleExpr>(arg))
        arg = tuple->getElement(0);
      else
        return { true, expr };

      // Track whether we had parentheses around the string literal.
      if (auto paren = dyn_cast<ParenExpr>(arg)) {
        hadParens = true;
        arg = paren->getSubExpr();
      }

      // Check whether we have a string literal.
      stringLiteral = dyn_cast<StringLiteralExpr>(arg);
      if (!stringLiteral) return { true, expr };
    }

    /// Retrieve the parent expression that coerces to Selector, if
    /// there is one.
    auto getParentCoercion = [&]() -> CoerceExpr * {
      auto parentExpr = Parent.getAsExpr();
      if (!parentExpr) return nullptr;

      auto coerce = dyn_cast<CoerceExpr>(parentExpr);
      if (!coerce) return nullptr;

      if (coerce->getType() && coerce->getType()->isEqual(SelectorTy))
        return coerce;

      return nullptr;
    };

    // Local function that adds the constructor syntax around string
    // literals implicitly treated as a Selector.
    auto addSelectorConstruction = [&](InFlightDiagnostic &diag) {
      if (!fromStringLiteral) return;

      // Introduce the beginning part of the Selector construction.
      diag.fixItInsert(stringLiteral->getLoc(), "Selector(");

      if (auto coerce = getParentCoercion()) {
        // If the string literal was coerced to Selector, replace the
        // coercion with the ")".
        SourceLoc endLoc = Lexer::getLocForEndOfToken(Ctx.SourceMgr,
                                                      expr->getEndLoc());
        diag.fixItReplace(SourceRange(endLoc, coerce->getEndLoc()), ")");
      } else {
        // Otherwise, just insert the closing ")".
        diag.fixItInsertAfter(stringLiteral->getEndLoc(), ")");
      }
    };

    // Try to parse the string literal as an Objective-C selector, and complain
    // if it isn't one.
    auto selector = parseObjCSelector(Ctx, stringLiteral->getValue());
    if (!selector) {
      auto diag = Ctx.Diags.diagnose(stringLiteral->getLoc(),
                                     diag::selector_literal_invalid);
      diag.highlight(stringLiteral->getSourceRange());
      addSelectorConstruction(diag);
      return { true, expr };
    }

    // Look for methods with this selector.
    SmallVector<AbstractFunctionDecl *, 8> allMethods;
    DC->lookupAllObjCMethods(*selector, allMethods);

    // If we didn't find any methods, complain.
    if (allMethods.empty()) {
      // If this was Selector(("selector-name")), suppress, the
      // diagnostic.
      if (!fromStringLiteral && hadParens)
        return { true, expr };

      {
        auto diag = Ctx.Diags.diagnose(stringLiteral->getLoc(),
                                       diag::selector_literal_undeclared,
                                       *selector);
        addSelectorConstruction(diag);
      }

      // If the result was from a Selector("selector-name"), add a
      // separate note that suggests wrapping the selector in
      // parentheses to silence the warning.
      if (!fromStringLiteral) {
        Ctx.Diags.diagnose(stringLiteral->getLoc(),
                           diag::selector_construction_suppress_warning)
          .fixItInsert(stringLiteral->getStartLoc(), "(")
          .fixItInsertAfter(stringLiteral->getEndLoc(), ")");
      }

      return { true, expr };
    }

    // Find the "best" method that has this selector, so we can report
    // that.
    AbstractFunctionDecl *bestMethod = nullptr;
    for (auto method : allMethods) {
      // If this is the first method, use it.
      if (!bestMethod) {
        bestMethod = method;
        continue;
      }

      // If referencing the best method would produce an ambiguity and
      // referencing the new method would not, we have a new "best".
      if (isSelectorReferenceAmbiguous(bestMethod) &&
          !isSelectorReferenceAmbiguous(method)) {
        bestMethod = method;
        continue;
      }

      // If this method is within a protocol...
      if (auto proto = method->getDeclContext()->getSelfProtocolDecl()) {
        // If the best so far is not from a protocol, or is from a
        // protocol that inherits this protocol, we have a new best.
        auto bestProto = bestMethod->getDeclContext()->getSelfProtocolDecl();
        if (!bestProto || bestProto->inheritsFrom(proto))
          bestMethod = method;
        continue;
      }

      // This method is from a class.
      auto classDecl = method->getDeclContext()->getSelfClassDecl();

      // If the best method was from a protocol, keep it.
      auto bestClassDecl = bestMethod->getDeclContext()->getSelfClassDecl();
      if (!bestClassDecl) continue;

      // If the best method was from a subclass of the place where
      // this method was declared, we have a new best.
      if (classDecl->isSuperclassOf(bestClassDecl)) {
        bestMethod = method;
      }
    }

    // If we have a best method, reference it.
    if (bestMethod) {
      // Form the replacement #selector expression.
      SmallString<32> replacement;
      {
        llvm::raw_svector_ostream out(replacement);
        auto nominal = bestMethod->getDeclContext()->getSelfNominalTypeDecl();
        out << "#selector(";

        DeclName name;
        auto bestAccessor = dyn_cast<AccessorDecl>(bestMethod);
        if (bestAccessor) {
          switch (bestAccessor->getAccessorKind()) {
          case AccessorKind::Get:
            out << "getter: ";
            name = bestAccessor->getStorage()->getFullName();
            break;

          case AccessorKind::Set:
          case AccessorKind::WillSet:
          case AccessorKind::DidSet:
            out << "setter: ";
            name = bestAccessor->getStorage()->getFullName();
            break;

          case AccessorKind::Address:
          case AccessorKind::MutableAddress:
          case AccessorKind::Read:
          case AccessorKind::Modify:
            llvm_unreachable("cannot be @objc");
          }
        } else {
          name = bestMethod->getFullName();
        }

        auto typeName = nominal->getName().str();
        // If we're inside a type Foo (or an extension of it) and the suggestion
        // is going to be #selector(Foo.bar) (or #selector(SuperclassOfFoo.bar),
        // then suggest the more natural #selector(self.bar) instead.
        if (auto containingTypeContext = DC->getInnermostTypeContext()) {
          auto methodNominalType = nominal->getDeclaredType();
          auto outerNomType = containingTypeContext->getSelfNominalTypeDecl()
                                                   ->getDeclaredType();
          if (methodNominalType->isEqual(outerNomType) ||
              methodNominalType->isExactSuperclassOf(outerNomType))
            typeName = "self";
        }

        out << typeName << "." << name.getBaseName();
        auto argNames = name.getArgumentNames();

        // Only print the parentheses if there are some argument
        // names, because "()" would indicate a call.
        if (!argNames.empty()) {
          out << "(";
          for (auto argName : argNames) {
            if (argName.empty()) out << "_";
            else out << argName.str();
            out << ":";
          }
          out << ")";
        }

        // If there will be an ambiguity when referring to the method,
        // introduce a coercion to resolve it to the method we found.
        if (!bestAccessor && isSelectorReferenceAmbiguous(bestMethod)) {
          if (auto fnType =
                bestMethod->getInterfaceType()->getAs<FunctionType>()) {
            // For static/class members, drop the metatype argument.
            if (bestMethod->isStatic())
              fnType = fnType->getResult()->getAs<FunctionType>();

            // Coerce to this type.
            assert(fnType->hasTypeRepr() &&
                   "Objective-C methods should always have printable types");
            out << " as ";
            fnType->print(out);
          }
        }

        out << ")";
      }

      // Emit the diagnostic.
      SourceRange replacementRange = expr->getSourceRange();
      if (auto coerce = getParentCoercion())
        replacementRange.End = coerce->getEndLoc();

      Ctx.Diags
          .diagnose(expr->getLoc(),
                    fromStringLiteral
                        ? diag::selector_literal_deprecated_suggest
                        : diag::selector_construction_suggest)
          .fixItReplace(replacementRange, replacement);
      return { true, expr };
    }

    // If we couldn't pick a method to use for #selector, just wrap
    // the string literal in Selector(...).
    if (fromStringLiteral) {
      auto diag = Ctx.Diags.diagnose(stringLiteral->getLoc(),
                                     diag::selector_literal_deprecated);
      addSelectorConstruction(diag);
      return { true, expr };
    }

    return { true, expr };
  }

};
} // end anonymous namespace

static void diagDeprecatedObjCSelectors(const DeclContext *dc,
                                        const Expr *expr) {
  auto selectorTy = dc->getASTContext().getSelectorType();
  if (!selectorTy) return;

  const_cast<Expr *>(expr)->walk(ObjCSelectorWalker(dc, selectorTy));
}

        
        
/// Diagnose things like this, where 'i' is an Int, not an Int?
///     if let x: Int = i {
static void
checkImplicitPromotionsInCondition(const StmtConditionElement &cond,
                                   ASTContext &ctx) {
  auto *p = cond.getPatternOrNull();
  if (!p) return;
  
  if (auto *subExpr = isImplicitPromotionToOptional(cond.getInitializer())) {
    // If the subexpression was actually optional, then the pattern must be
    // checking for a type, which forced it to be promoted to a double optional
    // type.
    if (auto ooType = subExpr->getType()->getOptionalObjectType()) {
      if (auto TP = dyn_cast<TypedPattern>(p))
        // Check for 'if let' to produce a tuned diagnostic.
        if (isa<OptionalSomePattern>(TP->getSubPattern()) &&
            TP->getSubPattern()->isImplicit()) {
          ctx.Diags.diagnose(cond.getIntroducerLoc(),
                             diag::optional_check_promotion,
                             subExpr->getType())
            .highlight(subExpr->getSourceRange())
            .fixItReplace(TP->getTypeLoc().getSourceRange(),
                          ooType->getString());
          return;
        }
      ctx.Diags.diagnose(cond.getIntroducerLoc(),
                         diag::optional_pattern_match_promotion,
                         subExpr->getType(), cond.getInitializer()->getType())
        .highlight(subExpr->getSourceRange());
      return;
    }
    
    ctx.Diags.diagnose(cond.getIntroducerLoc(),
                       diag::optional_check_nonoptional,
                       subExpr->getType())
      .highlight(subExpr->getSourceRange());
  }
}

static void diagnoseUnintendedOptionalBehavior(const Expr *E,
                                               const DeclContext *DC) {
  if (!E || isa<ErrorExpr>(E) || !E->getType())
    return;

  class UnintendedOptionalBehaviorWalker : public ASTWalker {
    ASTContext &Ctx;
    SmallPtrSet<Expr *, 16> IgnoredExprs;

    class OptionalToAnyCoercion {
    public:
      Type DestType;
      CoerceExpr *ParentCoercion;

      bool shouldSuppressDiagnostic() {
        // If we have a parent CoerceExpr that has the same type as our
        // Optional-to-Any coercion, don't emit a diagnostic.
        return ParentCoercion && ParentCoercion->getType()->isEqual(DestType);
      }
    };

    /// Returns true iff a coercion from srcType to destType is an
    /// Optional-to-Any coercion.
    bool isOptionalToAnyCoercion(Type srcType, Type destType) {
      size_t difference = 0;
      return isOptionalToAnyCoercion(srcType, destType, difference);
    }

    /// Returns true iff a coercion from srcType to destType is an
    /// Optional-to-Any coercion. On returning true, the value of 'difference'
    /// will be the difference in the levels of optionality.
    bool isOptionalToAnyCoercion(Type srcType, Type destType,
                                 size_t &difference) {
      SmallVector<Type, 4> destOptionals;
      auto destValueType =
        destType->lookThroughAllOptionalTypes(destOptionals);

      if (!destValueType->isAny())
        return false;

      SmallVector<Type, 4> srcOptionals;
      srcType->lookThroughAllOptionalTypes(srcOptionals);

      if (srcOptionals.size() > destOptionals.size()) {
        difference = srcOptionals.size() - destOptionals.size();
        return true;
      } else {
        return false;
      }
    }

    /// Returns true iff the collection upcast coercion is an Optional-to-Any
    /// coercion.
    bool isOptionalToAnyCoercion(CollectionUpcastConversionExpr::ConversionPair
                                   conversion) {
      if (!conversion.OrigValue || !conversion.Conversion)
        return false;

      auto srcType = conversion.OrigValue->getType();
      auto destType = conversion.Conversion->getType();
      return isOptionalToAnyCoercion(srcType, destType);
    }

    /// Looks through OptionalEvaluationExprs and InjectIntoOptionalExprs to
    /// find a child ErasureExpr, returning nullptr if no such child is found.
    /// Any intermediate OptionalEvaluationExprs will be marked as ignored.
    ErasureExpr *findErasureExprThroughOptionalInjections(Expr *E) {
      while (true) {
        if (auto *next = dyn_cast<OptionalEvaluationExpr>(E)) {
          // We don't want to re-visit any intermediate optional evaluations.
          IgnoredExprs.insert(next);
          E = next->getSubExpr();
        } else if (auto *next = dyn_cast<InjectIntoOptionalExpr>(E)) {
          E = next->getSubExpr();
        } else {
          break;
        }
      }
      return dyn_cast<ErasureExpr>(E);
    }

    void emitSilenceOptionalAnyWarningWithCoercion(Expr *E, Type destType) {
      assert(destType->hasTypeRepr() &&
             "coercion to Any should always be printable");

      SmallString<16> coercionString;
      coercionString += " as ";
      coercionString += destType->getWithoutParens()->getString();

      Ctx.Diags.diagnose(E->getLoc(), diag::silence_optional_to_any,
                         destType, coercionString.substr(1))
        .highlight(E->getSourceRange())
        .fixItInsertAfter(E->getEndLoc(), coercionString);
    }

    static bool hasImplicitlyUnwrappedResult(Expr *E) {
      auto *decl = getDeclForImplicitlyUnwrappedExpr(E);

      return decl && decl->isImplicitlyUnwrappedOptional();
    }

    static ValueDecl *getDeclForImplicitlyUnwrappedExpr(Expr *E) {
      E = E->getValueProvidingExpr();

      // Look through implicit conversions like loads, derived-to-base
      // conversion, etc.
      if (auto *ICE = dyn_cast<ImplicitConversionExpr>(E)) {
        E = ICE->getSubExpr();
      }

      if (auto *subscript = dyn_cast<SubscriptExpr>(E)) {
        if (subscript->hasDecl())
          return subscript->getDecl().getDecl();
        return nullptr;
      }

      if (auto *memberRef = dyn_cast<MemberRefExpr>(E))
        return memberRef->getMember().getDecl();

      if (auto *declRef = dyn_cast<DeclRefExpr>(E))
        return declRef->getDecl();

      if (auto *apply = dyn_cast<ApplyExpr>(E)) {
        auto *decl = apply->getCalledValue();
        if (decl && isa<AbstractFunctionDecl>(decl))
          return decl;
      }
      return nullptr;
    }

    void visitErasureExpr(ErasureExpr *E, OptionalToAnyCoercion coercion) {
      if (coercion.shouldSuppressDiagnostic())
        return;

      auto subExpr = E->getSubExpr();

      // Look through any BindOptionalExprs, as the coercion may have started
      // from a higher level of optionality.
      while (auto *bindExpr = dyn_cast<BindOptionalExpr>(subExpr))
        subExpr = bindExpr->getSubExpr();

      // Do not warn on coercions from implicitly unwrapped optionals
      // for Swift versions less than 5.
      if (!Ctx.isSwiftVersionAtLeast(5) &&
          hasImplicitlyUnwrappedResult(subExpr))
        return;

      // We're taking the source type from the child of any BindOptionalExprs,
      // and the destination from the parent of any
      // (InjectIntoOptional/OptionalEvaluation)Exprs in order to take into
      // account any bindings that need to be done for nested Optional-to-Any
      // coercions, e.g Int??? to Any?.
      auto srcType = subExpr->getType();
      auto destType = coercion.DestType;

      size_t optionalityDifference = 0;
      if (!isOptionalToAnyCoercion(srcType, destType, optionalityDifference))
        return;
      
      // If we're implicitly unwrapping from IUO to Any then emit a custom
      // diagnostic
      if (hasImplicitlyUnwrappedResult(subExpr)) {
        if (auto decl = getDeclForImplicitlyUnwrappedExpr(subExpr)) {
          Ctx.Diags.diagnose(subExpr->getStartLoc(), diag::iuo_to_any_coercion,
                             /* from */ srcType, /* to */ destType)
              .highlight(subExpr->getSourceRange());

          auto noteDiag = isa<FuncDecl>(decl)
                              ? diag::iuo_to_any_coercion_note_func_result
                              : diag::iuo_to_any_coercion_note;

          Ctx.Diags.diagnose(decl->getLoc(), noteDiag,
                             decl->getDescriptiveKind(), decl->getFullName());
        }
      } else {
        Ctx.Diags.diagnose(subExpr->getStartLoc(),
                           diag::optional_to_any_coercion,
                           /* from */ srcType, /* to */ destType)
            .highlight(subExpr->getSourceRange());
      }
      
      if (optionalityDifference == 1) {
        Ctx.Diags.diagnose(subExpr->getLoc(), diag::default_optional_to_any)
            .highlight(subExpr->getSourceRange())
            .fixItInsertAfter(subExpr->getEndLoc(), " ?? <#default value#>");
      }

      SmallString<4> forceUnwrapString;
      for (size_t i = 0; i < optionalityDifference; i++)
        forceUnwrapString += "!";

      Ctx.Diags.diagnose(subExpr->getLoc(), diag::force_optional_to_any)
        .highlight(subExpr->getSourceRange())
        .fixItInsertAfter(subExpr->getEndLoc(), forceUnwrapString);

      emitSilenceOptionalAnyWarningWithCoercion(subExpr, destType);
    }

    void visitCollectionUpcastExpr(CollectionUpcastConversionExpr *E,
                                   OptionalToAnyCoercion coercion) {
      // We only need to consider the valueConversion, as the Key type of a
      // Dictionary cannot be implicitly coerced to Any.
      auto valueConversion = E->getValueConversion();

      // We're handling the coercion of the entire collection, so we don't need
      // to re-visit a nested ErasureExpr for the value.
      if (auto conversionExpr = valueConversion.Conversion)
        if (auto *erasureExpr =
              findErasureExprThroughOptionalInjections(conversionExpr))
          IgnoredExprs.insert(erasureExpr);

      if (coercion.shouldSuppressDiagnostic() ||
          !isOptionalToAnyCoercion(valueConversion))
        return;

      auto subExpr = E->getSubExpr();

      Ctx.Diags.diagnose(subExpr->getStartLoc(), diag::optional_to_any_coercion,
                         /* from */ subExpr->getType(), /* to */ E->getType())
        .highlight(subExpr->getSourceRange());

      emitSilenceOptionalAnyWarningWithCoercion(subExpr, E->getType());
    }

    void visitPossibleOptionalToAnyExpr(Expr *E,
                                        OptionalToAnyCoercion coercion) {
      if (auto *upcastExpr =
          dyn_cast<CollectionUpcastConversionExpr>(E)) {
        visitCollectionUpcastExpr(upcastExpr, coercion);
      } else if (auto *erasureExpr = dyn_cast<ErasureExpr>(E)) {
        visitErasureExpr(erasureExpr, coercion);
      } else if (auto *optionalEvalExpr = dyn_cast<OptionalEvaluationExpr>(E)) {
        // The ErasureExpr could be nested within optional injections and
        // bindings, such as is the case for e.g Int??? to Any?. Try and find
        // and visit it directly, making sure we don't re-visit it later.
        auto subExpr = optionalEvalExpr->getSubExpr();
        if (auto *erasureExpr =
              findErasureExprThroughOptionalInjections(subExpr)) {
          visitErasureExpr(erasureExpr, coercion);
          IgnoredExprs.insert(erasureExpr);
        }
      }
    }

    enum class UnintendedInterpolationKind: bool {
      Optional,
      Function
    };

    void visitInterpolatedStringLiteralExpr(InterpolatedStringLiteralExpr *E) {
      E->forEachSegment(Ctx,
          [&](bool isInterpolation, CallExpr *segment) -> void {
        if (isInterpolation) {
          diagnoseIfUnintendedInterpolation(segment,
                              UnintendedInterpolationKind::Optional);
          diagnoseIfUnintendedInterpolation(segment,
                              UnintendedInterpolationKind::Function);
        }
      });
    }

    void diagnoseIfUnintendedInterpolation(CallExpr *segment,
                                           UnintendedInterpolationKind kind) {
      if (interpolationWouldBeUnintended(segment->getCalledValue(), kind))
        if (auto firstArg =
              getFirstArgIfUnintendedInterpolation(segment->getArg(), kind))
          diagnoseUnintendedInterpolation(firstArg, kind);
    }

    bool interpolationWouldBeUnintended(ConcreteDeclRef appendMethod,
                                        UnintendedInterpolationKind kind) {
      ValueDecl * fnDecl = appendMethod.getDecl();

      // If things aren't set up right, just hope for the best.
      if (!fnDecl || fnDecl->isInvalid())
        return false;

      // If the decl expects an optional, that's fine.
      auto uncurriedType = fnDecl->getInterfaceType()->getAs<AnyFunctionType>();
      auto curriedType = uncurriedType->getResult()->getAs<AnyFunctionType>();

      // I don't know why you'd use a zero-arg interpolator, but it obviously 
      // doesn't interpolate an optional.
      if (curriedType->getNumParams() == 0)
        return false;

      // If the first parameter explicitly accepts the type, this method 
      // presumably doesn't want us to warn about optional use.
      auto firstParamType =
        curriedType->getParams().front().getPlainType()->getRValueType();
      if (kind == UnintendedInterpolationKind::Optional) {
        if (firstParamType->getOptionalObjectType())
          return false;
      } else {
        if (firstParamType->is<AnyFunctionType>())
          return false;
      }

      return true;
    }

    Expr *
    getFirstArgIfUnintendedInterpolation(Expr *args,
                                         UnintendedInterpolationKind kind) {
      // Just check the first argument, which is usually the value 
      // being interpolated.
      Expr *firstArg;
      if (auto parenExpr = dyn_cast_or_null<ParenExpr>(args)) {
        firstArg = parenExpr->getSubExpr();
      } else if (auto tupleExpr = dyn_cast_or_null<TupleExpr>(args)) {
        if (tupleExpr->getNumElements())
          firstArg = tupleExpr->getElement(0);
        else
          return nullptr;
      }
      else {
        firstArg = args;
      }

      // Allow explicit casts.
      if (isa<ExplicitCastExpr>(firstArg->getSemanticsProvidingExpr()))
        return nullptr;

      // If we don't have a type, assume the best.
      if (!firstArg->getType() || firstArg->getType()->hasError())
        return nullptr;

      // Bail out if we don't have an optional.
      if (kind == UnintendedInterpolationKind::Optional) {
        if (!firstArg->getType()->getRValueType()->getOptionalObjectType())
          return nullptr;
      }
      else if (kind == UnintendedInterpolationKind::Function) {
        if (!firstArg->getType()->getRValueType()->is<AnyFunctionType>())
          return nullptr;
      }

      return firstArg;
    }

    void diagnoseUnintendedInterpolation(Expr * arg, UnintendedInterpolationKind kind) {
      Ctx.Diags
          .diagnose(arg->getStartLoc(),
                    diag::debug_description_in_string_interpolation_segment,
                    (bool)kind)
          .highlight(arg->getSourceRange());

      // Suggest 'String(describing: <expr>)'.
      auto argStart = arg->getStartLoc();
      Ctx.Diags
          .diagnose(
              arg->getLoc(),
              diag::silence_debug_description_in_interpolation_segment_call)
          .highlight(arg->getSourceRange())
          .fixItInsert(argStart, "String(describing: ")
          .fixItInsertAfter(arg->getEndLoc(), ")");

      if (kind == UnintendedInterpolationKind::Optional) {
        // Suggest inserting a default value.
        Ctx.Diags.diagnose(arg->getLoc(), diag::default_optional_to_any)
          .highlight(arg->getSourceRange())
          .fixItInsertAfter(arg->getEndLoc(), " ?? <#default value#>");
      }
    }

    bool shouldWalkIntoNonSingleExpressionClosure() override { return false; }

    std::pair<bool, Expr *> walkToExprPre(Expr *E) override {
      if (!E || isa<ErrorExpr>(E) || !E->getType())
        return { false, E };

      if (IgnoredExprs.count(E))
        return { true, E };

      if (auto *literal = dyn_cast<InterpolatedStringLiteralExpr>(E)) {
        visitInterpolatedStringLiteralExpr(literal);
      } else if (auto *coercion = dyn_cast<CoerceExpr>(E)) {
        // If we come across a CoerceExpr, visit its subExpr with the coercion
        // as the parent, making sure we don't re-visit the subExpr later.
        auto subExpr = coercion->getSubExpr();
        visitPossibleOptionalToAnyExpr(subExpr,
                                       { subExpr->getType(), coercion });
        IgnoredExprs.insert(subExpr);
      } else {
        visitPossibleOptionalToAnyExpr(E, { E->getType(), nullptr });
      }
      return { true, E };
    }

  public:
    UnintendedOptionalBehaviorWalker(ASTContext &ctx) : Ctx(ctx) { }
  };

  UnintendedOptionalBehaviorWalker Walker(DC->getASTContext());
  const_cast<Expr *>(E)->walk(Walker);
}

static void diagnoseDeprecatedWritableKeyPath(const Expr *E,
                                              const DeclContext *DC) {
  if (!E || isa<ErrorExpr>(E) || !E->getType())
    return;

  class DeprecatedWritableKeyPathWalker : public ASTWalker {
    ASTContext &Ctx;
    const DeclContext *DC;

    void visitKeyPathApplicationExpr(KeyPathApplicationExpr *E) {
      bool isWrite = false;
      if (auto *P = Parent.getAsExpr())
        if (auto *AE = dyn_cast<AssignExpr>(P))
          if (AE->getDest() == E)
            isWrite = true;

      if (!isWrite)
        return;

      if (auto *keyPathExpr = dyn_cast<KeyPathExpr>(E->getKeyPath())) {
        auto *decl = keyPathExpr->getType()->getNominalOrBoundGenericNominal();
        if (decl != Ctx.getWritableKeyPathDecl() &&
            decl != Ctx.getReferenceWritableKeyPathDecl())
          return;

        assert(keyPathExpr->getComponents().size() > 0);
        auto &component = keyPathExpr->getComponents().back();
        if (component.getKind() == KeyPathExpr::Component::Kind::Property) {
          auto *storage =
            cast<AbstractStorageDecl>(component.getDeclRef().getDecl());
          if (!storage->isSettable(nullptr) ||
              !storage->isSetterAccessibleFrom(DC)) {
            Ctx.Diags.diagnose(keyPathExpr->getLoc(),
                               swift::diag::expr_deprecated_writable_keypath,
                               storage->getFullName());
          }
        }
      }
    }

    bool shouldWalkIntoNonSingleExpressionClosure() override { return false; }

    std::pair<bool, Expr *> walkToExprPre(Expr *E) override {
      if (!E || isa<ErrorExpr>(E) || !E->getType())
        return {false, E};

      if (auto *KPAE = dyn_cast<KeyPathApplicationExpr>(E)) {
        visitKeyPathApplicationExpr(KPAE);
        return {true, E};
      }

      return {true, E};
    }

  public:
    DeprecatedWritableKeyPathWalker(const DeclContext *DC)
        : Ctx(DC->getASTContext()), DC(DC) {}
  };

  DeprecatedWritableKeyPathWalker Walker(DC);
  const_cast<Expr *>(E)->walk(Walker);
}

static void maybeDiagnoseCallToKeyValueObserveMethod(const Expr *E,
                                                     const DeclContext *DC) {
  class KVOObserveCallWalker : public ASTWalker {
    const ASTContext &C;

  public:
    KVOObserveCallWalker(ASTContext &ctx) : C(ctx) {}

    void maybeDiagnoseCallExpr(CallExpr *expr) {
      auto fn = expr->getCalledValue();
      if (!fn)
        return;
      if (fn->getModuleContext()->getName() != C.Id_Foundation)
        return;
      if (!fn->getFullName().isCompoundName("observe",
                                            {"", "options", "changeHandler"}))
        return;
      auto args = cast<TupleExpr>(expr->getArg());
      auto firstArg = dyn_cast<KeyPathExpr>(args->getElement(0));
      if (!firstArg)
        return;
      auto lastComponent = firstArg->getComponents().back();
      if (lastComponent.getKind() != KeyPathExpr::Component::Kind::Property)
        return;
      auto property = lastComponent.getDeclRef().getDecl();
      if (!property)
        return;
      if (property->isObjCDynamic())
        return;
      C.Diags
          .diagnose(expr->getLoc(),
                    diag::observe_keypath_property_not_objc_dynamic,
                    property->getFullName(), fn->getFullName())
          .highlight(lastComponent.getLoc());
    }

    std::pair<bool, Expr *> walkToExprPre(Expr *E) override {
      if (!E || isa<ErrorExpr>(E) || !E->getType())
        return {false, E};

      if (auto *CE = dyn_cast<CallExpr>(E)) {
        maybeDiagnoseCallExpr(CE);
        return {false, E};
      }

      return {true, E};
    }
  };

  KVOObserveCallWalker Walker(DC->getASTContext());
  const_cast<Expr *>(E)->walk(Walker);
}

//===----------------------------------------------------------------------===//
// High-level entry points.
//===----------------------------------------------------------------------===//

/// Emit diagnostics for syntactic restrictions on a given expression.
void swift::performSyntacticExprDiagnostics(const Expr *E,
                                            const DeclContext *DC,
                                            bool isExprStmt) {
  auto &ctx = DC->getASTContext();
  TypeChecker::diagnoseSelfAssignment(E);
  diagSyntacticUseRestrictions(E, DC, isExprStmt);
  diagRecursivePropertyAccess(E, DC);
  diagnoseImplicitSelfUseInClosure(E, DC);
  diagnoseUnintendedOptionalBehavior(E, DC);
  maybeDiagnoseCallToKeyValueObserveMethod(E, DC);
  if (!ctx.isSwiftVersionAtLeast(5))
    diagnoseDeprecatedWritableKeyPath(E, DC);
  if (!ctx.LangOpts.DisableAvailabilityChecking)
    diagAvailability(E, const_cast<DeclContext*>(DC));
  if (ctx.LangOpts.EnableObjCInterop)
    diagDeprecatedObjCSelectors(DC, E);
}

void swift::performStmtDiagnostics(ASTContext &ctx, const Stmt *S) {
  TypeChecker::checkUnsupportedProtocolType(ctx, const_cast<Stmt *>(S));
    
  if (auto switchStmt = dyn_cast<SwitchStmt>(S))
    checkSwitch(ctx, switchStmt);

  checkStmtConditionTrailingClosure(ctx, S);
  
  // Check for implicit optional promotions in stmt-condition patterns.
  if (auto *lcs = dyn_cast<LabeledConditionalStmt>(S))
    for (const auto &elt : lcs->getCond())
      checkImplicitPromotionsInCondition(elt, ctx);
}

//===----------------------------------------------------------------------===//
// Utility functions
//===----------------------------------------------------------------------===//

void swift::fixItAccess(InFlightDiagnostic &diag, ValueDecl *VD,
                        AccessLevel desiredAccess, bool isForSetter,
                        bool shouldUseDefaultAccess) {
  StringRef fixItString;
  switch (desiredAccess) {
  case AccessLevel::Private:      fixItString = "private ";      break;
  case AccessLevel::FilePrivate:  fixItString = "fileprivate ";  break;
  case AccessLevel::Internal:     fixItString = "internal ";     break;
  case AccessLevel::Public:       fixItString = "public ";       break;
  case AccessLevel::Open:         fixItString = "open ";         break;
  }

  DeclAttributes &attrs = VD->getAttrs();
  AbstractAccessControlAttr *attr;
  if (isForSetter) {
    attr = attrs.getAttribute<SetterAccessAttr>();
    cast<AbstractStorageDecl>(VD)->overwriteSetterAccess(desiredAccess);
  } else {
    attr = attrs.getAttribute<AccessControlAttr>();
    VD->overwriteAccess(desiredAccess);

    if (auto *ASD = dyn_cast<AbstractStorageDecl>(VD)) {
      if (auto *getter = ASD->getAccessor(AccessorKind::Get))
        getter->overwriteAccess(desiredAccess);

      if (auto *setterAttr = attrs.getAttribute<SetterAccessAttr>()) {
        if (setterAttr->getAccess() > desiredAccess)
          fixItAccess(diag, VD, desiredAccess, true);
      } else {
        ASD->overwriteSetterAccess(desiredAccess);
      }
    }
  }

  if (isForSetter && VD->getFormalAccess() == desiredAccess) {
    assert(attr);
    attr->setInvalid();
    // Remove the setter attribute.
    diag.fixItRemove(attr->Range);

  } else if (attr) {
    // If the formal access already matches the desired access, the problem
    // must be in a parent scope. Don't emit a fix-it.
    // FIXME: It's also possible for access to already be /broader/ than what's
    // desired, in which case the problem is also in a parent scope. However,
    // this function is sometimes called to make access narrower, so assuming
    // that a broader scope is acceptable breaks some diagnostics.
    if (attr->getAccess() != desiredAccess) {
      if (shouldUseDefaultAccess) {
        // Remove the attribute if replacement is not preferred.
        diag.fixItRemove(attr->getRange());
      } else {
        // This uses getLocation() instead of getRange() because we don't want to
        // replace the "(set)" part of a setter attribute.
        diag.fixItReplace(attr->getLocation(), fixItString.drop_back());
      }
      attr->setInvalid();
    }

  } else if (auto *override = VD->getAttrs().getAttribute<OverrideAttr>()) {
    // Insert the access in front of 'override', if it exists, in order to
    // match the same keyword order as produced by method autocompletion.
    diag.fixItInsert(override->getLocation(), fixItString);

  } else if (auto var = dyn_cast<VarDecl>(VD)) {
    if (auto PBD = var->getParentPatternBinding())
      diag.fixItInsert(PBD->getStartLoc(), fixItString);

  } else {
    diag.fixItInsert(VD->getStartLoc(), fixItString);
  }
}

/// Retrieve the type name to be used for determining whether we can
/// omit needless words.
static OmissionTypeName getTypeNameForOmission(Type type) {
  if (!type)
    return "";

  ASTContext &ctx = type->getASTContext();
  Type boolType;
  if (auto boolDecl = ctx.getBoolDecl())
    boolType = boolDecl->getDeclaredInterfaceType();
  auto objcBoolType = ctx.getObjCBoolType();

  /// Determine the options associated with the given type.
  auto getOptions = [&](Type type) {
    // Look for Boolean types.
    OmissionTypeOptions options;

    // Look for Boolean types.
    if (boolType && type->isEqual(boolType)) {
      // Swift.Bool
      options |= OmissionTypeFlags::Boolean;
    } else if (objcBoolType && type->isEqual(objcBoolType)) {
      // ObjectiveC.ObjCBool
      options |= OmissionTypeFlags::Boolean;
    }

    return options;
  };

  do {
    // Look through typealiases.
    if (auto aliasTy = dyn_cast<TypeAliasType>(type.getPointer())) {
      type = aliasTy->getSinglyDesugaredType();
      continue;
    }

    // Strip off lvalue/inout types.
    Type newType = type->getWithoutSpecifierType();
    if (newType.getPointer() != type.getPointer()) {
      type = newType;
      continue;
    }

    // Look through reference-storage types.
    newType = type->getReferenceStorageReferent();
    if (newType.getPointer() != type.getPointer()) {
      type = newType;
      continue;
    }

    // Look through parentheses.
    type = type->getWithoutParens();

    // Look through optionals.
    if (auto optObjectTy = type->getOptionalObjectType()) {
      type = optObjectTy;
      continue;
    }

    break;
  } while (true);

  // Nominal types.
  if (auto nominal = type->getAnyNominal()) {
    // If we have a collection, get the element type.
    if (auto bound = type->getAs<BoundGenericType>()) {
      ASTContext &ctx = nominal->getASTContext();
      auto args = bound->getGenericArgs();
      if (!args.empty() &&
          (bound->getDecl() == ctx.getArrayDecl() ||
           bound->getDecl() == ctx.getSetDecl())) {
        return OmissionTypeName(nominal->getName().str(),
                                getOptions(bound),
                                getTypeNameForOmission(args[0]).Name);
      }
    }

    // AnyObject -> "Object".
    if (type->isAnyObject())
      return "Object";

    return OmissionTypeName(nominal->getName().str(), getOptions(type));
  }

  // Generic type parameters.
  if (auto genericParamTy = type->getAs<GenericTypeParamType>()) {
    if (auto genericParam = genericParamTy->getDecl())
      return genericParam->getName().str();

    return "";
  }

  // Dependent members.
  if (auto dependentMemberTy = type->getAs<DependentMemberType>()) {
    return dependentMemberTy->getName().str();
  }

  // Archetypes.
  if (auto archetypeTy = type->getAs<ArchetypeType>()) {
    return archetypeTy->getName().str();
  }

  // Function types.
  if (auto funcTy = type->getAs<AnyFunctionType>()) {
    if (funcTy->getRepresentation() == AnyFunctionType::Representation::Block)
      return "Block";

    return "Function";
  }
  return "";
}

Optional<DeclName> TypeChecker::omitNeedlessWords(AbstractFunctionDecl *afd) {
  auto &Context = afd->getASTContext();

  if (afd->isInvalid() || isa<DestructorDecl>(afd))
    return None;

  DeclName name = afd->getFullName();
  if (!name)
    return None;

  // String'ify the arguments.
  StringRef baseNameStr = name.getBaseName().userFacingName();
  SmallVector<StringRef, 4> argNameStrs;
  for (auto arg : name.getArgumentNames()) {
    if (arg.empty())
      argNameStrs.push_back("");
    else
      argNameStrs.push_back(arg.str());
  }

  // String'ify the parameter types.
  SmallVector<OmissionTypeName, 4> paramTypes;

  // Always look at the parameters in the last parameter list.
  for (auto param : *afd->getParameters()) {
    paramTypes.push_back(getTypeNameForOmission(param->getInterfaceType())
                         .withDefaultArgument(param->isDefaultArgument()));
  }
  
  // Handle contextual type, result type, and returnsSelf.
  Type contextType = afd->getDeclContext()->getDeclaredInterfaceType();
  Type resultType;
  bool returnsSelf = afd->hasDynamicSelfResult();

  if (auto func = dyn_cast<FuncDecl>(afd)) {
    resultType = func->getResultInterfaceType();
    resultType = func->mapTypeIntoContext(resultType);
  } else if (isa<ConstructorDecl>(afd)) {
    resultType = contextType;
  }

  // Figure out the first parameter name.
  StringRef firstParamName;
  auto params = afd->getParameters();
  if (params->size() != 0 && !params->get(0)->getName().empty())
    firstParamName = params->get(0)->getName().str();

  StringScratchSpace scratch;
  if (!swift::omitNeedlessWords(baseNameStr, argNameStrs, firstParamName,
                                getTypeNameForOmission(resultType),
                                getTypeNameForOmission(contextType),
                                paramTypes, returnsSelf, false,
                                /*allPropertyNames=*/nullptr, scratch))
    return None;

  /// Retrieve a replacement identifier.
  auto getReplacementIdentifier = [&](StringRef name,
                                      DeclBaseName old) -> DeclBaseName{
    if (name.empty())
      return Identifier();

    if (!old.empty() && name == old.userFacingName())
      return old;

    return Context.getIdentifier(name);
  };

  auto newBaseName = getReplacementIdentifier(
      baseNameStr, name.getBaseName());
  SmallVector<Identifier, 4> newArgNames;
  auto oldArgNames = name.getArgumentNames();
  for (unsigned i = 0, n = argNameStrs.size(); i != n; ++i) {
    auto argBaseName = getReplacementIdentifier(argNameStrs[i],
                                                oldArgNames[i]);
    newArgNames.push_back(argBaseName.getIdentifier());
  }

  return DeclName(Context, newBaseName, newArgNames);
}

Optional<Identifier> TypeChecker::omitNeedlessWords(VarDecl *var) {
  auto &Context = var->getASTContext();

  if (var->isInvalid())
    return None;

  if (var->getName().empty())
    return None;

  auto name = var->getName().str();

  // Dig out the context type.
  Type contextType = var->getDeclContext()->getDeclaredInterfaceType();
  if (!contextType)
    return None;

  // Dig out the type of the variable.
  Type type = var->getValueInterfaceType();
  while (auto optObjectTy = type->getOptionalObjectType())
    type = optObjectTy;

  // Omit needless words.
  StringScratchSpace scratch;
  OmissionTypeName typeName = getTypeNameForOmission(var->getInterfaceType());
  OmissionTypeName contextTypeName = getTypeNameForOmission(contextType);
  if (::omitNeedlessWords(name, { }, "", typeName, contextTypeName, { },
                          /*returnsSelf=*/false, true,
                          /*allPropertyNames=*/nullptr, scratch)) {
    return Context.getIdentifier(name);
  }

  return None;
}<|MERGE_RESOLUTION|>--- conflicted
+++ resolved
@@ -1316,37 +1316,22 @@
   const_cast<Expr *>(E)->walk(walker);
 }
 
-<<<<<<< HEAD
 /// Look for any property references in closures that lack a 'self.' qualifier.
 /// Within a closure, we require that the source code contain 'self.' explicitly
 /// (or that the closure explicitly capture 'self' in the capture list) because
 /// 'self' is captured, not the property value.  This is a common source of
 /// confusion, so we force an explicit self.
-static void diagnoseImplicitSelfUseInClosure(TypeChecker &TC, const Expr *E,
-                                             const DeclContext *DC) {
-  class DiagnoseWalker : public ASTWalker {
-    TypeChecker &TC;
-    SmallVector<AbstractClosureExpr *, 4> Closures;
-  public:
-    explicit DiagnoseWalker(TypeChecker &TC, AbstractClosureExpr *ACE)
-        : TC(TC), Closures() {
-          if (ACE)
-            Closures.push_back(ACE);
-        }
-=======
-/// Look for any property references in closures that lack a "self." qualifier.
-/// Within a closure, we require that the source code contain "self." explicitly
-/// because 'self' is captured, not the property value.  This is a common source
-/// of confusion, so we force an explicit self.
 static void diagnoseImplicitSelfUseInClosure(const Expr *E,
                                              const DeclContext *DC) {
   class DiagnoseWalker : public ASTWalker {
     ASTContext &Ctx;
-    unsigned InClosure;
+    SmallVector<AbstractClosureExpr *, 4> Closures;
   public:
-    explicit DiagnoseWalker(ASTContext &ctx, bool isAlreadyInClosure)
-        : Ctx(ctx), InClosure(isAlreadyInClosure) {}
->>>>>>> d2e1f091
+    explicit DiagnoseWalker(ASTContext &ctx, AbstractClosureExpr *ACE)
+        : Ctx(ctx), Closures() {
+          if (ACE)
+            Closures.push_back(ACE);
+        }
 
     /// Return true if this is an implicit reference to self which is required
     /// to be explicit in an escaping closure. Metatype references and value
@@ -1408,7 +1393,8 @@
       if (Closures.size() == 0)
         return { true, E };
 
-<<<<<<< HEAD
+      auto &Diags = Ctx.Diags;
+      
       // Diagnostics should correct the innermost closure
       auto *ACE = Closures[Closures.size() - 1];
       assert(ACE);
@@ -1416,25 +1402,11 @@
       SourceLoc memberLoc = SourceLoc();
       if (auto *MRE = dyn_cast<MemberRefExpr>(E))
         if (isImplicitSelfParamUseLikelyToCauseCycle(MRE->getBase())) {
+          auto baseName = MRE->getMember().getDecl()->getBaseName();
           memberLoc = MRE->getLoc();
-          TC.diagnose(MRE->getLoc(),
-                      diag::property_use_in_closure_without_explicit_self,
-                      MRE->getMember().getDecl()->getBaseName().getIdentifier());
-=======
-      // If we see a property reference with an implicit base from within a
-      // closure, then reject it as requiring an explicit "self." qualifier.  We
-      // do this in explicit closures, not autoclosures, because otherwise the
-      // transparence of autoclosures is lost.
-      auto &Diags = Ctx.Diags;
-      if (auto *MRE = dyn_cast<MemberRefExpr>(E))
-        if (isImplicitSelfUse(MRE->getBase())) {
-          auto baseName = MRE->getMember().getDecl()->getBaseName();
-          Diags.diagnose(MRE->getLoc(),
+          Diags.diagnose(memberLoc,
                          diag::property_use_in_closure_without_explicit_self,
-                         baseName.getIdentifier())
-            .fixItInsert(MRE->getLoc(), "self.");
-          return { false, E };
->>>>>>> d2e1f091
+                         baseName.getIdentifier());
         }
 
       // Handle method calls with a specific diagnostic + fixit.
@@ -1442,33 +1414,20 @@
         if (isImplicitSelfParamUseLikelyToCauseCycle(DSCE->getBase()) &&
             isa<DeclRefExpr>(DSCE->getFn())) {
           auto MethodExpr = cast<DeclRefExpr>(DSCE->getFn());
-<<<<<<< HEAD
           memberLoc = DSCE->getLoc();
-          TC.diagnose(DSCE->getLoc(),
-                      diag::method_call_in_closure_without_explicit_self,
-                      MethodExpr->getDecl()->getBaseName().getIdentifier());
-=======
           Diags.diagnose(DSCE->getLoc(),
                          diag::method_call_in_closure_without_explicit_self,
-                         MethodExpr->getDecl()->getBaseName().getIdentifier())
-              .fixItInsert(DSCE->getLoc(), "self.");
-          return { false, E };
->>>>>>> d2e1f091
+                         MethodExpr->getDecl()->getBaseName().getIdentifier());
         }
 
       if (memberLoc.isValid()) {
-        emitFixIts(memberLoc, ACE);
+        emitFixIts(Diags, memberLoc, ACE);
         return { false, E };
       }
       
       // Catch any other implicit uses of self with a generic diagnostic.
-<<<<<<< HEAD
       if (isImplicitSelfParamUseLikelyToCauseCycle(E))
-        TC.diagnose(E->getLoc(), diag::implicit_use_of_self_in_closure);
-=======
-      if (isImplicitSelfUse(E))
         Diags.diagnose(E->getLoc(), diag::implicit_use_of_self_in_closure);
->>>>>>> d2e1f091
 
       return { true, E };
     }
@@ -1485,11 +1444,13 @@
     }
 
     /// Emit any fix-its for this error.
-    void emitFixIts(SourceLoc memberLoc, const AbstractClosureExpr *ACE) {
+    void emitFixIts(DiagnosticEngine &Diags,
+                    SourceLoc memberLoc,
+                    const AbstractClosureExpr *ACE) {
       // This error can be fixed by either capturing self explicitly (if in an
       // explicit closure), or referencing self explicitly.
       if (auto *CE = dyn_cast<const ClosureExpr>(ACE)) {
-        if (diagnoseAlmostMatchingCaptures(memberLoc, CE)) {
+        if (diagnoseAlmostMatchingCaptures(Diags, memberLoc, CE)) {
           // Bail on the rest of the diagnostics. Offering the option to
           // capture 'self' explicitly will result in an error, and using
           // 'self.' explicitly will be accessing something other than the
@@ -1497,11 +1458,11 @@
           // FIXME: We could offer a special fixit in the [weak self] case to insert 'self?.'...
           return;
         }
-        emitFixItsForExplicitClosure(memberLoc, CE);
+        emitFixItsForExplicitClosure(Diags, memberLoc, CE);
       } else {
         // If this wasn't an explicit closure, just offer the fix-it to
         // reference self explicitly.
-        TC.diagnose(memberLoc, diag::note_reference_self_explicitly)
+        Diags.diagnose(memberLoc, diag::note_reference_self_explicitly)
           .fixItInsert(memberLoc, "self.");
       }
     }
@@ -1509,17 +1470,18 @@
     /// Diagnose any captures which might have been an attempt to capture
     /// \c self strongly, but do not actually enable implicit \c self. Returns
     /// whether there were any such captures to diagnose.
-    bool diagnoseAlmostMatchingCaptures(SourceLoc memberLoc,
+    bool diagnoseAlmostMatchingCaptures(DiagnosticEngine &Diags,
+                                        SourceLoc memberLoc,
                                         const ClosureExpr *closureExpr) {
       // If we've already captured something with the name "self" other than
       // the actual self param, offer special diagnostics.
       if (auto *VD = closureExpr->getCapturedSelfDecl()) {
         // Either this is a weak capture of self...
         if (VD->getType()->is<WeakStorageType>()) {
-          TC.diagnose(VD->getLoc(), diag::note_self_captured_weakly);
+          Diags.diagnose(VD->getLoc(), diag::note_self_captured_weakly);
         // ...or something completely different.
         } else {
-          TC.diagnose(VD->getLoc(), diag::note_other_self_capture);
+          Diags.diagnose(VD->getLoc(), diag::note_other_self_capture);
         }
         
         return true;
@@ -1530,12 +1492,13 @@
     /// Emit fix-its for invalid use of implicit \c self in an explicit closure.
     /// The error can be solved by capturing self explicitly,
     /// or by using \c self. explicitly.
-    void emitFixItsForExplicitClosure(SourceLoc memberLoc,
+    void emitFixItsForExplicitClosure(DiagnosticEngine &Diags,
+                                      SourceLoc memberLoc,
                                       const ClosureExpr *closureExpr) {
-      TC.diagnose(memberLoc, diag::note_reference_self_explicitly)
+      Diags.diagnose(memberLoc, diag::note_reference_self_explicitly)
         .fixItInsert(memberLoc, "self.");
-      auto diag = TC.diagnose(closureExpr->getLoc(),
-                              diag::note_capture_self_explicitly);
+      auto diag = Diags.diagnose(closureExpr->getLoc(),
+                                 diag::note_capture_self_explicitly);
       // There are four different potential fix-its to offer based on the
       // closure signature:
       //   1. There is an existing capture list which already has some
@@ -1568,7 +1531,7 @@
       // be introducing any new errors/warnings...
       const auto locAfterBracket = brackets.Start.getAdvancedLoc(1);
       const auto nextAfterBracket =
-          Lexer::getTokenAtLocation(TC.Context.SourceMgr, locAfterBracket,
+          Lexer::getTokenAtLocation(Ctx.SourceMgr, locAfterBracket,
                                     CommentRetentionMode::None);
       if (nextAfterBracket.getLoc() != brackets.End)
         diag.fixItInsertAfter(brackets.Start, "self, ");
@@ -1591,7 +1554,7 @@
       // with a space.
       const auto nextLoc = closureExpr->getLoc().getAdvancedLoc(1);
       const auto next =
-      Lexer::getTokenAtLocation(TC.Context.SourceMgr, nextLoc,
+      Lexer::getTokenAtLocation(Ctx.SourceMgr, nextLoc,
                                 CommentRetentionMode::None);
       std::string trailing = next.getLoc() == nextLoc ? " " : "";
 
@@ -1608,12 +1571,8 @@
       DC = DC->getParent();
     }
   }
-<<<<<<< HEAD
-  const_cast<Expr *>(E)->walk(DiagnoseWalker(TC, ACE));
-=======
   auto &ctx = DC->getASTContext();
-  const_cast<Expr *>(E)->walk(DiagnoseWalker(ctx, isAlreadyInClosure));
->>>>>>> d2e1f091
+  const_cast<Expr *>(E)->walk(DiagnoseWalker(ctx, ACE));
 }
 
 bool TypeChecker::getDefaultGenericArgumentsString(
