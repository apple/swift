--- conflicted
+++ resolved
@@ -262,7 +262,6 @@
       DefineMemberBasedOnUse(cs, baseType, member, locator);
 }
 
-<<<<<<< HEAD
 bool AllowTypeOrInstanceMember::diagnose(Expr *root, bool asNote) const {
   auto failure = AllowTypeOrInstanceMemberFailure(root, getConstraintSystem(),
                                                   BaseType, Name, getLocator());
@@ -274,7 +273,6 @@
                                                              DeclName member,
                                                              ConstraintLocator *locator) {
   return new (cs.getAllocator()) AllowTypeOrInstanceMember(cs, baseType, member, locator);
-=======
 bool AllowInvalidPartialApplication::diagnose(Expr *root, bool asNote) const {
   auto failure = PartialApplicationFailure(root, isWarning(),
                                            getConstraintSystem(), getLocator());
@@ -286,5 +284,4 @@
                                        ConstraintLocator *locator) {
   return new (cs.getAllocator())
       AllowInvalidPartialApplication(isWarning, cs, locator);
->>>>>>> cf53143a
 }