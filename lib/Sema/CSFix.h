//===--- CSFix.h - Constraint Fixes ---------------------------------------===//
//
// This source file is part of the Swift.org open source project
//
// Copyright (c) 2014 - 2018 Apple Inc. and the Swift project authors
// Licensed under Apache License v2.0 with Runtime Library Exception
//
// See https://swift.org/LICENSE.txt for license information
// See https://swift.org/CONTRIBUTORS.txt for the list of Swift project authors
//
//===----------------------------------------------------------------------===//
//
// This file provides necessary abstractions for constraint fixes.
//
//===----------------------------------------------------------------------===//

#ifndef SWIFT_SEMA_CSFIX_H
#define SWIFT_SEMA_CSFIX_H

#include "swift/AST/Decl.h"
#include "swift/AST/Expr.h"
#include "swift/AST/Identifier.h"
#include "swift/AST/Type.h"
#include "swift/AST/Types.h"
#include "llvm/ADT/ArrayRef.h"
#include "llvm/ADT/SmallVector.h"
#include "llvm/Support/TrailingObjects.h"
#include <string>

namespace llvm {
class raw_ostream;
}

namespace swift {

class SourceManager;

namespace constraints {

class ConstraintSystem;
class ConstraintLocator;
class Solution;

/// Describes the kind of fix to apply to the given constraint before
/// visiting it.
enum class FixKind : uint8_t {
  /// Introduce a '!' to force an optional unwrap.
  ForceOptional,

  /// Unwrap an optional base when we have a member access.
  UnwrapOptionalBase,
  UnwrapOptionalBaseWithOptionalResult,

  /// Append 'as! T' to force a downcast to the specified type.
  ForceDowncast,

  /// Introduce a '&' to take the address of an lvalue.
  AddressOf,

  /// Replace a coercion ('as') with a forced checked cast ('as!').
  CoerceToCheckedCast,

  /// Mark function type as explicitly '@escaping'.
  ExplicitlyEscaping,

  /// Arguments have labeling failures - missing/extraneous or incorrect
  /// labels attached to the, fix it by suggesting proper labels.
  RelabelArguments,

  /// Treat rvalue as lvalue
  TreatRValueAsLValue,

  /// Add a new conformance to the type to satisfy a requirement.
  AddConformance,

  /// Skip same-type generic requirement constraint,
  /// and assume that types are equal.
  SkipSameTypeRequirement,

  /// Skip superclass generic requirement constraint,
  /// and assume that types are related.
  SkipSuperclassRequirement,

  /// Fix up one of the sides of conversion to make it seem
  /// like the types are aligned.
  ContextualMismatch,

  /// Fix up @autoclosure argument to the @autoclosure parameter,
  /// to for a call to be able to foward it properly, since
  /// @autoclosure conversions are unsupported starting from
  /// Swift version 5.
  AutoClosureForwarding,

  /// Remove `!` or `?` because base is not an optional type.
  RemoveUnwrap,

  /// Add explicit `()` at the end of function or member to call it.
  InsertCall,

  /// Instead of spelling out `subscript` directly, use subscript operator.
  UseSubscriptOperator,

  /// Requested name is not associated with a give base type,
  /// fix this issue by pretending that member exists and matches
  /// given arguments/result types exactly.
  DefineMemberBasedOnUse,
<<<<<<< HEAD
	
  /// Allow access to type member on instance or instance member on type
  AllowTypeOrInstanceMember,
=======

  /// Allow expressions where 'mutating' method is only partially applied,
  /// which means either not applied at all e.g. `Foo.bar` or only `Self`
  /// is applied e.g. `foo.bar` or `Foo.bar(&foo)`.
  ///
  /// Allow expressions where initializer call (either `self.init` or
  /// `super.init`) is only partially applied.
  AllowInvalidPartialApplication,
>>>>>>> cf53143a
};

class ConstraintFix {
  ConstraintSystem &CS;
  FixKind Kind;
  ConstraintLocator *Locator;

  /// Determines whether this fix is simplify a warning which doesn't
  /// require immediate source changes.
  bool IsWarning;

public:
  ConstraintFix(ConstraintSystem &cs, FixKind kind, ConstraintLocator *locator,
                bool warning = false)
      : CS(cs), Kind(kind), Locator(locator), IsWarning(warning) {}

  virtual ~ConstraintFix();

  FixKind getKind() const { return Kind; }

  bool isWarning() const { return IsWarning; }

  virtual std::string getName() const = 0;

  /// Diagnose a failure associated with this fix given
  /// root expression and information from constraint system.
  virtual bool diagnose(Expr *root, bool asNote = false) const = 0;

  void print(llvm::raw_ostream &Out) const;

  LLVM_ATTRIBUTE_DEPRECATED(void dump() const
                              LLVM_ATTRIBUTE_USED,
                            "only for use within the debugger");

  /// Retrieve anchor expression associated with this fix.
  /// NOTE: such anchor comes directly from locator without
  /// any simplication attempts.
  Expr *getAnchor() const;
  ConstraintLocator *getLocator() const { return Locator; }

protected:
  ConstraintSystem &getConstraintSystem() const { return CS; }
};

/// Append 'as! T' to force a downcast to the specified type.
class ForceDowncast final : public ConstraintFix {
  Type DowncastTo;

  ForceDowncast(ConstraintSystem &cs, Type toType, ConstraintLocator *locator)
      : ConstraintFix(cs, FixKind::ForceDowncast, locator), DowncastTo(toType) {
  }

public:
  std::string getName() const override;
  bool diagnose(Expr *root, bool asNote = false) const override;

  static ForceDowncast *create(ConstraintSystem &cs, Type toType,
                               ConstraintLocator *locator);
};

/// Introduce a '!' to force an optional unwrap.
class ForceOptional final : public ConstraintFix {
  Type BaseType;
  Type UnwrappedType;

  ForceOptional(ConstraintSystem &cs, Type baseType, Type unwrappedType,
                ConstraintLocator *locator)
      : ConstraintFix(cs, FixKind::ForceOptional, locator), BaseType(baseType),
        UnwrappedType(unwrappedType) {
    assert(baseType && "Base type must not be null");
    assert(unwrappedType && "Unwrapped type must not be null");
  }

public:
  std::string getName() const override { return "force optional"; }

  bool diagnose(Expr *root, bool asNote = false) const override;

  static ForceOptional *create(ConstraintSystem &cs, Type baseType,
                               Type unwrappedType, ConstraintLocator *locator);
};

/// Unwrap an optional base when we have a member access.
class UnwrapOptionalBase final : public ConstraintFix {
  DeclName MemberName;

  UnwrapOptionalBase(ConstraintSystem &cs, FixKind kind, DeclName member,
                     ConstraintLocator *locator)
      : ConstraintFix(cs, kind, locator), MemberName(member) {
    assert(kind == FixKind::UnwrapOptionalBase ||
           kind == FixKind::UnwrapOptionalBaseWithOptionalResult);
  }

public:
  std::string getName() const override {
    return "unwrap optional base of member lookup";
  }

  bool diagnose(Expr *root, bool asNote = false) const override;

  static UnwrapOptionalBase *create(ConstraintSystem &cs, DeclName member,
                                    ConstraintLocator *locator);

  static UnwrapOptionalBase *
  createWithOptionalResult(ConstraintSystem &cs, DeclName member,
                           ConstraintLocator *locator);
};

/// Introduce a '&' to take the address of an lvalue.
class AddAddressOf final : public ConstraintFix {
  AddAddressOf(ConstraintSystem &cs, ConstraintLocator *locator)
      : ConstraintFix(cs, FixKind::AddressOf, locator) {}

public:
  std::string getName() const override { return "add address-of"; }

  bool diagnose(Expr *root, bool asNote = false) const override;

  static AddAddressOf *create(ConstraintSystem &cs, ConstraintLocator *locator);
};

// Treat rvalue as if it was an lvalue
class TreatRValueAsLValue final : public ConstraintFix {
  TreatRValueAsLValue(ConstraintSystem &cs, ConstraintLocator *locator)
      : ConstraintFix(cs, FixKind::TreatRValueAsLValue, locator) {}

public:
  std::string getName() const override { return "treat rvalue as lvalue"; }

  bool diagnose(Expr *root, bool asNote = false) const override;

  static TreatRValueAsLValue *create(ConstraintSystem &cs,
                                     ConstraintLocator *locator);
};


/// Replace a coercion ('as') with a forced checked cast ('as!').
class CoerceToCheckedCast final : public ConstraintFix {
  CoerceToCheckedCast(ConstraintSystem &cs, ConstraintLocator *locator)
      : ConstraintFix(cs, FixKind::CoerceToCheckedCast, locator) {}

public:
  std::string getName() const override { return "as to as!"; }

  bool diagnose(Expr *root, bool asNote = false) const override;

  static CoerceToCheckedCast *create(ConstraintSystem &cs,
                                     ConstraintLocator *locator);
};

/// Mark function type as explicitly '@escaping'.
class MarkExplicitlyEscaping final : public ConstraintFix {
  /// Sometimes function type has to be marked as '@escaping'
  /// to be converted to some other generic type.
  Type ConvertTo;

  MarkExplicitlyEscaping(ConstraintSystem &cs, ConstraintLocator *locator,
                         Type convertingTo = Type())
      : ConstraintFix(cs, FixKind::ExplicitlyEscaping, locator),
        ConvertTo(convertingTo) {}

public:
  std::string getName() const override { return "add @escaping"; }

  bool diagnose(Expr *root, bool asNote = false) const override;

  static MarkExplicitlyEscaping *create(ConstraintSystem &cs,
                                        ConstraintLocator *locator,
                                        Type convertingTo = Type());
};

/// Arguments have labeling failures - missing/extraneous or incorrect
/// labels attached to the, fix it by suggesting proper labels.
class RelabelArguments final
    : public ConstraintFix,
      private llvm::TrailingObjects<RelabelArguments, Identifier> {
  friend TrailingObjects;

  unsigned NumLabels;

  RelabelArguments(ConstraintSystem &cs,
                   llvm::ArrayRef<Identifier> correctLabels,
                   ConstraintLocator *locator)
      : ConstraintFix(cs, FixKind::RelabelArguments, locator),
        NumLabels(correctLabels.size()) {
    std::uninitialized_copy(correctLabels.begin(), correctLabels.end(),
                            getLabelsBuffer().begin());
  }

public:
  std::string getName() const override { return "re-label argument(s)"; }

  ArrayRef<Identifier> getLabels() const {
    return {getTrailingObjects<Identifier>(), NumLabels};
  }

  bool diagnose(Expr *root, bool asNote = false) const override;

  static RelabelArguments *create(ConstraintSystem &cs,
                                  llvm::ArrayRef<Identifier> correctLabels,
                                  ConstraintLocator *locator);

private:
  MutableArrayRef<Identifier> getLabelsBuffer() {
    return {getTrailingObjects<Identifier>(), NumLabels};
  }
};

/// Add a new conformance to the type to satisfy a requirement.
class MissingConformance final : public ConstraintFix {
  Type NonConformingType;
  ProtocolDecl *Protocol;

  MissingConformance(ConstraintSystem &cs, Type type, ProtocolDecl *protocol,
                     ConstraintLocator *locator)
      : ConstraintFix(cs, FixKind::AddConformance, locator),
        NonConformingType(type), Protocol(protocol) {}

public:
  std::string getName() const override {
    return "add missing protocol conformance";
  }

  bool diagnose(Expr *root, bool asNote = false) const override;

  static MissingConformance *create(ConstraintSystem &cs, Type type,
                                    ProtocolDecl *protocol,
                                    ConstraintLocator *locator);

  Type getNonConformingType() { return NonConformingType; }

  ProtocolDecl *getProtocol() { return Protocol; }
};

/// Skip same-type generic requirement constraint,
/// and assume that types are equal.
class SkipSameTypeRequirement final : public ConstraintFix {
  Type LHS, RHS;

  SkipSameTypeRequirement(ConstraintSystem &cs, Type lhs, Type rhs,
                          ConstraintLocator *locator)
      : ConstraintFix(cs, FixKind::SkipSameTypeRequirement, locator), LHS(lhs),
        RHS(rhs) {}

public:
  std::string getName() const override {
    return "skip same-type generic requirement";
  }

  bool diagnose(Expr *root, bool asNote = false) const override;

  Type lhsType() { return LHS; }
  Type rhsType() { return RHS; }

  static SkipSameTypeRequirement *create(ConstraintSystem &cs, Type lhs,
                                         Type rhs, ConstraintLocator *locator);
};

/// Skip 'superclass' generic requirement constraint,
/// and assume that types are equal.
class SkipSuperclassRequirement final : public ConstraintFix {
  Type LHS, RHS;

  SkipSuperclassRequirement(ConstraintSystem &cs, Type lhs, Type rhs,
                            ConstraintLocator *locator)
      : ConstraintFix(cs, FixKind::SkipSuperclassRequirement, locator),
        LHS(lhs), RHS(rhs) {}

public:
  std::string getName() const override {
    return "skip superclass generic requirement";
  }

  bool diagnose(Expr *root, bool asNote = false) const override;

  Type subclassType() { return LHS; }
  Type superclassType() { return RHS; }

  static SkipSuperclassRequirement *
  create(ConstraintSystem &cs, Type lhs, Type rhs, ConstraintLocator *locator);
};

/// For example: Sometimes type returned from the body of the
/// closure doesn't match expected contextual type:
///
/// func foo(_: () -> Int) {}
/// foo { "ultimate question" }
///
/// Body of the closure produces `String` type when `Int` is expected
/// by the context.
class ContextualMismatch : public ConstraintFix {
  Type LHS, RHS;

protected:
  ContextualMismatch(ConstraintSystem &cs, Type lhs, Type rhs,
                     ConstraintLocator *locator)
      : ConstraintFix(cs, FixKind::ContextualMismatch, locator), LHS(lhs),
        RHS(rhs) {}

public:
  std::string getName() const override { return "fix contextual mismatch"; }

  Type getFromType() const { return LHS; }
  Type getToType() const { return RHS; }

  bool diagnose(Expr *root, bool asNote = false) const override;

  static ContextualMismatch *create(ConstraintSystem &cs, Type lhs, Type rhs,
                                    ConstraintLocator *locator);
};

/// Detect situations when argument of the @autoclosure parameter is itself
/// marked as @autoclosure and is not applied. Form a fix which suggests a
/// proper way to forward such arguments, e.g.:
///
/// ```swift
/// func foo(_ fn: @autoclosure () -> Int) {}
/// func bar(_ fn: @autoclosure () -> Int) {
///   foo(fn) // error - fn should be called
/// }
/// ```
class AutoClosureForwarding final : public ConstraintFix {
public:
  AutoClosureForwarding(ConstraintSystem &cs, ConstraintLocator *locator)
      : ConstraintFix(cs, FixKind::AutoClosureForwarding, locator) {}

  std::string getName() const override { return "fix @autoclosure forwarding"; }

  bool diagnose(Expr *root, bool asNote = false) const override;

  static AutoClosureForwarding *create(ConstraintSystem &cs,
                                       ConstraintLocator *locator);
};

class RemoveUnwrap final : public ConstraintFix {
  Type BaseType;

public:
  RemoveUnwrap(ConstraintSystem &cs, Type baseType, ConstraintLocator *locator)
      : ConstraintFix(cs, FixKind::RemoveUnwrap, locator), BaseType(baseType) {}

  std::string getName() const override {
    return "remove unwrap operator `!` or `?`";
  }

  bool diagnose(Expr *root, bool asNote = false) const override;

  static RemoveUnwrap *create(ConstraintSystem &cs, Type baseType,
                              ConstraintLocator *locator);
};

class InsertExplicitCall final : public ConstraintFix {
public:
  InsertExplicitCall(ConstraintSystem &cs, ConstraintLocator *locator)
      : ConstraintFix(cs, FixKind::InsertCall, locator) {}

  std::string getName() const override {
    return "insert explicit `()` to make a call";
  }

  bool diagnose(Expr *root, bool asNote = false) const override;

  static InsertExplicitCall *create(ConstraintSystem &cs,
                                    ConstraintLocator *locator);
};

class UseSubscriptOperator final : public ConstraintFix {
public:
  UseSubscriptOperator(ConstraintSystem &cs, ConstraintLocator *locator)
      : ConstraintFix(cs, FixKind::UseSubscriptOperator, locator) {}

  std::string getName() const override {
    return "replace '.subscript(...)' with subscript operator";
  }

  bool diagnose(Expr *root, bool asNote = false) const override;

  static UseSubscriptOperator *create(ConstraintSystem &cs,
                                      ConstraintLocator *locator);
};

class DefineMemberBasedOnUse final : public ConstraintFix {
  Type BaseType;
  DeclName Name;

public:
  DefineMemberBasedOnUse(ConstraintSystem &cs, Type baseType, DeclName member,
                         ConstraintLocator *locator)
      : ConstraintFix(cs, FixKind::DefineMemberBasedOnUse, locator),
        BaseType(baseType), Name(member) {}

  std::string getName() const override {
    llvm::SmallVector<char, 16> scratch;
    auto memberName = Name.getString(scratch);
    return "define missing member named '" + memberName.str() +
           "' based on its use";
  }

  bool diagnose(Expr *root, bool asNote = false) const override;

  static DefineMemberBasedOnUse *create(ConstraintSystem &cs, Type baseType,
                                        DeclName member,
                                        ConstraintLocator *locator);
};
	
class AllowTypeOrInstanceMember final : public ConstraintFix {
  Type BaseType;
  DeclName Name;

public:
  AllowTypeOrInstanceMember(ConstraintSystem &cs, Type baseType, DeclName member,
                            ConstraintLocator *locator)
      : ConstraintFix(cs, FixKind::AllowTypeOrInstanceMember, locator),
        BaseType(baseType), Name(member) {}

  std::string getName() const override {
    return "allow access to instance member on type or a type member on instance";
  }

  bool diagnose(Expr *root, bool asNote = false) const override;

  static AllowTypeOrInstanceMember *create(ConstraintSystem &cs, Type baseType,
                                           DeclName member,
                                           ConstraintLocator *locator);
};

class AllowInvalidPartialApplication final : public ConstraintFix {
public:
  AllowInvalidPartialApplication(bool isWarning, ConstraintSystem &cs,
                                 ConstraintLocator *locator)
      : ConstraintFix(cs, FixKind::AllowInvalidPartialApplication, locator,
                      isWarning) {}

  std::string getName() const override {
    return "allow partially applied 'mutating' method";
  }

  bool diagnose(Expr *root, bool asNote = false) const override;

  static AllowInvalidPartialApplication *create(bool isWarning,
                                                ConstraintSystem &cs,
                                                ConstraintLocator *locator);
};

} // end namespace constraints
} // end namespace swift

#endif // SWIFT_SEMA_CSFIX_H<|MERGE_RESOLUTION|>--- conflicted
+++ resolved
@@ -104,11 +104,9 @@
   /// fix this issue by pretending that member exists and matches
   /// given arguments/result types exactly.
   DefineMemberBasedOnUse,
-<<<<<<< HEAD
 	
   /// Allow access to type member on instance or instance member on type
   AllowTypeOrInstanceMember,
-=======
 
   /// Allow expressions where 'mutating' method is only partially applied,
   /// which means either not applied at all e.g. `Foo.bar` or only `Self`
@@ -117,7 +115,6 @@
   /// Allow expressions where initializer call (either `self.init` or
   /// `super.init`) is only partially applied.
   AllowInvalidPartialApplication,
->>>>>>> cf53143a
 };
 
 class ConstraintFix {
