//===--- TypeCheckType.cpp - Type Validation ------------------------------===//
//
// This source file is part of the Swift.org open source project
//
// Copyright (c) 2014 - 2018 Apple Inc. and the Swift project authors
// Licensed under Apache License v2.0 with Runtime Library Exception
//
// See https://swift.org/LICENSE.txt for license information
// See https://swift.org/CONTRIBUTORS.txt for the list of Swift project authors
//
//===----------------------------------------------------------------------===//
//
// This file implements validation for Swift types, emitting semantic errors as
// appropriate and checking default initializer values.
//
//===----------------------------------------------------------------------===//

#include "TypeChecker.h"
#include "TypeCheckAvailability.h"
#include "TypeCheckProtocol.h"
#include "TypeCheckType.h"
#include "TypoCorrection.h"

#include "swift/Strings.h"
#include "swift/AST/ASTDemangler.h"
#include "swift/AST/ASTVisitor.h"
#include "swift/AST/ASTWalker.h"
#include "swift/AST/DiagnosticsParse.h"
#include "swift/AST/ExistentialLayout.h"
#include "swift/AST/ForeignErrorConvention.h"
#include "swift/AST/GenericEnvironment.h"
#include "swift/AST/GenericSignatureBuilder.h"
#include "swift/AST/NameLookup.h"
#include "swift/AST/ParameterList.h"
#include "swift/AST/PrettyStackTrace.h"
#include "swift/AST/ProtocolConformance.h"
#include "swift/AST/TypeLoc.h"
#include "swift/AST/TypeResolutionStage.h"
#include "swift/Basic/SourceManager.h"
#include "swift/Basic/Statistic.h"
#include "swift/Basic/StringExtras.h"
#include "swift/ClangImporter/ClangImporter.h"
#include "llvm/ADT/APInt.h"
#include "llvm/ADT/SmallPtrSet.h"
#include "llvm/ADT/SmallString.h"
#include "llvm/ADT/StringSwitch.h"
#include "llvm/ADT/Twine.h"
#include "llvm/Support/SaveAndRestore.h"

using namespace swift;

#define DEBUG_TYPE "TypeCheckType"

/// Type resolution.

TypeResolution TypeResolution::forStructural(DeclContext *dc) {
  return TypeResolution(dc, TypeResolutionStage::Structural);
}

TypeResolution TypeResolution::forInterface(DeclContext *dc,
                                            LazyResolver *resolver) {
  return forInterface(dc, dc->getGenericSignatureOfContext(), resolver);
}

TypeResolution TypeResolution::forInterface(DeclContext *dc,
                                            GenericSignature *genericSig,
                                            LazyResolver *resolver) {
  TypeResolution result(dc, TypeResolutionStage::Interface);
  result.Resolver = resolver;
  result.complete.genericSig = genericSig;
  result.complete.builder = nullptr;
  return result;
}

TypeResolution TypeResolution::forContextual(DeclContext *dc) {
  return forContextual(dc, dc->getGenericEnvironmentOfContext());
}

TypeResolution TypeResolution::forContextual(DeclContext *dc,
                                             GenericEnvironment *genericEnv) {
  TypeResolution result(dc, TypeResolutionStage::Contextual);
  result.genericEnv = genericEnv;
  return result;
}

ASTContext &TypeResolution::getASTContext() const {
  return dc->getASTContext();
}

GenericSignatureBuilder *TypeResolution::getGenericSignatureBuilder() const {
  assert(stage == TypeResolutionStage::Interface);
  if (!complete.builder) {
    auto genericSig = getGenericSignature();
    ASTContext &ctx = genericSig->getASTContext();
    complete.builder = ctx.getOrCreateGenericSignatureBuilder(
                                          genericSig->getCanonicalSignature());

  }

  return complete.builder;
}

GenericSignature *TypeResolution::getGenericSignature() const {
  switch (stage) {
  case TypeResolutionStage::Contextual:
    return dc->getGenericSignatureOfContext();

  case TypeResolutionStage::Interface:
    if (complete.genericSig)
      return complete.genericSig;

    return dc->getGenericSignatureOfContext();

  case TypeResolutionStage::Structural:
    return nullptr;
  }
  llvm_unreachable("unhandled stage");
}

bool TypeResolution::usesArchetypes() const {
  switch (stage) {
  case TypeResolutionStage::Structural:
  case TypeResolutionStage::Interface:
    return false;

  case TypeResolutionStage::Contextual:
    return true;
  }
  llvm_unreachable("unhandled stage");
}

Type TypeResolution::mapTypeIntoContext(Type type) const {
  switch (stage) {
  case TypeResolutionStage::Structural:
  case TypeResolutionStage::Interface:
    return type;

  case TypeResolutionStage::Contextual:
    return GenericEnvironment::mapTypeIntoContext(genericEnv, type);
  }
  llvm_unreachable("unhandled stage");
}

Type TypeResolution::resolveDependentMemberType(
                                          Type baseTy, DeclContext *DC,
                                          SourceRange baseRange,
                                          ComponentIdentTypeRepr *ref) const {
  switch (stage) {
  case TypeResolutionStage::Structural:
    return DependentMemberType::get(baseTy, ref->getIdentifier());

  case TypeResolutionStage::Contextual:
    llvm_unreachable("Dependent type after archetype substitution");

  case TypeResolutionStage::Interface:
    // Handled below.
    break;
  }

  assert(stage == TypeResolutionStage::Interface);
  if (!getGenericSignature())
    return ErrorType::get(baseTy);

  auto builder = getGenericSignatureBuilder();
  auto baseEquivClass =
    builder->resolveEquivalenceClass(
                                baseTy,
                                ArchetypeResolutionKind::CompleteWellFormed);
  if (!baseEquivClass)
    return ErrorType::get(baseTy);

  ASTContext &ctx = baseTy->getASTContext();

  // Look for a nested type with the given name.
  if (auto nestedType =
          baseEquivClass->lookupNestedType(*builder, ref->getIdentifier())) {
    // Record the type we found.
    ref->setValue(nestedType, nullptr);
  } else {
    // Resolve the base to a potential archetype.
    // Perform typo correction.
    TypeChecker &tc = static_cast<TypeChecker &>(*ctx.getLazyResolver());
    TypoCorrectionResults corrections(tc, ref->getIdentifier(),
                                      DeclNameLoc(ref->getIdLoc()));
    tc.performTypoCorrection(DC, DeclRefKind::Ordinary,
                             MetatypeType::get(baseTy),
                             NameLookupFlags::ProtocolMembers,
                             corrections, builder);

    // Check whether we have a single type result.
    auto singleType = cast_or_null<TypeDecl>(
      corrections.getUniqueCandidateMatching([](ValueDecl *result) {
        return isa<TypeDecl>(result);
      }));

    // If we don't have a single result, complain and fail.
    if (!singleType) {
      Identifier name = ref->getIdentifier();
      SourceLoc nameLoc = ref->getIdLoc();
      ctx.Diags.diagnose(nameLoc, diag::invalid_member_type, name, baseTy)
        .highlight(baseRange);
      corrections.noteAllCandidates();

      return ErrorType::get(ctx);
    }

    // We have a single type result. Suggest it.
    ctx.Diags.diagnose(ref->getIdLoc(), diag::invalid_member_type_suggest,
                       baseTy, ref->getIdentifier(),
                       singleType->getBaseName().getIdentifier())
      .fixItReplace(ref->getIdLoc(),
                    singleType->getBaseName().userFacingName());

    // Correct to the single type result.
    ref->overwriteIdentifier(singleType->getBaseName().getIdentifier());
    ref->setValue(singleType, nullptr);
  }

  // If the nested type has been resolved to an associated type, use it.
  if (auto assocType = dyn_cast<AssociatedTypeDecl>(ref->getBoundDecl())) {
    return DependentMemberType::get(baseTy, assocType);
  }

  // Otherwise, the nested type comes from a concrete type,
  // or it's a typealias declared in protocol or protocol extension.
  // Substitute the base type into it.
  auto concrete = ref->getBoundDecl();
  auto lazyResolver = ctx.getLazyResolver();
  if (lazyResolver)
    lazyResolver->resolveDeclSignature(concrete);
  if (!concrete->hasInterfaceType()) {
    ctx.Diags.diagnose(ref->getIdLoc(), diag::recursive_decl_reference,
                       concrete->getDescriptiveKind(), concrete->getName());
    concrete->diagnose(diag::kind_declared_here,
                       DescriptiveDeclKind::Type);
    return ErrorType::get(ctx);
  }

  // Make sure that base type didn't get replaced along the way.
  assert(baseTy->isTypeParameter());

  // There are two situations possible here:
  //
  // 1. Member comes from the protocol, which means that it has been
  //    found through a conformance constraint placed on base e.g. `T: P`.
  //    In this case member is a `typealias` declaration located in
  //    protocol or protocol extension.
  //
  // 2. Member comes from struct/enum/class type, which means that it
  //    has been found through same-type constraint on base e.g. `T == Q`.
  //
  // If this is situation #2 we need to make sure to switch base to
  // a concrete type (according to equivalence class) otherwise we'd
  // end up using incorrect generic signature while attempting to form
  // a substituted type for the member we found.
  if (!concrete->getDeclContext()->getSelfProtocolDecl()) {
    baseTy = baseEquivClass->concreteType ? baseEquivClass->concreteType
                                          : baseEquivClass->superclass;
    assert(baseTy);
  }

  return TypeChecker::substMemberTypeWithBase(DC->getParentModule(), concrete,
                                              baseTy);
}

Type TypeResolution::resolveSelfAssociatedType(Type baseTy,
                                               DeclContext *DC,
                                               Identifier name) const {
  switch (stage) {
  case TypeResolutionStage::Structural:
    return DependentMemberType::get(baseTy, name);

  case TypeResolutionStage::Contextual:
    llvm_unreachable("Dependent type after archetype substitution");

  case TypeResolutionStage::Interface:
    // Handled below.
    break;
  }

  assert(stage == TypeResolutionStage::Interface);
  auto builder = getGenericSignatureBuilder();
  auto baseEquivClass =
    builder->resolveEquivalenceClass(
                                baseTy,
                                ArchetypeResolutionKind::CompleteWellFormed);
  if (!baseEquivClass)
    return ErrorType::get(baseTy);

  // Look for a nested type with the given name.
  auto nestedType = baseEquivClass->lookupNestedType(*builder, name);
  assert(nestedType);

  // If the nested type has been resolved to an associated type, use it.
  if (auto assocType = dyn_cast<AssociatedTypeDecl>(nestedType)) {
    return DependentMemberType::get(baseTy, assocType);
  }

  if (nestedType->getDeclContext()->getSelfClassDecl()) {
    // We found a member of a class from a protocol or protocol
    // extension.
    //
    // Get the superclass of the 'Self' type parameter.
    baseTy = (baseEquivClass->concreteType
              ? baseEquivClass->concreteType
              : baseEquivClass->superclass);
    assert(baseTy);
  }

  return TypeChecker::substMemberTypeWithBase(DC->getParentModule(), nestedType,
                                              baseTy);
}

bool TypeResolution::areSameType(Type type1, Type type2) const {
  if (type1->isEqual(type2))
    return true;

  switch (stage) {
  case TypeResolutionStage::Structural:
  case TypeResolutionStage::Interface:
    // If neither type has a type parameter, we're done.
    if (!type1->hasTypeParameter() && !type2->hasTypeParameter())
      return false;

    break;

  case TypeResolutionStage::Contextual:
    // Contextual types have already been uniqued, so the isEqual() result
    // above is complete.
    return false;
  }

  // If we have a generic signature, canonicalize using it.
  if (auto genericSig = getGenericSignature()) {
    // If both are type parameters, we can use a cheaper check
    // that avoids transforming the type and computing anchors.
    if (type1->isTypeParameter() &&
        type2->isTypeParameter()) {
      return genericSig->areSameTypeParameterInContext(type1, type2);
    }
    return genericSig->getCanonicalTypeInContext(type1)
      == genericSig->getCanonicalTypeInContext(type2);
  }

  // Otherwise, perform a structural check.
  assert(stage == TypeResolutionStage::Structural);

  // FIXME: We should be performing a deeper equality check here.
  // If both refer to associated types with the same name, they'll implicitly
  // be considered equivalent.
  auto depMem1 = type1->getAs<DependentMemberType>();
  if (!depMem1) return false;

  auto depMem2 = type2->getAs<DependentMemberType>();
  if (!depMem2) return false;

  if (depMem1->getName() != depMem2->getName()) return false;

  return areSameType(depMem1->getBase(), depMem2->getBase());
}

Type TypeChecker::getArraySliceType(SourceLoc loc, Type elementType) {
  ASTContext &ctx = elementType->getASTContext();
  if (!ctx.getArrayDecl()) {
    ctx.Diags.diagnose(loc, diag::sugar_type_not_found, 0);
    return Type();
  }

  return ArraySliceType::get(elementType);
}

Type TypeChecker::getDictionaryType(SourceLoc loc, Type keyType, 
                                    Type valueType) {
  ASTContext &ctx = keyType->getASTContext();
  if (!ctx.getDictionaryDecl()) {
    ctx.Diags.diagnose(loc, diag::sugar_type_not_found, 3);
    return Type();
  }

  return DictionaryType::get(keyType, valueType);
}

Type TypeChecker::getOptionalType(SourceLoc loc, Type elementType) {
  ASTContext &ctx = elementType->getASTContext();
  if (!ctx.getOptionalDecl()) {
    ctx.Diags.diagnose(loc, diag::sugar_type_not_found, 1);
    return Type();
  }

  return OptionalType::get(elementType);
}

static Type getPointerType(TypeChecker &tc, SourceLoc loc, Type pointeeType,
                           PointerTypeKind kind) {
  auto pointerDecl = [&] {
    switch (kind) {
    case PTK_UnsafeMutableRawPointer:
    case PTK_UnsafeRawPointer:
      llvm_unreachable("these pointer types don't take arguments");
    case PTK_UnsafePointer:
      return tc.Context.getUnsafePointerDecl();
    case PTK_UnsafeMutablePointer:
      return tc.Context.getUnsafeMutablePointerDecl();
    case PTK_AutoreleasingUnsafeMutablePointer:
      return tc.Context.getAutoreleasingUnsafeMutablePointerDecl();
    }
    llvm_unreachable("bad kind");
  }();
  if (!pointerDecl) {
    tc.diagnose(loc, diag::pointer_type_not_found,
                kind == PTK_UnsafePointer ? 0 :
                kind == PTK_UnsafeMutablePointer ? 1 : 2);
    return Type();
  }

  tc.validateDecl(pointerDecl);
  if (pointerDecl->isInvalid())
    return Type();

  // TODO: validate generic signature?

  return BoundGenericType::get(pointerDecl, nullptr, pointeeType);
}

Type TypeChecker::getUnsafePointerType(SourceLoc loc, Type pointeeType) {
  return getPointerType(*this, loc, pointeeType, PTK_UnsafePointer);
}

Type TypeChecker::getUnsafeMutablePointerType(SourceLoc loc, Type pointeeType) {
  return getPointerType(*this, loc, pointeeType, PTK_UnsafeMutablePointer);
}

Type TypeChecker::getStringType(DeclContext *dc) {
  if (auto typeDecl = Context.getStringDecl())
    return typeDecl->getDeclaredInterfaceType();

  return Type();
}

Type TypeChecker::getSubstringType(DeclContext *dc) {
  if (auto typeDecl = Context.getSubstringDecl())
    return typeDecl->getDeclaredInterfaceType();

  return Type();
}

Type TypeChecker::getIntType(DeclContext *dc) {
  if (auto typeDecl = Context.getIntDecl())
    return typeDecl->getDeclaredInterfaceType();

  return Type();
}

Type TypeChecker::getInt8Type(DeclContext *dc) {
  if (auto typeDecl = Context.getInt8Decl())
    return typeDecl->getDeclaredInterfaceType();

  return Type();
}

Type TypeChecker::getUInt8Type(DeclContext *dc) {
  if (auto typeDecl = Context.getUInt8Decl())
    return typeDecl->getDeclaredInterfaceType();

  return Type();
}

/// Find the standard type of exceptions.
///
/// We call this the "exception type" to try to avoid confusion with
/// the AST's ErrorType node.
Type TypeChecker::getExceptionType(DeclContext *dc, SourceLoc loc) {
  return Context.getErrorDecl()->getDeclaredType();
}

Type
TypeChecker::getDynamicBridgedThroughObjCClass(DeclContext *dc,
                                               Type dynamicType,
                                               Type valueType) {
  // We can only bridge from class or Objective-C existential types.
  if (!dynamicType->satisfiesClassConstraint())
    return Type();

  // If the value type cannot be bridged, we're done.
  if (!valueType->isPotentiallyBridgedValueType())
    return Type();

  return Context.getBridgedToObjC(dc, valueType);
}

Type TypeChecker::resolveTypeInContext(
       TypeDecl *typeDecl,
       DeclContext *foundDC,
       TypeResolution resolution,
       TypeResolutionOptions options,
       bool isSpecialized) {

  auto fromDC = resolution.getDeclContext();
  ASTContext &ctx = fromDC->getASTContext();

  // If we found a generic parameter, map to the archetype if there is one.
  if (auto genericParam = dyn_cast<GenericTypeParamDecl>(typeDecl)) {
    return resolution.mapTypeIntoContext(
      genericParam->getDeclaredInterfaceType());
  }

  if (!isSpecialized) {
    // If we are referring to a type within its own context, and we have either
    // a generic type with no generic arguments or a non-generic type, use the
    // type within the context.
    if (auto *nominalType = dyn_cast<NominalTypeDecl>(typeDecl)) {
      for (auto *parentDC = fromDC;
           !parentDC->isModuleScopeContext();
           parentDC = parentDC->getParent()) {
        auto *parentNominal = parentDC->getSelfNominalTypeDecl();
        if (parentNominal == nominalType)
          return resolution.mapTypeIntoContext(
            parentDC->getDeclaredInterfaceType());
        if (isa<ExtensionDecl>(parentDC)) {
          auto *extendedType = parentNominal;
          while (extendedType != nullptr) {
            if (extendedType == nominalType)
              return resolution.mapTypeIntoContext(
                extendedType->getDeclaredInterfaceType());
            extendedType = extendedType->getParent()->getSelfNominalTypeDecl();
          }
        }
      }
    }

    // If we're inside an extension of a type alias, allow the type alias to be
    // referenced without generic arguments as well.
    if (auto *aliasDecl = dyn_cast<TypeAliasDecl>(typeDecl)) {
      for (auto *parentDC = fromDC;
            !parentDC->isModuleScopeContext();
            parentDC = parentDC->getParent()) {
        if (auto *ext = dyn_cast<ExtensionDecl>(parentDC)) {
          auto extendedType = ext->getExtendedType();
          if (auto *aliasType = dyn_cast<TypeAliasType>(extendedType.getPointer())) {
            if (aliasType->getDecl() == aliasDecl) {
              return resolution.mapTypeIntoContext(
                  aliasDecl->getDeclaredInterfaceType());
            }

            extendedType = aliasType->getParent();
            continue;
          }
        }
      }
    }
  }

  // Simple case -- the type is not nested inside of another type.
  // However, it might be nested inside another generic context, so
  // we do want to write the type in terms of interface types or
  // context archetypes, depending on the resolver given to us.
  if (!typeDecl->getDeclContext()->isTypeContext()) {
    if (auto *aliasDecl = dyn_cast<TypeAliasDecl>(typeDecl)) {
      // For a generic typealias, return the unbound generic form of the type.
      if (aliasDecl->getGenericParams())
        return aliasDecl->getUnboundGenericType();

      // Otherwise, simply return the underlying type.
      return resolution.mapTypeIntoContext(
        aliasDecl->getDeclaredInterfaceType());
    }

    // When a nominal type used outside its context, return the unbound
    // generic form of the type.
    if (auto *nominalDecl = dyn_cast<NominalTypeDecl>(typeDecl))
      return nominalDecl->getDeclaredType();

    assert(isa<ModuleDecl>(typeDecl));
    return typeDecl->getDeclaredInterfaceType();
  }

  assert(foundDC);

  // selfType is the self type of the context, unless the
  // context is a protocol type, in which case we might have
  // to use the existential type or superclass bound as a
  // parent type instead.
  Type selfType;
  if (isa<NominalTypeDecl>(typeDecl) &&
      typeDecl->getDeclContext()->getSelfProtocolDecl()) {
    // When looking up a nominal type declaration inside of a
    // protocol extension, always use the nominal type and
    // not the protocol 'Self' type.
    if (!foundDC->getDeclaredInterfaceType())
      return ErrorType::get(ctx);

    selfType = resolution.mapTypeIntoContext(
      foundDC->getDeclaredInterfaceType());
  } else {
    // Otherwise, we want the protocol 'Self' type for
    // substituting into alias types and associated types.
    selfType = resolution.mapTypeIntoContext(
      foundDC->getSelfInterfaceType());

    if (selfType->is<GenericTypeParamType>()) {
      if (typeDecl->getDeclContext()->getSelfProtocolDecl()) {
        if (isa<AssociatedTypeDecl>(typeDecl) ||
            (isa<TypeAliasDecl>(typeDecl) &&
             !cast<TypeAliasDecl>(typeDecl)->isGeneric())) {
          // FIXME: We should use this lookup method for the Interface
          // stage too, but right now that causes problems with
          // Sequence.SubSequence vs Collection.SubSequence; the former
          // is more canonical, but if we return that instead of the
          // latter, we infer the wrong associated type in some cases,
          // because we use the Sequence.SubSequence default instead of
          // the Collection.SubSequence default, even when the conforming
          // type wants to conform to Collection.
          if (resolution.getStage() == TypeResolutionStage::Structural) {
            return resolution.resolveSelfAssociatedType(
              selfType, foundDC, typeDecl->getName());
          } else if (auto assocType = dyn_cast<AssociatedTypeDecl>(typeDecl)) {
            typeDecl = assocType->getAssociatedTypeAnchor();
          }
        }
      }

      // FIXME: Remove this once the above FIXME is addressed.
      if (typeDecl->getDeclContext()->getSelfClassDecl()) {
        // We found a member of a class from a protocol or protocol
        // extension.
        //
        // Get the superclass of the 'Self' type parameter.
        auto *sig = foundDC->getGenericSignatureOfContext();
        if (!sig)
          return ErrorType::get(ctx);
        auto superclassType = sig->getSuperclassBound(selfType);
        if (!superclassType)
          return ErrorType::get(ctx);

        selfType = superclassType;
      }
    }
  }
  
  // Finally, substitute the base type into the member type.
  return substMemberTypeWithBase(fromDC->getParentModule(), typeDecl,
                                 selfType, resolution.usesArchetypes());
}

static TypeResolutionOptions
adjustOptionsForGenericArgs(TypeResolutionOptions options) {
  options.setContext(None);
  options -= TypeResolutionFlags::SILType;
  options -= TypeResolutionFlags::AllowUnavailableProtocol;

  return options;
}

/// This function checks if a bound generic type is UnsafePointer<Void> or
/// UnsafeMutablePointer<Void>. For these two type representations, we should
/// warn users that they are deprecated and replace them with more handy
/// UnsafeRawPointer and UnsafeMutableRawPointer, respectively.
static bool isPointerToVoid(ASTContext &Ctx, Type Ty, bool &IsMutable) {
  if (Ty.isNull())
    return false;
  auto *BGT = Ty->getAs<BoundGenericType>();
  if (!BGT)
    return false;
  if (BGT->getDecl() != Ctx.getUnsafePointerDecl() &&
      BGT->getDecl() != Ctx.getUnsafeMutablePointerDecl())
    return false;
  IsMutable = BGT->getDecl() == Ctx.getUnsafeMutablePointerDecl();
  assert(BGT->getGenericArgs().size() == 1);
  return BGT->getGenericArgs().front()->isVoid();
}

Type TypeChecker::applyGenericArguments(Type type,
                                        SourceLoc loc,
                                        TypeResolution resolution,
                                        GenericIdentTypeRepr *generic,
                                        TypeResolutionOptions options) {
  if (type->hasError()) {
    generic->setInvalid();
    return type;
  }

  auto dc = resolution.getDeclContext();
  auto &ctx = dc->getASTContext();
  auto &diags = ctx.Diags;

  // We must either have an unbound generic type, or a generic type alias.
  if (!type->is<UnboundGenericType>()) {
     if (!options.contains(TypeResolutionFlags::SilenceErrors)) {
      auto diag = diags.diagnose(loc, diag::not_a_generic_type, type);

      // Don't add fixit on module type; that isn't the right type regardless
      // of whether it had generic arguments.
      if (!type->is<ModuleType>()) {
        // When turning a SourceRange into CharSourceRange the closing angle
        // brackets on nested generics are lexed as one token.
        SourceRange angles = generic->getAngleBrackets();
        diag.fixItRemoveChars(angles.Start,
                              angles.End.getAdvancedLocOrInvalid(1));
      }

      generic->setInvalid();
    }
    return type;
  }

  auto *unboundType = type->castTo<UnboundGenericType>();
  auto *decl = unboundType->getDecl();

  // Make sure we have the right number of generic arguments.
  // FIXME: If we have fewer arguments than we need, that might be okay, if
  // we're allowed to deduce the remaining arguments from context.
  auto genericDecl = cast<GenericTypeDecl>(decl);
  auto genericArgs = generic->getGenericArgs();
  auto genericParams = genericDecl->getGenericParams();
  if (genericParams->size() != genericArgs.size()) {
    if (!options.contains(TypeResolutionFlags::SilenceErrors)) {
      diags.diagnose(loc, diag::type_parameter_count_mismatch, decl->getName(),
                     genericParams->size(), genericArgs.size(),
                     genericArgs.size() < genericParams->size())
          .highlight(generic->getAngleBrackets());
      decl->diagnose(diag::kind_declname_declared_here,
                     DescriptiveDeclKind::GenericType, decl->getName());
    }
    return ErrorType::get(ctx);
  }

  // In SIL mode, Optional<T> interprets T as a SIL type.
  if (options.contains(TypeResolutionFlags::SILType)) {
    if (auto nominal = dyn_cast<NominalTypeDecl>(decl)) {
      if (nominal->isOptionalDecl()) {
        // Validate the generic argument.
        Type objectType = resolution.resolveType(genericArgs[0], options);
        if (!objectType || objectType->hasError())
          return nullptr;

        return BoundGenericType::get(nominal, /*parent*/ Type(), objectType);
      }
    }  
  }

  // Cannot extend a bound generic type.
  if (options.is(TypeResolverContext::ExtensionBinding)) {
    if (!options.contains(TypeResolutionFlags::SilenceErrors)) {
      diags.diagnose(loc, diag::extension_specialization,
               genericDecl->getName())
        .highlight(generic->getSourceRange());
    }
    return ErrorType::get(ctx);
  }

  // FIXME: More principled handling of circularity.
  if (!genericDecl->hasValidSignature()) {
    diags.diagnose(loc, diag::recursive_decl_reference,
             genericDecl->getDescriptiveKind(), genericDecl->getName());
    genericDecl->diagnose(diag::kind_declared_here, DescriptiveDeclKind::Type);
    return ErrorType::get(ctx);
  }

  // Resolve the types of the generic arguments.
  options = adjustOptionsForGenericArgs(options);

  SmallVector<Type, 2> args;
  for (auto tyR : genericArgs) {
    // Propagate failure.
    Type substTy = resolution.resolveType(tyR, options);
    if (!substTy || substTy->hasError())
      return ErrorType::get(ctx);

    args.push_back(substTy);
  }

  auto result = applyUnboundGenericArguments(unboundType, genericDecl, loc,
                                             resolution, args);
  if (!result)
    return result;

  // Migration hack.
  bool isMutablePointer;
  if (isPointerToVoid(dc->getASTContext(), result, isMutablePointer)) {
    if (isMutablePointer)
      diags.diagnose(loc, diag::use_of_void_pointer, "Mutable").
        fixItReplace(generic->getSourceRange(), "UnsafeMutableRawPointer");
    else
      diags.diagnose(loc, diag::use_of_void_pointer, "").
        fixItReplace(generic->getSourceRange(), "UnsafeRawPointer");
  }
  return result;
}

/// Apply generic arguments to the given type.
Type TypeChecker::applyUnboundGenericArguments(
    UnboundGenericType *unboundType, GenericTypeDecl *decl,
    SourceLoc loc, TypeResolution resolution,
    ArrayRef<Type> genericArgs) {
  assert(genericArgs.size() == decl->getGenericParams()->size() &&
         "invalid arguments, use applyGenericArguments for diagnostic emitting");

  auto genericSig = decl->getGenericSignature();
  assert(genericSig != nullptr);

  TypeSubstitutionMap subs;

  // Get the interface type for the declaration. We will be substituting
  // type parameters that appear inside this type with the provided
  // generic arguments.
  auto resultType = decl->getDeclaredInterfaceType();

  // If types involved in requirements check have either type variables
  // or unbound generics, let's skip the check here, and let the solver
  // do it when missing types are deduced.
  bool skipRequirementsCheck = false;

  // Get the substitutions for outer generic parameters from the parent
  // type.
  if (auto parentType = unboundType->getParent()) {
    if (parentType->hasUnboundGenericType()) {
      // If we're working with a nominal type declaration, just construct
      // a bound generic type without checking the generic arguments.
      if (auto *nominalDecl = dyn_cast<NominalTypeDecl>(decl)) {
        return BoundGenericType::get(nominalDecl, parentType, genericArgs);
      }

      assert(!resultType->hasTypeParameter());
      return resultType;
    }

    subs = parentType->getContextSubstitutions(decl->getDeclContext());
    skipRequirementsCheck |= parentType->hasTypeVariable();
  }

  SourceLoc noteLoc = decl->getLoc();
  if (noteLoc.isInvalid())
    noteLoc = loc;

  // Realize the types of the generic arguments and add them to the
  // substitution map.
  for (unsigned i = 0, e = genericArgs.size(); i < e; i++) {
    auto origTy = genericSig->getInnermostGenericParams()[i];
    auto substTy = genericArgs[i];

    // Enter a substitution.
    subs[origTy->getCanonicalType()->castTo<GenericTypeParamType>()] =
      substTy;

    skipRequirementsCheck |=
        substTy->hasTypeVariable() || substTy->hasUnboundGenericType();
  }

  // Check the generic arguments against the requirements of the declaration's
  // generic signature.
  auto dc = resolution.getDeclContext();
  if (!skipRequirementsCheck &&
      resolution.getStage() > TypeResolutionStage::Structural) {
    auto result =
      checkGenericArguments(dc, loc, noteLoc, unboundType,
                            genericSig->getGenericParams(),
                            genericSig->getRequirements(),
                            QueryTypeSubstitutionMap{subs},
                            LookUpConformance(dc), None);

    switch (result) {
    case RequirementCheckResult::Failure:
    case RequirementCheckResult::SubstitutionFailure:
      return ErrorType::get(dc->getASTContext());
    case RequirementCheckResult::Success:
      break;
    }
  }

  // For a typealias, use the underlying type. We'll wrap up the result
  // later.
  auto typealias = dyn_cast<TypeAliasDecl>(decl);
  if (typealias) {
    resultType = typealias->getUnderlyingTypeLoc().getType();
  }

  // Apply the substitution map to the interface type of the declaration.
  resultType = resultType.subst(QueryTypeSubstitutionMap{subs},
                                LookUpConformance(dc),
                                SubstFlags::UseErrorType);

  // Form a sugared typealias reference.
  Type parentType = unboundType->getParent();
  if (typealias && (!parentType || !parentType->isAnyExistentialType())) {
    auto genericSig = typealias->getGenericSignature();
    auto subMap = SubstitutionMap::get(genericSig,
                                       QueryTypeSubstitutionMap{subs},
                                       LookUpConformance(dc));
    resultType = TypeAliasType::get(typealias, parentType,
                                    subMap, resultType);
  }

  return resultType;
}

/// Diagnose a use of an unbound generic type.
static void diagnoseUnboundGenericType(Type ty, SourceLoc loc) {
  auto unbound = ty->castTo<UnboundGenericType>();
  {
    auto &ctx = ty->getASTContext();
    InFlightDiagnostic diag = ctx.Diags.diagnose(loc,
        diag::generic_type_requires_arguments, ty);
    if (auto *genericD = unbound->getDecl()) {
      SmallString<64> genericArgsToAdd;
      if (TypeChecker::getDefaultGenericArgumentsString(genericArgsToAdd,
                                                        genericD))
        diag.fixItInsertAfter(loc, genericArgsToAdd);
    }
  }
  unbound->getDecl()->diagnose(diag::kind_declname_declared_here,
                               DescriptiveDeclKind::GenericType,
                               unbound->getDecl()->getName());
}

// Produce a diagnostic if the type we referenced was an
// associated type but the type itself was erroneous. We'll produce a
// diagnostic here if the diagnostic for the bad type witness would show up in
// a different context.
static void maybeDiagnoseBadConformanceRef(DeclContext *dc,
                                           Type parentTy,
                                           SourceLoc loc,
                                           TypeDecl *typeDecl) {
  auto protocol = dyn_cast<ProtocolDecl>(typeDecl->getDeclContext());
  if (!protocol)
    return;

  // If we weren't given a conformance, go look it up.
  ProtocolConformance *conformance = nullptr;
  if (auto conformanceRef = TypeChecker::conformsToProtocol(
          parentTy, protocol, dc,
          (ConformanceCheckFlags::InExpression |
           ConformanceCheckFlags::SuppressDependencyTracking |
           ConformanceCheckFlags::AllowUnavailableConditionalRequirements))) {
    if (conformanceRef->isConcrete())
      conformance = conformanceRef->getConcrete();
  }

  // If any errors have occurred, don't bother diagnosing this cross-file
  // issue.
  ASTContext &ctx = dc->getASTContext();
  if (ctx.Diags.hadAnyError())
    return;

  auto diagCode =
      (conformance && !conformance->getConditionalRequirementsIfAvailable())
          ? diag::unsupported_recursion_in_associated_type_reference
          : diag::broken_associated_type_witness;

  ctx.Diags.diagnose(loc, diagCode, isa<TypeAliasDecl>(typeDecl), typeDecl->getFullName(), parentTy);
}

/// Returns a valid type or ErrorType in case of an error.
static Type resolveTypeDecl(TypeDecl *typeDecl, SourceLoc loc,
                            DeclContext *foundDC,
                            TypeResolution resolution,
                            GenericIdentTypeRepr *generic,
                            TypeResolutionOptions options) {
  auto fromDC = resolution.getDeclContext();
  assert(fromDC && "No declaration context for type resolution?");

  ASTContext &ctx = typeDecl->getASTContext();
  auto &diags = ctx.Diags;
  auto lazyResolver = ctx.getLazyResolver();

  // Don't validate nominal type declarations during extension binding.
  if (!options.is(TypeResolverContext::ExtensionBinding) ||
      !isa<NominalTypeDecl>(typeDecl)) {
    // Validate the declaration.
    if (lazyResolver)
      lazyResolver->resolveDeclSignature(typeDecl);

    // If we were not able to validate recursively, bail out.
    if (!typeDecl->hasInterfaceType()) {
      diags.diagnose(loc, diag::recursive_decl_reference,
                  typeDecl->getDescriptiveKind(), typeDecl->getName());
      typeDecl->diagnose(diag::kind_declared_here,
                         DescriptiveDeclKind::Type);
      return ErrorType::get(ctx);
    }
  }

  // Resolve the type declaration to a specific type. How this occurs
  // depends on the current context and where the type was found.
  Type type =
    TypeChecker::resolveTypeInContext(typeDecl, foundDC, resolution, options,
                                      generic);

  if (type->is<UnboundGenericType>() && !generic &&
      !options.is(TypeResolverContext::TypeAliasDecl) &&
      !options.contains(TypeResolutionFlags::AllowUnboundGenerics)) {
    diagnoseUnboundGenericType(type, loc);
    return ErrorType::get(ctx);
  }

  if (type->hasError() && foundDC &&
      (isa<AssociatedTypeDecl>(typeDecl) || isa<TypeAliasDecl>(typeDecl))) {
    maybeDiagnoseBadConformanceRef(fromDC,
                                   foundDC->getDeclaredInterfaceType(),
                                   loc, typeDecl);
  }

  if (generic) {
    // Apply the generic arguments to the type.
    type = TypeChecker::applyGenericArguments(type, loc, resolution, generic,
                                              options);
    if (!type)
      return nullptr;
  }

  assert(type);
  return type;
}

static std::string getDeclNameFromContext(DeclContext *dc,
                                          NominalTypeDecl *nominal) {
  // We don't allow an unqualified reference to a type inside an
  // extension if the type is itself nested inside another type,
  // eg:
  //
  // extension A.B { ... B ... }
  //
  // Instead, you must write 'A.B'. Calculate the right name to use
  // for fixits.
  if (!isa<ExtensionDecl>(dc)) {
    SmallVector<Identifier, 2> idents;
    auto *parentNominal = nominal;
    while (parentNominal != nullptr) {
      idents.push_back(parentNominal->getName());
      parentNominal = parentNominal->getDeclContext()->getSelfNominalTypeDecl();
    }
    std::reverse(idents.begin(), idents.end());
    std::string result;
    for (auto ident : idents) {
      if (!result.empty())
        result += ".";
      result += ident.str();
    }
    return result;
  } else {
    return nominal->getName().str();
  }
}

//
// SE-0068 is "Expanding Swift Self to class members and value types"
// https://github.com/apple/swift-evolution/blob/master/proposals/0068-universal-self.md
//
static Type SelfAllowedBySE0068(TypeResolution resolution,
                                TypeResolutionOptions options) {
  auto dc = resolution.getDeclContext();
  ASTContext &ctx = dc->getASTContext();
  DeclContext *nominalDC = nullptr;
  NominalTypeDecl *nominal = nullptr;
  if ((nominalDC = dc->getInnermostTypeContext()) &&
      (nominal = nominalDC->getSelfNominalTypeDecl())) {
    assert(!isa<ProtocolDecl>(nominal) && "Cannot be a protocol");

    bool insideClass = nominalDC->getSelfClassDecl() != nullptr;
    AbstractFunctionDecl *methodDecl = dc->getInnermostMethodContext();
    bool declaringMethod = methodDecl &&
      methodDecl->getDeclContext() == dc->getParentForLookup();
    bool isMutablePropertyOrSubscriptOfClass = insideClass &&
      (options.is(TypeResolverContext::PatternBindingDecl) ||
       options.is(TypeResolverContext::FunctionResult));
    bool isTypeAliasInClass = insideClass &&
      options.is(TypeResolverContext::TypeAliasDecl);

    if (((!insideClass || !declaringMethod) &&
         !isMutablePropertyOrSubscriptOfClass && !isTypeAliasInClass &&
         !options.is(TypeResolverContext::GenericRequirement)) ||
        options.is(TypeResolverContext::ExplicitCastExpr)) {
      Type SelfType = nominal->getSelfInterfaceType();
      if (insideClass)
        SelfType = DynamicSelfType::get(SelfType, ctx);
      return resolution.mapTypeIntoContext(SelfType);
    }
  }

  return Type();
}

/// Diagnose a reference to an unknown type.
///
/// This routine diagnoses a reference to an unknown type, and
/// attempts to fix the reference via various means.
///
/// \returns either the corrected type, if possible, or an error type to
/// that correction failed.
static Type diagnoseUnknownType(TypeResolution resolution,
                                Type parentType,
                                SourceRange parentRange,
                                ComponentIdentTypeRepr *comp,
                                TypeResolutionOptions options,
                                NameLookupOptions lookupOptions) {
  auto dc = resolution.getDeclContext();
  ASTContext &ctx = dc->getASTContext();
  auto &diags = ctx.Diags;

  // Unqualified lookup case.
  if (parentType.isNull()) {
    if (comp->getIdentifier() == ctx.Id_Self &&
        !isa<GenericIdentTypeRepr>(comp)) {
      DeclContext *nominalDC = nullptr;
      NominalTypeDecl *nominal = nullptr;
      if ((nominalDC = dc->getInnermostTypeContext()) &&
          (nominal = nominalDC->getSelfNominalTypeDecl())) {
        // Attempt to refer to 'Self' within a non-protocol nominal
        // type. Fix this by replacing 'Self' with the nominal type name.
        assert(!isa<ProtocolDecl>(nominal) && "Cannot be a protocol");

        // Produce a Fix-It replacing 'Self' with the nominal type name.
        auto name = getDeclNameFromContext(dc, nominal);
        diags.diagnose(comp->getIdLoc(), diag::self_in_nominal, name)
          .fixItReplace(comp->getIdLoc(), name);

        // If this is a requirement, replacing 'Self' with a valid type will
        // result in additional unnecessary diagnostics (does not refer to a
        // generic parameter or associated type). Simply return an error type.
        if (options.is(TypeResolverContext::GenericRequirement))
          return ErrorType::get(ctx);

        auto type = resolution.mapTypeIntoContext(
          dc->getInnermostTypeContext()->getSelfInterfaceType());

        comp->overwriteIdentifier(nominal->getName());
        comp->setValue(nominal, nominalDC->getParent());
        return type;
      }
      // Attempt to refer to 'Self' from a free function.
      diags.diagnose(comp->getIdLoc(), diag::dynamic_self_non_method,
                     dc->getParent()->isLocalContext());

      return ErrorType::get(ctx);
    }

    // Try ignoring access control.
    DeclContext *lookupDC = dc;
    NameLookupOptions relookupOptions = lookupOptions;
    relookupOptions |= NameLookupFlags::KnownPrivate;
    relookupOptions |= NameLookupFlags::IgnoreAccessControl;
    auto inaccessibleResults =
    TypeChecker::lookupUnqualifiedType(lookupDC, comp->getIdentifier(),
                                       comp->getIdLoc(), relookupOptions);
    if (!inaccessibleResults.empty()) {
      // FIXME: What if the unviable candidates have different levels of access?
      auto first = cast<TypeDecl>(inaccessibleResults.front().getValueDecl());
      diags.diagnose(comp->getIdLoc(), diag::candidate_inaccessible,
                     comp->getIdentifier(), first->getFormalAccess());

      // FIXME: If any of the candidates (usually just one) are in the same
      // module we could offer a fix-it.
      for (auto lookupResult : inaccessibleResults)
        lookupResult.getValueDecl()->diagnose(diag::kind_declared_here,
                                              DescriptiveDeclKind::Type);

      // Don't try to recover here; we'll get more access-related diagnostics
      // downstream if we do.
      return ErrorType::get(ctx);
    }

    // Fallback.
    SourceLoc L = comp->getIdLoc();
    SourceRange R = SourceRange(comp->getIdLoc());

    // Check if the unknown type is in the type remappings.
    auto &Remapped = ctx.RemappedTypes;
    auto TypeName = comp->getIdentifier().str();
    auto I = Remapped.find(TypeName);
    if (I != Remapped.end()) {
      auto RemappedTy = I->second->getString();
      diags.diagnose(L, diag::use_undeclared_type_did_you_mean,
                     comp->getIdentifier(), RemappedTy)
        .highlight(R)
        .fixItReplace(R, RemappedTy);

      // Replace the computed type with the suggested type.
      comp->overwriteIdentifier(ctx.getIdentifier(RemappedTy));

      // HACK: 'NSUInteger' suggests both 'UInt' and 'Int'.
      if (TypeName == ctx.getSwiftName(KnownFoundationEntity::NSUInteger)) {
        diags.diagnose(L, diag::note_remapped_type, "UInt")
          .fixItReplace(R, "UInt");
      }

      return I->second;
    }

    diags.diagnose(L, diag::use_undeclared_type,
                comp->getIdentifier())
      .highlight(R);

    return ErrorType::get(ctx);
  }

  // Qualified lookup case.
  if (!parentType->mayHaveMembers()) {
    diags.diagnose(comp->getIdLoc(), diag::invalid_member_type,
                   comp->getIdentifier(), parentType)
        .highlight(parentRange);
    return ErrorType::get(ctx);
  }

  // Try ignoring access control.
  NameLookupOptions relookupOptions = lookupOptions;
  relookupOptions |= NameLookupFlags::KnownPrivate;
  relookupOptions |= NameLookupFlags::IgnoreAccessControl;
  auto inaccessibleMembers =
    TypeChecker::lookupMemberType(dc, parentType, comp->getIdentifier(),
                                  relookupOptions);
  if (inaccessibleMembers) {
    // FIXME: What if the unviable candidates have different levels of access?
    const TypeDecl *first = inaccessibleMembers.front().Member;
    diags.diagnose(comp->getIdLoc(), diag::candidate_inaccessible,
                   comp->getIdentifier(), first->getFormalAccess());

    // FIXME: If any of the candidates (usually just one) are in the same module
    // we could offer a fix-it.
    for (auto lookupResult : inaccessibleMembers)
      lookupResult.Member->diagnose(diag::kind_declared_here,
                                    DescriptiveDeclKind::Type);

    // Don't try to recover here; we'll get more access-related diagnostics
    // downstream if we do.
    return ErrorType::get(ctx);
  }

  // FIXME: Typo correction!

  // Lookup into a type.
  if (auto moduleType = parentType->getAs<ModuleType>()) {
    diags.diagnose(comp->getIdLoc(), diag::no_module_type,
                   comp->getIdentifier(), moduleType->getModule()->getName());
  } else {
    LookupResult memberLookup;
    // Let's try to lookup given identifier as a member of the parent type,
    // this allows for more precise diagnostic, which distinguishes between
    // identifier not found as a member type vs. not found at all.
    NameLookupOptions memberLookupOptions = lookupOptions;
    memberLookupOptions |= NameLookupFlags::IgnoreAccessControl;
    memberLookupOptions |= NameLookupFlags::KnownPrivate;

    memberLookup = TypeChecker::lookupMember(dc, parentType,
                                             comp->getIdentifier(),
                                             memberLookupOptions);

    // Looks like this is not a member type, but simply a member of parent type.
    if (!memberLookup.empty()) {
      auto member = memberLookup[0].getValueDecl();
      diags.diagnose(comp->getIdLoc(), diag::invalid_member_reference,
                     member->getDescriptiveKind(), comp->getIdentifier(),
                     parentType)
          .highlight(parentRange);
    } else {
      diags.diagnose(comp->getIdLoc(), diag::invalid_member_type,
                     comp->getIdentifier(), parentType)
        .highlight(parentRange);
    }
  }
  return ErrorType::get(ctx);
}

/// Resolve the given identifier type representation as an unqualified type,
/// returning the type it references.
///
/// \returns Either the resolved type or a null type, the latter of
/// which indicates that some dependencies were unsatisfied.
static Type
resolveTopLevelIdentTypeComponent(TypeResolution resolution,
                                  ComponentIdentTypeRepr *comp,
                                  TypeResolutionOptions options) {
  // Short-circuiting.
  ASTContext &ctx = resolution.getASTContext();
  auto &diags = ctx.Diags;
  if (comp->isInvalid()) return ErrorType::get(ctx);

  // If the component has already been bound to a declaration, handle
  // that now.
  if (auto *typeDecl = comp->getBoundDecl()) {
    // Resolve the type declaration within this context.
    return resolveTypeDecl(typeDecl, comp->getIdLoc(),
                           comp->getDeclContext(), resolution,
                           dyn_cast<GenericIdentTypeRepr>(comp), options);
  }

  // Resolve the first component, which is the only one that requires
  // unqualified name lookup.
  auto DC = resolution.getDeclContext();
  DeclContext *lookupDC = DC;

  // Dynamic 'Self' in the result type of a function body.
  if (options.getBaseContext() == TypeResolverContext::DynamicSelfResult &&
      comp->getIdentifier() == ctx.Id_Self) {
    auto func = cast<FuncDecl>(DC);
    assert(func->hasDynamicSelf() && "Not marked as having dynamic Self?");

    // FIXME: The passed-in TypeRepr should get 'typechecked' as well.
    // The issue is though that ComponentIdentTypeRepr only accepts a ValueDecl
    // while the 'Self' type is more than just a reference to a TypeDecl.

    auto selfType = resolution.mapTypeIntoContext(
      func->getDeclContext()->getSelfInterfaceType());
    return DynamicSelfType::get(selfType, ctx);
  }

  auto id = comp->getIdentifier();

  NameLookupOptions lookupOptions = defaultUnqualifiedLookupOptions;
  if (options.contains(TypeResolutionFlags::KnownNonCascadingDependency))
    lookupOptions |= NameLookupFlags::KnownPrivate;
  auto globals = TypeChecker::lookupUnqualifiedType(lookupDC,
                                                    id,
                                                    comp->getIdLoc(),
                                                    lookupOptions);

  // Process the names we found.
  Type current;
  TypeDecl *currentDecl = nullptr;
  DeclContext *currentDC = nullptr;
  bool isAmbiguous = false;
  for (const auto entry : globals) {
    auto *foundDC = entry.getDeclContext();
    auto *typeDecl = cast<TypeDecl>(entry.getValueDecl());

    Type type = resolveTypeDecl(typeDecl, comp->getIdLoc(),
                                foundDC, resolution,
                                dyn_cast<GenericIdentTypeRepr>(comp), options);

    if (!type)
      return type;

    if (type->is<ErrorType>())
      return type;

    // If this is the first result we found, record it.
    if (current.isNull()) {
      current = type;
      currentDecl = typeDecl;
      currentDC = foundDC;
      continue;
    }

    // Otherwise, check for an ambiguity.
    if (!resolution.areSameType(current, type)) {
      isAmbiguous = true;
      break;
    }

    // We have a found multiple type aliases that refer to the same thing.
    // Ignore the duplicate.
  }

  // Complain about any ambiguities we detected.
  // FIXME: We could recover by looking at later components.
  if (isAmbiguous) {
    if (!options.contains(TypeResolutionFlags::SilenceErrors)) {
      diags.diagnose(comp->getIdLoc(), diag::ambiguous_type_base,
                     comp->getIdentifier())
        .highlight(comp->getIdLoc());
      for (auto entry : globals) {
        entry.getValueDecl()->diagnose(diag::found_candidate);
      }
    }

    comp->setInvalid();
    return ErrorType::get(ctx);
  }

  // If we found nothing, complain and give ourselves a chance to recover.
  if (current.isNull()) {
    // If we're not allowed to complain or we couldn't fix the
    // source, bail out.
    if (options.contains(TypeResolutionFlags::SilenceErrors))
      return ErrorType::get(ctx);

    if (id == ctx.Id_Self)
      if (auto SelfType = SelfAllowedBySE0068(resolution, options))
        return SelfType;

    return diagnoseUnknownType(resolution, nullptr, SourceRange(), comp,
                               options, lookupOptions);
  }

  comp->setValue(currentDecl, currentDC);
  return current;
}

static void diagnoseAmbiguousMemberType(Type baseTy, SourceRange baseRange,
                                        Identifier name, SourceLoc nameLoc,
                                        LookupTypeResult &lookup) {
  ASTContext &ctx = baseTy->getASTContext();
  auto &diags = ctx.Diags;
  if (auto moduleTy = baseTy->getAs<ModuleType>()) {
    diags.diagnose(nameLoc, diag::ambiguous_module_type, name,
                   moduleTy->getModule()->getName())
      .highlight(baseRange);
  } else {
    diags.diagnose(nameLoc, diag::ambiguous_member_type, name, baseTy)
      .highlight(baseRange);
  }
  for (const auto &member : lookup) {
    member.Member->diagnose(diag::found_candidate_type, member.MemberType);
  }
}

/// Resolve the given identifier type representation as a qualified
/// lookup within the given parent type, returning the type it
/// references.
static Type resolveNestedIdentTypeComponent(
              TypeResolution resolution,
              Type parentTy,
              SourceRange parentRange,
              ComponentIdentTypeRepr *comp,
              TypeResolutionOptions options) {
  auto DC = resolution.getDeclContext();
  auto &ctx = DC->getASTContext();
  auto &diags = ctx.Diags;

  auto maybeApplyGenericArgs = [&](Type memberType) {
    // If there are generic arguments, apply them now.
    if (auto genComp = dyn_cast<GenericIdentTypeRepr>(comp)) {
      return TypeChecker::applyGenericArguments(memberType, comp->getIdLoc(),
                                                resolution, genComp, options);
    }

    if (memberType->is<UnboundGenericType>() &&
        !options.is(TypeResolverContext::TypeAliasDecl) &&
        !options.contains(TypeResolutionFlags::AllowUnboundGenerics)) {
      diagnoseUnboundGenericType(memberType, comp->getLoc());
      return ErrorType::get(ctx);
    }

    return memberType;
  };

  auto maybeDiagnoseBadMemberType = [&](TypeDecl *member, Type memberType,
                                        AssociatedTypeDecl *inferredAssocType) {
    // Diagnose invalid cases.
    if (TypeChecker::isUnsupportedMemberTypeAccess(parentTy, member)) {
      if (!options.contains(TypeResolutionFlags::SilenceErrors)) {
        if (parentTy->is<UnboundGenericType>())
          diagnoseUnboundGenericType(parentTy, parentRange.End);
        else if (parentTy->isExistentialType() &&
                 isa<AssociatedTypeDecl>(member)) {
          diags.diagnose(comp->getIdLoc(), diag::assoc_type_outside_of_protocol,
                         comp->getIdentifier());
        } else if (parentTy->isExistentialType() &&
                   isa<TypeAliasDecl>(member)) {
          diags.diagnose(comp->getIdLoc(), diag::typealias_outside_of_protocol,
                         comp->getIdentifier());
        }
      }

      return ErrorType::get(ctx);
    }

    // Only the last component of the underlying type of a type alias may
    // be an unbound generic.
    if (options.is(TypeResolverContext::TypeAliasDecl)) {
      if (parentTy->is<UnboundGenericType>()) {
        if (!options.contains(TypeResolutionFlags::SilenceErrors))
          diagnoseUnboundGenericType(parentTy, parentRange.End);

        return ErrorType::get(ctx);
      }
    }

    // Diagnose a bad conformance reference if we need to.
    if (!options.contains(TypeResolutionFlags::SilenceErrors) &&
        inferredAssocType && memberType && memberType->hasError()) {
      maybeDiagnoseBadConformanceRef(DC, parentTy, comp->getLoc(),
                                     inferredAssocType);
    }

    // If we found a reference to an associated type or other member type that
    // was marked invalid, just return ErrorType to silence downstream errors.
    if (member->isInvalid())
      return ErrorType::get(ctx);

    // At this point, we need to have resolved the type of the member.
    if (!memberType || memberType->hasError())
      return memberType;

    // If there are generic arguments, apply them now.
    return maybeApplyGenericArgs(memberType);
  };

  // Short-circuiting.
  if (comp->isInvalid()) return ErrorType::get(ctx);

  // If the parent is a type parameter, the member is a dependent member,
  // and we skip much of the work below.
  if (parentTy->isTypeParameter()) {
    if (auto memberType = resolution.resolveDependentMemberType(
            parentTy, DC, parentRange, comp)) {
      // Hack -- if we haven't resolved this to a declaration yet, don't
      // attempt to apply generic arguments, since this will emit a
      // diagnostic, and its possible that this type will become a concrete
      // type later on.
      if (!memberType->is<DependentMemberType>() ||
          memberType->castTo<DependentMemberType>()->getAssocType()) {
        return maybeApplyGenericArgs(memberType);
      }

      return memberType;
    }
  }

  // Phase 2: If a declaration has already been bound, use it.
  if (auto *typeDecl = comp->getBoundDecl()) {
    auto memberType =
      TypeChecker::substMemberTypeWithBase(DC->getParentModule(), typeDecl,
                                           parentTy);
    return maybeDiagnoseBadMemberType(typeDecl, memberType, nullptr);
  }

  // Phase 1: Find and bind the component decl.

  // Look for member types with the given name.
  bool isKnownNonCascading = options.contains(TypeResolutionFlags::KnownNonCascadingDependency);
  if (!isKnownNonCascading && options.isAnyExpr()) {
    // Expressions cannot affect a function's signature.
    isKnownNonCascading = isa<AbstractFunctionDecl>(DC);
  }

  NameLookupOptions lookupOptions = defaultMemberLookupOptions;
  if (isKnownNonCascading)
    lookupOptions |= NameLookupFlags::KnownPrivate;
  if (options.is(TypeResolverContext::ExtensionBinding))
    lookupOptions -= NameLookupFlags::ProtocolMembers;
  LookupTypeResult memberTypes;
  if (parentTy->mayHaveMembers())
    memberTypes = TypeChecker::lookupMemberType(DC, parentTy,
                                                comp->getIdentifier(),
                                                lookupOptions);

  // Name lookup was ambiguous. Complain.
  // FIXME: Could try to apply generic arguments first, and see whether
  // that resolves things. But do we really want that to succeed?
  if (memberTypes.size() > 1) {
    if (!options.contains(TypeResolutionFlags::SilenceErrors))
      diagnoseAmbiguousMemberType(parentTy, parentRange, comp->getIdentifier(),
                                  comp->getIdLoc(), memberTypes);
    return ErrorType::get(ctx);
  }

  // If we didn't find anything, complain.
  Type memberType;
  TypeDecl *member = nullptr;
  AssociatedTypeDecl *inferredAssocType = nullptr;
  if (!memberTypes) {
    // If we're not allowed to complain or we couldn't fix the
    // source, bail out.
    if (options.contains(TypeResolutionFlags::SilenceErrors))
      return ErrorType::get(ctx);

    memberType = diagnoseUnknownType(resolution, parentTy, parentRange,
                                     comp, options, lookupOptions);
    member = comp->getBoundDecl();
    if (!member)
      return ErrorType::get(ctx);
  } else {
    memberType = memberTypes.back().MemberType;
    member = memberTypes.back().Member;
    inferredAssocType = memberTypes.back().InferredAssociatedType;
    comp->setValue(member, nullptr);
  }

  return maybeDiagnoseBadMemberType(member, memberType, inferredAssocType);
}

static Type resolveIdentTypeComponent(
              TypeResolution resolution,
              ArrayRef<ComponentIdentTypeRepr *> components,
              TypeResolutionOptions options) {
  auto comp = components.back();

  // The first component uses unqualified lookup.
  auto parentComps = components.slice(0, components.size()-1);
  if (parentComps.empty()) {
    return resolveTopLevelIdentTypeComponent(resolution, comp, options);
  }

  // All remaining components use qualified lookup.

  // Resolve the parent type.
  Type parentTy = resolveIdentTypeComponent(resolution, parentComps, options);
  if (!parentTy || parentTy->hasError()) return parentTy;
  
  SourceRange parentRange(parentComps.front()->getIdLoc(),
                          parentComps.back()->getSourceRange().End);

  // Resolve the nested type.
  return resolveNestedIdentTypeComponent(resolution, parentTy,
                                         parentRange, comp,
                                         options);
}

static bool diagnoseAvailability(IdentTypeRepr *IdType,
                                 DeclContext *DC,
                                 bool AllowPotentiallyUnavailableProtocol) {
  DeclAvailabilityFlags flags =
    DeclAvailabilityFlag::ContinueOnPotentialUnavailability;
  if (AllowPotentiallyUnavailableProtocol)
    flags |= DeclAvailabilityFlag::AllowPotentiallyUnavailableProtocol;
  ASTContext &ctx = DC->getASTContext();
  auto componentRange = IdType->getComponentRange();
  for (auto comp : componentRange) {
    if (auto *typeDecl = comp->getBoundDecl()) {
      assert(ctx.getLazyResolver() && "Must have a type checker!");
      TypeChecker &tc = static_cast<TypeChecker &>(*ctx.getLazyResolver());
      if (diagnoseDeclAvailability(typeDecl, tc, DC, comp->getIdLoc(), flags)) {
        return true;
      }
    }
  }

  return false;
}

// Hack to apply context-specific @escaping to an AST function type.
static Type applyNonEscapingFromContext(DeclContext *DC,
                                        Type ty,
                                        TypeResolutionOptions options) {
  // Remember whether this is a function parameter.
  bool defaultNoEscape = options.is(TypeResolverContext::FunctionInput) &&
                         !options.hasBase(TypeResolverContext::EnumElementDecl);

  // Desugar here
  auto *funcTy = ty->castTo<FunctionType>();
  auto extInfo = funcTy->getExtInfo();
  if (defaultNoEscape && !extInfo.isNoEscape()) {
    extInfo = extInfo.withNoEscape();

    // We lost the sugar to flip the isNoEscape bit.
    //
    // FIXME: It would be better to add a new AttributedType sugared type,
    // which would wrap the TypeAliasType or ParenType, and apply the
    // isNoEscape bit when de-sugaring.
    // <https://bugs.swift.org/browse/SR-2520>
    return FunctionType::get(funcTy->getParams(), funcTy->getResult(), extInfo);
  }

  // Note: original sugared type
  return ty;
}

/// Returns a valid type or ErrorType in case of an error.
Type TypeChecker::resolveIdentifierType(
       TypeResolution resolution,
       IdentTypeRepr *IdType,
       TypeResolutionOptions options) {
  auto DC = resolution.getDeclContext();
  ASTContext &ctx = DC->getASTContext();
  auto &diags = ctx.Diags;
  auto ComponentRange = IdType->getComponentRange();
  auto Components = llvm::makeArrayRef(ComponentRange.begin(),
                                       ComponentRange.end());
  Type result = resolveIdentTypeComponent(resolution, Components, options);
  if (!result) return nullptr;

  if (auto moduleTy = result->getAs<ModuleType>()) {
    if (!options.contains(TypeResolutionFlags::SilenceErrors)) {
      auto moduleName = moduleTy->getModule()->getName();
      diags.diagnose(Components.back()->getIdLoc(),
                     diag::use_undeclared_type, moduleName);
      diags.diagnose(Components.back()->getIdLoc(),
                     diag::note_module_as_type, moduleName);
    }
    Components.back()->setInvalid();
    return ErrorType::get(ctx);
  }

  // Hack to apply context-specific @escaping to a typealias with an underlying
  // function type.
  if (result->is<FunctionType>())
    result = applyNonEscapingFromContext(DC, result, options);

  // Check the availability of the type.

  // We allow a type to conform to a protocol that is less available than
  // the type itself. This enables a type to retroactively model or directly
  // conform to a protocol only available on newer OSes and yet still be used on
  // older OSes.
  // To support this, inside inheritance clauses we allow references to
  // protocols that are unavailable in the current type refinement context.

  if (!options.contains(TypeResolutionFlags::SilenceErrors) &&
      !options.contains(TypeResolutionFlags::AllowUnavailable) &&
      diagnoseAvailability(IdType, DC,
             options.contains(TypeResolutionFlags::AllowUnavailableProtocol))) {
    Components.back()->setInvalid();
    return ErrorType::get(ctx);
  }
  
  return result;
}

/// Validate whether type associated with @autoclosure attribute is correct,
/// it supposed to be a function type with no parameters.
/// \returns true if there was an error, false otherwise.
static bool validateAutoClosureAttr(TypeChecker &TC, const SourceLoc &loc,
                                    Type paramType) {
  if (auto *fnType = paramType->getAs<FunctionType>()) {
    if (fnType->getNumParams() != 0) {
      TC.diagnose(loc, diag::autoclosure_function_input_nonunit);
      return true;
    }
    // A function type with no parameters.
    return false;
  }

  TC.diagnose(loc, diag::autoclosure_function_type);
  return true;
}

/// Check whether the type associated with particular source location
/// has `@autoclosure` attribute, and if so, validate that such use is correct.
/// \returns true if there was an error, false otherwise.
static bool validateAutoClosureAttributeUse(TypeChecker &TC, const TypeLoc &loc,
                                            Type type,
                                            TypeResolutionOptions options) {
  auto *TR = loc.getTypeRepr();
  if (!TR || TR->isInvalid())
    return false;

  // If is a parameter declaration marked as @autoclosure.
  if (options.is(TypeResolverContext::FunctionInput)) {
    if (auto *ATR = dyn_cast<AttributedTypeRepr>(TR)) {
      const auto attrLoc = ATR->getAttrs().getLoc(TAK_autoclosure);
      if (attrLoc.isValid())
        return validateAutoClosureAttr(TC, attrLoc, type);
    }
  }

  // Otherwise, let's dig into the type and see if there are any
  // functions with parameters marked as @autoclosure,
  // such would be a part of expressions like:
  // `let _: (@autoclosure () -> Int) -> Void = ...`.
  bool isValid = true;
  type.visit([&](Type subType) {
    if (auto *fnType = subType->getAs<FunctionType>()) {
      isValid &= llvm::none_of(
          fnType->getParams(), [&](const FunctionType::Param &param) {
            return param.isAutoClosure() &&
                   validateAutoClosureAttr(TC, loc.getLoc(),
                                           param.getPlainType());
          });
    }
  });

  return !isValid;
}

bool TypeChecker::validateType(TypeLoc &Loc, TypeResolution resolution,
                               TypeResolutionOptions options) {
  // If we've already validated this type, don't do so again.
  if (Loc.wasValidated())
    return Loc.isError();

  if (Context.Stats)
    Context.Stats->getFrontendCounters().NumTypesValidated++;

  Type type = Loc.getType();
  if (type.isNull()) {
    type = resolution.resolveType(Loc.getTypeRepr(), options);
    if (!type) {
      type = ErrorType::get(Context);
      // Diagnose types that are illegal in SIL.
    } else if (options.contains(TypeResolutionFlags::SILType)
               && !type->isLegalSILType()) {
      diagnose(Loc.getLoc(), diag::illegal_sil_type, type);
      Loc.setInvalidType(Context);
      return true;
    } else if (validateAutoClosureAttributeUse(*this, Loc, type, options)) {
      type = ErrorType::get(Context);
    }
  }

  Loc.setType(type);
  if (!type->hasError()) {
    const DeclContext *DC = resolution.getDeclContext();
    if (options.isAnyExpr() || DC->getParent()->isLocalContext())
      if (DC->getResilienceExpansion() == ResilienceExpansion::Minimal)
        diagnoseGenericTypeExportability(Loc, DC);
  }

  return type->hasError();
}

namespace {
  const auto DefaultParameterConvention = ParameterConvention::Direct_Unowned;
  const auto DefaultResultConvention = ResultConvention::Unowned;

  class TypeResolver {
    ASTContext &Context;
    TypeResolution resolution;
    DeclContext *DC;

  public:
    explicit TypeResolver(TypeResolution resolution)
      : Context(resolution.getDeclContext()->getASTContext()),
        resolution(resolution),
        DC(resolution.getDeclContext())
    {
    }

    Type resolveType(TypeRepr *repr, TypeResolutionOptions options);

  private:
    template<typename ...ArgTypes>
    InFlightDiagnostic diagnose(ArgTypes &&...Args) const {
      auto &diags = Context.Diags;
      return diags.diagnose(std::forward<ArgTypes>(Args)...);
    }

    Type resolveAttributedType(AttributedTypeRepr *repr,
                               TypeResolutionOptions options);
    Type resolveAttributedType(TypeAttributes &attrs, TypeRepr *repr,
                               TypeResolutionOptions options);
    Type resolveASTFunctionType(FunctionTypeRepr *repr,
                                TypeResolutionOptions options,
                                FunctionType::ExtInfo extInfo
                                  = FunctionType::ExtInfo());
    bool
    resolveASTFunctionTypeParams(TupleTypeRepr *inputRepr,
                                 TypeResolutionOptions options,
                                 bool requiresMappingOut,
                                 // SWIFT_ENABLE_TENSORFLOW
                                 bool isDifferentiable,
                                 SmallVectorImpl<AnyFunctionType::Param> &ps);

    Type resolveSILFunctionType(FunctionTypeRepr *repr,
                                TypeResolutionOptions options,
                                SILCoroutineKind coroutineKind
                                  = SILCoroutineKind::None,
                                SILFunctionType::ExtInfo extInfo
                                  = SILFunctionType::ExtInfo(),
                                ParameterConvention calleeConvention
                                  = DefaultParameterConvention,
                                TypeRepr *witnessmethodProtocol = nullptr);
    SILParameterInfo resolveSILParameter(TypeRepr *repr,
                                         TypeResolutionOptions options);
    SILYieldInfo resolveSILYield(TypeAttributes &remainingAttrs,
                                 TypeRepr *repr, TypeResolutionOptions options);
    bool resolveSILResults(TypeRepr *repr, TypeResolutionOptions options,
                           SmallVectorImpl<SILYieldInfo> &yields,
                           SmallVectorImpl<SILResultInfo> &results,
                           Optional<SILResultInfo> &errorResult);
    bool resolveSingleSILResult(TypeRepr *repr, TypeResolutionOptions options,
                                SmallVectorImpl<SILYieldInfo> &yields,
                                SmallVectorImpl<SILResultInfo> &results,
                                Optional<SILResultInfo> &errorResult);
    Type resolveSpecifierTypeRepr(SpecifierTypeRepr *repr,
                                  TypeResolutionOptions options);
    Type resolveArrayType(ArrayTypeRepr *repr,
                          TypeResolutionOptions options);
    Type resolveDictionaryType(DictionaryTypeRepr *repr,
                               TypeResolutionOptions options);
    Type resolveOptionalType(OptionalTypeRepr *repr,
                             TypeResolutionOptions options);
    Type resolveImplicitlyUnwrappedOptionalType(ImplicitlyUnwrappedOptionalTypeRepr *repr,
                                                TypeResolutionOptions options,
                                                bool isDirect);
    Type resolveTupleType(TupleTypeRepr *repr,
                          TypeResolutionOptions options);
    Type resolveCompositionType(CompositionTypeRepr *repr,
                                TypeResolutionOptions options);
    Type resolveMetatypeType(MetatypeTypeRepr *repr,
                             TypeResolutionOptions options);
    Type resolveProtocolType(ProtocolTypeRepr *repr,
                             TypeResolutionOptions options);
    Type resolveSILBoxType(SILBoxTypeRepr *repr,
                           TypeResolutionOptions options);

    Type buildMetatypeType(MetatypeTypeRepr *repr,
                           Type instanceType,
                           Optional<MetatypeRepresentation> storedRepr);
    Type buildProtocolType(ProtocolTypeRepr *repr,
                           Type instanceType,
                           Optional<MetatypeRepresentation> storedRepr);
    
    Type resolveOpaqueReturnType(TypeRepr *repr, StringRef mangledName,
                                 unsigned ordinal,
                                 TypeResolutionOptions options);

    // SWIFT_ENABLE_TENSORFLOW
    bool isDifferentiableType(Type ty);
  };
} // end anonymous namespace

Type TypeResolution::resolveType(TypeRepr *TyR,
                              TypeResolutionOptions options) {
  FrontendStatsTracer StatsTracer(getASTContext().Stats, "resolve-type", TyR);
  PrettyStackTraceTypeRepr stackTrace(getASTContext(), "resolving", TyR);

  TypeResolver typeResolver(*this);
  auto result = typeResolver.resolveType(TyR, options);
  
  // If we resolved down to an error, make sure to mark the typeRepr as invalid
  // so we don't produce a redundant diagnostic.
  if (result && result->hasError())
    TyR->setInvalid();
  return result;
}

Type TypeResolver::resolveType(TypeRepr *repr, TypeResolutionOptions options) {
  assert(repr && "Cannot validate null TypeReprs!");

  // If we know the type representation is invalid, just return an
  // error type.
  if (repr->isInvalid()) return ErrorType::get(Context);

  // Strip the "is function input" bits unless this is a type that knows about
  // them.
  if (!isa<SpecifierTypeRepr>(repr) && !isa<TupleTypeRepr>(repr) &&
      !isa<AttributedTypeRepr>(repr) && !isa<FunctionTypeRepr>(repr) &&
      !isa<IdentTypeRepr>(repr) &&
      !isa<ImplicitlyUnwrappedOptionalTypeRepr>(repr)) {
    options.setContext(None);
  }


  if (Context.LangOpts.DisableAvailabilityChecking)
    options |= TypeResolutionFlags::AllowUnavailable;

  bool isDirect = false;
  if ((options & TypeResolutionFlags::Direct) && !isa<SpecifierTypeRepr>(repr)){
    isDirect = true;
    options -= TypeResolutionFlags::Direct;
  }

  switch (repr->getKind()) {
  case TypeReprKind::Error:
    return ErrorType::get(Context);

  case TypeReprKind::Attributed:
    return resolveAttributedType(cast<AttributedTypeRepr>(repr), options);
  case TypeReprKind::InOut:
  case TypeReprKind::Shared:
  case TypeReprKind::Owned:
    return resolveSpecifierTypeRepr(cast<SpecifierTypeRepr>(repr), options);

  case TypeReprKind::SimpleIdent:
  case TypeReprKind::GenericIdent:
  case TypeReprKind::CompoundIdent:
    return TypeChecker::resolveIdentifierType(resolution,
                                              cast<IdentTypeRepr>(repr),
                                              options);

  case TypeReprKind::Function: {
    if (!(options & TypeResolutionFlags::SILType)) {
      // Default non-escaping for closure parameters
      auto result =
          resolveASTFunctionType(cast<FunctionTypeRepr>(repr), options);
      if (result && result->is<FunctionType>())
        return applyNonEscapingFromContext(DC, result, options);
      return result;
    }
    return resolveSILFunctionType(cast<FunctionTypeRepr>(repr), options);
  }
  case TypeReprKind::SILBox:
    assert((options & TypeResolutionFlags::SILType) && "SILBox repr in non-SIL type context?!");
    return resolveSILBoxType(cast<SILBoxTypeRepr>(repr), options);

  case TypeReprKind::Array:
    return resolveArrayType(cast<ArrayTypeRepr>(repr), options);

  case TypeReprKind::Dictionary:
    return resolveDictionaryType(cast<DictionaryTypeRepr>(repr), options);

  case TypeReprKind::Optional:
    return resolveOptionalType(cast<OptionalTypeRepr>(repr), options);

  case TypeReprKind::ImplicitlyUnwrappedOptional: {
    auto iuoRepr = cast<ImplicitlyUnwrappedOptionalTypeRepr>(repr);
    return resolveImplicitlyUnwrappedOptionalType(iuoRepr, options, isDirect);
  }

  case TypeReprKind::Tuple:
    return resolveTupleType(cast<TupleTypeRepr>(repr), options);

  case TypeReprKind::Composition:
    return resolveCompositionType(cast<CompositionTypeRepr>(repr), options);

  case TypeReprKind::Metatype:
    return resolveMetatypeType(cast<MetatypeTypeRepr>(repr), options);

  case TypeReprKind::Protocol:
    return resolveProtocolType(cast<ProtocolTypeRepr>(repr), options);
      
  case TypeReprKind::OpaqueReturn: {
    // Only valid as the return type of a function, which should be handled
    // during function decl type checking.
    auto opaqueRepr = cast<OpaqueReturnTypeRepr>(repr);
    if (!(options & TypeResolutionFlags::SilenceErrors)) {
      diagnose(opaqueRepr->getOpaqueLoc(),
               diag::unsupported_opaque_type);
    }
    
    // Try to resolve the constraint upper bound type as a placeholder.
    options |= TypeResolutionFlags::SilenceErrors;
    auto constraintType = resolveType(opaqueRepr->getConstraint(),
                                      options);
    
    return constraintType && !constraintType->hasError()
      ? ErrorType::get(constraintType) : ErrorType::get(Context);
  }

  case TypeReprKind::Fixed:
    return cast<FixedTypeRepr>(repr)->getType();
  }
  llvm_unreachable("all cases should be handled");
}

static Type rebuildWithDynamicSelf(ASTContext &Context, Type ty) {
  if (auto metatypeTy = ty->getAs<MetatypeType>()) {
    return MetatypeType::get(
        rebuildWithDynamicSelf(Context, metatypeTy->getInstanceType()),
        metatypeTy->getRepresentation());
  } else if (auto optionalTy = ty->getOptionalObjectType()) {
    return OptionalType::get(rebuildWithDynamicSelf(Context, optionalTy));
  } else {
    return DynamicSelfType::get(ty, Context);
  }
}

Type TypeResolver::resolveAttributedType(AttributedTypeRepr *repr,
                                         TypeResolutionOptions options) {
  // Copy the attributes, since we're about to start hacking on them.
  TypeAttributes attrs = repr->getAttrs();
  assert(!attrs.empty());

  return resolveAttributedType(attrs, repr->getTypeRepr(), options);
}

Type TypeResolver::resolveAttributedType(TypeAttributes &attrs,
                                         TypeRepr *repr,
                                         TypeResolutionOptions options) {
  // Convenience to grab the source range of a type attribute.
  auto getTypeAttrRangeWithAt = [](ASTContext &ctx, SourceLoc attrLoc) {
    return SourceRange(attrLoc.getAdvancedLoc(-1),
                       Lexer::getLocForEndOfToken(ctx.SourceMgr, attrLoc));

  };

  // Remember whether this is a function parameter.
  bool isParam = options.is(TypeResolverContext::FunctionInput);

  bool isVariadicFunctionParam =
      options.is(TypeResolverContext::VariadicFunctionInput) &&
      !options.hasBase(TypeResolverContext::EnumElementDecl);

  // The type we're working with, in case we want to build it differently
  // based on the attributes we see.
  Type ty;
  
  // If this is a reference to an opaque return type, resolve it.
  if (auto &opaque = attrs.OpaqueReturnTypeOf) {
    return resolveOpaqueReturnType(repr, opaque->mangledName, opaque->index,
                                   options);
  }
  
  // In SIL *only*, allow @thin, @thick, or @objc_metatype to apply to
  // a metatype.
  if (attrs.has(TAK_thin) || attrs.has(TAK_thick) || 
      attrs.has(TAK_objc_metatype)) {
    if (auto SF = DC->getParentSourceFile()) {
      if (SF->Kind == SourceFileKind::SIL) {
        TypeRepr *base;
        if (auto metatypeRepr = dyn_cast<MetatypeTypeRepr>(repr)) {
          base = metatypeRepr->getBase();
        } else if (auto protocolRepr = dyn_cast<ProtocolTypeRepr>(repr)) {
          base = protocolRepr->getBase();
        } else {
          base = nullptr;
        }

        if (base) {
          Optional<MetatypeRepresentation> storedRepr;
          // The instance type is not a SIL type.
          auto instanceOptions = options;
          instanceOptions.setContext(None);
          instanceOptions -= TypeResolutionFlags::SILType;

          auto instanceTy = resolveType(base, instanceOptions);
          if (!instanceTy || instanceTy->hasError())
            return instanceTy;

          // Check for @thin.
          if (attrs.has(TAK_thin)) {
            storedRepr = MetatypeRepresentation::Thin;
            attrs.clearAttribute(TAK_thin);
          }

          // Check for @thick.
          if (attrs.has(TAK_thick)) {
            if (storedRepr)
              diagnose(repr->getStartLoc(), diag::sil_metatype_multiple_reprs);
              
            storedRepr = MetatypeRepresentation::Thick;
            attrs.clearAttribute(TAK_thick);
          }

          // Check for @objc_metatype.
          if (attrs.has(TAK_objc_metatype)) {
            if (storedRepr)
              diagnose(repr->getStartLoc(), diag::sil_metatype_multiple_reprs);
              
            storedRepr = MetatypeRepresentation::ObjC;
            attrs.clearAttribute(TAK_objc_metatype);
          }

          if (instanceTy->hasError()) {
            ty = instanceTy;
          } else if (auto metatype = dyn_cast<MetatypeTypeRepr>(repr)) {
            ty = buildMetatypeType(metatype, instanceTy, storedRepr);
          } else {
            ty = buildProtocolType(cast<ProtocolTypeRepr>(repr),
                                   instanceTy, storedRepr);
          }
        }
      }
    }
  }

  // Pass down the variable function type attributes to the
  // function-type creator.
  static const TypeAttrKind FunctionAttrs[] = {
    TAK_convention, TAK_pseudogeneric,
    TAK_callee_owned, TAK_callee_guaranteed, TAK_noescape, TAK_autoclosure,
    // SWIFT_ENABLE_TENSORFLOW
    TAK_escaping, TAK_differentiable, TAK_yield_once, TAK_yield_many
  };

  auto checkUnsupportedAttr = [&](TypeAttrKind attr) {
    if (attrs.has(attr)) {
      diagnose(attrs.getLoc(attr), diag::unknown_attribute,
               TypeAttributes::getAttrName(attr));
      attrs.clearAttribute(attr);
    }
  };
  
  // Some function representation attributes are not supported at source level;
  // only SIL knows how to handle them.  Reject them unless this is a SIL input.
  if (!(options & TypeResolutionFlags::SILType)) {
    for (auto silOnlyAttr : {TAK_pseudogeneric,
                             TAK_callee_owned,
                             TAK_callee_guaranteed,
                             TAK_noescape,
                             TAK_yield_once,
                             TAK_yield_many}) {
      checkUnsupportedAttr(silOnlyAttr);
    }
  }  

  // Other function representation attributes are not normally supported at
  // source level, but we want to support them there in SIL files.
  auto SF = DC->getParentSourceFile();
  if (!SF || SF->Kind != SourceFileKind::SIL) {
    for (auto silOnlyAttr : {TAK_thin, TAK_thick}) {
      checkUnsupportedAttr(silOnlyAttr);
    }
  }

  bool hasFunctionAttr =
      llvm::any_of(FunctionAttrs, [&attrs](const TypeAttrKind &attr) {
        return attrs.has(attr);
      });

  // Function attributes require a syntactic function type.
  auto *fnRepr = dyn_cast<FunctionTypeRepr>(repr);

  if (fnRepr && hasFunctionAttr) {
    if (options & TypeResolutionFlags::SILType) {
      SILFunctionType::Representation rep;
      TypeRepr *witnessMethodProtocol = nullptr;

      auto coroutineKind = SILCoroutineKind::None;
      if (attrs.has(TAK_yield_once)) {
        coroutineKind = SILCoroutineKind::YieldOnce;
      } else if (attrs.has(TAK_yield_many)) {
        coroutineKind = SILCoroutineKind::YieldMany;
      }

      auto calleeConvention = ParameterConvention::Direct_Unowned;
      if (attrs.has(TAK_callee_owned)) {
        if (attrs.has(TAK_callee_guaranteed)) {
          diagnose(attrs.getLoc(TAK_callee_owned),
                   diag::sil_function_repeat_convention, /*callee*/ 2);
        }
        calleeConvention = ParameterConvention::Direct_Owned;
      } else if (attrs.has(TAK_callee_guaranteed)) {
        calleeConvention = ParameterConvention::Direct_Guaranteed;
      }

      if (!attrs.hasConvention()) {
        rep = SILFunctionType::Representation::Thick;
      } else {
        auto convention = attrs.getConvention();
        // SIL exposes a greater number of conventions than Swift source.
        auto parsedRep =
            llvm::StringSwitch<Optional<SILFunctionType::Representation>>(
                convention)
                .Case("thick", SILFunctionType::Representation::Thick)
                .Case("block", SILFunctionType::Representation::Block)
                .Case("thin", SILFunctionType::Representation::Thin)
                .Case("c", SILFunctionType::Representation::CFunctionPointer)
                .Case("method", SILFunctionType::Representation::Method)
                .Case("objc_method",
                      SILFunctionType::Representation::ObjCMethod)
                .Case("witness_method",
                      SILFunctionType::Representation::WitnessMethod)
                .Default(None);
        if (!parsedRep) {
          diagnose(attrs.getLoc(TAK_convention),
                   diag::unsupported_sil_convention, attrs.getConvention());
          rep = SILFunctionType::Representation::Thin;
        } else {
          rep = *parsedRep;
        }

        if (rep == SILFunctionType::Representation::WitnessMethod) {
          auto protocolName = *attrs.conventionWitnessMethodProtocol;
          witnessMethodProtocol = new (Context) SimpleIdentTypeRepr(
              SourceLoc(), Context.getIdentifier(protocolName));
        }
      }
      
      // SWIFT_ENABLE_TENSORFLOW
      auto diffkind = DifferentiabilityKind::NonDifferentiable;
      if (attrs.has(TAK_differentiable)) {
        diffkind = attrs.linear
            ? DifferentiabilityKind::Linear
            : DifferentiabilityKind::Normal;
      }

      // Resolve the function type directly with these attributes.
      SILFunctionType::ExtInfo extInfo(rep, attrs.has(TAK_pseudogeneric),
                                       // SWIFT_ENABLE_TENSORFLOW
                                       attrs.has(TAK_noescape),
<<<<<<< HEAD
                                       diffkind);
=======
                                       attrs.has(TAK_differentiable));
>>>>>>> c2244686

      ty = resolveSILFunctionType(fnRepr, options, coroutineKind, extInfo,
                                  calleeConvention, witnessMethodProtocol);
      if (!ty || ty->hasError())
        return ty;
    } else {
      FunctionType::Representation rep = FunctionType::Representation::Swift;
      if (attrs.hasConvention()) {
        auto parsedRep =
            llvm::StringSwitch<Optional<FunctionType::Representation>>(
                attrs.getConvention())
                .Case("swift", FunctionType::Representation::Swift)
                .Case("block", FunctionType::Representation::Block)
                .Case("thin", FunctionType::Representation::Thin)
                .Case("c", FunctionType::Representation::CFunctionPointer)
                .Default(None);
        if (!parsedRep) {
          diagnose(attrs.getLoc(TAK_convention), diag::unsupported_convention,
                   attrs.getConvention());
          rep = FunctionType::Representation::Swift;
        } else {
          rep = *parsedRep;
        }
      }

      // @autoclosure is only valid on parameters.
      if (!isParam && attrs.has(TAK_autoclosure)) {
        diagnose(attrs.getLoc(TAK_autoclosure),
                 isVariadicFunctionParam ? diag::attr_not_on_variadic_parameters
                                         : diag::attr_only_on_parameters,
                 "@autoclosure");
        attrs.clearAttribute(TAK_autoclosure);
      }
      
      // SWIFT_ENABLE_TENSORFLOW
      DifferentiabilityKind diffkind = DifferentiabilityKind::NonDifferentiable;
      if (attrs.has(TAK_differentiable)) {
        if (attrs.linear) {
          // FIXME(bartchr): allow types to be marked
          // as `@differentiable(linear)`.
          diagnose(attrs.getLoc(TAK_differentiable),
                   diag::linear_differentiable_type_disabled);
          attrs.clearAttribute(TAK_differentiable);
        } else {
          diffkind = DifferentiabilityKind::Normal;
        }
      }
      
      // Resolve the function type directly with these attributes.
      FunctionType::ExtInfo extInfo(rep, /*noescape=*/false,
                                    // SWIFT_ENABLE_TENSORFLOW
                                    fnRepr->throws(),
<<<<<<< HEAD
                                    diffkind);
=======
                                    attrs.has(TAK_differentiable));
>>>>>>> c2244686

      ty = resolveASTFunctionType(fnRepr, options, extInfo);
      if (!ty || ty->hasError())
        return ty;
    }
  }

  auto instanceOptions = options;
  instanceOptions.setContext(None);

  // If we didn't build the type differently above, we might have
  // a typealias pointing at a function type with the @escaping
  // attribute. Resolve the type as if it were in non-parameter
  // context, and then set isNoEscape if @escaping is not present.
  if (!ty) ty = resolveType(repr, instanceOptions);
  if (!ty || ty->hasError()) return ty;

  // Type aliases inside protocols are not yet resolved in the structural
  // stage of type resolution
  if (ty->is<DependentMemberType>() &&
      resolution.getStage() == TypeResolutionStage::Structural) {
    return ty;
  }

  // Handle @escaping
  if (ty->is<FunctionType>()) {
    if (attrs.has(TAK_escaping)) {
      // The attribute is meaningless except on non-variadic parameter types.
      if (!isParam || options.getBaseContext() == TypeResolverContext::EnumElementDecl) {
        auto loc = attrs.getLoc(TAK_escaping);
        auto attrRange = getTypeAttrRangeWithAt(Context, loc);

        diagnose(loc, diag::escaping_non_function_parameter)
          .fixItRemove(attrRange);

        // Try to find a helpful note based on how the type is being used
        if (options.is(TypeResolverContext::ImmediateOptionalTypeArgument)) {
          diagnose(repr->getLoc(), diag::escaping_optional_type_argument);
        }
      }

      attrs.clearAttribute(TAK_escaping);
    } else {
      // No attribute; set the isNoEscape bit if we're in parameter context.
      ty = applyNonEscapingFromContext(DC, ty, options);
    }
  }

  if (hasFunctionAttr && !fnRepr) {
    if (attrs.has(TAK_autoclosure)) {
      // @autoclosure is going to be diagnosed when type of
      // the parameter is validated, because that attribute
      // applies to the declaration now.
      attrs.clearAttribute(TAK_autoclosure);
    }

    for (auto i : FunctionAttrs) {
      if (!attrs.has(i))
        continue;

      auto diag = diagnose(attrs.getLoc(i),
                           diag::attribute_requires_function_type,
                           TypeAttributes::getAttrName(i));

      // If we see @escaping among the attributes on this type, because it isn't
      // a function type, we'll remove it.
      if (i == TAK_escaping) {
        diag.fixItRemove(getTypeAttrRangeWithAt(Context,
                                                attrs.getLoc(TAK_escaping)));
        // Specialize the diagnostic for Optionals.
        if (ty->getOptionalObjectType()) {
          diag.flush();
          diagnose(repr->getLoc(), diag::escaping_optional_type_argument);
        }
      }
      attrs.clearAttribute(i);
    }
  } else if (hasFunctionAttr && fnRepr) {
    // Remove the function attributes from the set so that we don't diagnose.
    for (auto i : FunctionAttrs)
      attrs.clearAttribute(i);
    attrs.convention = None;
  }
  
  // SWIFT_ENABLE_TENSORFLOW
  // @nondiff is only valid on parameters.
  if (attrs.has(TAK_nondiff)) {
    if (!isParam)
        diagnose(attrs.getLoc(TAK_nondiff),
                 isVariadicFunctionParam
                     ? diag::attr_not_on_variadic_parameters
                     : diag::attr_not_on_variadic_parameters, "@nondiff");
    attrs.clearAttribute(TAK_nondiff);
  }
  
  // In SIL, handle @opened (n), which creates an existential archetype.
  if (attrs.has(TAK_opened)) {
    if (!ty->isExistentialType()) {
      diagnose(attrs.getLoc(TAK_opened), diag::opened_non_protocol, ty);
    } else {
      ty = OpenedArchetypeType::get(ty, attrs.OpenedID);
    }
    attrs.clearAttribute(TAK_opened);
  }

  // In SIL files *only*, permit @weak and @unowned to apply directly to types.
  if (attrs.hasOwnership()) {
    if (auto SF = DC->getParentSourceFile()) {
      if (SF->Kind == SourceFileKind::SIL) {
        if (((attrs.has(TAK_sil_weak) || attrs.has(TAK_sil_unmanaged)) &&
             ty->getOptionalObjectType()) ||
            (!attrs.has(TAK_sil_weak) && ty->hasReferenceSemantics())) {
          ty = ReferenceStorageType::get(ty, attrs.getOwnership(), Context);
          attrs.clearOwnership();
        }
      }
    }
  }
  
  // In SIL *only*, allow @block_storage to specify a block storage type.
  if ((options & TypeResolutionFlags::SILType) && attrs.has(TAK_block_storage)) {
    ty = SILBlockStorageType::get(ty->getCanonicalType());
    attrs.clearAttribute(TAK_block_storage);
  }
  
  // In SIL *only*, allow @box to specify a box type.
  if ((options & TypeResolutionFlags::SILType) && attrs.has(TAK_box)) {
    ty = SILBoxType::get(ty->getCanonicalType());
    attrs.clearAttribute(TAK_box);
  }

  // In SIL *only*, allow @dynamic_self to specify a dynamic Self type.
  if ((options & TypeResolutionFlags::SILMode) && attrs.has(TAK_dynamic_self)) {
    ty = rebuildWithDynamicSelf(Context, ty);
    attrs.clearAttribute(TAK_dynamic_self);
  }

  for (unsigned i = 0; i != TypeAttrKind::TAK_Count; ++i)
    if (attrs.has((TypeAttrKind)i))
      diagnose(attrs.getLoc((TypeAttrKind)i),
               diag::attribute_does_not_apply_to_type);

  return ty;
}

bool TypeResolver::resolveASTFunctionTypeParams(
    TupleTypeRepr *inputRepr, TypeResolutionOptions options,
    // SWIFT_ENABLE_TENSORFLOW
    bool requiresMappingOut, bool isDifferentiable,
    SmallVectorImpl<AnyFunctionType::Param> &elements) {
  elements.reserve(inputRepr->getNumElements());

  auto elementOptions = options.withoutContext(true);
  elementOptions.setContext(TypeResolverContext::FunctionInput);
  for (unsigned i = 0, end = inputRepr->getNumElements(); i != end; ++i) {
    auto *eltTypeRepr = inputRepr->getElementType(i);

    // If the element is a variadic parameter, resolve the parameter type as if
    // it were in non-parameter position, since we want functions to be
    // @escaping in this case.
    auto thisElementOptions = elementOptions;
    bool variadic = false;
    if (inputRepr->hasEllipsis() &&
        elements.size() == inputRepr->getEllipsisIndex()) {
      thisElementOptions = elementOptions.withoutContext();
      thisElementOptions.setContext(TypeResolverContext::VariadicFunctionInput);
      variadic = true;
    }

    Type ty = resolveType(eltTypeRepr, thisElementOptions);
    if (!ty) return true;

    if (ty->hasError()) {
      elements.emplace_back(ErrorType::get(Context));
      continue;
    }

    // Parameters of polymorphic functions speak in terms of interface types.
    if (requiresMappingOut) {
      ty = ty->mapTypeOutOfContext();
    }

    bool autoclosure = false;
    if (auto *ATR = dyn_cast<AttributedTypeRepr>(eltTypeRepr))
      autoclosure = ATR->getAttrs().has(TAK_autoclosure);

    ValueOwnership ownership;

    auto *nestedRepr = eltTypeRepr;

    // Look through parens here; other than parens, specifiers
    // must appear at the top level of a parameter type.
    while (auto *tupleRepr = dyn_cast<TupleTypeRepr>(nestedRepr)) {
      if (!tupleRepr->isParenType())
        break;
      nestedRepr = tupleRepr->getElementType(0);
    }

    switch (nestedRepr->getKind()) {
    case TypeReprKind::Shared:
      ownership = ValueOwnership::Shared;
      break;
    case TypeReprKind::InOut:
      ownership = ValueOwnership::InOut;
      break;
    case TypeReprKind::Owned:
      ownership = ValueOwnership::Owned;
      break;
    default:
      ownership = ValueOwnership::Default;
      break;
    }

    // SWIFT_ENABLE_TENSORFLOW
    bool nondiff = false;
    if (auto *attrTypeRepr = dyn_cast<AttributedTypeRepr>(eltTypeRepr)) {
      if (attrTypeRepr->getAttrs().has(TAK_nondiff)) {
        if (!isDifferentiable)
          diagnose(eltTypeRepr->getLoc(),
                   diag::nondiff_attr_invalid_on_nondifferentiable_function)
              .highlight(eltTypeRepr->getSourceRange());
        else
          nondiff = true;
      }
    }

    if (isDifferentiable &&
        resolution.getStage() != TypeResolutionStage::Structural) {
      if (!nondiff && !isDifferentiableType(ty)) {
        diagnose(eltTypeRepr->getLoc(),
                 diag::autodiff_attr_argument_not_differentiable)
            .fixItInsert(eltTypeRepr->getLoc(), "@nondiff ");
      }
    }

    // SWIFT_ENABLE_TENSORFLOW
    ParameterTypeFlags paramFlags =
        ParameterTypeFlags::fromParameterType(ty, variadic, autoclosure,
                                              ownership, nondiff);
    elements.emplace_back(ty, Identifier(), paramFlags);
  }

  return false;
}

Type TypeResolver::resolveOpaqueReturnType(TypeRepr *repr,
                                           StringRef mangledName,
                                           unsigned ordinal,
                                           TypeResolutionOptions options) {
  // The type repr should be a generic identifier type. We don't really use
  // the identifier for anything, but we do resolve the generic arguments
  // to instantiate the possibly-generic opaque type.
  SmallVector<Type, 4> TypeArgs;
  if (auto generic = dyn_cast<GenericIdentTypeRepr>(repr)) {
    for (auto argRepr : generic->getGenericArgs()) {
      auto argTy = resolveType(argRepr, options);
      if (!argTy)
        return Type();
      TypeArgs.push_back(argTy);
    }
  }
  
  // Use type reconstruction to summon the opaque type decl.
  Demangler demangle;
  auto definingDeclNode = demangle.demangleSymbol(mangledName);
  if (!definingDeclNode)
    return Type();
  if (definingDeclNode->getKind() == Node::Kind::Global)
    definingDeclNode = definingDeclNode->getChild(0);
  ASTBuilder builder(Context);
  builder.Resolver = resolution.Resolver;
  auto opaqueNode =
    builder.getNodeFactory().createNode(Node::Kind::OpaqueReturnTypeOf);
  opaqueNode->addChild(definingDeclNode, builder.getNodeFactory());
  
  auto ty = builder.resolveOpaqueType(opaqueNode, TypeArgs, ordinal);
  if (!ty) {
    diagnose(repr->getLoc(), diag::no_opaque_return_type_of);
  }
  return ty;
}

Type TypeResolver::resolveASTFunctionType(FunctionTypeRepr *repr,
                                          TypeResolutionOptions parentOptions,
                                          FunctionType::ExtInfo extInfo) {
  TypeResolutionOptions options = None;
  options |= parentOptions.withoutContext().getFlags();

  SmallVector<AnyFunctionType::Param, 8> params;
  if (resolveASTFunctionTypeParams(repr->getArgsTypeRepr(), options,
                                   // SWIFT_ENABLE_TENSORFLOW
                                   repr->getGenericEnvironment() != nullptr,
                                   extInfo.isDifferentiable(), params)) {
    return Type();
  }

  Type outputTy = resolveType(repr->getResultTypeRepr(), options);
  if (!outputTy || outputTy->hasError()) return outputTy;

  extInfo = extInfo.withThrows(repr->throws());

  // If this is a function type without parens around the parameter list,
  // diagnose this and produce a fixit to add them.
  if (!repr->isWarnedAbout()) {
    // If someone wrote (Void) -> () in Swift 3, they probably meant
    // () -> (), but (Void) -> () is (()) -> () so emit a warning
    // asking if they meant () -> ().
    auto args = repr->getArgsTypeRepr();
    if (args->getNumElements() == 1) {
      if (const auto Void =
          dyn_cast<SimpleIdentTypeRepr>(args->getElementType(0))) {
        if (Void->getIdentifier().str() == "Void") {
          diagnose(args->getStartLoc(), diag::paren_void_probably_void)
            .fixItReplace(args->getSourceRange(), "()");
          repr->setWarned();
        }
      }
    }
  }

  // SIL uses polymorphic function types to resolve overloaded member functions.
  if (auto genericEnv = repr->getGenericEnvironment()) {
    outputTy = outputTy->mapTypeOutOfContext();
    return GenericFunctionType::get(genericEnv->getGenericSignature(),
                                    params, outputTy, extInfo);
  }

  auto fnTy = FunctionType::get(params, outputTy, extInfo);
  // If the type is a block or C function pointer, it must be representable in
  // ObjC.
  switch (auto rep = extInfo.getRepresentation()) {
  case AnyFunctionType::Representation::Block:
  case AnyFunctionType::Representation::CFunctionPointer:
    if (!fnTy->isRepresentableIn(ForeignLanguage::ObjectiveC, DC)) {
      StringRef strName =
        rep == AnyFunctionType::Representation::Block ? "block" : "c";
      auto extInfo2 =
        extInfo.withRepresentation(AnyFunctionType::Representation::Swift);
      auto simpleFnTy = FunctionType::get(params, outputTy, extInfo2);
      diagnose(repr->getStartLoc(), diag::objc_convention_invalid,
               simpleFnTy, strName);
    }
    break;

  case AnyFunctionType::Representation::Thin:
  case AnyFunctionType::Representation::Swift:
    break;
  }

  // SWIFT_ENABLE_TENSORFLOW
  // If the function is marked as `@differentiable`, the result must be a
  // differentiable type.
  if (extInfo.isDifferentiable() &&
      resolution.getStage() != TypeResolutionStage::Structural) {
    if (!isDifferentiableType(outputTy)) {
      diagnose(repr->getResultTypeRepr()->getLoc(),
               diag::autodiff_attr_result_not_differentiable)
          .highlight(repr->getResultTypeRepr()->getSourceRange());
    }
  }

  return fnTy;
}

// SWIFT_ENABLE_TENSORFLOW
bool TypeResolver::isDifferentiableType(Type ty) {
  if (resolution.getStage() != TypeResolutionStage::Contextual) {
    ty = DC->mapTypeIntoContext(ty);
  }
  return ty
      ->getAutoDiffAssociatedTangentSpace(
          LookUpConformanceInModule(DC->getParentModule()))
      .hasValue();
}

Type TypeResolver::resolveSILBoxType(SILBoxTypeRepr *repr,
                                     TypeResolutionOptions options) {
  // Resolve the field types.
  SmallVector<SILField, 4> fields;
  {
    // Resolve field types using the box type's generic environment, if it
    // has one. (TODO: Field types should never refer to generic parameters
    // outside the box's own environment; we should really validate that...)
    Optional<TypeResolution> resolveSILBoxGenericParams;
    Optional<llvm::SaveAndRestore<TypeResolution>>
      useSILBoxGenericEnv;
    if (auto env = repr->getGenericEnvironment()) {
      resolveSILBoxGenericParams = TypeResolution::forContextual(DC, env);
      useSILBoxGenericEnv.emplace(resolution, *resolveSILBoxGenericParams);
    }
    
    for (auto &fieldRepr : repr->getFields()) {
      auto fieldTy = resolveType(fieldRepr.getFieldType(), options);
      fields.push_back({fieldTy->getCanonicalType(), fieldRepr.isMutable()});
    }
  }

  // Substitute out parsed context types into interface types.
  CanGenericSignature genericSig;
  if (auto *genericEnv = repr->getGenericEnvironment()) {
    genericSig = genericEnv->getGenericSignature()->getCanonicalSignature();
    
    for (auto &field : fields) {
      auto transTy = field.getLoweredType()->mapTypeOutOfContext();
      field = {transTy->getCanonicalType(), field.isMutable()};
    }
  }
  
  // Resolve the generic arguments.
  // Start by building a TypeSubstitutionMap.
  SubstitutionMap subMap;
  if (genericSig) {
    TypeSubstitutionMap genericArgMap;

    auto params = genericSig->getGenericParams();
    if (repr->getGenericArguments().size()
          != genericSig->getGenericParams().size()) {
      diagnose(repr->getLoc(), diag::sil_box_arg_mismatch);
      return ErrorType::get(Context);
    }
  
    for (unsigned i : indices(params)) {
      auto argTy = resolveType(repr->getGenericArguments()[i], options);
      genericArgMap.insert({params[i], argTy->getCanonicalType()});
    }
    
    bool ok = true;
    subMap = SubstitutionMap::get(
      genericSig,
      QueryTypeSubstitutionMap{genericArgMap},
      [&](CanType depTy, Type replacement, ProtocolDecl *proto)
      -> ProtocolConformanceRef {
        auto result = TypeChecker::conformsToProtocol(
                                            replacement, proto, DC,
                                            ConformanceCheckOptions());
        // TODO: getSubstitutions callback ought to return Optional.
        if (!result) {
          ok = false;
          return ProtocolConformanceRef(proto);
        }
        
        return *result;
      });

    if (!ok)
      return ErrorType::get(Context);
  }
  
  auto layout = SILLayout::get(Context, genericSig, fields);
  return SILBoxType::get(Context, layout, subMap);
}

Type TypeResolver::resolveSILFunctionType(FunctionTypeRepr *repr,
                                          TypeResolutionOptions options,
                                          SILCoroutineKind coroutineKind,
                                          SILFunctionType::ExtInfo extInfo,
                                          ParameterConvention callee,
                                          TypeRepr *witnessMethodProtocol) {
  options.setContext(None);

  bool hasError = false;

  // Resolve parameter and result types using the function's generic
  // environment.
  SmallVector<SILParameterInfo, 4> params;
  SmallVector<SILYieldInfo, 4> yields;
  SmallVector<SILResultInfo, 4> results;
  Optional<SILResultInfo> errorResult;
  {
    Optional<TypeResolution> resolveSILFunctionGenericParams;
    Optional<llvm::SaveAndRestore<TypeResolution>> useSILFunctionGenericEnv;
    
    // Resolve generic params using the function's generic environment, if it
    // has one.
    if (auto env = repr->getGenericEnvironment()) {
      resolveSILFunctionGenericParams = TypeResolution::forContextual(DC, env);
      useSILFunctionGenericEnv.emplace(resolution,
                                       *resolveSILFunctionGenericParams);
    }
    
    auto argsTuple = repr->getArgsTypeRepr();
    // SIL functions cannot be variadic.
    if (argsTuple->hasEllipsis()) {
      diagnose(argsTuple->getEllipsisLoc(), diag::sil_function_ellipsis);
    }
    // SIL functions cannot have parameter names.
    for (auto &element : argsTuple->getElements()) {
      if (element.UnderscoreLoc.isValid())
        diagnose(element.UnderscoreLoc, diag::sil_function_input_label);
    }

    for (auto elt : argsTuple->getElements()) {
      auto elementOptions = options;
      elementOptions.setContext(TypeResolverContext::FunctionInput);
      auto param = resolveSILParameter(elt.Type, elementOptions);
      params.push_back(param);
      if (!param.getType()) return nullptr;

      if (param.getType()->hasError())
        hasError = true;
    }

    {
      // FIXME: Deal with unsatisfied dependencies.
      if (resolveSILResults(repr->getResultTypeRepr(), options, yields,
                            results, errorResult)) {
        hasError = true;
      }

      // Diagnose non-coroutines that declare yields.
      if (coroutineKind == SILCoroutineKind::None && !yields.empty()) {
        diagnose(repr->getResultTypeRepr()->getLoc(),
                 diag::sil_non_coro_yields);
        hasError = true;
      }
    }
  } // restore generic type resolution

  if (hasError) {
    return ErrorType::get(Context);
  }

  // FIXME: Remap the parsed context types to interface types.
  CanGenericSignature genericSig;
  SmallVector<SILParameterInfo, 4> interfaceParams;
  SmallVector<SILYieldInfo, 4> interfaceYields;
  SmallVector<SILResultInfo, 4> interfaceResults;
  Optional<SILResultInfo> interfaceErrorResult;
  if (auto *genericEnv = repr->getGenericEnvironment()) {
    genericSig = genericEnv->getGenericSignature()->getCanonicalSignature();
 
    for (auto &param : params) {
      auto transParamType = param.getType()->mapTypeOutOfContext()
          ->getCanonicalType();
      interfaceParams.push_back(param.getWithType(transParamType));
    }
    for (auto &yield : yields) {
      auto transYieldType = yield.getType()->mapTypeOutOfContext()
          ->getCanonicalType();
      interfaceYields.push_back(yield.getWithType(transYieldType));
    }
    for (auto &result : results) {
      auto transResultType = result.getType()->mapTypeOutOfContext()
          ->getCanonicalType();
      interfaceResults.push_back(result.getWithType(transResultType));
    }

    if (errorResult) {
      auto transErrorResultType = errorResult->getType()->mapTypeOutOfContext()
          ->getCanonicalType();
      interfaceErrorResult =
        errorResult->getWithType(transErrorResultType);
    }
  } else {
    interfaceParams = params;
    interfaceYields = yields;
    interfaceResults = results;
    interfaceErrorResult = errorResult;
  }
  Optional<ProtocolConformanceRef> witnessMethodConformance;
  if (witnessMethodProtocol) {
    auto resolved = resolveType(witnessMethodProtocol, options);
    if (resolved->hasError())
      return resolved;

    auto protocolType = resolved->getAs<ProtocolType>();
    if (!protocolType)
      return ErrorType::get(Context);

    Type selfType = params.back().getType();
    // The Self type can be nested in a few layers of metatypes (etc.).
    while (auto metatypeType = selfType->getAs<MetatypeType>()) {
      auto next = metatypeType->getInstanceType();
      if (next->isEqual(selfType))
        break;
      selfType = next;
    }

    witnessMethodConformance = TypeChecker::conformsToProtocol(
        selfType, protocolType->getDecl(), DC, ConformanceCheckOptions());
    assert(witnessMethodConformance &&
           "found witness_method without matching conformance");
  }

  return SILFunctionType::get(genericSig, extInfo, coroutineKind,
                              callee,
                              interfaceParams, interfaceYields,
                              interfaceResults, interfaceErrorResult,
                              Context, witnessMethodConformance);
}

SILYieldInfo TypeResolver::resolveSILYield(TypeAttributes &attrs,
                                           TypeRepr *repr,
                                           TypeResolutionOptions options) {
  AttributedTypeRepr attrRepr(attrs, repr);
  options.setContext(TypeResolverContext::FunctionInput);
  SILParameterInfo paramInfo = resolveSILParameter(&attrRepr, options);
  return SILYieldInfo(paramInfo.getType(), paramInfo.getConvention());
}

SILParameterInfo TypeResolver::resolveSILParameter(
                                 TypeRepr *repr,
                                 TypeResolutionOptions options) {
  assert(options.is(TypeResolverContext::FunctionInput) &&
         "Parameters should be marked as inputs");
  auto convention = DefaultParameterConvention;
  Type type;
  bool hadError = false;

  // SWIFT_ENABLE_TENSORFLOW
  auto differentiability =
      SILParameterDifferentiability::DifferentiableOrNotApplicable;

  if (auto attrRepr = dyn_cast<AttributedTypeRepr>(repr)) {
    auto attrs = attrRepr->getAttrs();

    auto checkFor = [&](TypeAttrKind tak, ParameterConvention attrConv) {
      if (!attrs.has(tak)) return;
      if (convention != DefaultParameterConvention) {
        diagnose(attrs.getLoc(tak), diag::sil_function_repeat_convention,
                 /*input*/ 0);
        hadError = true;
      }
      attrs.clearAttribute(tak);
      convention = attrConv;
    };
    checkFor(TypeAttrKind::TAK_in_guaranteed,
             ParameterConvention::Indirect_In_Guaranteed);
    checkFor(TypeAttrKind::TAK_in, ParameterConvention::Indirect_In);
    checkFor(TypeAttrKind::TAK_in_constant,
             ParameterConvention::Indirect_In_Constant);
    checkFor(TypeAttrKind::TAK_inout, ParameterConvention::Indirect_Inout);
    checkFor(TypeAttrKind::TAK_inout_aliasable,
             ParameterConvention::Indirect_InoutAliasable);
    checkFor(TypeAttrKind::TAK_owned, ParameterConvention::Direct_Owned);
    checkFor(TypeAttrKind::TAK_guaranteed,
             ParameterConvention::Direct_Guaranteed);

    // SWIFT_ENABLE_TENSORFLOW
    if (attrs.has(TAK_nondiff)) {
      attrs.clearAttribute(TAK_nondiff);
      differentiability = SILParameterDifferentiability::NotDifferentiable;
    }

    type = resolveAttributedType(attrs, attrRepr->getTypeRepr(), options);
  } else {
    type = resolveType(repr, options);
  }

  if (!type || type->hasError()) {
    hadError = true;

  // Diagnose types that are illegal in SIL.
  } else if (!type->isLegalSILType()) {
    diagnose(repr->getLoc(), diag::illegal_sil_type, type);
    hadError = true;
  }

  if (hadError) type = ErrorType::get(Context);
  // SWIFT_ENABLE_TENSORFLOW
  return SILParameterInfo(type->getCanonicalType(), convention,
                          differentiability);
}

bool TypeResolver::resolveSingleSILResult(TypeRepr *repr,
                                          TypeResolutionOptions options,
                                          SmallVectorImpl<SILYieldInfo> &yields,
                              SmallVectorImpl<SILResultInfo> &ordinaryResults,
                                       Optional<SILResultInfo> &errorResult) {
  Type type;
  auto convention = DefaultResultConvention;
  bool isErrorResult = false;

  if (auto attrRepr = dyn_cast<AttributedTypeRepr>(repr)) {
    // Copy the attributes out; we're going to destructively modify them.
    auto attrs = attrRepr->getAttrs();

    // Recognize @yields.
    if (attrs.has(TypeAttrKind::TAK_yields)) {
      attrs.clearAttribute(TypeAttrKind::TAK_yields);

      // The treatment from this point on is basically completely different.
      auto yield = resolveSILYield(attrs, attrRepr->getTypeRepr(), options);
      if (yield.getType()->hasError())
        return true;

      yields.push_back(yield);
      return false;
    }

    // Recognize @error.
    if (attrs.has(TypeAttrKind::TAK_error)) {
      attrs.clearAttribute(TypeAttrKind::TAK_error);
      isErrorResult = true;

      // Error results are always implicitly @owned.
      convention = ResultConvention::Owned;
    }

    // Recognize result conventions.
    bool hadError = false;
    auto checkFor = [&](TypeAttrKind tak, ResultConvention attrConv) {
      if (!attrs.has(tak)) return;
      if (convention != DefaultResultConvention) {
        diagnose(attrs.getLoc(tak), diag::sil_function_repeat_convention,
                 /*result*/ 1);
        hadError = true;
      }
      attrs.clearAttribute(tak);
      convention = attrConv;
    };
    checkFor(TypeAttrKind::TAK_out, ResultConvention::Indirect);
    checkFor(TypeAttrKind::TAK_owned, ResultConvention::Owned);
    checkFor(TypeAttrKind::TAK_unowned_inner_pointer,
             ResultConvention::UnownedInnerPointer);
    checkFor(TypeAttrKind::TAK_autoreleased, ResultConvention::Autoreleased);
    if (hadError) return true;

    type = resolveAttributedType(attrs, attrRepr->getTypeRepr(), options);
  } else {
    type = resolveType(repr, options);
  }

  // Propagate type-resolution errors out.
  if (!type || type->hasError()) return true;

  // Diagnose types that are illegal in SIL.
  if (!type->isLegalSILType()) {
    diagnose(repr->getStartLoc(), diag::illegal_sil_type, type);
    return false;
  }

  assert(!isErrorResult || convention == ResultConvention::Owned);
  SILResultInfo resolvedResult(type->getCanonicalType(), convention);

  if (!isErrorResult) {
    ordinaryResults.push_back(resolvedResult);
    return false;
  }

  // Error result types must have pointer-like representation.
  // FIXME: check that here?

  // We don't expect to have a reason to support multiple independent
  // error results.  (Would this be disjunctive or conjunctive?)
  if (errorResult.hasValue()) {
    diagnose(repr->getStartLoc(),
             diag::sil_function_multiple_error_results);
    return true;
  }

  errorResult = resolvedResult;
  return false;
}

bool TypeResolver::resolveSILResults(TypeRepr *repr,
                                     TypeResolutionOptions options,
                                SmallVectorImpl<SILYieldInfo> &yields,
                                SmallVectorImpl<SILResultInfo> &ordinaryResults,
                                Optional<SILResultInfo> &errorResult) {
  if (auto tuple = dyn_cast<TupleTypeRepr>(repr)) {
    bool hadError = false;
    for (auto &element : tuple->getElements()) {
      if (element.UnderscoreLoc.isValid())
        diagnose(element.UnderscoreLoc, diag::sil_function_output_label);
    }
    for (auto elt : tuple->getElements()) {
      if (resolveSingleSILResult(elt.Type, options,
                                 yields, ordinaryResults, errorResult))
        hadError = true;
    }
    return hadError;
  }

  return resolveSingleSILResult(repr, options,
                                yields, ordinaryResults, errorResult);
}

Type TypeResolver::resolveSpecifierTypeRepr(SpecifierTypeRepr *repr,
                                            TypeResolutionOptions options) {
  // inout is only valid for (non-Subscript and non-EnumCaseDecl)
  // function parameters.
  if (!options.is(TypeResolverContext::FunctionInput) ||
      options.hasBase(TypeResolverContext::SubscriptDecl) ||
      options.hasBase(TypeResolverContext::EnumElementDecl)) {

    decltype(diag::attr_only_on_parameters) diagID;
    if (options.getBaseContext() == TypeResolverContext::SubscriptDecl) {
      diagID = diag::attr_not_on_subscript_parameters;
    } else if (options.is(TypeResolverContext::VariadicFunctionInput)) {
      diagID = diag::attr_not_on_variadic_parameters;
    } else {
      diagID = diag::attr_only_on_parameters;
    }
    StringRef name;
    switch (repr->getKind()) {
    case TypeReprKind::InOut:
      name = "inout";
      break;
    case TypeReprKind::Shared:
      name = "__shared";
      break;
    case TypeReprKind::Owned:
      name = "__owned";
      break;
    default:
      llvm_unreachable("unknown SpecifierTypeRepr kind");
    }
    diagnose(repr->getSpecifierLoc(), diagID, name);
    repr->setInvalid();
    return ErrorType::get(Context);
  }

  if (!isa<ImplicitlyUnwrappedOptionalTypeRepr>(repr->getBase())) {
    // Anything within the inout isn't a parameter anymore.
    options.setContext(None);
  }

  return resolveType(repr->getBase(), options);
}


Type TypeResolver::resolveArrayType(ArrayTypeRepr *repr,
                                    TypeResolutionOptions options) {
  Type baseTy = resolveType(repr->getBase(), options.withoutContext());
  if (!baseTy || baseTy->hasError()) return baseTy;

  auto sliceTy =
    TypeChecker::getArraySliceType(repr->getBrackets().Start, baseTy);
  if (!sliceTy)
    return ErrorType::get(Context);

  return sliceTy;
}

Type TypeResolver::resolveDictionaryType(DictionaryTypeRepr *repr,
                                         TypeResolutionOptions options) {
  options = adjustOptionsForGenericArgs(options);

  Type keyTy = resolveType(repr->getKey(), options.withoutContext());
  if (!keyTy || keyTy->hasError()) return keyTy;

  Type valueTy = resolveType(repr->getValue(), options.withoutContext());
  if (!valueTy || valueTy->hasError()) return valueTy;

  auto dictDecl = Context.getDictionaryDecl();

  if (auto dictTy = TypeChecker::getDictionaryType(repr->getBrackets().Start,
                                                   keyTy, valueTy)) {
    // Check the requirements on the generic arguments.
    if (auto lazyResolver = Context.getLazyResolver())
      lazyResolver->resolveDeclSignature(dictDecl);

    auto unboundTy = dictDecl->getDeclaredType()->castTo<UnboundGenericType>();

    Type args[] = {keyTy, valueTy};

    if (!TypeChecker::applyUnboundGenericArguments(
            unboundTy, dictDecl, repr->getStartLoc(), resolution, args)) {
      return nullptr;
    }

    return dictTy;
  }

  return ErrorType::get(Context);
}

Type TypeResolver::resolveOptionalType(OptionalTypeRepr *repr,
                                       TypeResolutionOptions options) {
  TypeResolutionOptions elementOptions = options.withoutContext(true);
  elementOptions.setContext(TypeResolverContext::ImmediateOptionalTypeArgument);

  // The T in T? is a generic type argument and therefore always an AST type.
  // FIXME: diagnose non-materializability of element type!
  Type baseTy = resolveType(repr->getBase(), elementOptions);
  if (!baseTy || baseTy->hasError()) return baseTy;

  auto optionalTy = TypeChecker::getOptionalType(repr->getQuestionLoc(),
                                                 baseTy);
  if (!optionalTy) return ErrorType::get(Context);

  return optionalTy;
}

Type TypeResolver::resolveImplicitlyUnwrappedOptionalType(
      ImplicitlyUnwrappedOptionalTypeRepr *repr,
      TypeResolutionOptions options,
      bool isDirect) {
  TypeResolutionFlags allowIUO = TypeResolutionFlags::SILType;

  bool doDiag = false;
  switch (options.getContext()) {
  case TypeResolverContext::None:
    if (!isDirect || !(options & allowIUO))
      doDiag = true;
    break;
  case TypeResolverContext::FunctionInput:
  case TypeResolverContext::FunctionResult:
  case TypeResolverContext::DynamicSelfResult:
  case TypeResolverContext::PatternBindingDecl:
    doDiag = !isDirect;
    break;
  case TypeResolverContext::VariadicFunctionInput:
  case TypeResolverContext::ProtocolWhereClause:
  case TypeResolverContext::ForEachStmt:
  case TypeResolverContext::ExtensionBinding:
  case TypeResolverContext::ExplicitCastExpr:
  case TypeResolverContext::SubscriptDecl:
  case TypeResolverContext::EnumElementDecl:
  case TypeResolverContext::EnumPatternPayload:
  case TypeResolverContext::TypeAliasDecl:
  case TypeResolverContext::GenericTypeAliasDecl:
  case TypeResolverContext::GenericRequirement:
  case TypeResolverContext::ImmediateOptionalTypeArgument:
  case TypeResolverContext::InExpression:
  case TypeResolverContext::EditorPlaceholderExpr:
  case TypeResolverContext::AbstractFunctionDecl:
  case TypeResolverContext::ClosureExpr:
    doDiag = true;
    break;
  }

  if (doDiag) {
    // Prior to Swift 5, we allow 'as T!' and turn it into a disjunction.
    if (Context.isSwiftVersionAtLeast(5)) {
      diagnose(repr->getStartLoc(),
               diag::implicitly_unwrapped_optional_in_illegal_position)
          .fixItReplace(repr->getExclamationLoc(), "?");
    } else if (options.is(TypeResolverContext::ExplicitCastExpr)) {
      diagnose(
          repr->getStartLoc(),
          diag::implicitly_unwrapped_optional_deprecated_in_this_position);
    } else {
      diagnose(
          repr->getStartLoc(),
          diag::implicitly_unwrapped_optional_in_illegal_position_interpreted_as_optional)
          .fixItReplace(repr->getExclamationLoc(), "?");
    }
  }

  TypeResolutionOptions elementOptions = options.withoutContext(true);
  elementOptions.setContext(TypeResolverContext::ImmediateOptionalTypeArgument);

  // The T in T! is a generic type argument and therefore always an AST type.
  // FIXME: diagnose non-materializability of element type!
  Type baseTy = resolveType(repr->getBase(), elementOptions);
  if (!baseTy || baseTy->hasError()) return baseTy;

  Type uncheckedOptionalTy;
  uncheckedOptionalTy = TypeChecker::getOptionalType(repr->getExclamationLoc(),
                                                     baseTy);

  if (!uncheckedOptionalTy)
    return ErrorType::get(Context);

  return uncheckedOptionalTy;
}

Type TypeResolver::resolveTupleType(TupleTypeRepr *repr,
                                    TypeResolutionOptions options) {
  SmallVector<TupleTypeElt, 8> elements;
  elements.reserve(repr->getNumElements());

  llvm::SmallDenseSet<Identifier> seenEltNames;
  seenEltNames.reserve(repr->getNumElements());

  auto elementOptions = options;
  if (!repr->isParenType()) {
    elementOptions = elementOptions.withoutContext(true);
  }

  // Variadic tuples are not permitted.
  bool complained = false;
  if (repr->hasEllipsis()) {
    diagnose(repr->getEllipsisLoc(), diag::tuple_ellipsis);
    repr->removeEllipsis();
    complained = true;
  }

  bool hadError = false;
  bool foundDupLabel = false;
  for (unsigned i = 0, end = repr->getNumElements(); i != end; ++i) {
    auto *tyR = repr->getElementType(i);

    Type ty = resolveType(tyR, elementOptions);
    if (!ty || ty->hasError())
      hadError = true;

    auto eltName = repr->getElementName(i);

    elements.emplace_back(ty, eltName, ParameterTypeFlags());

    if (eltName.empty())
      continue;

    if (seenEltNames.count(eltName) == 1) {
      foundDupLabel = true;
    }

    seenEltNames.insert(eltName);
  }

  if (hadError)
    return ErrorType::get(Context);

  // Single-element labeled tuples are not permitted outside of declarations
  // or SIL, either.
  if (elements.size() == 1 && elements[0].hasName()
      && !(options & TypeResolutionFlags::SILType)) {
    if (!complained) {
      diagnose(repr->getElementNameLoc(0), diag::tuple_single_element)
        .fixItRemoveChars(repr->getElementNameLoc(0),
                          repr->getElementType(0)->getStartLoc());
    }

    elements[0] = TupleTypeElt(elements[0].getType());
  }

  // Tuples with duplicate element labels are not permitted
  if (foundDupLabel) {
    diagnose(repr->getLoc(), diag::tuple_duplicate_label);
  }

  return TupleType::get(elements, Context);
}

Type TypeResolver::resolveCompositionType(CompositionTypeRepr *repr,
                                          TypeResolutionOptions options) {

  // Note that the superclass type will appear as part of one of the
  // types in 'Members', so it's not used when constructing the
  // fully-realized type below -- but we just record it to make sure
  // there is only one superclass.
  Type SuperclassType;
  SmallVector<Type, 4> Members;

  // Whether we saw at least one protocol. A protocol composition
  // must either be empty (in which case it is Any or AnyObject),
  // or if it has a superclass constraint, have at least one protocol.
  bool HasProtocol = false;

  auto checkSuperclass = [&](SourceLoc loc, Type t) -> bool {
    if (SuperclassType && !SuperclassType->isEqual(t)) {
      diagnose(loc, diag::protocol_composition_one_class, t,
               SuperclassType);
      return true;
    }

    SuperclassType = t;
    return false;
  };

  for (auto tyR : repr->getTypes()) {
    Type ty = resolveType(tyR, options.withoutContext());
    if (!ty || ty->hasError()) return ty;

    auto nominalDecl = ty->getAnyNominal();
    if (nominalDecl && isa<ClassDecl>(nominalDecl)) {
      if (checkSuperclass(tyR->getStartLoc(), ty))
        continue;

      Members.push_back(ty);
      continue;
    }

    if (ty->isExistentialType()) {
      auto layout = ty->getExistentialLayout();
      if (auto superclass = layout.explicitSuperclass)
        if (checkSuperclass(tyR->getStartLoc(), superclass))
          continue;
      if (!layout.getProtocols().empty())
        HasProtocol = true;

      Members.push_back(ty);
      continue;
    }

    diagnose(tyR->getStartLoc(),
             diag::invalid_protocol_composition_member,
             ty);
  }

  // Avoid confusing diagnostics ('MyClass' not convertible to 'MyClass',
  // etc) by collapsing a composition consisting of a single class down
  // to the class itself.
  if (SuperclassType && !HasProtocol)
    return SuperclassType;

  // In user-written types, AnyObject constraints always refer to the
  // AnyObject type in the standard library.
  return ProtocolCompositionType::get(Context, Members,
                                      /*HasExplicitAnyObject=*/false);
}

Type TypeResolver::resolveMetatypeType(MetatypeTypeRepr *repr,
                                       TypeResolutionOptions options) {
  // The instance type of a metatype is always abstract, not SIL-lowered.
  Type ty = resolveType(repr->getBase(), options.withoutContext());
  if (!ty || ty->hasError()) return ty;

  Optional<MetatypeRepresentation> storedRepr;
  
  // In SIL mode, a metatype must have a @thin, @thick, or
  // @objc_metatype attribute, so metatypes should have been lowered
  // in resolveAttributedType.
  if (options & TypeResolutionFlags::SILType) {
    diagnose(repr->getStartLoc(), diag::sil_metatype_without_repr);
    storedRepr = MetatypeRepresentation::Thick;
  }

  return buildMetatypeType(repr, ty, storedRepr);
}

Type TypeResolver::buildMetatypeType(
       MetatypeTypeRepr *repr,
       Type instanceType,
       Optional<MetatypeRepresentation> storedRepr) {
  if (instanceType->isAnyExistentialType()) {
    // TODO: diagnose invalid representations?
    return ExistentialMetatypeType::get(instanceType, storedRepr);
  } else {
    return MetatypeType::get(instanceType, storedRepr);
  }
}

Type TypeResolver::resolveProtocolType(ProtocolTypeRepr *repr,
                                       TypeResolutionOptions options) {
  // The instance type of a metatype is always abstract, not SIL-lowered.
  Type ty = resolveType(repr->getBase(), options.withoutContext());
  if (!ty || ty->hasError()) return ty;

  Optional<MetatypeRepresentation> storedRepr;
  
  // In SIL mode, a metatype must have a @thin, @thick, or
  // @objc_metatype attribute, so metatypes should have been lowered
  // in resolveAttributedType.
  if (options & TypeResolutionFlags::SILType) {
    diagnose(repr->getStartLoc(), diag::sil_metatype_without_repr);
    storedRepr = MetatypeRepresentation::Thick;
  }

  return buildProtocolType(repr, ty, storedRepr);
}

Type TypeResolver::buildProtocolType(
       ProtocolTypeRepr *repr,
       Type instanceType,
       Optional<MetatypeRepresentation> storedRepr) {
  if (!instanceType->isAnyExistentialType()) {
    diagnose(repr->getProtocolLoc(), diag::dot_protocol_on_non_existential,
             instanceType);
    return ErrorType::get(Context);
  }

  return MetatypeType::get(instanceType, storedRepr);
}

Type TypeChecker::substMemberTypeWithBase(ModuleDecl *module,
                                          TypeDecl *member,
                                          Type baseTy,
                                          bool useArchetypes) {
  Type sugaredBaseTy = baseTy;

  // For type members of a base class, make sure we use the right
  // derived class as the parent type. If the base type is an error
  // type, we have an invalid extension, so do nothing.
  if (!baseTy->is<ErrorType>()) {
    if (auto *ownerClass = member->getDeclContext()->getSelfClassDecl()) {
      baseTy = baseTy->getSuperclassForDecl(ownerClass, useArchetypes);
    }
  }

  if (baseTy->is<ModuleType>()) {
    baseTy = Type();
    sugaredBaseTy = Type();
  }

  // The declared interface type for a generic type will have the type
  // arguments; strip them off.
  if (auto *nominalDecl = dyn_cast<NominalTypeDecl>(member)) {
    // If the base type is not a nominal type, we might be looking up a
    // nominal member of a generic parameter. This is not supported right
    // now, but at least don't crash.
    if (member->getDeclContext()->getSelfProtocolDecl())
      return nominalDecl->getDeclaredType();

    if (!isa<ProtocolDecl>(nominalDecl) &&
        nominalDecl->getGenericParams()) {
      return UnboundGenericType::get(
          nominalDecl, baseTy,
          nominalDecl->getASTContext());
    }

    if (baseTy && baseTy->is<ErrorType>())
      return baseTy;

    return NominalType::get(
        nominalDecl, baseTy,
        nominalDecl->getASTContext());
  }

  auto *aliasDecl = dyn_cast<TypeAliasDecl>(member);
  if (aliasDecl) {
    if (aliasDecl->getGenericParams()) {
      return UnboundGenericType::get(
          aliasDecl, baseTy,
          aliasDecl->getASTContext());
    }

    // FIXME: If this is a protocol typealias and we haven't built the
    // protocol's generic environment yet, do so now, to ensure the
    // typealias's underlying type has fully resolved dependent
    // member types.
    if (auto *protoDecl = dyn_cast<ProtocolDecl>(aliasDecl->getDeclContext())) {
      ASTContext &ctx = protoDecl->getASTContext();
      ctx.getLazyResolver()->resolveProtocolEnvironment(protoDecl);
    }
  }

  Type resultType;
  auto memberType = aliasDecl ? aliasDecl->getUnderlyingTypeLoc().getType()
                              : member->getDeclaredInterfaceType();
  SubstitutionMap subs;
  if (baseTy) {
    // Cope with the presence of unbound generic types, which are ill-formed
    // at this point but break the invariants of getContextSubstitutionMap().
    if (baseTy->hasUnboundGenericType()) {
      if (memberType->hasTypeParameter())
        return ErrorType::get(memberType);

      return memberType;
    }

    if (baseTy->is<ErrorType>())
      return ErrorType::get(memberType);

    subs = baseTy->getContextSubstitutionMap(module, member->getDeclContext());
    resultType = memberType.subst(subs, SubstFlags::UseErrorType);
  } else {
    resultType = memberType;
  }

  // If we're referring to a typealias within a generic context, build
  // a sugared alias type.
  if (aliasDecl && (!sugaredBaseTy || !sugaredBaseTy->isAnyExistentialType())) {
    resultType = TypeAliasType::get(aliasDecl, sugaredBaseTy, subs, resultType);
  }

  return resultType;
}

namespace {

class UnsupportedProtocolVisitor
  : public TypeReprVisitor<UnsupportedProtocolVisitor>, public ASTWalker
{
  TypeChecker &TC;
  bool checkStatements;
  bool hitTopStmt;
    
public:
  UnsupportedProtocolVisitor(TypeChecker &tc, bool checkStatements)
    : TC(tc), checkStatements(checkStatements), hitTopStmt(false) { }

  bool walkToTypeReprPre(TypeRepr *T) override {
    if (T->isInvalid())
      return false;
    if (auto compound = dyn_cast<CompoundIdentTypeRepr>(T)) {
      // Only visit the last component to check, because nested typealiases in
      // existentials are okay.
      visit(compound->getComponentRange().back());
      return false;
    }
    // Arbitrary protocol constraints are OK on opaque types.
    if (isa<OpaqueReturnTypeRepr>(T))
      return false;
    
    visit(T);
    return true;
  }

  std::pair<bool, Stmt*> walkToStmtPre(Stmt *S) override {
    if (checkStatements && !hitTopStmt) {
      hitTopStmt = true;
      return { true, S };
    }

    return { false, S };
  }

  bool walkToDeclPre(Decl *D) override {
    return !checkStatements;
  }

  void visitIdentTypeRepr(IdentTypeRepr *T) {
    if (T->isInvalid())
      return;
    
    auto comp = T->getComponentRange().back();
    if (auto *proto = dyn_cast_or_null<ProtocolDecl>(comp->getBoundDecl())) {
      if (!proto->existentialTypeSupported(&TC)) {
        TC.diagnose(comp->getIdLoc(), diag::unsupported_existential_type,
                    proto->getName());
        T->setInvalid();
      }
    } else if (auto *alias = dyn_cast_or_null<TypeAliasDecl>(comp->getBoundDecl())) {
      if (!alias->hasInterfaceType())
        return;
      auto type = Type(alias->getDeclaredInterfaceType()->getDesugaredType());
      type.findIf([&](Type type) -> bool {
        if (T->isInvalid())
          return false;
        if (type->isExistentialType()) {
          auto layout = type->getExistentialLayout();
          for (auto *proto : layout.getProtocols()) {
            auto *protoDecl = proto->getDecl();

            if (protoDecl->existentialTypeSupported(&TC))
              continue;
            
            TC.diagnose(comp->getIdLoc(), diag::unsupported_existential_type,
                        protoDecl->getName());
            T->setInvalid();
          }
        }
        return false;
      });
    }
  }

  void visitRequirements(ArrayRef<RequirementRepr> reqts) {
    for (auto reqt : reqts) {
      if (reqt.getKind() == RequirementReprKind::SameType) {
        if (auto *repr = reqt.getFirstTypeLoc().getTypeRepr())
          repr->walk(*this);
        if (auto *repr = reqt.getSecondTypeLoc().getTypeRepr())
          repr->walk(*this);
      }
    }
  }
};

} // end anonymous namespace

void TypeChecker::checkUnsupportedProtocolType(Decl *decl) {
  if (!decl || decl->isInvalid())
    return;

  if (auto *protocolDecl = dyn_cast<ProtocolDecl>(decl))
    checkUnsupportedProtocolType(protocolDecl->getTrailingWhereClause());
  else if (auto *genericDecl = dyn_cast<GenericTypeDecl>(decl))
    checkUnsupportedProtocolType(genericDecl->getGenericParams());
  else if (auto *assocType = dyn_cast<AssociatedTypeDecl>(decl))
    checkUnsupportedProtocolType(assocType->getTrailingWhereClause());
  else if (auto *extDecl = dyn_cast<ExtensionDecl>(decl))
    checkUnsupportedProtocolType(extDecl->getTrailingWhereClause());
  else if (auto *subscriptDecl = dyn_cast<SubscriptDecl>(decl))
    checkUnsupportedProtocolType(subscriptDecl->getGenericParams());
  else if (auto *funcDecl = dyn_cast<AbstractFunctionDecl>(decl)) {
    if (!isa<AccessorDecl>(funcDecl))
      checkUnsupportedProtocolType(funcDecl->getGenericParams());
  }

  if (isa<TypeDecl>(decl) || isa<ExtensionDecl>(decl))
    return;

  UnsupportedProtocolVisitor visitor(*this, /*checkStatements=*/false);
  decl->walk(visitor);
}

void TypeChecker::checkUnsupportedProtocolType(Stmt *stmt) {
  if (!stmt)
    return;

  UnsupportedProtocolVisitor visitor(*this, /*checkStatements=*/true);
  stmt->walk(visitor);
}

void TypeChecker::checkUnsupportedProtocolType(TrailingWhereClause *whereClause) {
  if (whereClause == nullptr)
    return;

  UnsupportedProtocolVisitor visitor(*this, /*checkStatements=*/false);
  visitor.visitRequirements(whereClause->getRequirements());
}

void TypeChecker::checkUnsupportedProtocolType(GenericParamList *genericParams) {
  if (genericParams  == nullptr)
    return;

  UnsupportedProtocolVisitor visitor(*this, /*checkStatements=*/false);
  visitor.visitRequirements(genericParams->getRequirements());
}<|MERGE_RESOLUTION|>--- conflicted
+++ resolved
@@ -2238,11 +2238,7 @@
       SILFunctionType::ExtInfo extInfo(rep, attrs.has(TAK_pseudogeneric),
                                        // SWIFT_ENABLE_TENSORFLOW
                                        attrs.has(TAK_noescape),
-<<<<<<< HEAD
                                        diffkind);
-=======
-                                       attrs.has(TAK_differentiable));
->>>>>>> c2244686
 
       ty = resolveSILFunctionType(fnRepr, options, coroutineKind, extInfo,
                                   calleeConvention, witnessMethodProtocol);
@@ -2295,11 +2291,7 @@
       FunctionType::ExtInfo extInfo(rep, /*noescape=*/false,
                                     // SWIFT_ENABLE_TENSORFLOW
                                     fnRepr->throws(),
-<<<<<<< HEAD
                                     diffkind);
-=======
-                                    attrs.has(TAK_differentiable));
->>>>>>> c2244686
 
       ty = resolveASTFunctionType(fnRepr, options, extInfo);
       if (!ty || ty->hasError())
