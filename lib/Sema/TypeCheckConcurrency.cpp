--- conflicted
+++ resolved
@@ -794,7 +794,6 @@
           return forDistributedActorSelf(isolation.getActor(),
                                          /*isCrossActor*/ isAccessibleAcrossActors); // TODO: not sure?
       }
-
     }
 
     // Similarly, a computed property or subscript that has an 'async' getter
@@ -1716,74 +1715,14 @@
     }
 
     /// Get the actor isolation of the innermost relevant context.
-<<<<<<< HEAD
-    ActorIsolation getInnermostIsolatedContext(const DeclContext *constDC) {
-      // Retrieve the actor isolation for a declaration somewhere in our
-      // declaration context chain and map it into our own context so that
-      // the types can be compared.
-      auto getActorIsolation = [constDC](ValueDecl *value) {
-        switch (auto isolation = swift::getActorIsolation(value)) {
-        case ActorIsolation::ActorInstance:
-        case ActorIsolation::DistributedActorInstance:
-        case ActorIsolation::Independent:
-        case ActorIsolation::IndependentUnsafe:
-        case ActorIsolation::Unspecified:
-          return isolation;
-
-        case ActorIsolation::GlobalActor:
-        case ActorIsolation::GlobalActorUnsafe:
-          return ActorIsolation::forGlobalActor(
-              constDC->mapTypeIntoContext(isolation.getGlobalActor()),
-              isolation == ActorIsolation::GlobalActorUnsafe);
-        }
-      };
-
-      auto dc = const_cast<DeclContext *>(constDC);
-      while (!dc->isModuleScopeContext()) {
-        if (auto closure = dyn_cast<AbstractClosureExpr>(dc)) {
-          // If this closure has specific isolation, use it.
-          auto closureIsolation = getActorIsolationOfContext(dc);
-          if (closureIsolation != ActorIsolation::Independent)
-            return closureIsolation;
-
-          // Look through non-escaping closures.
-          if (auto type = closure->getType()) {
-            if (auto fnType = type->getAs<AnyFunctionType>()) {
-              if (fnType->isNoEscape()) {
-                dc = closure->getParent();
-                continue;
-              }
-            }
-          }
-        }
-
-        // Functions have actor isolation defined on them.
-        if (auto func = dyn_cast<AbstractFunctionDecl>(dc))
-          return getActorIsolation(func);
-
-        // Subscripts have actor isolation defined on them.
-        if (auto subscript = dyn_cast<SubscriptDecl>(dc))
-          return getActorIsolation(subscript);
-
-        // Pattern binding declarations have actor isolation defined on their
-        // properties, if any.
-        if (auto init = dyn_cast<PatternBindingInitializer>(dc)) {
-          auto var = init->getBinding()->getAnchoringVarDecl(
-              init->getBindingIndex());
-          if (var)
-            return getActorIsolation(var);
-
-          return ActorIsolation::forUnspecified();
-        }
-=======
     ActorIsolation getInnermostIsolatedContext(DeclContext *dc) {
       // Retrieve the actor isolation of the context.
       switch (auto isolation = getActorIsolationOfContext(dc)) {
       case ActorIsolation::ActorInstance:
+        case ActorIsolation::DistributedActorInstance:
       case ActorIsolation::Independent:
       case ActorIsolation::Unspecified:
         return isolation;
->>>>>>> e4f4b894
 
       case ActorIsolation::GlobalActor:
       case ActorIsolation::GlobalActorUnsafe:
@@ -3175,10 +3114,10 @@
     // inferred, so that (e.g.) it will be printed and serialized.
     ASTContext &ctx = value->getASTContext();
     switch (inferred) {
-<<<<<<< HEAD
-    // FIXME: if the context is 'unsafe', is it fine to infer the 'safe' one?
-    case ActorIsolation::IndependentUnsafe:
-    case ActorIsolation::Independent: {
+    case ActorIsolation::Independent:
+      if (onlyGlobal)
+        return ActorIsolation::forUnspecified();
+
       auto var = dyn_cast<VarDecl>(value);
       if ((var && !var->isLet()) || !var) {
         // It is illegal to add @actorIndependent to let properties,
@@ -3186,14 +3125,6 @@
         value->getAttrs().add(new(ctx) ActorIndependentAttr(
             ActorIndependentKind::Safe, /*IsImplicit=*/true));
       }
-=======
-    case ActorIsolation::Independent:
-      if (onlyGlobal)
-        return ActorIsolation::forUnspecified();
-
-      value->getAttrs().add(new (ctx) ActorIndependentAttr(
-                              ActorIndependentKind::Safe, /*IsImplicit=*/true));
->>>>>>> e4f4b894
       break;
     }
 
