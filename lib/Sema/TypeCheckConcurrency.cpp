//===--- TypeCheckConcurrency.cpp - Concurrency ---------------------------===//
//
// This source file is part of the Swift.org open source project
//
// Copyright (c) 2014 - 2020 Apple Inc. and the Swift project authors
// Licensed under Apache License v2.0 with Runtime Library Exception
//
// See https://swift.org/LICENSE.txt for license information
// See https://swift.org/CONTRIBUTORS.txt for the list of Swift project authors
//
//===----------------------------------------------------------------------===//
//
// This file implements type checking support for Swift's concurrency model.
//
//===----------------------------------------------------------------------===//
#include "TypeCheckConcurrency.h"
#include "TypeChecker.h"
#include "TypeCheckType.h"
#include "swift/Strings.h"
#include "swift/AST/ASTWalker.h"
#include "swift/AST/Initializer.h"
#include "swift/AST/ParameterList.h"
#include "swift/AST/ProtocolConformance.h"
#include "swift/AST/NameLookupRequests.h"
#include "swift/AST/TypeCheckRequests.h"
#include "swift/AST/TypeVisitor.h"
#include "swift/AST/ExistentialLayout.h"

using namespace swift;

/// Determine whether it makes sense to infer an attribute in the given
/// context.
static bool shouldInferAttributeInContext(const DeclContext *dc) {
  if (auto *file = dyn_cast<FileUnit>(dc->getModuleScopeContext())) {
    switch (file->getKind()) {
    case FileUnitKind::Source:
      // Check what kind of source file we have.
      if (auto sourceFile = dc->getParentSourceFile()) {
        switch (sourceFile->Kind) {
        case SourceFileKind::Interface:
          // Interfaces have explicitly called-out Sendable conformances.
          return false;

        case SourceFileKind::Library:
        case SourceFileKind::Main:
        case SourceFileKind::SIL:
          return true;
        }
      }
      break;

    case FileUnitKind::Builtin:
    case FileUnitKind::SerializedAST:
    case FileUnitKind::Synthesized:
      return false;

    case FileUnitKind::ClangModule:
    case FileUnitKind::DWARFModule:
      return true;
    }
  }

  return false;
}

/// Check whether the @asyncHandler attribute can be applied to the given
/// function declaration.
///
/// \param diagnose Whether to emit a diagnostic when a problem is encountered.
///
/// \returns \c true if there was a problem with adding the attribute, \c false
/// otherwise.
static bool checkAsyncHandler(FuncDecl *func, bool diagnose) {
  if (!func->getResultInterfaceType()->isVoid()) {
    if (diagnose) {
      func->diagnose(diag::asynchandler_returns_value)
          .highlight(func->getResultTypeSourceRange());
    }

    return true;
  }

  if (func->hasThrows()) {
    if (diagnose) {
      func->diagnose(diag::asynchandler_throws)
          .fixItRemove(func->getThrowsLoc());
    }

    return true;
  }

  if (func->hasAsync()) {
    if (diagnose) {
      func->diagnose(diag::asynchandler_async)
          .fixItRemove(func->getAsyncLoc());
    }

    return true;
  }

  for (auto param : *func->getParameters()) {
    if (param->isInOut()) {
      if (diagnose) {
        param->diagnose(diag::asynchandler_inout_parameter)
            .fixItRemove(param->getSpecifierLoc());
      }

      return true;
    }

    if (auto fnType = param->getInterfaceType()->getAs<FunctionType>()) {
      if (fnType->isNoEscape()) {
        if (diagnose) {
          param->diagnose(diag::asynchandler_noescape_closure_parameter);
        }

        return true;
      }
    }
  }

  if (func->isMutating()) {
    if (diagnose) {
      auto diag = func->diagnose(diag::asynchandler_mutating);
      if (auto mutatingAttr = func->getAttrs().getAttribute<MutatingAttr>()) {
        diag.fixItRemove(mutatingAttr->getRange());
      }
    }

    return true;
  }

  return false;
}

/// Check whether the function is a proper distributed function
///
/// \param diagnose Whether to emit a diagnostic when a problem is encountered.
///
/// \returns \c true if there was a problem with adding the attribute, \c false
/// otherwise.
static bool checkDistributedFunc(FuncDecl *func, bool diagnose) {
  // === All parameters and the result type must be Codable

  auto &C = func->getASTContext();
  auto encodableType = C.getProtocol(KnownProtocolKind::Encodable);
  auto decodableType = C.getProtocol(KnownProtocolKind::Decodable);

  // --- Check parameters for 'Codable' conformance
  for (auto param : *func->getParameters()) {
    auto paramType = func->mapTypeIntoContext(param->getInterfaceType()); // TODO: getDeclaredInterfaceType instead?
    if (TypeChecker::conformsToProtocol(paramType, encodableType, func).isInvalid() ||
        TypeChecker::conformsToProtocol(paramType, decodableType, func).isInvalid()) {
      if (diagnose)
        func->diagnose(
            diag::distributed_actor_func_param_not_codable,
            param->getArgumentName().str(),
            param->getInterfaceType()
        );
      // TODO: suggest a fixit to add Codable to the type?
      return true;
    }
  }

  // --- Result type must be either void or a codable type
  // TODO: In the future we can also support AsyncSequence of Codable values
  auto resultType = func->mapTypeIntoContext(func->getResultInterfaceType()); // TODO: getDeclaredInterfaceType instead?
  if (!resultType->isVoid()) {
    if (TypeChecker::conformsToProtocol(resultType, decodableType, func).isInvalid() ||
        TypeChecker::conformsToProtocol(resultType, encodableType, func).isInvalid()) {
      if (diagnose)
        func->diagnose(
            diag::distributed_actor_func_result_not_codable,
            func->getResultInterfaceType()
        );
      // TODO: suggest a fixit to add Codable to the type?
      return true;
    }
  }

  // === Each distributed function must have a static _remote_<func_name> counterpart
  ClassDecl *actorDecl = dyn_cast<ClassDecl>(func->getParent());
  assert(actorDecl && actorDecl->isDistributedActor());

  auto remoteFuncDecl = actorDecl->lookupDirectRemoteFunc(func);
  if (!remoteFuncDecl) {
    if (diagnose) {
      auto localFuncName = func->getBaseIdentifier().str().str();
      func->diagnose(
          diag::distributed_actor_func_missing_remote_func,
          C.getIdentifier("_remote_" + localFuncName));
    }
    return true;
  }

  if (!remoteFuncDecl->isStatic()) {
    if (diagnose)
      func->diagnose(
          diag::distributed_actor_remote_func_is_not_static,
          remoteFuncDecl->getName());
    return true;
  }

  if (!remoteFuncDecl->hasAsync() || !remoteFuncDecl->hasThrows()) {
    if (diagnose)
      func->diagnose(
          diag::distributed_actor_remote_func_is_not_async_throws,
          remoteFuncDecl->getName());
    return true;
  }

  if (remoteFuncDecl->isDistributed()) {
    if (diagnose)
      func->diagnose(
          diag::distributed_actor_remote_func_must_not_be_distributed,
          remoteFuncDecl->getName());
    return true;
  }

  return false;
}

void swift::addAsyncNotes(AbstractFunctionDecl const* func) {
  assert(func);
  if (!isa<DestructorDecl>(func) && !isa<AccessorDecl>(func)) {
    auto note =
        func->diagnose(diag::note_add_async_to_function, func->getName());

    if (func->hasThrows()) {
      auto replacement = func->getAttrs().hasAttribute<RethrowsAttr>()
                        ? "async rethrows"
                        : "async throws";

      note.fixItReplace(SourceRange(func->getThrowsLoc()), replacement);
    } else if (func->getParameters()->getRParenLoc().isValid()) {
      note.fixItInsert(func->getParameters()->getRParenLoc().getAdvancedLoc(1),
                       " async");
    }
  }

  if (func->canBeAsyncHandler()) {
    func->diagnose(
            diag::note_add_asynchandler_to_function, func->getName())
        .fixItInsert(func->getAttributeInsertionLoc(false), "@asyncHandler ");
  }
}

bool IsAsyncHandlerRequest::evaluate(
    Evaluator &evaluator, FuncDecl *func) const {
  // Turn off @asyncHandler when not specifically enabled.
  if (!func->getASTContext().LangOpts.EnableExperimentalAsyncHandler) {
    return false;
  }

  // Check whether the attribute was explicitly specified.
  if (auto attr = func->getAttrs().getAttribute<AsyncHandlerAttr>()) {
    // Check for well-formedness.
    if (checkAsyncHandler(func, /*diagnose=*/true)) {
      attr->setInvalid();
      return false;
    }

    return true;
  }

  if (!shouldInferAttributeInContext(func->getDeclContext()))
    return false;

  // Are we in a context where inference is possible?
  auto dc = func->getDeclContext();
  if (!dc->getSelfClassDecl() || !dc->getParentSourceFile() || !func->hasBody())
    return false;

  // Is it possible to infer @asyncHandler for this function at all?
  if (!func->canBeAsyncHandler())
    return false;

  if (!dc->getSelfClassDecl()->isActor())
    return false;

  // Add an implicit @asyncHandler attribute and return true. We're done.
  auto addImplicitAsyncHandlerAttr = [&] {
    func->getAttrs().add(new (func->getASTContext()) AsyncHandlerAttr(true));
    return true;
  };

  // Check whether any of the conformances in the context of the function
  // implies @asyncHandler.
  {
    auto idc = cast<IterableDeclContext>(dc->getAsDecl());
    auto conformances = idc->getLocalConformances(
        ConformanceLookupKind::NonStructural);

    for (auto conformance : conformances) {
      auto protocol = conformance->getProtocol();
      for (auto found : protocol->lookupDirect(func->getName())) {
        if (!isa<ProtocolDecl>(found->getDeclContext()))
          continue;

        auto requirement = dyn_cast<FuncDecl>(found);
        if (!requirement)
          continue;

        if (!requirement->isAsyncHandler())
          continue;

        auto witness = conformance->getWitnessDecl(requirement);
        if (witness != func)
          continue;

        return addImplicitAsyncHandlerAttr();
      }
    }
  }

  // Look through dynamic replacements.
  if (auto replaced = func->getDynamicallyReplacedDecl()) {
    if (auto replacedFunc = dyn_cast<FuncDecl>(replaced))
      if (replacedFunc->isAsyncHandler())
        return addImplicitAsyncHandlerAttr();
  }

  return false;
}

bool CanBeAsyncHandlerRequest::evaluate(
    Evaluator &evaluator, FuncDecl *func) const {
  // Turn off @asyncHandler when not specifically enabled.
  if (!func->getASTContext().LangOpts.EnableExperimentalAsyncHandler) {
    return false;
  }

  return !checkAsyncHandler(func, /*diagnose=*/false);
}

bool IsActorRequest::evaluate(
    Evaluator &evaluator, NominalTypeDecl *nominal) const {
  // Protocols are actors if their `Self` type conforms to `Actor`.
  if (auto protocol = dyn_cast<ProtocolDecl>(nominal)) {
    // Simple case: we have the Actor protocol itself.
    if (protocol->isSpecificProtocol(KnownProtocolKind::Actor))
      return true;

    auto actorProto = nominal->getASTContext().getProtocol(
        KnownProtocolKind::Actor);
    if (!actorProto)
      return false;

    auto selfType = Type(protocol->getProtocolSelfType());
    auto genericSig = protocol->getGenericSignature();
    if (!genericSig)
      return false;

    return genericSig->requiresProtocol(selfType, actorProto);
  }

  // Class declarations are actors if they were declared with "actor".
  auto classDecl = dyn_cast<ClassDecl>(nominal);
  if (!classDecl)
    return false;

  return classDecl->isExplicitActor() ||
      classDecl->getAttrs().getAttribute<ActorAttr>();
}

bool IsDefaultActorRequest::evaluate(
    Evaluator &evaluator, ClassDecl *classDecl, ModuleDecl *M,
    ResilienceExpansion expansion) const {
  // If the class isn't an actor, it's not a default actor.
  if (!classDecl->isActor())
    return false;

  // If the class is resilient from the perspective of the module
  // module, it's not a default actor.
  if (classDecl->isForeign() || classDecl->isResilient(M, expansion))
    return false;

  // Check whether the class has explicit custom-actor methods.

  // If we synthesized the unownedExecutor property, we should've
  // added a semantics attribute to it (if it was actually a default
  // actor).
  if (auto executorProperty = classDecl->getUnownedExecutorProperty())
    return executorProperty->getAttrs()
             .hasSemanticsAttr(SEMANTICS_DEFAULT_ACTOR);

  return true;
}

bool IsDistributedActorRequest::evaluate(
    Evaluator &evaluator, NominalTypeDecl *nominal) const {
  // Protocols are actors if their `Self` type conforms to `DistributedActor`.
  if (auto protocol = dyn_cast<ProtocolDecl>(nominal)) {
    // Simple case: we have the `DistributedActor` protocol itself.
    if (protocol->isSpecificProtocol(KnownProtocolKind::DistributedActor))
      return true;

    auto actorProto = nominal->getASTContext().getProtocol(
        KnownProtocolKind::DistributedActor);
    if (!actorProto)
      return false;

    auto selfType = Type(protocol->getProtocolSelfType());
    auto genericSig = protocol->getGenericSignature();
    if (!genericSig)
      return false;

    return genericSig->requiresProtocol(selfType, actorProto);
  }

  // Class declarations are 'distributed actors' if they are declared with 'distributed actor'
  if(!dyn_cast<ClassDecl>(nominal))
    return false;

  auto distributedAttr = nominal->getAttrs()
      .getAttribute<DistributedActorAttr>();
  return distributedAttr != nullptr;
}

bool IsDistributedFuncRequest::evaluate(
    Evaluator &evaluator, FuncDecl *func) const {
  // Check whether the attribute was explicitly specified.
  if (auto attr = func->getAttrs().getAttribute<DistributedActorAttr>()) {
//    // Check for well-formedness.
//    if (checkDistributedFunc(func, /*diagnose=*/true)) {
//      attr->setInvalid();
//      return false;
//    }

    return true;
  } else {
    return false;
  }
}

static bool isDeclNotAsAccessibleAsParent(ValueDecl *decl,
                                          NominalTypeDecl *parent) {
  return decl->getFormalAccess() <
         std::min(parent->getFormalAccess(), AccessLevel::Public);
}

VarDecl *GlobalActorInstanceRequest::evaluate(
    Evaluator &evaluator, NominalTypeDecl *nominal) const {
  auto globalActorAttr = nominal->getAttrs().getAttribute<GlobalActorAttr>();
  if (!globalActorAttr)
    return nullptr;

  // Ensure that the actor protocol has been loaded.
  ASTContext &ctx = nominal->getASTContext();
  auto actorProto = ctx.getProtocol(KnownProtocolKind::Actor);
  if (!actorProto) {
    nominal->diagnose(diag::concurrency_lib_missing, "Actor");
    return nullptr;
  }

  // Global actors have a static property "shared" that provides an actor
  // instance. The value must
  SmallVector<ValueDecl *, 4> decls;
  nominal->lookupQualified(
      nominal, DeclNameRef(ctx.Id_shared), NL_QualifiedDefault, decls);
  VarDecl *sharedVar = nullptr;
  llvm::TinyPtrVector<VarDecl *> candidates;
  for (auto decl : decls) {
    auto var = dyn_cast<VarDecl>(decl);
    if (!var)
      continue;

    auto varDC = var->getDeclContext();
    if (var->isStatic() &&
        !isDeclNotAsAccessibleAsParent(var, nominal) &&
        !(isa<ExtensionDecl>(varDC) &&
          cast<ExtensionDecl>(varDC)->isConstrainedExtension()) &&
        TypeChecker::conformsToProtocol(
            varDC->mapTypeIntoContext(var->getValueInterfaceType()),
            actorProto, nominal)) {
      sharedVar = var;
      break;
    }

    candidates.push_back(var);
  }

  // If we found a suitable candidate, we're done.
  if (sharedVar)
    return sharedVar;

  // Complain about the lack of a suitable 'shared' property.
  {
    auto primaryDiag = nominal->diagnose(
        diag::global_actor_missing_shared, nominal->getName());

    // If there were no candidates, provide a Fix-It with a prototype.
    if (candidates.empty() && nominal->getBraces().Start.isValid()) {
      // Figure out the indentation we need.
      SourceLoc sharedInsertionLoc = Lexer::getLocForEndOfToken(
          ctx.SourceMgr, nominal->getBraces().Start);

      StringRef extraIndent;
      StringRef currentIndent = Lexer::getIndentationForLine(
          ctx.SourceMgr, sharedInsertionLoc, &extraIndent);
      std::string stubIndent = (currentIndent + extraIndent).str();

      // From the string to add the declaration.
      std::string sharedDeclString = "\n" + stubIndent;
      if (nominal->getFormalAccess() >= AccessLevel::Public)
        sharedDeclString += "public ";

      sharedDeclString += "static let shared = <#actor instance#>";

      primaryDiag.fixItInsert(sharedInsertionLoc, sharedDeclString);
    }
  }

  // Remark about all of the candidates that failed (and why).
  for (auto candidate : candidates) {
    if (!candidate->isStatic()) {
      candidate->diagnose(diag::global_actor_shared_not_static)
        .fixItInsert(candidate->getAttributeInsertionLoc(true), "static ");
      continue;
    }

    if (isDeclNotAsAccessibleAsParent(candidate, nominal)) {
      AccessLevel needAccessLevel = std::min(
          nominal->getFormalAccess(), AccessLevel::Public);
      auto diag = candidate->diagnose(
          diag::global_actor_shared_inaccessible,
          getAccessLevelSpelling(candidate->getFormalAccess()),
          getAccessLevelSpelling(needAccessLevel));
      if (auto attr = candidate->getAttrs().getAttribute<AccessControlAttr>()) {
        if (needAccessLevel == AccessLevel::Internal) {
          diag.fixItRemove(attr->getRange());
        } else {
          diag.fixItReplace(
              attr->getRange(), getAccessLevelSpelling(needAccessLevel));
        }
      } else {
        diag.fixItInsert(
            candidate->getAttributeInsertionLoc(true),
            getAccessLevelSpelling(needAccessLevel));
      }
      continue;
    }

    if (auto ext = dyn_cast<ExtensionDecl>(candidate->getDeclContext())) {
      if (ext->isConstrainedExtension()) {
        candidate->diagnose(diag::global_actor_shared_constrained_extension);
        continue;
      }
    }

    Type varType = candidate->getDeclContext()->mapTypeIntoContext(
        candidate->getValueInterfaceType());
    candidate->diagnose(diag::global_actor_shared_non_actor_type, varType);
  }

  return nullptr;
}

Optional<std::pair<CustomAttr *, NominalTypeDecl *>>
swift::checkGlobalActorAttributes(
    SourceLoc loc, DeclContext *dc, ArrayRef<CustomAttr *> attrs) {
  ASTContext &ctx = dc->getASTContext();

  CustomAttr *globalActorAttr = nullptr;
  NominalTypeDecl *globalActorNominal = nullptr;
  for (auto attr : attrs) {
    // Figure out which nominal declaration this custom attribute refers to.
    auto nominal = evaluateOrDefault(ctx.evaluator,
                                     CustomAttrNominalRequest{attr, dc},
                                     nullptr);

    // Ignore unresolvable custom attributes.
    if (!nominal)
      continue;

    // We are only interested in global actor types.
    if (!nominal->isGlobalActor())
      continue;

    // Only a single global actor can be applied to a given entity.
    if (globalActorAttr) {
      ctx.Diags.diagnose(
          loc, diag::multiple_global_actors, globalActorNominal->getName(),
          nominal->getName());
      continue;
    }

    globalActorAttr = const_cast<CustomAttr *>(attr);
    globalActorNominal = nominal;
  }

  if (!globalActorAttr)
    return None;

  return std::make_pair(globalActorAttr, globalActorNominal);
}

Optional<std::pair<CustomAttr *, NominalTypeDecl *>>
GlobalActorAttributeRequest::evaluate(
    Evaluator &evaluator,
    llvm::PointerUnion<Decl *, ClosureExpr *> subject) const {
  DeclContext *dc;
  DeclAttributes *declAttrs;
  SourceLoc loc;
  if (auto decl = subject.dyn_cast<Decl *>()) {
    dc = decl->getDeclContext();
    declAttrs = &decl->getAttrs();
    loc = decl->getLoc();
  } else {
    auto closure = subject.get<ClosureExpr *>();
    dc = closure;
    declAttrs = &closure->getAttrs();
    loc = closure->getLoc();
  }

  // Collect the attributes.
  SmallVector<CustomAttr *, 2> attrs;
  for (auto attr : declAttrs->getAttributes<CustomAttr>()) {
    auto mutableAttr = const_cast<CustomAttr *>(attr);
    attrs.push_back(mutableAttr);
  }

  // Look for a global actor attribute.
  auto result = checkGlobalActorAttributes(loc, dc, attrs);
  if (!result)
    return None;

  // Closures can always have a global actor attached.
  if (auto closure = subject.dyn_cast<ClosureExpr *>()) {
    return result;
  }

  // Check that a global actor attribute makes sense on this kind of
  // declaration.
  auto decl = subject.get<Decl *>();
  auto globalActorAttr = result->first;
  if (auto nominal = dyn_cast<NominalTypeDecl>(decl)) {
    // Nominal types are okay...
    if (auto classDecl = dyn_cast<ClassDecl>(nominal)){
      if (classDecl->isActor()) {
        // ... except for actors.
        nominal->diagnose(diag::global_actor_on_actor_class, nominal->getName())
            .highlight(globalActorAttr->getRangeWithAt());
        return None;
      }
    }
  } else if (auto storage = dyn_cast<AbstractStorageDecl>(decl)) {
    // Subscripts and properties are fine...
    if (auto var = dyn_cast<VarDecl>(storage)) {
      if (var->getDeclContext()->isLocalContext()) {
        var->diagnose(diag::global_actor_on_local_variable, var->getName())
            .highlight(globalActorAttr->getRangeWithAt());
        return None;
      }
    }
  } else if (isa<ExtensionDecl>(decl)) {
    // Extensions are okay.
  } else if (isa<ConstructorDecl>(decl) || isa<FuncDecl>(decl)) {
    // Functions are okay.
  } else {
    // Everything else is disallowed.
    decl->diagnose(diag::global_actor_disallowed, decl->getDescriptiveKind());
    return None;
  }

  return result;
}

Type swift::getExplicitGlobalActor(ClosureExpr *closure) {
  // Look at the explicit attribute.
  auto globalActorAttr = evaluateOrDefault(
      closure->getASTContext().evaluator,
      GlobalActorAttributeRequest{closure}, None);
  if (!globalActorAttr)
    return Type();

  Type globalActor = evaluateOrDefault(
      closure->getASTContext().evaluator,
      CustomAttrTypeRequest{
        globalActorAttr->first, closure, CustomAttrTypeKind::GlobalActor},
        Type());
  if (!globalActor || globalActor->hasError())
    return Type();

  return globalActor;
}

/// Determine the isolation rules for a given declaration.
ActorIsolationRestriction ActorIsolationRestriction::forDeclaration(
    ConcreteDeclRef declRef, bool fromExpression) {
  auto decl = declRef.getDecl();

  switch (decl->getKind()) {
  case DeclKind::AssociatedType:
  case DeclKind::Class:
  case DeclKind::Enum:
  case DeclKind::Extension:
  case DeclKind::GenericTypeParam:
  case DeclKind::OpaqueType:
  case DeclKind::Protocol:
  case DeclKind::Struct:
  case DeclKind::TypeAlias:
    // Types are always available.
    return forUnrestricted();

  case DeclKind::EnumCase:
  case DeclKind::EnumElement:
    // Type-level entities don't require isolation.
    return forUnrestricted();

  case DeclKind::IfConfig:
  case DeclKind::Import:
  case DeclKind::InfixOperator:
  case DeclKind::MissingMember:
  case DeclKind::Module:
  case DeclKind::PatternBinding:
  case DeclKind::PostfixOperator:
  case DeclKind::PoundDiagnostic:
  case DeclKind::PrecedenceGroup:
  case DeclKind::PrefixOperator:
  case DeclKind::TopLevelCode:
    // Non-value entities don't require isolation.
    return forUnrestricted();

  case DeclKind::Destructor:
    // Destructors don't require isolation.
    return forUnrestricted();

  case DeclKind::Param:
  case DeclKind::Var:
  case DeclKind::Accessor:
  case DeclKind::Constructor:
  case DeclKind::Func:
  case DeclKind::Subscript: {
    // Local captures are checked separately.
    if (cast<ValueDecl>(decl)->isLocalCapture())
      return forUnrestricted();

    auto isolation = getActorIsolation(cast<ValueDecl>(decl));

    // A function that provides an asynchronous context has no restrictions
    // on its access.
    //
    // FIXME: technically, synchronous functions are allowed to be cross-actor.
    // The call-sites are just conditionally async based on where they appear
    // (outside or inside the actor). This suggests that the implicitly-async
    // concept could be merged into the CrossActorSelf concept.
    bool isAccessibleAcrossActors = false;
    if (auto func = dyn_cast<AbstractFunctionDecl>(decl)) {
      if (func->isAsyncContext())
        isAccessibleAcrossActors = true;

      if (func->isDistributed()) {
        if (auto classDecl = dyn_cast<ClassDecl>(decl->getDeclContext())) {
          if (!classDecl->isDistributedActor()) {
            // `distributed func` must only be defined in `distributed actor`
            func->diagnose(
                diag::distributed_actor_func_defined_outside_of_distributed_actor,
                func->getName());
          }
        }

          return forDistributedActorSelf(isolation.getActor(),
                                         /*isCrossActor*/ isAccessibleAcrossActors); // TODO: not sure?
      }
    }

    // Similarly, a computed property or subscript that has an 'async' getter
    // provides an asynchronous context, and has no restrictions.
    if (auto storageDecl = dyn_cast<AbstractStorageDecl>(decl)) {
      if (auto effectfulGetter = storageDecl->getEffectfulGetAccessor())
        if (effectfulGetter->hasAsync())
          isAccessibleAcrossActors = true;
    }

    // Determine the actor isolation of the given declaration.
    switch (isolation) {
    case ActorIsolation::ActorInstance:
      // Protected actor instance members can only be accessed on 'self'.
      return forActorSelf(isolation.getActor(),
          isAccessibleAcrossActors || isa<ConstructorDecl>(decl));

    case ActorIsolation::DistributedActorInstance:
      // Only distributed functions can be called externally on a distributed actor.
      return forDistributedActorSelf(isolation.getActor(),
       /*isCrossActor*/ isAccessibleAcrossActors || isa<ConstructorDecl>(decl));

    case ActorIsolation::GlobalActorUnsafe:
    case ActorIsolation::GlobalActor: {
      // A global-actor-isolated function referenced within an expression
      // carries the global actor into its function type. The actual
      // reference to the function is therefore not restricted, because the
      // call to the function is.
      if (fromExpression && isa<AbstractFunctionDecl>(decl))
        return forUnrestricted();

      Type actorType = isolation.getGlobalActor();
      if (auto subs = declRef.getSubstitutions())
        actorType = actorType.subst(subs);

      return forGlobalActor(actorType, isAccessibleAcrossActors,
                            isolation == ActorIsolation::GlobalActorUnsafe);
    }

    case ActorIsolation::Independent:
      // Actor-independent have no restrictions on their access.
      return forUnrestricted();

    case ActorIsolation::Unspecified:
      return isAccessibleAcrossActors ? forUnrestricted() : forUnsafe();
    }
  }
  }
}

namespace {
  /// Describes the important parts of a partial apply thunk.
  struct PartialApplyThunkInfo {
    Expr *base;
    Expr *fn;
    bool isEscaping;
  };
}

/// Try to decompose a call that might be an invocation of a partial apply
/// thunk.
static Optional<PartialApplyThunkInfo> decomposePartialApplyThunk(
    ApplyExpr *apply, Expr *parent) {
  // Check for a call to the outer closure in the thunk.
  auto outerAutoclosure = dyn_cast<AutoClosureExpr>(apply->getFn());
  if (!outerAutoclosure ||
      outerAutoclosure->getThunkKind()
        != AutoClosureExpr::Kind::DoubleCurryThunk)
    return None;

  auto memberFn = outerAutoclosure->getUnwrappedCurryThunkExpr();
  if (!memberFn)
    return None;

  // Determine whether the partial apply thunk was immediately converted to
  // noescape.
  bool isEscaping = true;
  if (auto conversion = dyn_cast_or_null<FunctionConversionExpr>(parent)) {
    auto fnType = conversion->getType()->getAs<FunctionType>();
    isEscaping = fnType && !fnType->isNoEscape();
  }

  return PartialApplyThunkInfo{apply->getArg(), memberFn, isEscaping};
}

/// Find the immediate member reference in the given expression.
static Optional<std::pair<ConcreteDeclRef, SourceLoc>>
findMemberReference(Expr *expr) {
  if (auto declRef = dyn_cast<DeclRefExpr>(expr))
    return std::make_pair(declRef->getDeclRef(), declRef->getLoc());

  if (auto otherCtor = dyn_cast<OtherConstructorDeclRefExpr>(expr)) {
    return std::make_pair(otherCtor->getDeclRef(), otherCtor->getLoc());
  }

  return None;
}

/// Return true if the callee of an ApplyExpr is async
///
/// Note that this must be called after the implicitlyAsync flag has been set,
/// or implicitly async calls will not return the correct value.
static bool isAsyncCall(const ApplyExpr *call) {
  if (call->implicitlyAsync())
    return true;

  // Effectively the same as doing a
  // `cast_or_null<FunctionType>(call->getFn()->getType())`, check the
  // result of that and then checking `isAsync` if it's defined.
  Type funcTypeType = call->getFn()->getType();
  if (!funcTypeType)
    return false;
  AnyFunctionType *funcType = funcTypeType->getAs<AnyFunctionType>();
  if (!funcType)
    return false;
  return funcType->isAsync();
}

/// Determine whether we should diagnose data races within the current context.
///
/// By default, we do this only in code that makes use of concurrency
/// features.
static bool shouldDiagnoseExistingDataRaces(const DeclContext *dc);

/// Determine whether this closure should be treated as Sendable.
///
/// \param forActorIsolation Whether this check is for the purposes of
/// determining whether the closure must be non-isolated.
static bool isSendableClosure(
    const AbstractClosureExpr *closure, bool forActorIsolation) {
  if (auto explicitClosure = dyn_cast<ClosureExpr>(closure)) {
    if (forActorIsolation && explicitClosure->inheritsActorContext()) {
      fprintf(stderr, "[%s:%d] (%s) is sendable closure FALSE\n", __FILE__, __LINE__, __FUNCTION__);
      return false;
    }

    if (explicitClosure->isUnsafeSendable())
      return true;
  }

  if (auto type = closure->getType()) {
    if (auto fnType = type->getAs<AnyFunctionType>())
      if (fnType->isSendable())
        return true;
  }

  return false;
}

/// Determine whether the given type is suitable as a concurrent value type.
bool swift::isSendableType(const DeclContext *dc, Type type) {
  class IsSendable : public TypeVisitor<IsSendable, bool> {
    DeclContext *dc;
    ProtocolDecl *SendableProto;

  public:
    IsSendable(const DeclContext *dc)
        : dc(const_cast<DeclContext *>(dc)) {
      SendableProto = dc->getASTContext().getProtocol(
          KnownProtocolKind::Sendable);
    }

#define ALWAYS_CONCURRENT_VALUE(Id) \
    bool visit##Id##Type(Id##Type *) { return true; }

#define UNEXPECTED_TYPE(Id) ALWAYS_CONCURRENT_VALUE(Id)

    ALWAYS_CONCURRENT_VALUE(Error)
    ALWAYS_CONCURRENT_VALUE(Builtin)
    ALWAYS_CONCURRENT_VALUE(AnyMetatype)
    ALWAYS_CONCURRENT_VALUE(Module)

    UNEXPECTED_TYPE(GenericTypeParam)
    UNEXPECTED_TYPE(DependentMember)
    UNEXPECTED_TYPE(GenericFunction)

#define TYPE(Id, Parent)

 // Look through type sugar.
#define SUGARED_TYPE(Id, Parent)                    \
    bool visit##Id##Type(Id##Type *type) {          \
      return visit(type->getSinglyDesugaredType()); \
    }

// Unchecked and artificial types won't show up in well-formed code,
// but don't trip over them.
#define UNCHECKED_TYPE(Id, Parent) UNEXPECTED_TYPE(Id)
#define ARTIFICIAL_TYPE(Id, Parent) UNEXPECTED_TYPE(Id)

#include "swift/AST/TypeNodes.def"

#undef UNEXPECTED_TYPE
#undef ALWAYS_CONCURRENT_VALUE

    bool visitForConformanceCheck(TypeBase *type) {
      if (!SendableProto)
        return true;

      return !TypeChecker::conformsToProtocol(
          Type(type), SendableProto, dc).isInvalid();
    }

    bool visitTupleType(TupleType *type) {
      for (Type elementType : type->getElementTypes()) {
        if (!visit(elementType))
          return false;
      }

      return true;
    }

    bool visitReferenceStorageType(ReferenceStorageType *type) {
      return visit(type->getReferentType());
    }

    bool visitEnumType(EnumType *type) {
      return visitForConformanceCheck(type);
    }

    bool visitStructType(StructType *type) {
      return visitForConformanceCheck(type);
    }

    bool visitClassType(ClassType *type) {
      return visitForConformanceCheck(type);
    }

    bool visitProtocolType(ProtocolType *type) {
      if (!SendableProto)
        return true;

      return !TypeChecker::containsProtocol(
        Type(type), SendableProto, dc).isInvalid();
    }

    bool visitBoundGenericType(BoundGenericType *type) {
      return visitForConformanceCheck(type);
    }

    bool visitDynamicSelfType(DynamicSelfType *type) {
      return visit(type->getSelfType());
    }

    bool visitArchetypeType(ArchetypeType *type) {
      return visitForConformanceCheck(type);
    }

    bool visitFunctionType(FunctionType *type) {
      // Concurrent function types meet the requirements.
      if (type->isSendable())
        return true;

      // C and thin function types meeting the requirements because they
      // cannot have captures.
      switch (type->getExtInfo().getRepresentation()) {
      case FunctionTypeRepresentation::Block:
      case FunctionTypeRepresentation::Swift:
        return false;

      case FunctionTypeRepresentation::CFunctionPointer:
      case FunctionTypeRepresentation::Thin:
        return true;
      }
    }

    bool visitProtocolCompositionType(ProtocolCompositionType *type) {
      if (!SendableProto)
        return true;

      return !TypeChecker::containsProtocol(type, SendableProto, dc)
        .isInvalid();
    }

    bool visitLValueType(LValueType *type) {
      return visit(type->getObjectType());
    }

    bool visitInOutType(InOutType *type) {
      return visit(type->getObjectType());
    }
  } checker(dc);

  return checker.visit(type);
}

static bool diagnoseNonConcurrentParameter(
    SourceLoc loc, ConcurrentReferenceKind refKind, ConcreteDeclRef declRef,
    ParamDecl *param, Type paramType, DiagnosticBehavior behavior) {
  ASTContext &ctx = declRef.getDecl()->getASTContext();
  ctx.Diags.diagnose(loc, diag::non_concurrent_param_type, paramType)
      .limitBehavior(behavior);
  return false;
}

static bool diagnoseNonConcurrentResult(
    SourceLoc loc, ConcurrentReferenceKind refKind, ConcreteDeclRef declRef,
    Type resultType, DiagnosticBehavior behavior) {
  ASTContext &ctx = declRef.getDecl()->getASTContext();
  ctx.Diags.diagnose(loc, diag::non_concurrent_result_type, resultType)
      .limitBehavior(behavior);
  return false;
}

static bool diagnoseNonConcurrentProperty(
    SourceLoc loc, ConcurrentReferenceKind refKind, VarDecl *var,
    Type propertyType, DiagnosticBehavior behavior) {
  ASTContext &ctx = var->getASTContext();
  ctx.Diags.diagnose(loc, diag::non_concurrent_property_type,
                     var->getDescriptiveKind(), var->getName(),
                     propertyType, var->isLocalCapture())
      .limitBehavior(behavior);
  return false;
}

/// Whether we should diagnose cases where Sendable conformances are
/// missing.
bool swift::shouldDiagnoseNonSendableViolations(const LangOptions &langOpts) {
  return langOpts.WarnConcurrency;
}

bool swift::diagnoseNonConcurrentTypesInReference(
    ConcreteDeclRef declRef, const DeclContext *dc, SourceLoc loc,
    ConcurrentReferenceKind refKind, DiagnosticBehavior behavior) {
  // Bail out immediately if we aren't supposed to do this checking.
  if (!shouldDiagnoseNonSendableViolations(dc->getASTContext().LangOpts))
    return false;

  // For functions, check the parameter and result types.
  SubstitutionMap subs = declRef.getSubstitutions();
  if (auto function = dyn_cast<AbstractFunctionDecl>(declRef.getDecl())) {
    for (auto param : *function->getParameters()) {
      Type paramType = param->getInterfaceType().subst(subs);
      if (!isSendableType(dc, paramType)) {
        return diagnoseNonConcurrentParameter(
            loc, refKind, declRef, param, paramType, behavior);
      }
    }

    // Check the result type of a function.
    if (auto func = dyn_cast<FuncDecl>(function)) {
      Type resultType = func->getResultInterfaceType().subst(subs);
      if (!isSendableType(dc, resultType)) {
        return diagnoseNonConcurrentResult(loc, refKind, declRef, resultType,
                                           behavior);
      }
    }

    return false;
  }

  if (auto var = dyn_cast<VarDecl>(declRef.getDecl())) {
    Type propertyType = var->isLocalCapture()
        ? var->getType()
        : var->getValueInterfaceType().subst(subs);
    if (!isSendableType(dc, propertyType)) {
      return diagnoseNonConcurrentProperty(loc, refKind, var, propertyType,
                                           behavior);
    }
  }

  if (auto subscript = dyn_cast<SubscriptDecl>(declRef.getDecl())) {
    for (auto param : *subscript->getIndices()) {
      Type paramType = param->getInterfaceType().subst(subs);
      if (!isSendableType(dc, paramType)) {
        return diagnoseNonConcurrentParameter(
            loc, refKind, declRef, param, paramType, behavior);
      }
    }

    // Check the element type of a subscript.
    Type resultType = subscript->getElementInterfaceType().subst(subs);
    if (!isSendableType(dc, resultType)) {
      return diagnoseNonConcurrentResult(loc, refKind, declRef, resultType,
                                         behavior);
    }

    return false;
  }

  return false;
}

namespace {
  /// Check for adherence to the actor isolation rules, emitting errors
  /// when actor-isolated declarations are used in an unsafe manner.
  class ActorIsolationChecker : public ASTWalker {
    ASTContext &ctx;
    SmallVector<const DeclContext *, 4> contextStack;
    SmallVector<ApplyExpr*, 4> applyStack;

    /// Keeps track of the capture context of variables that have been
    /// explicitly captured in closures.
    llvm::SmallDenseMap<VarDecl *, TinyPtrVector<const DeclContext *>>
      captureContexts;

    using MutableVarSource
        = llvm::PointerUnion<DeclRefExpr *, InOutExpr *, LookupExpr *>;

    using MutableVarParent
        = llvm::PointerUnion<InOutExpr *, LoadExpr *, AssignExpr *>;

    /// Mapping from mutable variable reference exprs, or inout expressions,
    /// to the parent expression, when that parent is either a load or
    /// an inout expr.
    llvm::SmallDenseMap<MutableVarSource, MutableVarParent, 4>
      mutableLocalVarParent;

    /// The values for each case in this enum correspond to %select numbers
    /// in a diagnostic, so be sure to update it if you add new cases.
    enum class VarRefUseEnv {
      Read = 0,
      Mutating = 1,
      Inout = 2 // means Mutating; having a separate kind helps diagnostics
    };

    static bool isPropOrSubscript(ValueDecl const* decl) {
      return isa<VarDecl>(decl) || isa<SubscriptDecl>(decl);
    }

    /// In the given expression \c use that refers to the decl, this
    /// function finds the kind of environment tracked by
    /// \c mutableLocalVarParent that corresponds to that \c use.
    ///
    /// Note that an InoutExpr is not considered a use of the decl!
    ///
    /// @returns None if the context expression is either an InOutExpr,
    ///               not tracked, or if the decl is not a property or subscript
    Optional<VarRefUseEnv> kindOfUsage(ValueDecl *decl, Expr *use) const {
      // we need a use for lookup.
      if (!use)
        return None;

      // must be a property or subscript
      if (!isPropOrSubscript(decl))
        return None;

      if (auto lookup = dyn_cast<DeclRefExpr>(use))
        return usageEnv(lookup);
      else if (auto lookup = dyn_cast<LookupExpr>(use))
        return usageEnv(lookup);

      return None;
    }

    /// @returns the kind of environment in which this expression appears, as
    ///          tracked by \c mutableLocalVarParent
    VarRefUseEnv usageEnv(MutableVarSource src) const {
      auto result = mutableLocalVarParent.find(src);
      if (result != mutableLocalVarParent.end()) {
        MutableVarParent parent = result->second;
        assert(!parent.isNull());
        if (parent.is<LoadExpr*>())
          return VarRefUseEnv::Read;
        else if (parent.is<AssignExpr*>())
          return VarRefUseEnv::Mutating;
        else if (auto inout = parent.dyn_cast<InOutExpr*>())
          return inout->isImplicit() ? VarRefUseEnv::Mutating
                                     : VarRefUseEnv::Inout;
        else
          llvm_unreachable("non-exhaustive case match");
      }
      return VarRefUseEnv::Read; // assume if it's not tracked, it's only read.
    }

    const DeclContext *getDeclContext() const {
      return contextStack.back();
    }

    /// Determine whether code in the given use context might execute
    /// concurrently with code in the definition context.
    bool mayExecuteConcurrentlyWith(
        const DeclContext *useContext, const DeclContext *defContext);

    /// If the subexpression is a reference to a mutable local variable from a
    /// different context, record its parent. We'll query this as part of
    /// capture semantics in concurrent functions.
    ///
    /// \returns true if we recorded anything, false otherwise.
    bool recordMutableVarParent(MutableVarParent parent, Expr *subExpr) {
      subExpr = subExpr->getValueProvidingExpr();

      if (auto declRef = dyn_cast<DeclRefExpr>(subExpr)) {
        auto var = dyn_cast_or_null<VarDecl>(declRef->getDecl());
        if (!var)
          return false;

        // Only mutable variables matter.
        if (!var->supportsMutation())
          return false;

        // Only mutable variables outside of the current context. This is an
        // optimization, because the parent map won't be queried in this case,
        // and it is the most common case for variables to be referenced in
        // their own context.
        if (var->getDeclContext() == getDeclContext())
          return false;

        assert(mutableLocalVarParent[declRef].isNull());
        mutableLocalVarParent[declRef] = parent;
        return true;
      }

      // For a member reference, try to record a parent for the base expression.
      if (auto memberRef = dyn_cast<MemberRefExpr>(subExpr)) {
        // Record the parent of this LookupExpr too.
        mutableLocalVarParent[memberRef] = parent;
        return recordMutableVarParent(parent, memberRef->getBase());
      }

      // For a subscript, try to record a parent for the base expression.
      if (auto subscript = dyn_cast<SubscriptExpr>(subExpr)) {
        // Record the parent of this LookupExpr too.
        mutableLocalVarParent[subscript] = parent;
        return recordMutableVarParent(parent, subscript->getBase());
      }

      // Look through postfix '!'.
      if (auto force = dyn_cast<ForceValueExpr>(subExpr)) {
        return recordMutableVarParent(parent, force->getSubExpr());
      }

      // Look through postfix '?'.
      if (auto bindOpt = dyn_cast<BindOptionalExpr>(subExpr)) {
        return recordMutableVarParent(parent, bindOpt->getSubExpr());
      }

      if (auto optEval = dyn_cast<OptionalEvaluationExpr>(subExpr)) {
        return recordMutableVarParent(parent, optEval->getSubExpr());
      }

      // & expressions can be embedded for references to mutable variables
      // or subscribes inside a struct/enum.
      if (auto inout = dyn_cast<InOutExpr>(subExpr)) {
        // Record the parent of the inout so we don't look at it again later.
        mutableLocalVarParent[inout] = parent;
        return recordMutableVarParent(parent, inout->getSubExpr());
      }

      return false;
    }

  public:
    ActorIsolationChecker(const DeclContext *dc) : ctx(dc->getASTContext()) {
      contextStack.push_back(dc);
    }

    /// Searches the applyStack from back to front for the inner-most CallExpr
    /// and marks that CallExpr as implicitly async.
    ///
    /// NOTE: Crashes if no CallExpr was found.
    ///
    /// For example, for global actor function `curryAdd`, if we have:
    ///     ((curryAdd 1) 2)
    /// then we want to mark the inner-most CallExpr, `(curryAdd 1)`.
    ///
    /// The same goes for calls to member functions, such as calc.add(1, 2),
    /// aka ((add calc) 1 2), looks like this:
    ///
    ///  (call_expr
    ///    (dot_syntax_call_expr
    ///      (declref_expr add)
    ///      (declref_expr calc))
    ///    (tuple_expr
    ///      ...))
    ///
    /// and we reach up to mark the CallExpr.
    void markNearestCallAsImplicitly(bool setAsync = false, bool setThrows = false) {
      assert(applyStack.size() > 0 && "not contained within an Apply?");

      const auto End = applyStack.rend();
      for (auto I = applyStack.rbegin(); I != End; ++I)
        if (auto call = dyn_cast<CallExpr>(*I)) {
          call->dump();
          if (setAsync) fprintf(stderr, "[%s:%d] (%s) ASYNC\n", __FILE__, __LINE__, __FUNCTION__);

          if (setAsync) call->setImplicitlyAsync(true);
          if (setThrows) call->setImplicitlyThrows(true);
          return;
        }
      llvm_unreachable("expected a CallExpr in applyStack!");
    }

    bool shouldWalkCaptureInitializerExpressions() override { return true; }

    bool shouldWalkIntoTapExpression() override { return true; }

    bool walkToDeclPre(Decl *decl) override {
      if (auto func = dyn_cast<AbstractFunctionDecl>(decl)) {
        contextStack.push_back(func);
      }

      return true;
    }

    bool walkToDeclPost(Decl *decl) override {
      if (auto func = dyn_cast<AbstractFunctionDecl>(decl)) {
        assert(contextStack.back() == func);
        contextStack.pop_back();
      }

      return true;
    }

    std::pair<bool, Expr *> walkToExprPre(Expr *expr) override {
      if (auto *closure = dyn_cast<AbstractClosureExpr>(expr)) {
        closure->setActorIsolation(determineClosureIsolation(closure));
        contextStack.push_back(closure);
        return { true, expr };
      }

      if (auto inout = dyn_cast<InOutExpr>(expr)) {
        if (!applyStack.empty())
          diagnoseInOutArg(applyStack.back(), inout, false);

        if (mutableLocalVarParent.count(inout) == 0)
          recordMutableVarParent(inout, inout->getSubExpr());
      }

      if (auto assign = dyn_cast<AssignExpr>(expr)) {
        // mark vars in the destination expr as being part of the Assign.
        if (auto destExpr = assign->getDest())
          recordMutableVarParent(assign, destExpr);

        return {true, expr };
      }

      if (auto load = dyn_cast<LoadExpr>(expr))
        recordMutableVarParent(load, load->getSubExpr());

      if (auto lookup = dyn_cast<LookupExpr>(expr)) {
        checkMemberReference(lookup->getBase(), lookup->getMember(),
                             lookup->getLoc(),
                             /*isEscapingPartialApply*/false,
                             lookup);
        return { true, expr };
      }

      if (auto declRef = dyn_cast<DeclRefExpr>(expr)) {
        checkNonMemberReference(
            declRef->getDeclRef(), declRef->getLoc(), declRef);
        return { true, expr };
      }

      if (auto apply = dyn_cast<ApplyExpr>(expr)) {
        applyStack.push_back(apply);  // record this encounter

        // Check the call itself.
        (void)checkApply(apply);

        // If this is a call to a partial apply thunk, decompose it to check it
        // like based on the original written syntax, e.g., "self.method".
        if (auto partialApply = decomposePartialApplyThunk(
                apply, Parent.getAsExpr())) {
          if (auto memberRef = findMemberReference(partialApply->fn)) {
            // NOTE: partially-applied thunks are never annotated as
            // implicitly async, regardless of whether they are escaping.
            checkMemberReference(
                partialApply->base, memberRef->first, memberRef->second,
                partialApply->isEscaping);

            partialApply->base->walk(*this);

            // manual clean-up since normal traversal is skipped
            assert(applyStack.back() == apply);
            applyStack.pop_back();

            return { false, expr };
          }
        }
      }

      // NOTE: SelfApplyExpr is a subtype of ApplyExpr
      if (auto call = dyn_cast<SelfApplyExpr>(expr)) {
        Expr *fn = call->getFn()->getValueProvidingExpr();
        if (auto memberRef = findMemberReference(fn)) {
          checkMemberReference(
              call->getArg(), memberRef->first, memberRef->second,
              /*isEscapingPartialApply=*/false, call);

          call->getArg()->walk(*this);

          if (applyStack.size() >= 2) {
            ApplyExpr *outerCall = applyStack[applyStack.size() - 2];
            if (isAsyncCall(outerCall)) {
              // This call is a partial application within an async call.
              // If the partial application take a value inout, it is bad.
              if (InOutExpr *inoutArg = dyn_cast<InOutExpr>(
                      call->getArg()->getSemanticsProvidingExpr()))
                diagnoseInOutArg(outerCall, inoutArg, true);
            }
          }

          // manual clean-up since normal traversal is skipped
          assert(applyStack.back() == dyn_cast<ApplyExpr>(expr));
          applyStack.pop_back();

          return { false, expr };
        }
      }


      if (auto keyPath = dyn_cast<KeyPathExpr>(expr))
        checkKeyPathExpr(keyPath);

      // The children of #selector expressions are not evaluated, so we do not
      // need to do isolation checking there. This is convenient because such
      // expressions tend to violate restrictions on the use of instance
      // methods.
      if (isa<ObjCSelectorExpr>(expr))
        return { false, expr };

      // Track the capture contexts for variables.
      if (auto captureList = dyn_cast<CaptureListExpr>(expr)) {
        for (const auto &entry : captureList->getCaptureList()) {
          captureContexts[entry.Var].push_back(captureList->getClosureBody());
        }
      }

      return { true, expr };
    }

    Expr *walkToExprPost(Expr *expr) override {
      if (auto *closure = dyn_cast<AbstractClosureExpr>(expr)) {
        assert(contextStack.back() == closure);
        contextStack.pop_back();
      }

      if (auto *apply = dyn_cast<ApplyExpr>(expr)) {
        assert(applyStack.back() == apply);
        applyStack.pop_back();
      }

      // Clear out the mutable local variable parent map on the way out.
      if (auto *declRefExpr = dyn_cast<DeclRefExpr>(expr))
        mutableLocalVarParent.erase(declRefExpr);
      else if (auto *lookupExpr = dyn_cast<LookupExpr>(expr))
        mutableLocalVarParent.erase(lookupExpr);
      else if (auto *inoutExpr = dyn_cast<InOutExpr>(expr))
        mutableLocalVarParent.erase(inoutExpr);

      // Remove the tracked capture contexts.
      if (auto captureList = dyn_cast<CaptureListExpr>(expr)) {
        for (const auto &entry : captureList->getCaptureList()) {
          auto &contexts = captureContexts[entry.Var];
          assert(contexts.back() == captureList->getClosureBody());
          contexts.pop_back();
          if (contexts.empty())
            captureContexts.erase(entry.Var);
        }
      }

      return expr;
    }

  private:
    /// If the expression is a reference to `self`, the `self` declaration.
    static VarDecl *getReferencedSelf(Expr *expr) {
      // Look through identity expressions and implicit conversions.
      Expr *prior;
      do {
        prior = expr;

        expr = expr->getSemanticsProvidingExpr();

        if (auto conversion = dyn_cast<ImplicitConversionExpr>(expr))
          expr = conversion->getSubExpr();
      } while (prior != expr);

      // 'super' references always act on self.
      if (auto super = dyn_cast<SuperRefExpr>(expr))
        return super->getSelf();

      // Declaration references to 'self'.
      if (auto declRef = dyn_cast<DeclRefExpr>(expr)) {
        if (auto var = dyn_cast<VarDecl>(declRef->getDecl())) {
          if (var->isSelfParameter() || var->isSelfParamCapture())
            return var;
        }
      }

      // Not a self reference.
      return nullptr;
    }

    /// Note when the enclosing context could be put on a global actor.
    void noteGlobalActorOnContext(DeclContext *dc, Type globalActor) {
      // If we are in a synchronous function on the global actor,
      // suggest annotating with the global actor itself.
      if (auto fn = dyn_cast<FuncDecl>(dc)) {
        if (!isa<AccessorDecl>(fn) && !fn->isAsyncContext()) {
          switch (getActorIsolation(fn)) {
          case ActorIsolation::ActorInstance:
          case ActorIsolation::DistributedActorInstance:
          case ActorIsolation::GlobalActor:
          case ActorIsolation::GlobalActorUnsafe:
          case ActorIsolation::Independent:
            return;

          case ActorIsolation::Unspecified:
            fn->diagnose(diag::note_add_globalactor_to_function,
                globalActor->getWithoutParens().getString(),
                fn->getDescriptiveKind(),
                fn->getName(),
                globalActor)
              .fixItInsert(fn->getAttributeInsertionLoc(false),
                diag::insert_globalactor_attr, globalActor);
              return;
          }
        }
      }
    }

    /// Note that the given actor member is isolated.
    /// @param context is allowed to be null if no context is appropriate.
    void noteIsolatedActorMember(ValueDecl *decl, Expr *context,
                                 bool isDistributedActor) {
      // FIXME: Make this diagnostic more sensitive to the isolation context
      // of the declaration.
      if (isDistributedActor) {
        // TODO: detect isDistributedActor based on the decl, rather than an explicit boolean
        if (dyn_cast<VarDecl>(decl)) {
          // Distributed actor properties are never accessible externally.
          decl->diagnose(diag::distributed_actor_isolated_property);
        } else {
          // it's a function or subscript
          decl->diagnose(diag::distributed_actor_isolated_method_note);
        }
      } else if (auto func = dyn_cast<AbstractFunctionDecl>(decl)) {
        func->diagnose(diag::actor_isolated_sync_func, // FIXME: this is emitted wrongly for self.hello()
          decl->getDescriptiveKind(),
          decl->getName());

        // was it an attempt to mutate an actor instance's isolated state?
      } else if (auto environment = kindOfUsage(decl, context)) {

        if (isa<VarDecl>(decl) && cast<VarDecl>(decl)->isLet()) {
          auto diag = decl->diagnose(diag::actor_isolated_let);
          SourceLoc fixItLoc =
              decl->getAttributeInsertionLoc(/*forModifier=*/true);
          if (fixItLoc.isValid())
            diag.fixItInsert(fixItLoc, "nonisolated ");
        } else if (environment.getValue() == VarRefUseEnv::Read) {
          decl->diagnose(diag::kind_declared_here, decl->getDescriptiveKind());
        } else {
          decl->diagnose(diag::actor_mutable_state, decl->getDescriptiveKind());
        }
      } else {
        decl->diagnose(diag::kind_declared_here, decl->getDescriptiveKind());
      }
    }

    // Retrieve the nearest enclosing actor context.
    static NominalTypeDecl *getNearestEnclosingActorContext(
        const DeclContext *dc) {
      while (!dc->isModuleScopeContext()) {
        if (dc->isTypeContext()) {
          // FIXME: Protocol extensions need specific handling here.
          if (auto nominal = dc->getSelfNominalTypeDecl()) {
            if (nominal->isActor())
              return nominal;
          }
        }

        dc = dc->getParent();
      }

      return nullptr;
    }

    /// Diagnose a reference to an unsafe entity.
    ///
    /// \returns true if we diagnosed the entity, \c false otherwise.
    bool diagnoseReferenceToUnsafeGlobal(ValueDecl *value, SourceLoc loc) {
      if (!ctx.LangOpts.WarnConcurrency)
        return false;

      // Only diagnose direct references to mutable global state.
      auto var = dyn_cast<VarDecl>(value);
      if (!var || var->isLet())
        return false;

      if (!var->getDeclContext()->isModuleScopeContext() && !var->isStatic())
        return false;

      ctx.Diags.diagnose(
          loc, diag::shared_mutable_state_access,
          value->getDescriptiveKind(), value->getName());
      value->diagnose(diag::kind_declared_here, value->getDescriptiveKind());
      return true;
    }

    /// Diagnose an inout argument passed into an async call
    ///
    /// \returns true if we diagnosed the entity, \c false otherwise.
    bool diagnoseInOutArg(const ApplyExpr *call, const InOutExpr *arg,
                          bool isPartialApply) {
      // check that the call is actually async
      if (!isAsyncCall(call))
        return false;

      bool result = false;
      auto checkDiagnostic = [this, call, isPartialApply,
                              &result](ValueDecl *decl, SourceLoc argLoc) {
        auto isolation = ActorIsolationRestriction::forDeclaration(decl);
        switch (isolation) {
        case ActorIsolationRestriction::Unrestricted:
        case ActorIsolationRestriction::Unsafe:
          break;
        case ActorIsolationRestriction::GlobalActorUnsafe:
          // If we're not supposed to diagnose existing data races here,
          // we're done.
          if (!shouldDiagnoseExistingDataRaces(getDeclContext()))
            break;

          LLVM_FALLTHROUGH;

        case ActorIsolationRestriction::GlobalActor: {
          ctx.Diags.diagnose(argLoc, diag::actor_isolated_inout_state,
                             decl->getDescriptiveKind(), decl->getName(),
                             call->implicitlyAsync());
          decl->diagnose(diag::kind_declared_here, decl->getDescriptiveKind());
          result = true;
          break;
        }
        case ActorIsolationRestriction::CrossActorSelf:
        case ActorIsolationRestriction::ActorSelf:
        case ActorIsolationRestriction::DistributedActorSelf: {
          if (isPartialApply) {
            // The partially applied InoutArg is a property of actor. This
            // can really only happen when the property is a struct with a
            // mutating async method.
            if (auto partialApply = dyn_cast<ApplyExpr>(call->getFn())) {
              ValueDecl *fnDecl =
                  cast<DeclRefExpr>(partialApply->getFn())->getDecl();
              ctx.Diags.diagnose(call->getLoc(),
                                 diag::actor_isolated_mutating_func,
                                 fnDecl->getName(), decl->getDescriptiveKind(),
                                 decl->getName());
              result = true;
            }
          } else {
            ctx.Diags.diagnose(argLoc, diag::actor_isolated_inout_state,
                               decl->getDescriptiveKind(), decl->getName(),
                               call->implicitlyAsync());
            result = true;
          }
          break;
        }
        }
      };
      auto expressionWalker = [baseArg = arg->getSubExpr(),
                               checkDiagnostic](Expr *expr) -> Expr * {
        if (isa<InOutExpr>(expr))
          return nullptr; // AST walker will hit this again
        if (LookupExpr *lookup = dyn_cast<LookupExpr>(expr)) {
          if (isa<DeclRefExpr>(lookup->getBase())) {
            checkDiagnostic(lookup->getMember().getDecl(), baseArg->getLoc());
            return nullptr; // Diagnosed. Don't keep walking
          }
        }
        if (DeclRefExpr *declRef = dyn_cast<DeclRefExpr>(expr)) {
          checkDiagnostic(declRef->getDecl(), baseArg->getLoc());
          return nullptr; // Diagnosed. Don't keep walking
        }
        return expr;
      };
      arg->getSubExpr()->forEachChildExpr(expressionWalker);
      return result;
    }

    /// Get the actor isolation of the innermost relevant context.
    ActorIsolation getInnermostIsolatedContext(DeclContext *dc) {
      // Retrieve the actor isolation of the context.
      switch (auto isolation = getActorIsolationOfContext(dc)) {
      case ActorIsolation::ActorInstance:
        case ActorIsolation::DistributedActorInstance:
      case ActorIsolation::Independent:
      case ActorIsolation::Unspecified:
        return isolation;

      case ActorIsolation::GlobalActor:
      case ActorIsolation::GlobalActorUnsafe:
        return ActorIsolation::forGlobalActor(
            dc->mapTypeIntoContext(isolation.getGlobalActor()),
            isolation == ActorIsolation::GlobalActorUnsafe);
      }
    }

    bool isInAsynchronousContext() const {
      auto dc = getDeclContext();
      if (auto func = dyn_cast<AbstractFunctionDecl>(dc))
        return func->isAsyncContext();

      if (auto closure = dyn_cast<AbstractClosureExpr>(dc)) {
        if (auto type = closure->getType()) {
          if (auto fnType = type->getAs<AnyFunctionType>())
            return fnType->isAsync();
        }
      }

      return false;
    }

    enum class AsyncMarkingResult {
      FoundAsync, // successfully marked an implicitly-async operation
      NotFound,  // fail: no valid implicitly-async operation was found
      SyncContext, // fail: a valid implicitly-async op, but in sync context
      NotSendable  // fail: valid op and context, but not Sendable
    };

    /// Attempts to identify and mark a valid cross-actor use of a synchronous
    /// actor-isolated member (e.g., sync function application, property access)
    AsyncMarkingResult tryMarkImplicitlyAsync(SourceLoc declLoc,
                                              ConcreteDeclRef concDeclRef,
                                              Expr* context) {
      ValueDecl *decl = concDeclRef.getDecl();
      AsyncMarkingResult result = AsyncMarkingResult::NotFound;

      fprintf(stderr, "[%s:%d] (%s) tryMarkImplicitlyAsync\n", __FILE__, __LINE__, __FUNCTION__);
      decl->dump();

      // is it an access to a property?
      if (isPropOrSubscript(decl)) {
        if (auto declRef = dyn_cast_or_null<DeclRefExpr>(context)) {
          if (usageEnv(declRef) == VarRefUseEnv::Read) {

            if (!isInAsynchronousContext())
              return AsyncMarkingResult::SyncContext;

            declRef->setImplicitlyAsync(true);
            result = AsyncMarkingResult::FoundAsync;
          }
        } else if (auto lookupExpr = dyn_cast_or_null<LookupExpr>(context)) {
          if (usageEnv(lookupExpr) == VarRefUseEnv::Read) {

            if (!isInAsynchronousContext())
              return AsyncMarkingResult::SyncContext;

            lookupExpr->setImplicitlyAsync(true);
            result = AsyncMarkingResult::FoundAsync;
          }
        }

      } else if (llvm::isa_and_nonnull<SelfApplyExpr>(context) &&
          isa<AbstractFunctionDecl>(decl)) {
        // actor-isolated non-isolated-self calls are implicitly async
        // and thus OK.

        if (!isInAsynchronousContext())
          return AsyncMarkingResult::SyncContext;

        fprintf(stderr, "[%s:%d] (%s) here\n", __FILE__, __LINE__, __FUNCTION__);
        markNearestCallAsImplicitly(/*setAsync=*/true);
        result = AsyncMarkingResult::FoundAsync;

      } else if (!applyStack.empty()) {
        // Check our applyStack metadata from the traversal.
        // Our goal is to identify whether the actor reference appears
        // as the called value of the enclosing ApplyExpr. We cannot simply
        // inspect Parent here because of expressions like (callee)()
        // and the fact that the reference may be just an argument to an apply
        ApplyExpr *apply = applyStack.back();
        Expr *fn = apply->getFn()->getValueProvidingExpr();
        if (auto memberRef = findMemberReference(fn)) {
          auto concDecl = memberRef->first;
          if (decl == concDecl.getDecl() && !apply->implicitlyAsync()) {

            if (!isInAsynchronousContext())
              return AsyncMarkingResult::SyncContext;

            // then this ValueDecl appears as the called value of the ApplyExpr.
            fprintf(stderr, "[%s:%d] (%s) here\n", __FILE__, __LINE__, __FUNCTION__);
            markNearestCallAsImplicitly(/*setAsync=*/true);
            result = AsyncMarkingResult::FoundAsync;
          }
        }
      }

      if (result == AsyncMarkingResult::FoundAsync) {
        // Check for non-concurrent types.
        bool problemFound =
            diagnoseNonConcurrentTypesInReference(
              concDeclRef, getDeclContext(), declLoc,
              ConcurrentReferenceKind::SynchronousAsAsyncCall);
        if (problemFound)
          result = AsyncMarkingResult::NotSendable;
      }

      return result;
    }

    // FIXME: !!!!!! distributed implicit throwing marking
    enum ThrowsMarkingResult {
      FoundThrows,
      NotFound
    };

    ThrowsMarkingResult tryMarkImplicitlyThrows(SourceLoc declLoc,
                                                ConcreteDeclRef concDeclRef,
                                                Expr* context) {

      ValueDecl *decl = concDeclRef.getDecl();
      ThrowsMarkingResult result = ThrowsMarkingResult::NotFound;

      if (llvm::isa_and_nonnull<SelfApplyExpr>(context)) {
        if (auto func = dyn_cast<AbstractFunctionDecl>(decl)) {
          if (func->isDistributed() && !func->hasThrows()) {
            // A distributed function is implicitly throwing if called from
            // outside of the actor.
            //
            // If it already is throwing, no need to mark it implicitly so.
            fprintf(stderr, "[%s:%d] (%s) here\n", __FILE__, __LINE__, __FUNCTION__);
            markNearestCallAsImplicitly(/*setAsync=*/false, /*setThrows=*/true);
            result = ThrowsMarkingResult::FoundThrows;
          }

        } else if (!applyStack.empty()) {
          // Check our applyStack metadata from the traversal.
          // Our goal is to identify whether the actor reference appears
          // as the called value of the enclosing ApplyExpr. We cannot simply
          // inspect Parent here because of expressions like (callee)()
          // and the fact that the reference may be just an argument to an apply
          ApplyExpr *apply = applyStack.back();
          Expr *fn = apply->getFn()->getValueProvidingExpr();
          if (auto memberRef = findMemberReference(fn)) {
            auto concDecl = memberRef->first;
            if (decl == concDecl.getDecl() && !apply->implicitlyThrows()) {

              if (auto func = dyn_cast<AbstractFunctionDecl>(decl)) {
                if (func->isDistributed() && !func->hasThrows()) {
                  // then this ValueDecl appears as the called value of the ApplyExpr.
                  fprintf(stderr, "[%s:%d] (%s) here\n", __FILE__, __LINE__, __FUNCTION__);
                  markNearestCallAsImplicitly(
                      /*setAsync=*/false,
                      /*setThrows=*/true);
                  result = ThrowsMarkingResult::FoundThrows;
                }
              }
            }
          }
        }
      }

      return result;
    }

    /// Check actor isolation for a particular application.
    bool checkApply(ApplyExpr *apply) {
      auto fnExprType = apply->getFn()->getType();
      if (!fnExprType)
        return false;

      auto fnType = fnExprType->getAs<FunctionType>();
      if (!fnType)
        return false;

      // Handle calls to global-actor-qualified functions.
      Type globalActor = fnType->getGlobalActor();
      if (!globalActor)
        return false;

      auto declContext = const_cast<DeclContext *>(getDeclContext());

      // Check whether we are within the same isolation context, in which
      // case there is nothing further to check,
      auto contextIsolation = getInnermostIsolatedContext(declContext);
      if (contextIsolation.isGlobalActor() &&
          contextIsolation.getGlobalActor()->isEqual(globalActor)) {
        return false;
      }

      // From this point on, the only possibility is that we have an implicitly
      // aynchronous call.

      // If we are not in an asynchronous context, complain.
      if (!isInAsynchronousContext()) {
        auto isolation = ActorIsolation::forGlobalActor(
            globalActor, /*unsafe=*/false);
        if (auto calleeDecl = apply->getCalledValue()) {
          ctx.Diags.diagnose(
              apply->getLoc(), diag::actor_isolated_call_decl, isolation,
              calleeDecl->getDescriptiveKind(), calleeDecl->getName(),
              contextIsolation);
          calleeDecl->diagnose(
              diag::actor_isolated_sync_func, calleeDecl->getDescriptiveKind(),
              calleeDecl->getName());
        } else {
          ctx.Diags.diagnose(
              apply->getLoc(), diag::actor_isolated_call, isolation,
              contextIsolation);
        }
        noteGlobalActorOnContext(
            const_cast<DeclContext *>(getDeclContext()), globalActor);

        return true;
      }

      // Mark as implicitly async.
      apply->setImplicitlyAsync(true);

      // If we don't need to check for sendability, we're done.
      if (!shouldDiagnoseNonSendableViolations(ctx.LangOpts))
        return false;

      // Check for sendability of the parameter types.
      for (const auto &param : fnType->getParams()) {
        // FIXME: Dig out the locations of the corresponding arguments.
        if (!isSendableType(getDeclContext(), param.getParameterType())) {
          ctx.Diags.diagnose(
              apply->getLoc(), diag::non_concurrent_param_type,
              param.getParameterType());
          return true;
        }
      }

      // Check for sendability of the result type.
      if (!isSendableType(getDeclContext(), fnType->getResult())) {
        ctx.Diags.diagnose(
            apply->getLoc(), diag::non_concurrent_result_type,
            fnType->getResult());
        return true;
      }

      return false;
    }

    /// Check a reference to an entity within a global actor.
    bool checkGlobalActorReference(
        ConcreteDeclRef valueRef, SourceLoc loc, Type globalActor,
        bool isCrossActor,
        Expr *context) {
      ValueDecl *value = valueRef.getDecl();
      auto declContext = const_cast<DeclContext *>(getDeclContext());

      // Check whether we are within the same isolation context, in which
      // case there is nothing further to check,
      auto contextIsolation = getInnermostIsolatedContext(declContext);
      if (contextIsolation.isGlobalActor() &&
          contextIsolation.getGlobalActor()->isEqual(globalActor)) {
        return false;
      }

      // A cross-actor access requires types to be concurrent-safe.
      if (isCrossActor) {
        return diagnoseNonConcurrentTypesInReference(
            valueRef, getDeclContext(), loc,
            ConcurrentReferenceKind::CrossActor);
      }

      bool isDistributedActor = false;
      switch (contextIsolation) {
      case ActorIsolation::DistributedActorInstance: {
        isDistributedActor = true;
        LLVM_FALLTHROUGH;
      }
      case ActorIsolation::ActorInstance: {
        fprintf(stderr, "[%s:%d] (%s) CALL tryMarkImplicitlyAsync\n", __FILE__, __LINE__, __FUNCTION__);
        auto result = tryMarkImplicitlyAsync(loc, valueRef, context);
        if (result == AsyncMarkingResult::FoundAsync)
          return false;

        auto useKind = static_cast<unsigned>(
            kindOfUsage(value, context).getValueOr(VarRefUseEnv::Read));

        ctx.Diags.diagnose(loc, diag::global_actor_from_instance_actor_context,
                           value->getDescriptiveKind(), value->getName(),
                           globalActor, contextIsolation.getActor()->getName(),
                           useKind, result == AsyncMarkingResult::SyncContext);
        noteIsolatedActorMember(value, context, isDistributedActor);
        return true;
      }

      case ActorIsolation::GlobalActor:
      case ActorIsolation::GlobalActorUnsafe: {
        // Check if this decl reference is the callee of the enclosing Apply,
        // making it OK as an implicitly async call.
        fprintf(stderr, "[%s:%d] (%s) CALL tryMarkImplicitlyAsync\n", __FILE__, __LINE__, __FUNCTION__);
        auto result = tryMarkImplicitlyAsync(loc, valueRef, context);
        if (result == AsyncMarkingResult::FoundAsync)
          return false;

        auto useKind = static_cast<unsigned>(
            kindOfUsage(value, context).getValueOr(VarRefUseEnv::Read));

        // Otherwise, this is a problematic global actor decl reference.
        ctx.Diags.diagnose(
            loc, diag::global_actor_from_other_global_actor_context,
            value->getDescriptiveKind(), value->getName(), globalActor,
            contextIsolation.getGlobalActor(), useKind,
            result == AsyncMarkingResult::SyncContext);
        noteIsolatedActorMember(value, context, isDistributedActor);
        return true;
      }

      case ActorIsolation::Independent: {
        fprintf(stderr, "[%s:%d] (%s) CALL tryMarkImplicitlyAsync\n", __FILE__, __LINE__, __FUNCTION__);
        auto result = tryMarkImplicitlyAsync(loc, valueRef, context);
        if (result == AsyncMarkingResult::FoundAsync)
          return false;

        auto useKind = static_cast<unsigned>(
            kindOfUsage(value, context).getValueOr(VarRefUseEnv::Read));

        ctx.Diags.diagnose(loc, diag::global_actor_from_nonactor_context,
                           value->getDescriptiveKind(), value->getName(),
                           globalActor,
                           /*actorIndependent=*/true, useKind,
                           result == AsyncMarkingResult::SyncContext);
        noteIsolatedActorMember(value, context, isDistributedActor);
        return true;
      }

      case ActorIsolation::Unspecified: {
//        // NOTE: we must always inspect for implicit effects (async or throws)
//        auto result = tryMarkImplicitlyAsync(loc, valueRef, context);
//        bool implicitlyAsyncExpr = (result == AsyncMarkingResult::FoundAsync);
//        bool didEmitDiagnostic = false;
//
//        if (result == AsyncMarkingResult::FoundAsync)
//          return false;
//
//        // Diagnose the reference.
//        auto useKind = static_cast<unsigned>(
//            kindOfUsage(value, context).getValueOr(VarRefUseEnv::Read));
//        ctx.Diags.diagnose(
//          loc, diag::global_actor_from_nonactor_context,
//          value->getDescriptiveKind(), value->getName(), globalActor,
//          /*actorIndependent=*/false, useKind,
//          result == AsyncMarkingResult::SyncContext);
//
//        if (AbstractFunctionDecl const* fn =
//            dyn_cast_or_null<AbstractFunctionDecl>(declContext->getAsDecl())) {
//          bool isAsyncContext = fn->isAsyncContext();
//
//          if (implicitlyAsyncExpr && isAsyncContext)
//            return didEmitDiagnostic; // definitely an OK reference.
//
//          // otherwise, there's something wrong.
//
//          // if it's an implicitly-async call in a non-async context,
//          // then we know later type-checking will raise an error,
//          // so we just emit a note pointing out that callee of the call is
//          // implicitly async.
//          emitError(/*justNote=*/implicitlyAsyncExpr);
//
//          // otherwise, if it's any kind of global-actor reference within
//          // this synchronous function, we'll additionally suggest becoming
//          // part of the global actor associated with the reference,
//          // since this function is not associated with an actor.
//          if (isa<FuncDecl>(fn) && !isAsyncContext) {
//            didEmitDiagnostic = true;
//            fn->diagnose(diag::note_add_globalactor_to_function,
//                globalActor->getWithoutParens().getString(),
//                fn->getDescriptiveKind(),
//                fn->getName(),
//                globalActor)
//              .fixItInsert(fn->getAttributeInsertionLoc(false),
//                diag::insert_globalactor_attr, globalActor);
//          }
//
//        } else {
//          // just the generic error with note.
//          emitError();
//        }
//
//        return false;
//      } // end Unspecified case
//      } // end switch
//      llvm_unreachable("unhandled actor isolation kind!");
        fprintf(stderr, "[%s:%d] (%s) CALL tryMarkImplicitlyAsync\n", __FILE__, __LINE__, __FUNCTION__);
        auto result = tryMarkImplicitlyAsync(loc, valueRef, context);
        if (result == AsyncMarkingResult::FoundAsync)
          return false;

        // Diagnose the reference.
        auto useKind = static_cast<unsigned>(
            kindOfUsage(value, context).getValueOr(VarRefUseEnv::Read));
        ctx.Diags.diagnose(
          loc, diag::global_actor_from_nonactor_context,
          value->getDescriptiveKind(), value->getName(), globalActor,
          /*actorIndependent=*/false, useKind,
          result == AsyncMarkingResult::SyncContext);
        noteGlobalActorOnContext(declContext, globalActor);
        noteIsolatedActorMember(value, context, isDistributedActor);

        return true;
      } // end Unspecified case
      } // end switch
      llvm_unreachable("unhandled actor isolation kind!");
    }

    /// Find the innermost context in which this declaration was explicitly
    /// captured.
    const DeclContext *findCapturedDeclContext(ValueDecl *value) {
      assert(value->isLocalCapture());
      auto var = dyn_cast<VarDecl>(value);
      if (!var)
        return value->getDeclContext();

      auto knownContexts = captureContexts.find(var);
      if (knownContexts == captureContexts.end())
        return value->getDeclContext();

      return knownContexts->second.back();
    }

    /// Check a reference to a local capture.
    bool checkLocalCapture(
        ConcreteDeclRef valueRef, SourceLoc loc, DeclRefExpr *declRefExpr) {
      auto value = valueRef.getDecl();

      // Check whether we are in a context that will not execute concurrently
      // with the context of 'self'. If not, it's safe.
      if (!mayExecuteConcurrentlyWith(
              getDeclContext(), findCapturedDeclContext(value)))
        return false;

      // Check whether this is a local variable, in which case we can
      // determine whether it was safe to access concurrently.
      if (auto var = dyn_cast<VarDecl>(value)) {
        // Ignore interpolation variables.
        if (var->getBaseName() == ctx.Id_dollarInterpolation)
          return false;

        auto parent = mutableLocalVarParent[declRefExpr];

        // If the variable is immutable, it's fine so long as it involves
        // Sendable types.
        //
        // When flow-sensitive concurrent captures are enabled, we also
        // allow reads, depending on a SIL diagnostic pass to identify the
        // remaining race conditions.
        if (!var->supportsMutation() ||
            (ctx.LangOpts.EnableExperimentalFlowSensitiveConcurrentCaptures &&
             parent.dyn_cast<LoadExpr *>())) {
          return diagnoseNonConcurrentTypesInReference(
              valueRef, getDeclContext(), loc,
              ConcurrentReferenceKind::LocalCapture);
        }

        // Otherwise, we have concurrent access. Complain.
        ctx.Diags.diagnose(
            loc, diag::concurrent_access_of_local_capture,
            parent.dyn_cast<LoadExpr *>(),
            var->getDescriptiveKind(), var->getName());
        return true;
      }

      if (auto func = dyn_cast<FuncDecl>(value)) {
        if (func->isSendable())
          return false;

        func->diagnose(
            diag::local_function_executed_concurrently,
            func->getDescriptiveKind(), func->getName())
          .fixItInsert(func->getAttributeInsertionLoc(false), "@Sendable ");

        // Add the @Sendable attribute implicitly, so we don't diagnose
        // again.
        const_cast<FuncDecl *>(func)->getAttrs().add(
            new (ctx) SendableAttr(true));
        return true;
      }

      // Concurrent access to some other local.
      ctx.Diags.diagnose(
          loc, diag::concurrent_access_local,
          value->getDescriptiveKind(), value->getName());
      value->diagnose(
          diag::kind_declared_here, value->getDescriptiveKind());
      return true;
    }

    ///
    /// \return true iff a diagnostic was emitted
    bool checkKeyPathExpr(KeyPathExpr *keyPath) {
      bool diagnosed = false;

      // check the components of the keypath.
      for (const auto &component : keyPath->getComponents()) {
        // The decl referred to by the path component cannot be within an actor.
        if (component.hasDeclRef()) {
          auto concDecl = component.getDeclRef();
          auto isolation = ActorIsolationRestriction::forDeclaration(concDecl);

          switch (isolation.getKind()) {
          case ActorIsolationRestriction::Unsafe:
          case ActorIsolationRestriction::Unrestricted:
            break; // OK. Does not refer to an actor-isolated member.

          case ActorIsolationRestriction::GlobalActorUnsafe:
            // Only check if we're in code that's adopted concurrency features.
            if (!shouldDiagnoseExistingDataRaces(getDeclContext()))
              break; // do not check

            LLVM_FALLTHROUGH; // otherwise, perform checking

          case ActorIsolationRestriction::GlobalActor:
            // Disable global actor checking for now.
            if (!ctx.LangOpts.isSwiftVersionAtLeast(6))
              break;

            LLVM_FALLTHROUGH; // otherwise, it's invalid so diagnose it.

          case ActorIsolationRestriction::CrossActorSelf:
          case ActorIsolationRestriction::ActorSelf:
          case ActorIsolationRestriction::DistributedActorSelf: {
            auto decl = concDecl.getDecl();
            ctx.Diags.diagnose(component.getLoc(),
                               diag::actor_isolated_keypath_component,
                               /*isDistributed=*/isolation.getKind() ==
                                  ActorIsolationRestriction::DistributedActorSelf,
                               decl->getDescriptiveKind(), decl->getName());
            diagnosed = true;
            break;
          }
          }; // end switch
        }

        // Captured values in a path component must conform to Sendable.
        // These captured values appear in Subscript, aka "index" components,
        // such as \Type.dict[k] where k is a captured dictionary key.
        if (auto indexExpr = component.getIndexExpr()) {
          auto type = indexExpr->getType();
          if (type && shouldDiagnoseNonSendableViolations(ctx.LangOpts)
              && !isSendableType(getDeclContext(), type)) {
            ctx.Diags.diagnose(
                component.getLoc(), diag::non_concurrent_keypath_capture,
                indexExpr->getType());
            diagnosed = true;
          }
        }
      }

      return diagnosed;
    }

    /// Check a reference to a local or global.
    bool checkNonMemberReference(
        ConcreteDeclRef valueRef, SourceLoc loc, DeclRefExpr *declRefExpr) {
      if (!valueRef)
        return false;

      auto value = valueRef.getDecl();

      if (value->isLocalCapture())
        return checkLocalCapture(valueRef, loc, declRefExpr);

      switch (auto isolation =
                  ActorIsolationRestriction::forDeclaration(valueRef)) {
      case ActorIsolationRestriction::Unrestricted:
        return false;

      case ActorIsolationRestriction::CrossActorSelf:
      case ActorIsolationRestriction::ActorSelf:
      case ActorIsolationRestriction::DistributedActorSelf:
        llvm_unreachable("non-member reference into an actor");

      case ActorIsolationRestriction::GlobalActorUnsafe:
        // Only complain if we're in code that's adopted concurrency features.
        if (!shouldDiagnoseExistingDataRaces(getDeclContext()))
          return false;

        LLVM_FALLTHROUGH;

      case ActorIsolationRestriction::GlobalActor:
        return checkGlobalActorReference(
            valueRef, loc, isolation.getGlobalActor(), isolation.isCrossActor,
            declRefExpr);

      case ActorIsolationRestriction::Unsafe:
        return diagnoseReferenceToUnsafeGlobal(value, loc);
      }
      llvm_unreachable("unhandled actor isolation kind!");
    }

    /// Determine the reason for the given declaration context to be
    /// actor-independent.
    static Diag<DescriptiveDeclKind, DeclName, unsigned>
    findActorIndependentReason(DeclContext *dc) {
      if (auto autoclosure = dyn_cast<AutoClosureExpr>(dc)) {
        switch (autoclosure->getThunkKind()) {
        case AutoClosureExpr::Kind::AsyncLet:
          return diag::actor_isolated_from_spawn_let;

        case AutoClosureExpr::Kind::DoubleCurryThunk:
        case AutoClosureExpr::Kind::SingleCurryThunk:
          return findActorIndependentReason(dc->getParent());

        case AutoClosureExpr::Kind::None:
          break;
        }
      }

      if (auto closure = dyn_cast<AbstractClosureExpr>(dc)) {
        if (isSendableClosure(closure, /*forActorIsolation=*/true)) {
          return diag::actor_isolated_from_concurrent_closure;
        }

        return findActorIndependentReason(dc->getParent());
      }

      if (auto func = dyn_cast<AbstractFunctionDecl>(dc)) {
        if (func->isSendable())
          return diag::actor_isolated_from_concurrent_function;
      }

      return diag::actor_isolated_self_independent_context;
    }

    /// Check a reference with the given base expression to the given member.
    /// Returns true iff the member reference refers to actor-isolated state
    /// in an invalid or unsafe way such that a diagnostic was emitted.
    bool checkMemberReference(
        Expr *base, ConcreteDeclRef memberRef, SourceLoc memberLoc,
        bool isEscapingPartialApply = false, 
        Expr *context = nullptr) {
      if (!base || !memberRef)
        return false;

      auto member = memberRef.getDecl();
      bool isDistributedActor = false;
      switch (auto isolation =
                  ActorIsolationRestriction::forDeclaration(memberRef)) {
      case ActorIsolationRestriction::Unrestricted:
        return false;

      case ActorIsolationRestriction::CrossActorSelf: {
        // If a cross-actor reference is on "self", it's not crossing actors.
        auto *selfVar = getReferencedSelf(base);
        auto curDC = const_cast<DeclContext *>(getDeclContext());
        if (selfVar &&
            getActorIsolationOfContext(curDC) ==
            ActorIsolation::forActorInstance(
                getNearestEnclosingActorContext(getDeclContext())))
          return false;

        return diagnoseNonConcurrentTypesInReference(
            memberRef, getDeclContext(), memberLoc,
            ConcurrentReferenceKind::CrossActor);
      }

      case ActorIsolationRestriction::DistributedActorSelf: {
        /// mark for later diagnostics that we have we're in a distributed actor.
        isDistributedActor = true;

        // distributed actor isolation is more strict;
        // we do not allow any property access, or synchronous access at all.

        bool continueToCheckingLocalIsolation = false;
        // Must reference distributed actor-isolated state on 'self'.
        auto *selfVar = getReferencedSelf(base);
        if (!selfVar) {
          // invocation on not-'self', is only okey if this is a distributed func

          if (auto func = dyn_cast<FuncDecl>(member)) {
            if (!func->isDistributed()) {
              ctx.Diags.diagnose(memberLoc, diag::distributed_actor_isolated_method);
              // TODO: offer a fixit to add 'distributed' on the member; how to test fixits? See also https://github.com/apple/swift/pull/35930/files
              noteIsolatedActorMember(member, context, isDistributedActor);
              return true;
            }

            assert(func->isDistributed());

            if (!func->hasAsync()) {
              tryMarkImplicitlyAsync(memberLoc, memberRef, context);
              fprintf(stderr, "[%s:%d] (%s) CALL tryMarkImplicitlyAsync\n", __FILE__, __LINE__, __FUNCTION__);
            }

            tryMarkImplicitlyThrows(memberLoc, memberRef, context);

            // TODO: mark implicitly async here?
            // TODO: we don't really need to do anythign with the result, dont get it?

            // distributed func reference, that passes all checks, great!
            continueToCheckingLocalIsolation = true;
          } // end FuncDecl

          if (!continueToCheckingLocalIsolation) {
            // it wasn't a function (including a distributed function),
            // so we need to perform some more checks
            if (auto var = dyn_cast<VarDecl>(member)) {
              // @_distributedActorIndependent decls are accessible always,
              // regardless of distributed actor-isolation; e.g. actorAddress
              if (member->getAttrs().hasAttribute<DistributedActorIndependentAttr>())
                return false;

              // otherwise, no other properties are accessible on a distributed actor
              if (!continueToCheckingLocalIsolation) {
                ctx.Diags.diagnose(
                    memberLoc, diag::distributed_actor_isolated_non_self_reference,
                    member->getDescriptiveKind(),
                    member->getName());
                noteIsolatedActorMember(member, context, isDistributedActor);
                return true;
              }
            }

            // TODO: would have to also consider subscripts and other things
          }
        } // end !selfVar

        return false;
//        // continue checking as if it was actor self isolated
//        assert(selfVar);
//        // LLVM_FALLTHROUGH;
//        return false;
      }

      case ActorIsolationRestriction::ActorSelf: {
        // Must reference actor-isolated state on 'self'.
        auto *selfVar = getReferencedSelf(base);
        if (!selfVar) {
          // Check for implicit async.
          fprintf(stderr, "[%s:%d] (%s) CALL tryMarkImplicitlyAsync\n", __FILE__, __LINE__, __FUNCTION__);
          auto result = tryMarkImplicitlyAsync(memberLoc, memberRef, context);
          if (result == AsyncMarkingResult::FoundAsync)
            return false; // no problems
          else if (result == AsyncMarkingResult::NotSendable)
            return true;

          auto useKind = static_cast<unsigned>(
              kindOfUsage(member, context).getValueOr(VarRefUseEnv::Read));

          ctx.Diags.diagnose(
              memberLoc, diag::actor_isolated_non_self_reference,
              member->getDescriptiveKind(),
              member->getName(),
              isolation.getActorType() ==
                getNearestEnclosingActorContext(getDeclContext()),
              useKind
              );
          noteIsolatedActorMember(member, context, isDistributedActor);
          return true;
        }

        // Check whether the current context is differently-isolated.
        auto curDC = const_cast<DeclContext *>(getDeclContext());
        switch (auto contextIsolation = getActorIsolationOfContext(curDC)) {
          case ActorIsolation::DistributedActorInstance: {
            isDistributedActor = true;
            LLVM_FALLTHROUGH;
          }
          case ActorIsolation::ActorInstance:
            // An escaping partial application of something that is part of
            // the actor's isolated state is never permitted.
            if (isEscapingPartialApply) {
              ctx.Diags.diagnose(
                  memberLoc, diag::actor_isolated_partial_apply,
                  member->getDescriptiveKind(),
                  member->getName());
              noteIsolatedActorMember(member, context, isDistributedActor);
              return true;
            }

            return false;

          case ActorIsolation::Unspecified:
            return false;

          case ActorIsolation::Independent: {
            fprintf(stderr, "[%s:%d] (%s) CALL tryMarkImplicitlyAsync\n", __FILE__, __LINE__, __FUNCTION__);
            auto result = tryMarkImplicitlyAsync(memberLoc, memberRef, context);
            if (result == AsyncMarkingResult::FoundAsync)
              return false; // no problems
            else if (result == AsyncMarkingResult::NotSendable)
              return true;

            // The 'self' is for an actor-independent member, which means
            // we cannot refer to actor-isolated state.
            auto useKind = static_cast<unsigned>(
                kindOfUsage(member, context).getValueOr(VarRefUseEnv::Read));
            auto diag = findActorIndependentReason(curDC);
            ctx.Diags.diagnose(memberLoc, diag, member->getDescriptiveKind(),
                               member->getName(), useKind);
            noteIsolatedActorMember(member, context, isDistributedActor);
            return true;
          }

          case ActorIsolation::GlobalActor:
          case ActorIsolation::GlobalActorUnsafe: {
            fprintf(stderr, "[%s:%d] (%s) CALL tryMarkImplicitlyAsync\n", __FILE__, __LINE__, __FUNCTION__);
            auto result = tryMarkImplicitlyAsync(memberLoc, memberRef, context);
            if (result == AsyncMarkingResult::FoundAsync)
              return false; // no problems
            else if (result == AsyncMarkingResult::NotSendable)
              return true;

            // The 'self' is for a member that's part of a global actor, which
            // means we cannot refer to actor-isolated state.
            auto useKind = static_cast<unsigned>(
                kindOfUsage(member, context).getValueOr(VarRefUseEnv::Read));
            ctx.Diags.diagnose(memberLoc,
                               diag::actor_isolated_global_actor_context,
                               member->getDescriptiveKind(), member->getName(),
                               contextIsolation.getGlobalActor(), useKind,
                               result == AsyncMarkingResult::SyncContext
                               );
            noteIsolatedActorMember(member, context, isDistributedActor);
            return true;
          }
        }
        llvm_unreachable("Unhandled actor isolation");
      }

      case ActorIsolationRestriction::GlobalActorUnsafe:
        // Only complain if we're in code that's adopted concurrency features.
        if (!shouldDiagnoseExistingDataRaces(getDeclContext()))
          return false;

        LLVM_FALLTHROUGH;

      case ActorIsolationRestriction::GlobalActor: {
        const bool isInitDeInit = isa<ConstructorDecl>(getDeclContext()) ||
                                  isa<DestructorDecl>(getDeclContext());
        // If we are within an initializer or deinitilizer and are referencing a
        // stored property on "self", we are not crossing actors.
        if (isInitDeInit && isa<VarDecl>(member) &&
            cast<VarDecl>(member)->hasStorage() && getReferencedSelf(base))
          return false;
        return checkGlobalActorReference(
            memberRef, memberLoc, isolation.getGlobalActor(),
            isolation.isCrossActor, context);
      }
      case ActorIsolationRestriction::Unsafe:
        // This case is hit when passing actor state inout to functions in some
        // cases. The error is emitted by diagnoseInOutArg.
        return false;
      }
      llvm_unreachable("unhandled actor isolation kind!");
    }

    // Attempt to resolve the global actor type of a closure.
    Type resolveGlobalActorType(ClosureExpr *closure) {
      // Check whether the closure's type has a global actor already.
      if (Type closureType = closure->getType()) {
        if (auto closureFnType = closureType->getAs<FunctionType>()) {
          if (Type globalActor = closureFnType->getGlobalActor())
            return globalActor;
        }
      }

      // Look for an explicit attribute.
      return getExplicitGlobalActor(closure);
    }

    /// Determine the isolation of a particular closure.
    ///
    /// This function assumes that enclosing closures have already had their
    /// isolation checked.
    ClosureActorIsolation determineClosureIsolation(
        AbstractClosureExpr *closure) {
      // If the closure specifies a global actor, use it.
      if (auto explicitClosure = dyn_cast<ClosureExpr>(closure)) {
        if (explicitClosure->getAttrs().hasAttribute<ActorIndependentAttr>())
          return ClosureActorIsolation::forIndependent();

        if (Type globalActorType = resolveGlobalActorType(explicitClosure))
          return ClosureActorIsolation::forGlobalActor(globalActorType);

        if (explicitClosure->isUnsafeMainActor()) {
          ASTContext &ctx = closure->getASTContext();
          if (Type mainActor = ctx.getMainActorType())
            return ClosureActorIsolation::forGlobalActor(mainActor);
        }
      }

      // Sendable closures are actor-independent unless the closure has
      // specifically opted into inheriting actor isolation.
      if (isSendableClosure(closure, /*forActorIsolation=*/true))
        return ClosureActorIsolation::forIndependent();

      // A non-escaping closure gets its isolation from its context.
      auto parentIsolation = getActorIsolationOfContext(closure->getParent());

      // We must have parent isolation determined to get here.
      switch (parentIsolation) {
      case ActorIsolation::Independent:
      case ActorIsolation::Unspecified:
        return ClosureActorIsolation::forIndependent();

      case ActorIsolation::GlobalActor:
      case ActorIsolation::GlobalActorUnsafe: {
        Type globalActorType = closure->mapTypeIntoContext(
            parentIsolation.getGlobalActor()->mapTypeOutOfContext());
        return ClosureActorIsolation::forGlobalActor(globalActorType);
      }

      case ActorIsolation::ActorInstance:
      case ActorIsolation::DistributedActorInstance: {
        SmallVector<CapturedValue, 2> localCaptures;
        closure->getCaptureInfo().getLocalCaptures(localCaptures);
        for (const auto &localCapture : localCaptures) {
          if (localCapture.isDynamicSelfMetadata())
            continue;

          auto var = dyn_cast_or_null<VarDecl>(localCapture.getDecl());
          if (!var)
            continue;

          // If we have captured the 'self' parameter, the closure is isolated
          // to that actor instance.
          if (var->isSelfParameter()) {
            return ClosureActorIsolation::forActorInstance(var);
          }
        }

        // When 'self' is not captured, this closure is actor-independent.
        return ClosureActorIsolation::forIndependent();
      }
    }
    }
  };
}

bool ActorIsolationChecker::mayExecuteConcurrentlyWith(
    const DeclContext *useContext, const DeclContext *defContext) {
  // Walk the context chain from the use to the definition.
  while (useContext != defContext) {
    // If we find a concurrent closure... it can be run concurrently.
    if (auto closure = dyn_cast<AbstractClosureExpr>(useContext)) {
      if (isSendableClosure(closure, /*forActorIsolation=*/false))
        return true;
    }

    if (auto func = dyn_cast<FuncDecl>(useContext)) {
      if (func->isLocalCapture()) {
        // If the function is @Sendable... it can be run concurrently.
        if (func->isSendable())
          return true;
      }
    }

    // If we hit a module-scope or type context context, it's not
    // concurrent.
    useContext = useContext->getParent();
    if (useContext->isModuleScopeContext() || useContext->isTypeContext())
      return false;
  }

  // We hit the same context, so it won't execute concurrently.
  return false;
}

void swift::checkTopLevelActorIsolation(TopLevelCodeDecl *decl) {
  ActorIsolationChecker checker(decl);
  decl->getBody()->walk(checker);
}

void swift::checkFunctionActorIsolation(AbstractFunctionDecl *decl) {
  ActorIsolationChecker checker(decl);
  if (auto body = decl->getBody()) {
    body->walk(checker);
  }
  if (auto ctor = dyn_cast<ConstructorDecl>(decl)) {
    if (auto superInit = ctor->getSuperInitCall())
      superInit->walk(checker);
  }
  if (auto attr = decl->getAttrs().getAttribute<DistributedActorAttr>()) {
    if (auto func = dyn_cast<FuncDecl>(decl)) {
      checkDistributedFunc(func, /*diagnose=*/true);
    }
  }
}

/// Some actor constructors are special, so we need to check rules about them.
void swift::checkActorConstructor(ClassDecl *decl, ConstructorDecl *ctor) {
  // bail out unless distributed actor, only those have special rules to check here
  if (!decl->isDistributedActor())
    return;

  // bail out for synthesized constructors
  if (ctor->isSynthesized())
    return;

  if (ctor->isDistributedActorLocalInit()) {
    // it is not legal to manually define init(transport:)
    // TODO: we want to lift this restriction but it is tricky
    ctor->diagnose(diag::distributed_actor_local_init_explicitly_defined)
        .fixItRemove(SourceRange(ctor->getStartLoc(), decl->getStartLoc()));
    // TODO: we should be able to allow this, but then we need to inject
    //       code or force users to "do the right thing"
    return;
  }

  if (ctor->isDistributedActorResolveInit()) {
    // It is illegal for users to attempt defining a resolve initializer;
    // Suggest removing it entirely, there is no way users can implement this init.
    ctor->diagnose(diag::distributed_actor_init_resolve_must_not_be_user_defined)
        .fixItRemove(SourceRange(ctor->getStartLoc(), decl->getStartLoc()));
    return;
  }

  // All user defined initializers on distributed actors must be 'convenience'.
  //
  // The only initializer that is allowed to be designated is init(transport:)
  // which we synthesize on behalf of a distributed actor.
  //
  // When checking ctor bodies we'll check
  if (!ctor->isConvenienceInit()) {
    ctor->diagnose(diag::distributed_actor_init_user_defined_must_be_convenience,
                   ctor->getName())
        .fixItInsert(ctor->getConstructorLoc(), "convenience ");
    return;
  }
}

void swift::checkActorConstructorBody(ClassDecl *classDecl,
                                      ConstructorDecl *ctor,
                                      BraceStmt *body) {
  // we only have additional checks for distributed actor initializers
  if (!classDecl->isDistributedActor())
    return;

  // our synthesized constructors don't need any of those checks
  // (i.e. the resolve/local constructor would not delegate anywhere etc)
  if (ctor->isSynthesized())
    return;

  if (ctor->isDistributedActorLocalInit() ||
      ctor->isDistributedActorResolveInit()) {
    // it is illegal-to re-declare those explicitly, and this is already diagnosed
    // on the decl-level; no need to proceed diagnosing anything about the body here.
    return;
  }

  // it is convenience initializer, but does it properly delegate to the designated one?
  auto initKindAndExpr = ctor->getDelegatingOrChainedInitKind();
  bool isDelegating = initKindAndExpr.initKind == BodyInitKind::Delegating;

  /// the constructor didn't delegate anywhere, but it should have!
  if (!isDelegating ||
      !initKindAndExpr.initExpr ||
      !initKindAndExpr.initExpr->getFn()) {
    // the resolve-initializer of course must never actually delegate to the local one
    ctor->diagnose(diag::distributed_actor_init_must_delegate_to_local_init,
                   ctor->getName())
        .fixItInsert(ctor->getStartLoc(), "self.init(transport: transport)"); // FIXME: how to get better position?
    // we're done here, it is not delegating or does delegate anywhere
    return;
  }

  // we're dealing with a convenience constructor,
  // which are required to eventually delegate to init(transport:)
  auto fn = initKindAndExpr.initExpr->getFn();
  bool delegatedToLocalInit = false;
  bool delegatedToResolveInit = false;
  Expr *resolveInitApplyExpr = nullptr;
  while (fn && !delegatedToLocalInit && !delegatedToResolveInit) {
    if (auto otherCtorRef = dyn_cast<OtherConstructorDeclRefExpr>(fn)) {
      auto otherCtorDecl = otherCtorRef->getDecl();
      if (otherCtorDecl->isDistributedActorLocalInit()) {
        delegatedToLocalInit = true;
      } else if (otherCtorDecl->isDistributedActorResolveInit()) {
        resolveInitApplyExpr = initKindAndExpr.initExpr;
        delegatedToResolveInit = true;
      } else {
        // it delegated to some other constructor; it may still have a chance
        // to get it right and eventually delegate to init(transport:),
        // so we keep searching.
        initKindAndExpr = otherCtorDecl->getDelegatingOrChainedInitKind();
        fn = initKindAndExpr.initExpr ?
          initKindAndExpr.initExpr->getFn() : nullptr;
      }
    } else {
      // break out of the loop, seems the constructor didn't delegate to anything next
      fn = nullptr;
    }
  }
  if (delegatedToResolveInit) {
    assert(resolveInitApplyExpr);
    ctor->diagnose(diag::distributed_actor_init_must_not_delegate_to_resolve_init,
                   ctor->getName())
        .fixItRemove(resolveInitApplyExpr->getSourceRange());
    // fallthrough, suggest that initializers must instead delegate to init(transport:)
  }

  if (!delegatedToLocalInit) {
    ctor->diagnose(diag::distributed_actor_init_must_delegate_to_local_init,
                   ctor->getName())
        .fixItInsert(ctor->getStartLoc(), "self.init(transport: transport)"); // FIXME: how to get better position?
  }
}

void swift::checkInitializerActorIsolation(Initializer *init, Expr *expr) {

  ActorIsolationChecker checker(init);
  expr->walk(checker);
}

void swift::checkEnumElementActorIsolation(
    EnumElementDecl *element, Expr *expr) {
  ActorIsolationChecker checker(element);
  expr->walk(checker);
}

void swift::checkPropertyWrapperActorIsolation(
   PatternBindingDecl *binding, Expr *expr) {
  ActorIsolationChecker checker(binding->getDeclContext());
  expr->walk(checker);
}

/// Determine actor isolation solely from attributes.
///
/// \returns the actor isolation determined from attributes alone (with no
/// inference rules). Returns \c None if there were no attributes on this
/// declaration.
static Optional<ActorIsolation> getIsolationFromAttributes(
    const Decl *decl, bool shouldDiagnose = true, bool onlyExplicit = false) {
  // Look up attributes on the declaration that can affect its actor isolation.
  // If any of them are present, use that attribute.
  auto independentAttr = decl->getAttrs().getAttribute<ActorIndependentAttr>();
  auto nonisolatedAttr = decl->getAttrs().getAttribute<NonisolatedAttr>();
  auto globalActorAttr = decl->getGlobalActorAttr();

  // Remove implicit attributes if we only care about explicit ones.
  if (onlyExplicit) {
    if (independentAttr && independentAttr->isImplicit())
      independentAttr = nullptr;
    if (nonisolatedAttr && nonisolatedAttr->isImplicit())
      nonisolatedAttr = nullptr;
    if (globalActorAttr && globalActorAttr->first->isImplicit())
      globalActorAttr = None;
  }

  unsigned numIsolationAttrs =
    (nonisolatedAttr ? 1 : 0) + (independentAttr ? 1 : 0) +
    (globalActorAttr ? 1 : 0);
  if (numIsolationAttrs == 0)
    return None;

  // Only one such attribute is valid, but we only actually care of one of
  // them is a global actor.
  if (numIsolationAttrs > 1) {
    DeclName name;
    if (auto value = dyn_cast<ValueDecl>(decl)) {
      name = value->getName();
    } else if (auto ext = dyn_cast<ExtensionDecl>(decl)) {
      if (auto selfTypeDecl = ext->getSelfNominalTypeDecl())
        name = selfTypeDecl->getName();
    }

    if (globalActorAttr) {
      StringRef nonisolatedAttrName;
      SourceRange nonisolatedRange;
      if (independentAttr) {
        nonisolatedAttrName = independentAttr->getAttrName();
        nonisolatedRange = independentAttr->getRangeWithAt();
      } else {
        nonisolatedAttrName = nonisolatedAttr->getAttrName();
        nonisolatedRange = nonisolatedAttr->getRangeWithAt();
      }

      if (shouldDiagnose) {
        decl->diagnose(
            diag::actor_isolation_multiple_attr, decl->getDescriptiveKind(),
            name, nonisolatedAttrName,
            globalActorAttr->second->getName().str())
          .highlight(nonisolatedRange)
          .highlight(globalActorAttr->first->getRangeWithAt());
      }
    }
  }

  // If the declaration is explicitly marked 'nonisolated', report it as
  // independent.
  if (nonisolatedAttr) {
    return ActorIsolation::forIndependent();
  }

  // If the declaration is explicitly marked @actorIndependent, report it as
  // independent.
  if (independentAttr) {
    return ActorIsolation::forIndependent();
  }

  // If the declaration is marked with a global actor, report it as being
  // part of that global actor.
  if (globalActorAttr) {
    ASTContext &ctx = decl->getASTContext();
    auto dc = decl->getInnermostDeclContext();
    Type globalActorType = evaluateOrDefault(
        ctx.evaluator,
        CustomAttrTypeRequest{
          globalActorAttr->first, dc, CustomAttrTypeKind::GlobalActor},
        Type());
    if (!globalActorType || globalActorType->hasError())
      return ActorIsolation::forUnspecified();

    // Handle @<global attribute type>(unsafe).
    bool isUnsafe = globalActorAttr->first->isArgUnsafe();
    if (globalActorAttr->first->getArg() && !isUnsafe) {
      ctx.Diags.diagnose(
          globalActorAttr->first->getLocation(),
          diag::global_actor_non_unsafe_init, globalActorType);
    }

    return ActorIsolation::forGlobalActor(
        globalActorType->mapTypeOutOfContext(), isUnsafe);
  }

  llvm_unreachable("Forgot about an attribute?");
}

/// Infer isolation from witnessed protocol requirements.
static Optional<ActorIsolation> getIsolationFromWitnessedRequirements(
    ValueDecl *value) {
  auto dc = value->getDeclContext();
  auto idc = dyn_cast_or_null<IterableDeclContext>(dc->getAsDecl());
  if (!idc)
    return None;

  if (dc->getSelfProtocolDecl())
    return None;

  // Walk through each of the conformances in this context, collecting any
  // requirements that have actor isolation.
  auto conformances = idc->getLocalConformances(
      ConformanceLookupKind::NonStructural);
  using IsolatedRequirement =
      std::tuple<ProtocolConformance *, ActorIsolation, ValueDecl *>;
  SmallVector<IsolatedRequirement, 2> isolatedRequirements;
  for (auto conformance : conformances) {
    auto protocol = conformance->getProtocol();
    for (auto found : protocol->lookupDirect(value->getName())) {
      if (!isa<ProtocolDecl>(found->getDeclContext()))
        continue;

      auto requirement = dyn_cast<ValueDecl>(found);
      if (!requirement || isa<TypeDecl>(requirement))
        continue;

      auto requirementIsolation = getActorIsolation(requirement);
      switch (requirementIsolation) {
      case ActorIsolation::ActorInstance:
      case ActorIsolation::DistributedActorInstance:
      case ActorIsolation::Unspecified:
        continue;

      case ActorIsolation::GlobalActor:
      case ActorIsolation::GlobalActorUnsafe:
      case ActorIsolation::Independent:
        break;
      }

      auto witness = conformance->getWitnessDecl(requirement);
      if (witness != value)
        continue;

      isolatedRequirements.push_back(
          IsolatedRequirement{conformance, requirementIsolation, requirement});
    }
  }

  // Filter out duplicate actors.
  SmallPtrSet<CanType, 2> globalActorTypes;
  bool sawActorIndependent = false;
  isolatedRequirements.erase(
      std::remove_if(isolatedRequirements.begin(), isolatedRequirements.end(),
                     [&](IsolatedRequirement &isolated) {
    auto isolation = std::get<1>(isolated);
    switch (isolation) {
      case ActorIsolation::ActorInstance:
      case ActorIsolation::DistributedActorInstance:
        llvm_unreachable("protocol requirements cannot be actor instances");

      case ActorIsolation::Independent:
        // We only need one @actorIndependent.
        if (sawActorIndependent)
          return true;

        sawActorIndependent = true;
        return false;

      case ActorIsolation::Unspecified:
        return true;

      case ActorIsolation::GlobalActor:
      case ActorIsolation::GlobalActorUnsafe: {
        // Substitute into the global actor type.
        auto conformance = std::get<0>(isolated);
        auto requirementSubs = SubstitutionMap::getProtocolSubstitutions(
            conformance->getProtocol(), dc->getSelfTypeInContext(),
            ProtocolConformanceRef(conformance));
        Type globalActor = isolation.getGlobalActor().subst(requirementSubs);
        if (!globalActorTypes.insert(globalActor->getCanonicalType()).second)
          return true;

        // Update the global actor type, now that we've done this substitution.
        std::get<1>(isolated) = ActorIsolation::forGlobalActor(
            globalActor, isolation == ActorIsolation::GlobalActorUnsafe);
        return false;
      }
      }
      }),
      isolatedRequirements.end());

  if (isolatedRequirements.size() != 1)
    return None;

  return std::get<1>(isolatedRequirements.front());
}

/// Compute the isolation of a nominal type from the conformances that
/// are directly specified on the type.
static Optional<ActorIsolation> getIsolationFromConformances(
    NominalTypeDecl *nominal) {
  if (isa<ProtocolDecl>(nominal))
    return None;

  Optional<ActorIsolation> foundIsolation;
<<<<<<< HEAD
  for (auto proto : nominal->getLocalProtocols()) {
     switch (auto protoIsolation = getActorIsolation(proto)) {
=======
  for (auto proto :
       nominal->getLocalProtocols(ConformanceLookupKind::NonStructural)) {
    switch (auto protoIsolation = getActorIsolation(proto)) {
>>>>>>> 3f893dd5
    case ActorIsolation::ActorInstance:
    case ActorIsolation::DistributedActorInstance:
    case ActorIsolation::Unspecified:
    case ActorIsolation::Independent:
      break;

    case ActorIsolation::GlobalActor:
    case ActorIsolation::GlobalActorUnsafe:
      if (!foundIsolation) {
        foundIsolation = protoIsolation;
        continue;
      }

      if (*foundIsolation != protoIsolation)
        return None;

      break;
    }
  }

  return foundIsolation;
}

/// Compute the isolation of a nominal type from the property wrappers on
/// any stored properties.
static Optional<ActorIsolation> getIsolationFromWrappers(
    NominalTypeDecl *nominal) {
  if (!isa<StructDecl>(nominal) && !isa<ClassDecl>(nominal))
    return None;

  if (!nominal->getParentSourceFile())
    return None;
  
  Optional<ActorIsolation> foundIsolation;
  for (auto member : nominal->getMembers()) {
    auto var = dyn_cast<VarDecl>(member);
    if (!var || !var->isInstanceMember())
      continue;

    auto info = var->getAttachedPropertyWrapperTypeInfo(0);
    if (!info)
      continue;

    auto isolation = getActorIsolation(info.valueVar);

    // Inconsistent wrappedValue/projectedValue isolation disables inference.
    if (info.projectedValueVar &&
        getActorIsolation(info.projectedValueVar) != isolation)
      continue;

    switch (isolation) {
    case ActorIsolation::ActorInstance:
    case ActorIsolation::DistributedActorInstance:
    case ActorIsolation::Unspecified:
    case ActorIsolation::Independent:
      break;

    case ActorIsolation::GlobalActor:
    case ActorIsolation::GlobalActorUnsafe:
      if (!foundIsolation) {
        foundIsolation = isolation;
        continue;
      }

      if (*foundIsolation != isolation)
        return None;

      break;
    }
  }

  return foundIsolation;
}

// Check whether a declaration is an asynchronous handler.
static bool isAsyncHandler(ValueDecl *value) {
  if (auto func = dyn_cast<AbstractFunctionDecl>(value)) {
    if (func->isAsyncHandler())
      return true;
  }

  return false;
}

namespace {

/// Describes how actor isolation is propagated to a member, if at all.
enum class MemberIsolationPropagation {
  GlobalActor,
  AnyIsolation
};

}
/// Determine how the given member can receive its isolation from its type
/// context.
static Optional<MemberIsolationPropagation> getMemberIsolationPropagation(
    const ValueDecl *value) {
  if (!value->getDeclContext()->isTypeContext())
    return None;

  switch (value->getKind()) {
  case DeclKind::Import:
  case DeclKind::Extension:
  case DeclKind::TopLevelCode:
  case DeclKind::InfixOperator:
  case DeclKind::PrefixOperator:
  case DeclKind::PostfixOperator:
  case DeclKind::IfConfig:
  case DeclKind::PoundDiagnostic:
  case DeclKind::PrecedenceGroup:
  case DeclKind::MissingMember:
  case DeclKind::Class:
  case DeclKind::Enum:
  case DeclKind::Protocol:
  case DeclKind::Struct:
  case DeclKind::TypeAlias:
  case DeclKind::GenericTypeParam:
  case DeclKind::AssociatedType:
  case DeclKind::OpaqueType:
  case DeclKind::Param:
  case DeclKind::Module:
  case DeclKind::Destructor:
    return None;

  case DeclKind::PatternBinding:
  case DeclKind::EnumCase:
  case DeclKind::EnumElement:
  case DeclKind::Constructor:
    return MemberIsolationPropagation::GlobalActor;

  case DeclKind::Func:
  case DeclKind::Accessor:
  case DeclKind::Subscript:
  case DeclKind::Var:
    return value->isInstanceMember() ? MemberIsolationPropagation::AnyIsolation
                                     : MemberIsolationPropagation::GlobalActor;
  }
}

ActorIsolation ActorIsolationRequest::evaluate(
    Evaluator &evaluator, ValueDecl *value) const {
  // If this declaration has one of the actor isolation attributes, report
  // that.
  if (auto isolationFromAttr = getIsolationFromAttributes(value)) {
    return *isolationFromAttr;
  }

  // Determine the default isolation for this declaration, which may still be
  // overridden by other inference rules.
  ActorIsolation defaultIsolation = ActorIsolation::forUnspecified();

  // A @Sendable function is assumed to be actor-independent.
  if (auto func = dyn_cast<AbstractFunctionDecl>(value)) {
    if (func->isSendable()) {
      defaultIsolation = ActorIsolation::forIndependent();
    }
  }

  // Check for instance members and initializers of actor types,
  // which are part of actor-isolated state.
  if (auto nominal = value->getDeclContext()->getSelfNominalTypeDecl()) {
    if (nominal->isActor()) {
      if (value->isInstanceMember() || isa<ConstructorDecl>(value)) {
        defaultIsolation = nominal->isDistributedActor() ?
                           ActorIsolation::forDistributedActorInstance(nominal) :
                           ActorIsolation::forActorInstance(nominal);
      } else if (isa<ConstructorDecl>(value)) {
        defaultIsolation = ActorIsolation::forActorInstance(nominal);
      }
    }
  }

  // Function used when returning an inferred isolation.
  auto inferredIsolation = [&](
      ActorIsolation inferred, bool onlyGlobal = false) {
    // Add an implicit attribute to capture the actor isolation that was
    // inferred, so that (e.g.) it will be printed and serialized.
    ASTContext &ctx = value->getASTContext();
    switch (inferred) {
    case ActorIsolation::Independent: {
      if (onlyGlobal)
        return ActorIsolation::forUnspecified();

      auto var = dyn_cast<VarDecl>(value);
      if ((var && !var->isLet()) || !var) {
        // It is illegal to add @actorIndependent to let properties,
        // and if we did this would fail in type checking attributes.
        value->getAttrs().add(new(ctx) ActorIndependentAttr(
            ActorIndependentKind::Safe, /*IsImplicit=*/true));
      }
      break;
    }

    case ActorIsolation::GlobalActorUnsafe:
    case ActorIsolation::GlobalActor: {
      auto typeExpr = TypeExpr::createImplicit(inferred.getGlobalActor(), ctx);
      auto attr = CustomAttr::create(
          ctx, SourceLoc(), typeExpr, /*implicit=*/true);
      if (inferred == ActorIsolation::GlobalActorUnsafe)
        attr->setArgIsUnsafe(true);
      value->getAttrs().add(attr);
      break;
    }

    case ActorIsolation::DistributedActorInstance: {
      /// 'distributed actor independent' implies 'actor independent'
      if (value->isDistributedActorIndependent())
        value->getAttrs().add(
            new (ctx) DistributedActorIndependentAttr(/*IsImplicit=*/true));
      break;
    }
    case ActorIsolation::ActorInstance:
    case ActorIsolation::Unspecified:
      if (onlyGlobal)
        return ActorIsolation::forUnspecified();

      // Nothing to do.
      break;
    }
    return inferred;
  };

  // If the declaration overrides another declaration, it must have the same
  // actor isolation.
  if (auto overriddenValue = value->getOverriddenDecl()) {
    // Ignore the overridden declaration's isolation for an async handler,
    // because async handlers dispatch to wherever they need to be.
    if (!isAsyncHandler(value)) {
      auto isolation = getActorIsolation(overriddenValue);
      SubstitutionMap subs;

      if (Type selfType = value->getDeclContext()->getSelfInterfaceType()) {
        subs = selfType->getMemberSubstitutionMap(
            value->getModuleContext(), overriddenValue);
      }

      return inferredIsolation(isolation.subst(subs));
    }
  }

  // If this is an accessor, use the actor isolation of its storage
  // declaration.
  if (auto accessor = dyn_cast<AccessorDecl>(value)) {
    return getActorIsolation(accessor->getStorage());
  }

  if (auto var = dyn_cast<VarDecl>(value)) {
    // If this is a variable with a property wrapper, infer from the property
    // wrapper's wrappedValue.
    if (auto wrapperInfo = var->getAttachedPropertyWrapperTypeInfo(0)) {
      if (auto wrappedValue = wrapperInfo.valueVar) {
        if (auto isolation = getActorIsolation(wrappedValue))
          return inferredIsolation(isolation);
      }
    }

    // If this is the backing storage for a property wrapper, infer from the
    // type of the outermost property wrapper.
    if (auto originalVar = var->getOriginalWrappedProperty(
            PropertyWrapperSynthesizedPropertyKind::Backing)) {
      if (auto backingType =
              originalVar->getPropertyWrapperBackingPropertyType()) {
        if (auto backingNominal = backingType->getAnyNominal()) {
          if (!isa<ClassDecl>(backingNominal) ||
              !cast<ClassDecl>(backingNominal)->isActor()) {
            if (auto isolation = getActorIsolation(backingNominal))
              return inferredIsolation(isolation);
          }
        }
      }
    }

    // If this is the projected property for a property wrapper, infer from
    // the property wrapper's projectedValue.
    if (auto originalVar = var->getOriginalWrappedProperty(
            PropertyWrapperSynthesizedPropertyKind::Projection)) {
      if (auto wrapperInfo =
              originalVar->getAttachedPropertyWrapperTypeInfo(0)) {
        if (auto projectedValue = wrapperInfo.projectedValueVar) {
          if (auto isolation = getActorIsolation(projectedValue))
            return inferredIsolation(isolation);
        }
      }
    }
  }

  if (shouldInferAttributeInContext(value->getDeclContext())) {
    // If the declaration witnesses a protocol requirement that is isolated,
    // use that.
    if (auto witnessedIsolation = getIsolationFromWitnessedRequirements(value)) {
      if (auto inferred = inferredIsolation(*witnessedIsolation))
        return inferred;
    }

    // If the declaration is a class with a superclass that has specified
    // isolation, use that.
    if (auto classDecl = dyn_cast<ClassDecl>(value)) {
      if (auto superclassDecl = classDecl->getSuperclassDecl()) {
        auto superclassIsolation = getActorIsolation(superclassDecl);
        if (!superclassIsolation.isUnspecified()) {
          if (superclassIsolation.requiresSubstitution()) {
            Type superclassType = classDecl->getSuperclass();
            if (!superclassType)
              return ActorIsolation::forUnspecified();

            SubstitutionMap subs = superclassType->getMemberSubstitutionMap(
                classDecl->getModuleContext(), classDecl);
            superclassIsolation = superclassIsolation.subst(subs);
          }

          if (auto inferred = inferredIsolation(superclassIsolation))
            return inferred;
        }
      }
    }

    if (auto nominal = dyn_cast<NominalTypeDecl>(value)) {
      // If the declaration is a nominal type and any of the protocols to which
      // it directly conforms is isolated to a global actor, use that.
      if (auto conformanceIsolation = getIsolationFromConformances(nominal))
        if (auto inferred = inferredIsolation(*conformanceIsolation))
          return inferred;

      // If the declaration is a nominal type and any property wrappers on
      // its stored properties require isolation, use that.
      if (auto wrapperIsolation = getIsolationFromWrappers(nominal)) {
        if (auto inferred = inferredIsolation(*wrapperIsolation))
          return inferred;
      }
    }
  }

  // Infer isolation for a member.
  if (auto memberPropagation = getMemberIsolationPropagation(value)) {
    // If were only allowed to propagate global actors, do so.
    bool onlyGlobal =
        *memberPropagation == MemberIsolationPropagation::GlobalActor;

    // If the declaration is in an extension that has one of the isolation
    // attributes, use that.
    if (auto ext = dyn_cast<ExtensionDecl>(value->getDeclContext())) {
      if (auto isolationFromAttr = getIsolationFromAttributes(ext)) {
        return inferredIsolation(*isolationFromAttr, onlyGlobal);
      }
    }

    // If the declaration is in a nominal type (or extension thereof) that
    // has isolation, use that.
    if (auto selfTypeDecl = value->getDeclContext()->getSelfNominalTypeDecl()) {
      if (auto selfTypeIsolation = getActorIsolation(selfTypeDecl))
        return inferredIsolation(selfTypeIsolation, onlyGlobal);
    }
  }

  // Default isolation for this member.
  return defaultIsolation;
}

void swift::checkOverrideActorIsolation(ValueDecl *value) {
  if (isa<TypeDecl>(value))
    return;

  auto overridden = value->getOverriddenDecl();
  if (!overridden)
    return;

  // Actor isolation doesn't matter for async handlers.
  if (isAsyncHandler(value))
    return;

  // Determine the actor isolation of this declaration.
  auto isolation = getActorIsolation(value);

  // Determine the actor isolation of the overridden function.=
  auto overriddenIsolation = getActorIsolation(overridden);

  if (overriddenIsolation.requiresSubstitution()) {
    SubstitutionMap subs;
    if (Type selfType = value->getDeclContext()->getSelfInterfaceType()) {
      subs = selfType->getMemberSubstitutionMap(
          value->getModuleContext(), overridden);
    }

    overriddenIsolation = overriddenIsolation.subst(subs);
  }

  // If the isolation matches, we're done.
  if (isolation == overriddenIsolation)
    return;

  // If the overridden declaration is from Objective-C with no actor annotation,
  // and the overriding declaration has been placed in a global actor, allow it.
  if (overridden->hasClangNode() && !overriddenIsolation &&
      isolation.isGlobalActor())
    return;

  // If the overridden declaration uses an unsafe global actor, we can do
  // anything except be actor-isolated or have a different global actor.
  if (overriddenIsolation == ActorIsolation::GlobalActorUnsafe) {
    switch (isolation) {
    case ActorIsolation::Independent:
    case ActorIsolation::Unspecified:
      return;

    case ActorIsolation::ActorInstance:
    case ActorIsolation::DistributedActorInstance:
      // Diagnose below.
      break;

    case ActorIsolation::GlobalActor:
    case ActorIsolation::GlobalActorUnsafe:
      // The global actors don't match; diagnose it.
      if (overriddenIsolation.getGlobalActor()->isEqual(
              isolation.getGlobalActor()))
        return;

      // Diagnose below.
      break;
    }
  }

  // If the overriding declaration uses an unsafe global actor, we can do
  // anything that doesn't actively conflict with the overridden isolation.
  if (isolation == ActorIsolation::GlobalActorUnsafe) {
    switch (overriddenIsolation) {
    case ActorIsolation::Unspecified:
      return;

    case ActorIsolation::ActorInstance:
    case ActorIsolation::DistributedActorInstance:
    case ActorIsolation::Independent:
      // Diagnose below.
      break;

    case ActorIsolation::GlobalActor:
    case ActorIsolation::GlobalActorUnsafe:
      // The global actors don't match; diagnose it.
      if (overriddenIsolation.getGlobalActor()->isEqual(
              isolation.getGlobalActor()))
        return;

      // Diagnose below.
      break;
    }
  }

  // Isolation mismatch. Diagnose it.
  value->diagnose(
      diag::actor_isolation_override_mismatch, isolation,
      value->getDescriptiveKind(), value->getName(), overriddenIsolation);
  overridden->diagnose(diag::overridden_here);
}

bool swift::contextUsesConcurrencyFeatures(const DeclContext *dc) {
  while (!dc->isModuleScopeContext()) {
    if (auto closure = dyn_cast<AbstractClosureExpr>(dc)) {
      // A closure with an explicit global actor or @actorIndependent
      // uses concurrency features.
      if (auto explicitClosure = dyn_cast<ClosureExpr>(closure)) {
        if (explicitClosure->getAttrs().hasAttribute<ActorIndependentAttr>())
          return true;

        if (getExplicitGlobalActor(const_cast<ClosureExpr *>(explicitClosure)))
          return true;
      }

      // Async and concurrent closures use concurrency features.
      if (auto closureType = closure->getType()) {
        if (auto fnType = closureType->getAs<AnyFunctionType>())
          if (fnType->isAsync() || fnType->isSendable())
            return true;
      }
    } else if (auto decl = dc->getAsDecl()) {
      // If any isolation attributes are present, we're using concurrency
      // features.
      if (getIsolationFromAttributes(
              decl, /*shouldDiagnose=*/false, /*onlyExplicit=*/true))
        return true;

      if (auto func = dyn_cast<AbstractFunctionDecl>(decl)) {
        // Async and concurrent functions use concurrency features.
        if (func->hasAsync() || func->isSendable())
          return true;

        // If there is an explicit @asyncHandler, we're using concurrency
        // features.
        if (func->getAttrs().hasAttribute<AsyncHandlerAttr>())
          return true;

        // If we're in an accessor declaration, also check the storage
        // declaration.
        if (auto accessor = dyn_cast<AccessorDecl>(decl)) {
          if (getIsolationFromAttributes(
                  accessor->getStorage(), /*shouldDiagnose=*/false,
                  /*onlyExplicit=*/true))
            return true;
        }
      }
    }

    // If we're in an actor, we're using concurrency features.
    if (auto nominal = dc->getSelfNominalTypeDecl()) {
      if (nominal->isActor())
        return true;
    }

    // Keep looking.
    dc = dc->getParent();
  }

  return false;
}

static bool shouldDiagnoseExistingDataRaces(const DeclContext *dc) {
  if (dc->getASTContext().LangOpts.WarnConcurrency)
    return true;

  return contextUsesConcurrencyFeatures(dc);
}

static DiagnosticBehavior toDiagnosticBehavior(const LangOptions &langOpts,
                                               SendableCheck check,
                                               bool diagnoseImplicit = false) {
  switch (check) {
  case SendableCheck::ImpliedByStandardProtocol:
    return shouldDiagnoseNonSendableViolations(langOpts)
        ? DiagnosticBehavior::Warning
        : DiagnosticBehavior::Ignore;
  case SendableCheck::Explicit:
    return DiagnosticBehavior::Unspecified;
  case SendableCheck::Implicit:
    return (diagnoseImplicit &&
            shouldDiagnoseNonSendableViolations(langOpts))
      ? DiagnosticBehavior::Unspecified
      : DiagnosticBehavior::Ignore;
  }
}

/// Check the instance storage of the given nominal type to verify whether
/// it is comprised only of Sendable instance storage.
static bool checkSendableInstanceStorage(
    NominalTypeDecl *nominal, DeclContext *dc, SendableCheck check) {
  // Stored properties of structs and classes must have
  // Sendable-conforming types.
  const auto &langOpts = dc->getASTContext().LangOpts;
  auto behavior = toDiagnosticBehavior(langOpts, check);
  bool invalid = false;
  if (isa<StructDecl>(nominal) || isa<ClassDecl>(nominal)) {
    auto classDecl = dyn_cast<ClassDecl>(nominal);
    for (auto property : nominal->getStoredProperties()) {
      if (classDecl && property->supportsMutation()) {
        if (behavior == DiagnosticBehavior::Ignore)
          return true;
        property->diagnose(diag::concurrent_value_class_mutable_property,
                           property->getName(), nominal->getDescriptiveKind(),
                           nominal->getName())
            .limitBehavior(behavior);
        invalid = true;
        continue;
      }

      auto propertyType = dc->mapTypeIntoContext(property->getInterfaceType());
      if (!isSendableType(dc, propertyType)) {
        if (behavior == DiagnosticBehavior::Ignore)
          return true;
        property->diagnose(diag::non_concurrent_type_member,
                           false, property->getName(),
                           nominal->getDescriptiveKind(), nominal->getName(),
                           propertyType)
            .limitBehavior(behavior);
        invalid = true;
        continue;
      }
    }

    return invalid;
  }

  // Associated values of enum cases must have Sendable-conforming
  // types.
  if (auto enumDecl = dyn_cast<EnumDecl>(nominal)) {
    for (auto caseDecl : enumDecl->getAllCases()) {
      for (auto element : caseDecl->getElements()) {
        if (!element->hasAssociatedValues())
          continue;

        auto elementType = dc->mapTypeIntoContext(
            element->getArgumentInterfaceType());
        if (!isSendableType(dc, elementType)) {
          if (behavior == DiagnosticBehavior::Ignore)
            return true;
          element->diagnose(diag::non_concurrent_type_member,
                            true, element->getName(),
                            nominal->getDescriptiveKind(), nominal->getName(),
                            elementType)
              .limitBehavior(behavior);
          invalid = true;
          continue;
        }
      }
    }
  }

  return invalid;
}

bool swift::checkSendableConformance(
    ProtocolConformance *conformance, SendableCheck check) {
  auto conformanceDC = conformance->getDeclContext();
  auto nominal = conformance->getType()->getAnyNominal();
  if (!nominal)
    return false;

  auto classDecl = dyn_cast<ClassDecl>(nominal);
  if (classDecl) {
    // Actors implicitly conform to Sendable and protect their state.
    if (classDecl->isActor())
      return false;
  }

  // Sendable can only be used in the same source file.
  auto conformanceDecl = conformanceDC->getAsDecl();
  auto behavior = toDiagnosticBehavior(
      nominal->getASTContext().LangOpts, check, /*diagnoseImplicit=*/true);
  if (!conformanceDC->getParentSourceFile() ||
      conformanceDC->getParentSourceFile() != nominal->getParentSourceFile()) {
    conformanceDecl->diagnose(diag::concurrent_value_outside_source_file,
                              nominal->getDescriptiveKind(),
                              nominal->getName())
        .limitBehavior(behavior);

    if (behavior != DiagnosticBehavior::Warning)
      return true;
  }

  if (classDecl) {
    // An non-final class cannot conform to `Sendable`.
    if (!classDecl->isFinal()) {
      classDecl->diagnose(diag::concurrent_value_nonfinal_class,
                          classDecl->getName())
          .limitBehavior(behavior);

      if (behavior != DiagnosticBehavior::Warning)
        return true;
    }

    // A 'Sendable' class cannot inherit from another class, although
    // we allow `NSObject` for Objective-C interoperability.
    if (!isa<InheritedProtocolConformance>(conformance)) {
      if (auto superclassDecl = classDecl->getSuperclassDecl()) {
        if (!superclassDecl->isNSObject()) {
          classDecl->diagnose(
              diag::concurrent_value_inherit,
              nominal->getASTContext().LangOpts.EnableObjCInterop,
              classDecl->getName())
              .limitBehavior(behavior);

          if (behavior != DiagnosticBehavior::Warning)
            return true;
        }
      }
    }
  }

  return checkSendableInstanceStorage(nominal, conformanceDC, check);
}

NormalProtocolConformance *GetImplicitSendableRequest::evaluate(
    Evaluator &evaluator, NominalTypeDecl *nominal) const {
  // Only structs and enums can get implicit Sendable conformances.
  if (!isa<StructDecl>(nominal) && !isa<EnumDecl>(nominal))
    return nullptr;

  // Public, non-frozen structs and enums defined in Swift don't get implicit
  // Sendable conformances.
  if (!nominal->getASTContext().LangOpts.EnableInferPublicSendable &&
      nominal->getFormalAccessScope(
          /*useDC=*/nullptr,
          /*treatUsableFromInlineAsPublic=*/true).isPublic() &&
      !(nominal->hasClangNode() ||
        nominal->getAttrs().hasAttribute<FixedLayoutAttr>() ||
        nominal->getAttrs().hasAttribute<FrozenAttr>())) {
    return nullptr;
  }

  // Check the context in which the conformance occurs.
  if (auto *file = dyn_cast<FileUnit>(nominal->getModuleScopeContext())) {
    switch (file->getKind()) {
    case FileUnitKind::Source:
      // Check what kind of source file we have.
      if (auto sourceFile = nominal->getParentSourceFile()) {
        switch (sourceFile->Kind) {
        case SourceFileKind::Interface:
          // Interfaces have explicitly called-out Sendable conformances.
          return nullptr;

        case SourceFileKind::Library:
        case SourceFileKind::Main:
        case SourceFileKind::SIL:
          break;
        }
      }
      break;

    case FileUnitKind::Builtin:
    case FileUnitKind::SerializedAST:
    case FileUnitKind::Synthesized:
      // Explicitly-handled modules don't infer Sendable conformances.
      return nullptr;

    case FileUnitKind::ClangModule:
    case FileUnitKind::DWARFModule:
      // Infer conformances for imported modules.
      break;
    }
  } else {
    return nullptr;
  }

  // Check the instance storage for Sendable conformance.
  if (checkSendableInstanceStorage(
          nominal, nominal, SendableCheck::Implicit))
    return nullptr;

  ASTContext &ctx = nominal->getASTContext();
  auto proto = ctx.getProtocol(KnownProtocolKind::Sendable);
  if (!proto)
    return nullptr;

  auto conformance = ctx.getConformance(
      nominal->getDeclaredInterfaceType(), proto, nominal->getLoc(),
      nominal, ProtocolConformanceState::Complete);
  conformance->setSourceKindAndImplyingConformance(
      ConformanceEntryKind::Synthesized, nullptr);

  return conformance;
}

AnyFunctionType *swift::applyGlobalActorType(
    AnyFunctionType *fnType, ValueDecl *funcOrEnum, DeclContext *dc) {
  Type globalActorType;
  switch (auto isolation = getActorIsolation(funcOrEnum)) {
  case ActorIsolation::ActorInstance:
  case ActorIsolation::DistributedActorInstance:
  case ActorIsolation::Independent:
  case ActorIsolation::Unspecified:
    return fnType;

  case ActorIsolation::GlobalActorUnsafe:
    // Only treat as global-actor-qualified within code that has adopted
    // Swift Concurrency features.
    if (!contextUsesConcurrencyFeatures(dc))
      return fnType;

    LLVM_FALLTHROUGH;

  case ActorIsolation::GlobalActor:
    globalActorType = isolation.getGlobalActor();
    break;
  }

  // If there's no implicit "self" declaration, apply the global actor to
  // the outermost function type.
  bool hasImplicitSelfDecl = isa<EnumElementDecl>(funcOrEnum) ||
      (isa<AbstractFunctionDecl>(funcOrEnum) &&
       cast<AbstractFunctionDecl>(funcOrEnum)->hasImplicitSelfDecl());
  if (!hasImplicitSelfDecl) {
    return fnType->withExtInfo(
        fnType->getExtInfo().withGlobalActor(globalActorType));
  }

  // Dig out the inner function type.
  auto innerFnType = fnType->getResult()->getAs<AnyFunctionType>();
  if (!innerFnType)
    return fnType;

  // Update the inner function type with the global actor.
  innerFnType = innerFnType->withExtInfo(
      innerFnType->getExtInfo().withGlobalActor(globalActorType));

  // Rebuild the outer function type around it.
  if (auto genericFnType = dyn_cast<GenericFunctionType>(fnType)) {
    return GenericFunctionType::get(
        genericFnType->getGenericSignature(), fnType->getParams(),
        Type(innerFnType), fnType->getExtInfo());
  }

  return FunctionType::get(
      fnType->getParams(), Type(innerFnType), fnType->getExtInfo());
}<|MERGE_RESOLUTION|>--- conflicted
+++ resolved
@@ -3075,14 +3075,9 @@
     return None;
 
   Optional<ActorIsolation> foundIsolation;
-<<<<<<< HEAD
-  for (auto proto : nominal->getLocalProtocols()) {
-     switch (auto protoIsolation = getActorIsolation(proto)) {
-=======
   for (auto proto :
        nominal->getLocalProtocols(ConformanceLookupKind::NonStructural)) {
     switch (auto protoIsolation = getActorIsolation(proto)) {
->>>>>>> 3f893dd5
     case ActorIsolation::ActorInstance:
     case ActorIsolation::DistributedActorInstance:
     case ActorIsolation::Unspecified:
