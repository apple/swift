//===--- TypeChecker.h - Type Checking Class --------------------*- C++ -*-===//
//
// This source file is part of the Swift.org open source project
//
// Copyright (c) 2014 - 2017 Apple Inc. and the Swift project authors
// Licensed under Apache License v2.0 with Runtime Library Exception
//
// See https://swift.org/LICENSE.txt for license information
// See https://swift.org/CONTRIBUTORS.txt for the list of Swift project authors
//
//===----------------------------------------------------------------------===//
//
//  This file defines the TypeChecking class.
//
//===----------------------------------------------------------------------===//

#ifndef TYPECHECKING_H
#define TYPECHECKING_H

#include "swift/AST/ASTContext.h"
#include "swift/AST/AccessScope.h"
#include "swift/AST/AnyFunctionRef.h"
#include "swift/AST/Availability.h"
#include "swift/AST/DiagnosticsSema.h"
#include "swift/AST/KnownProtocols.h"
#include "swift/AST/LazyResolver.h"
#include "swift/AST/NameLookup.h"
#include "swift/AST/TypeRefinementContext.h"
#include "swift/Parse/Lexer.h"
#include "swift/Basic/OptionSet.h"
#include "swift/Config.h"
#include "llvm/ADT/SetVector.h"
#include "llvm/ADT/TinyPtrVector.h"
#include <functional>

namespace swift {

class GenericSignatureBuilder;
class NominalTypeDecl;
class NormalProtocolConformance;
class TypeChecker;
class TypeResolution;
class TypeResolutionOptions;
class TypoCorrectionResults;
class ExprPattern;
enum class TypeResolutionStage : uint8_t;

namespace constraints {
  enum class ConstraintKind : char;
  enum class SolutionKind : char;
  class ConstraintSystem;
  class Solution;
  class SolutionResult;
}

/// A mapping from substitutable types to the protocol-conformance
/// mappings for those types.
using ConformanceMap =
    llvm::DenseMap<SubstitutableType *, SmallVector<ProtocolConformance *, 2>>;

/// Special-case type checking semantics for certain declarations.
enum class DeclTypeCheckingSemantics {
  /// A normal declaration.
  Normal,
  
  /// The type(of:) declaration, which performs a "dynamic type" operation,
  /// with different behavior for existential and non-existential arguments.
  TypeOf,
  
  /// The withoutActuallyEscaping(_:do:) declaration, which makes a nonescaping
  /// closure temporarily escapable.
  WithoutActuallyEscaping,

  /// The _openExistential(_:do:) declaration, which extracts the value inside
  /// an existential and passes it as a value of its own dynamic type.
  OpenExistential,
};

/// An individual result of a name lookup for a type.
struct LookupTypeResultEntry {
  TypeDecl *Member;
  Type MemberType;
  /// The associated type that the Member/MemberType were inferred for, but only
  /// if inference happened when creating this entry.
  AssociatedTypeDecl *InferredAssociatedType;
};

/// The result of name lookup for types.
class LookupTypeResult {
  /// The set of results found.
  SmallVector<LookupTypeResultEntry, 4> Results;

  friend class TypeChecker;

public:
  using iterator = SmallVectorImpl<LookupTypeResultEntry>::iterator;
  iterator begin() { return Results.begin(); }
  iterator end() { return Results.end(); }
  unsigned size() const { return Results.size(); }

  LookupTypeResultEntry operator[](unsigned index) const {
    return Results[index];
  }

  LookupTypeResultEntry front() const { return Results.front(); }
  LookupTypeResultEntry back() const { return Results.back(); }

  /// Add a result to the set of results.
  void addResult(LookupTypeResultEntry result) { Results.push_back(result); }

  /// Determine whether this result set is ambiguous.
  bool isAmbiguous() const {
    return Results.size() > 1;
  }

  /// Determine whether the result set is nonempty.
  explicit operator bool() const {
    return !Results.empty();
  }
};

/// This specifies the purpose of the contextual type, when specified to
/// typeCheckExpression.  This is used for diagnostic generation to produce more
/// specified error messages when the conversion fails.
///
enum ContextualTypePurpose {
  CTP_Unused,           ///< No contextual type is specified.
  CTP_Initialization,   ///< Pattern binding initialization.
  CTP_ReturnStmt,       ///< Value specified to a 'return' statement.
  CTP_ReturnSingleExpr, ///< Value implicitly returned from a function.
  CTP_YieldByValue,     ///< By-value yield operand.
  CTP_YieldByReference, ///< By-reference yield operand.
  CTP_ThrowStmt,        ///< Value specified to a 'throw' statement.
  CTP_EnumCaseRawValue, ///< Raw value specified for "case X = 42" in enum.
  CTP_DefaultParameter, ///< Default value in parameter 'foo(a : Int = 42)'.

  CTP_CalleeResult,     ///< Constraint is placed on the result of a callee.
  CTP_CallArgument,     ///< Call to function or operator requires type.
  CTP_ClosureResult,    ///< Closure result expects a specific type.
  CTP_ArrayElement,     ///< ArrayExpr wants elements to have a specific type.
  CTP_DictionaryKey,    ///< DictionaryExpr keys should have a specific type.
  CTP_DictionaryValue,  ///< DictionaryExpr values should have a specific type.
  CTP_CoerceOperand,    ///< CoerceExpr operand coerced to specific type.
  CTP_AssignSource,     ///< AssignExpr source operand coerced to result type.
  CTP_SubscriptAssignSource, ///< AssignExpr source operand coerced to subscript
                             ///< result type.
  CTP_Condition,        ///< Condition expression of various statements e.g.
                        ///< `if`, `for`, `while` etc.
  CTP_ForEachStmt,      ///< "expression/sequence" associated with 'for-in' loop
                        ///< is expected to conform to 'Sequence' protocol.

  CTP_CannotFail,       ///< Conversion can never fail. abort() if it does.
};



/// Flags that can be used to control name lookup.
enum class TypeCheckExprFlags {
  /// Whether we know that the result of the expression is discarded.  This
  /// disables constraints forcing an lvalue result to be loadable.
  IsDiscarded = 0x01,

  /// Whether the client wants to disable the structural syntactic restrictions
  /// that we force for style or other reasons.
  DisableStructuralChecks = 0x02,

  /// If set, the client wants a best-effort solution to the constraint system,
  /// but can tolerate a solution where all of the constraints are solved, but
  /// not all type variables have been determined.  In this case, the constraint
  /// system is not applied to the expression AST, but the ConstraintSystem is
  /// left in-tact.
  AllowUnresolvedTypeVariables = 0x08,

  /// If set, the 'convertType' specified to typeCheckExpression should not
  /// produce a conversion constraint, but it should be used to guide the
  /// solution in terms of performance optimizations of the solver, and in terms
  /// of guiding diagnostics.
  ConvertTypeIsOnlyAHint = 0x10,

  /// If set, this expression isn't embedded in a larger expression or
  /// statement. This should only be used for syntactic restrictions, and should
  /// not affect type checking itself.
  IsExprStmt = 0x20,

  /// This is an inout yield.
  IsInOutYield = 0x100,

  /// If set, a conversion constraint should be specified so that the result of
  /// the expression is an optional type.
  ExpressionTypeMustBeOptional = 0x200,

  /// FIXME(diagnostics): Once diagnostics are completely switched to new
  /// framework, this flag could be removed as obsolete.
  ///
  /// If set, this is a sub-expression, and it is being re-typechecked
  /// as part of the expression diagnostics, which is attempting to narrow
  /// down failure location.
  SubExpressionDiagnostics = 0x400,
  
  /// If set, the 'convertType' specified to typeCheckExpression is the opaque
  /// return type of the declaration being checked. The archetype should be
  /// opened into a type variable to provide context to the expression, and
  /// the resulting type will be a candidate for binding the underlying
  /// type.
  ConvertTypeIsOpaqueReturnType = 0x800,
};

using TypeCheckExprOptions = OptionSet<TypeCheckExprFlags>;

inline TypeCheckExprOptions operator|(TypeCheckExprFlags flag1,
                                      TypeCheckExprFlags flag2) {
  return TypeCheckExprOptions(flag1) | flag2;
}

/// Flags that can be used to control name lookup.
enum class NameLookupFlags {
  /// Whether we know that this lookup is always a private dependency.
  KnownPrivate = 0x01,
  /// Whether name lookup should be able to find protocol members.
  ProtocolMembers = 0x02,
  /// Whether we should map the requirement to the witness if we
  /// find a protocol member and the base type is a concrete type.
  ///
  /// If this is not set but ProtocolMembers is set, we will
  /// find protocol extension members, but not protocol requirements
  /// that do not yet have a witness (such as inferred associated
  /// types, or witnesses for derived conformances).
  PerformConformanceCheck = 0x04,
  /// Whether to perform 'dynamic' name lookup that finds @objc
  /// members of any class or protocol.
  DynamicLookup = 0x08,
  /// Whether to ignore access control for this lookup, allowing inaccessible
  /// results to be returned.
  IgnoreAccessControl = 0x10,
  /// Whether to include results from outside the innermost scope that has a
  /// result.
  IncludeOuterResults = 0x20,
  /// Whether to consider synonyms declared through @_implements().
  IncludeAttributeImplements = 0x40,
};

/// A set of options that control name lookup.
using NameLookupOptions = OptionSet<NameLookupFlags>;

inline NameLookupOptions operator|(NameLookupFlags flag1,
                                   NameLookupFlags flag2) {
  return NameLookupOptions(flag1) | flag2;
}

/// Default options for member name lookup.
const NameLookupOptions defaultMemberLookupOptions
  = NameLookupFlags::ProtocolMembers |
    NameLookupFlags::PerformConformanceCheck;

/// Default options for constructor lookup.
const NameLookupOptions defaultConstructorLookupOptions
  = NameLookupFlags::ProtocolMembers |
    NameLookupFlags::PerformConformanceCheck;

/// Default options for member type lookup.
const NameLookupOptions defaultMemberTypeLookupOptions
  = NameLookupFlags::ProtocolMembers |
    NameLookupFlags::PerformConformanceCheck;

/// Default options for unqualified name lookup.
const NameLookupOptions defaultUnqualifiedLookupOptions
  = NameLookupFlags::ProtocolMembers |
    NameLookupFlags::PerformConformanceCheck;

/// Describes the result of comparing two entities, of which one may be better
/// or worse than the other, or they are unordered.
enum class Comparison {
  /// Neither entity is better than the other.
  Unordered,
  /// The first entity is better than the second.
  Better,
  /// The first entity is worse than the second.
  Worse
};

/// Specify how we handle the binding of underconstrained (free) type variables
/// within a solution to a constraint system.
enum class FreeTypeVariableBinding {
  /// Disallow any binding of such free type variables.
  Disallow,
  /// Allow the free type variables to persist in the solution.
  Allow,
  /// Bind the type variables to UnresolvedType to represent the ambiguity.
  UnresolvedType
};

/// An abstract interface that can interact with the type checker during
/// the type checking of a particular expression.
class ExprTypeCheckListener {
public:
  virtual ~ExprTypeCheckListener();

  /// Callback invoked once the constraint system has been constructed.
  ///
  /// \param cs The constraint system that has been constructed.
  ///
  /// \param expr The pre-checked expression from which the constraint system
  /// was generated.
  ///
  /// \returns true if an error occurred that is not itself part of the
  /// constraint system, or false otherwise.
  virtual bool builtConstraints(constraints::ConstraintSystem &cs, Expr *expr);

  /// Callback invoked once a solution has been found.
  ///
  /// The callback may further alter the expression, returning either a
  /// new expression (to replace the result) or a null pointer to indicate
  /// failure.
  virtual Expr *foundSolution(constraints::Solution &solution, Expr *expr);

  /// Callback invokes once the chosen solution has been applied to the
  /// expression.
  ///
  /// The callback may further alter the expression, returning either a
  /// new expression (to replace the result) or a null pointer to indicate
  /// failure.
  virtual Expr *appliedSolution(constraints::Solution &solution,
                                Expr *expr);

  /// Callback invoked if expression is structurally unsound and can't
  /// be correctly processed by the constraint solver.
  virtual void preCheckFailed(Expr *expr);

  /// Callback invoked if constraint system failed to generate
  /// constraints for a given expression.
  virtual void constraintGenerationFailed(Expr *expr);

  /// Callback invoked if application of chosen solution to
  /// expression has failed.
  virtual void applySolutionFailed(constraints::Solution &solution, Expr *expr);
};

/// A conditional conformance that implied some other requirements. That is, \c
/// ConformingType conforming to \c Protocol may have required additional
/// requirements to be satisfied.
///
/// This is designed to be used in a stack of such requirements, which can be
/// formatted with \c diagnoseConformanceStack.
struct ParentConditionalConformance {
  Type ConformingType;
  ProtocolType *Protocol;

  /// Format the stack \c conformances as a series of notes that trace a path of
  /// conditional conformances that lead to some other failing requirement (that
  /// is not in \c conformances).
  ///
  /// The end of \c conformances is the active end of the stack, i.e. \c
  /// conformances[0] is a conditional conformance that requires \c
  /// conformances[1], etc.
  static void
  diagnoseConformanceStack(DiagnosticEngine &diags, SourceLoc location,
                           ArrayRef<ParentConditionalConformance> conformances);
};

/// An abstract interface that is used by `checkGenericArguments`.
class GenericRequirementsCheckListener {
public:
  virtual ~GenericRequirementsCheckListener();

  /// Callback invoked before trying to check generic requirement placed
  /// between given types. Note: if either of the types assigned to the
  /// requirement is generic parameter or dependent member, this callback
  /// method is going to get their substitutions.
  ///
  /// \param kind The kind of generic requirement to check.
  ///
  /// \param first The left-hand side type assigned to the requirement,
  /// possibly represented by its generic substitute.
  ///
  /// \param second The right-hand side type assigned to the requirement,
  /// possibly represented by its generic substitute.
  ///
  ///
  /// \returns true if it's ok to validate requirement, false otherwise.
  virtual bool shouldCheck(RequirementKind kind, Type first, Type second);

  /// Callback to report the result of a satisfied conformance requirement.
  ///
  /// \param depTy The dependent type, from the signature.
  /// \param replacementTy The type \c depTy was replaced with.
  /// \param conformance The conformance itself.
  virtual void satisfiedConformance(Type depTy, Type replacementTy,
                                    ProtocolConformanceRef conformance);

  /// Callback to diagnose problem with unsatisfied generic requirement.
  ///
  /// \param req The unsatisfied generic requirement.
  ///
  /// \param first The left-hand side type assigned to the requirement,
  /// possibly represented by its generic substitute.
  ///
  /// \param second The right-hand side type assigned to the requirement,
  /// possibly represented by its generic substitute.
  ///
  /// \returns true if problem has been diagnosed, false otherwise.
  virtual bool diagnoseUnsatisfiedRequirement(
      const Requirement &req, Type first, Type second,
      ArrayRef<ParentConditionalConformance> parents);
};

/// The result of `checkGenericRequirement`.
enum class RequirementCheckResult {
  Success, Failure, SubstitutionFailure
};

/// Flags that control protocol conformance checking.
enum class ConformanceCheckFlags {
  /// Whether we're performing the check from within an expression.
  InExpression = 0x01,
  /// Whether to suppress dependency tracking entirely.
  ///
  /// FIXME: This deals with some oddities with the
  /// _ObjectiveCBridgeable conformances.
  SuppressDependencyTracking = 0x02,
  /// Whether to skip the check for any conditional conformances.
  ///
  /// When set, the caller takes responsibility for any
  /// conditional requirements required for the conformance to be
  /// correctly used. Otherwise (the default), all of the conditional
  /// requirements will be checked.
  SkipConditionalRequirements = 0x04,
};

/// Options that control protocol conformance checking.
using ConformanceCheckOptions = OptionSet<ConformanceCheckFlags>;

inline ConformanceCheckOptions operator|(ConformanceCheckFlags lhs,
                                         ConformanceCheckFlags rhs) {
  return ConformanceCheckOptions(lhs) | rhs;
}

/// Describes the kind of checked cast operation being performed.
enum class CheckedCastContextKind {
  /// None: we're just establishing how to perform the checked cast. This
  /// is useful when we don't care to produce any diagnostics.
  None,
  /// A forced cast, with "as!".
  ForcedCast,
  /// A conditional cast, with "as?".
  ConditionalCast,
  /// An "is" expression.
  IsExpr,
  /// An "is" pattern.
  IsPattern,
  /// An enum-element pattern.
  EnumElementPattern,
};

/// The Swift type checker, which takes a parsed AST and performs name binding,
/// type checking, and semantic analysis to produce a type-annotated AST.
class TypeChecker final {
public:
  /// The list of function definitions we've encountered.
  std::vector<AbstractFunctionDecl *> definedFunctions;

private:
  TypeChecker() = default;
  ~TypeChecker() = default;

  friend class ASTContext;

public:
  /// Create a new type checker instance for the given ASTContext, if it
  /// doesn't already have one.
  ///
  /// \returns a reference to the type checker.
  static TypeChecker &createForContext(ASTContext &ctx);

public:
  TypeChecker(const TypeChecker&) = delete;
  TypeChecker& operator=(const TypeChecker&) = delete;

  static Type getArraySliceType(SourceLoc loc, Type elementType);
  static Type getDictionaryType(SourceLoc loc, Type keyType, Type valueType);
  static Type getOptionalType(SourceLoc loc, Type elementType);
  static Type getStringType(ASTContext &ctx);
  static Type getSubstringType(ASTContext &ctx);
  static Type getIntType(ASTContext &ctx);
  static Type getInt8Type(ASTContext &ctx);
  static Type getUInt8Type(ASTContext &ctx);

  /// Try to resolve an IdentTypeRepr, returning either the referenced
  /// Type or an ErrorType in case of error.
  static Type resolveIdentifierType(TypeResolution resolution,
                                    IdentTypeRepr *IdType,
                                    TypeResolutionOptions options);

  /// Bind an UnresolvedDeclRefExpr by performing name lookup and
  /// returning the resultant expression.  Context is the DeclContext used
  /// for the lookup.
  static Expr *resolveDeclRefExpr(UnresolvedDeclRefExpr *UDRE,
                                  DeclContext *Context);

  /// Validate the given type.
  ///
  /// Type validation performs name binding, checking of generic arguments,
  /// and so on to determine whether the given type is well-formed and can
  /// be used as a type.
  ///
  /// \param Loc The type (with source location information) to validate.
  /// If the type has already been validated, returns immediately.
  ///
  /// \param resolution The type resolution being performed.
  ///
  /// \param options Options that alter type resolution.
  ///
  /// \returns true if type validation failed, or false otherwise.
  static bool validateType(ASTContext &Ctx, TypeLoc &Loc,
                           TypeResolution resolution,
                           TypeResolutionOptions options);

  /// Check for unsupported protocol types in the given declaration.
  static void checkUnsupportedProtocolType(Decl *decl);

  /// Check for unsupported protocol types in the given statement.
  static void checkUnsupportedProtocolType(ASTContext &ctx, Stmt *stmt);

  /// Check for unsupported protocol types in the given generic requirement
  /// list.
  static void checkUnsupportedProtocolType(ASTContext &ctx,
                                           TrailingWhereClause *whereClause);

  /// Check for unsupported protocol types in the given generic requirement
  /// list.
  static void checkUnsupportedProtocolType(ASTContext &ctx,
                                           GenericParamList *genericParams);

  /// Resolve a reference to the given type declaration within a particular
  /// context.
  ///
  /// This routine aids unqualified name lookup for types by performing the
  /// resolution necessary to rectify the declaration found by name lookup with
  /// the declaration context from which name lookup started.
  ///
  /// \param typeDecl The type declaration found by name lookup.
  /// \param isSpecialized Whether the type will have generic arguments applied.
  /// \param resolution The resolution to perform.
  ///
  /// \returns the resolved type.
  static Type resolveTypeInContext(TypeDecl *typeDecl,
                                   DeclContext *foundDC,
                                   TypeResolution resolution,
                                   TypeResolutionOptions options,
                                   bool isSpecialized);

  /// Apply generic arguments to the given type.
  ///
  /// This function requires a valid unbound generic type with the correct
  /// number of generic arguments given, whereas applyGenericArguments emits
  /// diagnostics in those cases.
  ///
  /// \param unboundType The unbound generic type to which to apply arguments.
  /// \param decl The declaration of the type.
  /// \param loc The source location for diagnostic reporting.
  /// \param resolution The type resolution.
  /// \param genericArgs The list of generic arguments to apply to the type.
  ///
  /// \returns A BoundGenericType bound to the given arguments, or null on
  /// error.
  ///
  /// \see applyGenericArguments
  static Type applyUnboundGenericArguments(UnboundGenericType *unboundType,
                                           GenericTypeDecl *decl,
                                           SourceLoc loc,
                                           TypeResolution resolution,
                                           ArrayRef<Type> genericArgs);

  /// Substitute the given base type into the type of the given nested type,
  /// producing the effective type that the nested type will have.
  ///
  /// \param module The module in which the substitution will be performed.
  /// \param member The member whose type projection is being computed.
  /// \param baseTy The base type that will be substituted for the 'Self' of the
  /// member.
  /// \param useArchetypes Whether to use context archetypes for outer generic
  /// parameters if the class is nested inside a generic function.
  static Type substMemberTypeWithBase(ModuleDecl *module, TypeDecl *member,
                                      Type baseTy, bool useArchetypes = true);

  /// Determine whether this is a "pass-through" typealias, which has the
  /// same type parameters as the nominal type it references and specializes
  /// the underlying nominal type with exactly those type parameters.
  /// For example, the following typealias \c GX is a pass-through typealias:
  ///
  /// \code
  /// struct X<T, U> { }
  /// typealias GX<A, B> = X<A, B>
  /// \endcode
  ///
  /// whereas \c GX2 and \c GX3 are not pass-through because \c GX2 has
  /// different type parameters and \c GX3 doesn't pass its type parameters
  /// directly through.
  ///
  /// \code
  /// typealias GX2<A> = X<A, A>
  /// typealias GX3<A, B> = X<B, A>
  /// \endcode
  static bool isPassThroughTypealias(TypeAliasDecl *typealias,
                                     Type underlyingType,
                                     NominalTypeDecl *nominal);
  
  /// Determine whether one type is a subtype of another.
  ///
  /// \param t1 The potential subtype.
  /// \param t2 The potential supertype.
  /// \param dc The context of the check.
  ///
  /// \returns true if \c t1 is a subtype of \c t2.
  static bool isSubtypeOf(Type t1, Type t2, DeclContext *dc);
  
  /// Determine whether one type is implicitly convertible to another.
  ///
  /// \param t1 The potential source type of the conversion.
  ///
  /// \param t2 The potential destination type of the conversion.
  ///
  /// \param dc The context of the conversion.
  ///
  /// \param unwrappedIUO If non-null, will be set to indicate whether the
  /// conversion force-unwrapped an implicitly-unwrapped optional.
  ///
  /// \returns true if \c t1 can be implicitly converted to \c t2.
  static bool isConvertibleTo(Type t1, Type t2, DeclContext *dc,
                              bool *unwrappedIUO = nullptr);

  /// Determine whether one type is explicitly convertible to another,
  /// i.e. using an 'as' expression.
  ///
  /// \param t1 The potential source type of the conversion.
  ///
  /// \param t2 The potential destination type of the conversion.
  ///
  /// \param dc The context of the conversion.
  ///
  /// \returns true if \c t1 can be explicitly converted to \c t2.
  static bool isExplicitlyConvertibleTo(Type t1, Type t2, DeclContext *dc);

  /// Determine whether one type is bridged to another type.
  ///
  /// \param t1 The potential source type of the conversion.
  ///
  /// \param t2 The potential destination type of the conversion.
  ///
  /// \param dc The context of the conversion.
  ///
  /// \param unwrappedIUO If non-null, will be set to indicate whether the
  /// conversion force-unwrapped an implicitly-unwrapped optional.
  ///
  /// \returns true if \c t1 can be explicitly converted to \c t2.
  static bool isObjCBridgedTo(Type t1, Type t2, DeclContext *dc,
                              bool *unwrappedIUO = nullptr);

  /// Return true if performing a checked cast from one type to another
  /// with the "as!" operator could possibly succeed.
  ///
  /// \param t1 The potential source type of the cast.
  ///
  /// \param t2 The potential destination type of the cast.
  ///
  /// \param dc The context of the cast.
  ///
  /// \returns true if a checked cast from \c t1 to \c t2 may succeed, and
  /// false if it will certainly fail, e.g. because the types are unrelated.
  static bool checkedCastMaySucceed(Type t1, Type t2, DeclContext *dc);

  /// Determine whether a constraint of the given kind can be satisfied
  /// by the two types.
  ///
  /// \param t1 The first type of the constraint.
  ///
  /// \param t2 The second type of the constraint.
  ///
  /// \param openArchetypes If true, archetypes are replaced with type
  /// variables, and the result can be interpreted as whether or not the
  /// two types can possibly equal at runtime.
  ///
  /// \param dc The context of the conversion.
  ///
  /// \param unwrappedIUO   If non-null, will be set to \c true if the coercion
  /// or bridge operation force-unwraps an implicitly-unwrapped optional.
  ///
  /// \returns true if \c t1 and \c t2 satisfy the constraint.
  static bool typesSatisfyConstraint(Type t1, Type t2,
                                     bool openArchetypes,
                                     constraints::ConstraintKind kind,
                                     DeclContext *dc,
                                     bool *unwrappedIUO = nullptr);

  /// If the inputs to an apply expression use a consistent "sugar" type
  /// (that is, a typealias or shorthand syntax) equivalent to the result type
  /// of the function, set the result type of the expression to that sugar type.
  static Expr *substituteInputSugarTypeForResult(ApplyExpr *E);

  static bool typeCheckAbstractFunctionBodyUntil(AbstractFunctionDecl *AFD,
                                                 SourceLoc EndTypeCheckLoc);
  static bool typeCheckAbstractFunctionBody(AbstractFunctionDecl *AFD);

  /// Try to apply the function builder transform of the given builder type
  /// to the body of the function.
  ///
  /// \returns \c None if the builder transformation cannot be applied at all,
  /// e.g., because of a \c return statement. Otherwise, returns either the
  /// fully type-checked body of the function (on success) or a \c nullptr
  /// value if an error occurred while type checking the transformed body.
  static Optional<BraceStmt *> applyFunctionBuilderBodyTransform(
      FuncDecl *func, Type builderType);

  static bool typeCheckClosureBody(ClosureExpr *closure);

  static bool typeCheckTapBody(TapExpr *expr, DeclContext *DC);

  static Type typeCheckParameterDefault(Expr *&defaultValue, DeclContext *DC,
                                        Type paramType, bool isAutoClosure);

  static void typeCheckTopLevelCodeDecl(TopLevelCodeDecl *TLCD);

  static void processREPLTopLevel(SourceFile &SF, unsigned StartElem);

  static void typeCheckDecl(Decl *D);

  static void addImplicitDynamicAttribute(Decl *D);
  static void checkDeclAttributes(Decl *D);
  static void checkParameterAttributes(ParameterList *params);

  static Type checkReferenceOwnershipAttr(VarDecl *D, Type interfaceType,
                                          ReferenceOwnershipAttr *attr);

  /// Infer default value witnesses for all requirements in the given protocol.
  static void inferDefaultWitnesses(ProtocolDecl *proto);

  /// For a generic requirement in a protocol, make sure that the requirement
  /// set didn't add any requirements to Self or its associated types.
  static void checkProtocolSelfRequirements(ValueDecl *decl);

  /// All generic parameters of a generic function must be referenced in the
  /// declaration's type, otherwise we have no way to infer them.
  static void checkReferencedGenericParams(GenericContext *dc);

  /// Construct a new generic environment for the given declaration context.
  ///
  /// \param genericParams The generic parameters to validate.
  ///
  /// \param dc The declaration context in which to perform the validation.
  ///
  /// \param outerSignature The generic signature of the outer
  /// context, if not available as part of the \c dc argument (used
  /// for SIL parsing).
  ///
  /// \param allowConcreteGenericParams Whether or not to allow
  /// same-type constraints between generic parameters and concrete types.
  ///
  /// \param additionalRequirements Additional requirements to add
  /// directly to the GSB.
  ///
  /// \param inferenceSources Additional types to infer requirements from.
  ///
  /// \returns the resulting generic signature.
  static GenericSignature checkGenericSignature(
                        GenericParamList *genericParams,
                        DeclContext *dc,
                        GenericSignature outerSignature,
                        bool allowConcreteGenericParams,
                        SmallVector<Requirement, 2> additionalRequirements = {},
                        SmallVector<TypeLoc, 2> inferenceSources = {});

  /// Create a text string that describes the bindings of generic parameters
  /// that are relevant to the given set of types, e.g.,
  /// "[with T = Bar, U = Wibble]".
  ///
  /// \param types The types that will be scanned for generic type parameters,
  /// which will be used in the resulting type.
  ///
  /// \param genericParams The generic parameters to use to resugar any
  /// generic parameters that occur within the types.
  ///
  /// \param substitutions The generic parameter -> generic argument
  /// substitutions that will have been applied to these types.
  /// These are used to produce the "parameter = argument" bindings in the test.
  static std::string
  gatherGenericParamBindingsText(ArrayRef<Type> types,
                              TypeArrayView<GenericTypeParamType> genericParams,
                              TypeSubstitutionFn substitutions);

  /// Check the given set of generic arguments against the requirements in a
  /// generic signature.
  ///
  /// \param dc The context in which the generic arguments should be checked.
  /// \param loc The location at which any diagnostics should be emitted.
  /// \param noteLoc The location at which any notes will be printed.
  /// \param owner The type that owns the generic signature.
  /// \param genericParams The generic parameters being substituted.
  /// \param requirements The requirements against which the generic arguments
  /// should be checked.
  /// \param substitutions Substitutions from interface types of the signature.
  /// \param conformanceOptions The flags to use when checking conformance
  /// requirement.
  /// \param listener The generic check listener used to pick requirements and
  /// notify callers about diagnosed errors.
  static RequirementCheckResult checkGenericArguments(
      DeclContext *dc, SourceLoc loc, SourceLoc noteLoc, Type owner,
      TypeArrayView<GenericTypeParamType> genericParams,
      ArrayRef<Requirement> requirements,
      TypeSubstitutionFn substitutions,
      LookupConformanceFn conformances,
      ConformanceCheckOptions conformanceOptions,
      GenericRequirementsCheckListener *listener = nullptr,
      SubstOptions options = None);

  /// Add any implicitly-defined constructors required for the given
  /// struct or class.
  static void addImplicitConstructors(NominalTypeDecl *typeDecl);

public:
  /// Fold the given sequence expression into an (unchecked) expression
  /// tree.
  static Expr *foldSequence(SequenceExpr *expr, DeclContext *dc);

private:
  /// Given an pre-folded expression, find LHS from the expression if a binary
  /// operator \c name appended to the expression.
  static Expr *findLHS(DeclContext *DC, Expr *E, Identifier name);

public:
  /// Type check the given expression.
  ///
  /// \param expr The expression to type-check, which will be modified in
  /// place.
  ///
  /// \param convertTypePurpose When convertType is specified, this indicates
  /// what the conversion is doing.  This allows diagnostics generation to
  /// produce more specific and helpful error messages when the conversion fails
  /// to be possible.
  ///
  /// \param convertType The type that the expression is being converted to,
  /// or null if the expression is standalone.  If the 'ConvertTypeIsOnlyAHint'
  /// option is specified, then this is only a hint, it doesn't produce a full
  /// conversion constraint. The location information is only used for
  /// diagnostics should the conversion fail; it is safe to pass a TypeLoc
  /// without location information.
  ///
  /// \param options Options that control how type checking is performed.
  ///
  /// \param listener If non-null, a listener that will be notified of important
  /// events in the type checking of this expression, and which can introduce
  /// additional constraints.
  ///
  /// \param baseCS If this type checking process is the simplification of
  /// another constraint system, set the original constraint system. \c null
  /// otherwise
  ///
  /// \returns The type of the top-level expression, or Type() if an
  ///          error occurred.
  static Type
  typeCheckExpression(Expr *&expr, DeclContext *dc,
                      TypeLoc convertType = TypeLoc(),
                      ContextualTypePurpose convertTypePurpose = CTP_Unused,
                      TypeCheckExprOptions options = TypeCheckExprOptions(),
                      ExprTypeCheckListener *listener = nullptr,
                      constraints::ConstraintSystem *baseCS = nullptr);

  static Type typeCheckExpression(Expr *&expr, DeclContext *dc,
                                  ExprTypeCheckListener *listener) {
    return TypeChecker::typeCheckExpression(expr, dc, TypeLoc(), CTP_Unused,
                                            TypeCheckExprOptions(), listener);
  }

  /// Quote the given typed expression by creating a snippet of code that at
  /// runtime will approximate the given expression using the data structures
  /// from the Quote module. This functionality implements #quote(...).
  ///
  /// The exact runtime representation, and the way how it is constructed are
  /// not set in stone and are undergoing rapid evolution.
  ///
  /// For example, in the current terminology of the Quote model, calling this
  /// method on an expression representing `42` will return an expression
  /// representing `Quote<Int>(Literal(42, TypeName("Int", "s:Si")))`.
  ///
  /// \param expr Typed expression to be quoted.
  ///
  /// \param dc Declaration context in which the result will be typechecked.
  ///
  /// \returns If successful, a typechecked expression that at runtime will
  /// approximate the given expression. If not successful, nullptr (appropriate
  /// error messages will also be emitted as a side effect).
  static Expr *quoteExpr(Expr *expr, DeclContext *dc);

  /// Compute the type of quoteExpr given the type of expression.
  ///
  /// This does not require running quoteExpr and can be expressed
  /// by the following rules (where on the left we have the type of expression,
  /// and on the right we have the type of quoteExpr):
  ///
  ///   1) (T1, ..., Tn) -> R => FunctionQuoteN<T1, ... Tn, R>
  ///   2) T                  => Quote<T>
  ///
  /// TODO(TF-735): In the future, we may implement more complicated rules
  /// based on something like ExpressibleByQuoteLiteral.
  static Type getTypeOfQuoteExpr(Type exprType, SourceLoc loc);

  /// Compute the type of #unquote given the type of expression.
  ///
  /// This can be expressed by the following rules (where on the left we have
  /// the type of expression, and on the right we have the type of #unquote):
  ///
  ///   1) FunctionQuoteN<T1, ... Tn, R> => (T1, ..., Tn) -> R
  ///   2) Quote<T>                      => T
  ///   3) T                             => <error>
  ///
  /// TODO(TF-735): In the future, we may implement more complicated rules
  /// based on something like ExpressibleByQuoteLiteral.
  static Type getTypeOfUnquoteExpr(Type exprType, SourceLoc loc);

  /// Quote the given typed declaration by creating a snippet of code that at
  /// runtime will approximate the given declaration using the data structures
  /// from the Quote module. This functionality implements @quoted.
  ///
  /// The exact runtime representation, and the way how it is constructed are
  /// not set in stone and are undergoing rapid evolution.
  ///
  /// \param decl Typed declaration to be quoted.
  ///
  /// \param dc Declaration context in which the result will be typechecked.
  ///
  /// \returns If successful, a typechecked expression that at runtime will
  /// approximate the given declaration. If not successful, nullptr (appropriate
  /// error messages will also be emitted as a side effect).
  static Expr *quoteDecl(Decl *decl, DeclContext *dc);

  /// Compute the type of quoteDecl.
  ///
  /// At the moment, this is simply `Tree` from the Quote model.
  ///
  /// TODO(TF-736): In the future, we may want to infer more precise type
  /// based on the shape of the quoted declaration.
  static Type getTypeOfQuoteDecl(ASTContext &ctx, SourceLoc loc);

private:
  static Type typeCheckExpressionImpl(Expr *&expr, DeclContext *dc,
                                      TypeLoc convertType,
                                      ContextualTypePurpose convertTypePurpose,
                                      TypeCheckExprOptions options,
                                      ExprTypeCheckListener &listener,
                                      constraints::ConstraintSystem *baseCS);

public:
  /// Type check the given expression and return its type without
  /// applying the solution.
  ///
  /// \param expr The expression to type-check.
  ///
  /// \param referencedDecl Will be set to the declaration that is referenced by
  /// the expression.
  ///
  /// \param allowFreeTypeVariables Whether free type variables are allowed in
  /// the solution, and what to do with them.
  ///
  /// \param listener If non-null, a listener that will be notified of important
  /// events in the type checking of this expression, and which can introduce
  /// additional constraints.
  ///
  /// \returns the type of \p expr on success, Type() otherwise.
  /// FIXME: expr may still be modified...
  static Type getTypeOfExpressionWithoutApplying(
      Expr *&expr, DeclContext *dc,
      ConcreteDeclRef &referencedDecl,
      FreeTypeVariableBinding allowFreeTypeVariables =
                              FreeTypeVariableBinding::Disallow,
      ExprTypeCheckListener *listener = nullptr);

  static void getPossibleTypesOfExpressionWithoutApplying(
      Expr *&expr, DeclContext *dc, SmallPtrSetImpl<TypeBase *> &types,
      FreeTypeVariableBinding allowFreeTypeVariables =
          FreeTypeVariableBinding::Disallow,
      ExprTypeCheckListener *listener = nullptr);

  /// Return the type of operator function for specified LHS, or a null
  /// \c Type on error.
  static FunctionType *getTypeOfCompletionOperator(DeclContext *DC, Expr *LHS,
                                                   Identifier opName,
                                                   DeclRefKind refKind,
                                                   ConcreteDeclRef &refdDecl);

  /// Check the key-path expression.
  ///
  /// Returns the type of the last component of the key-path.
  static Optional<Type> checkObjCKeyPathExpr(DeclContext *dc, KeyPathExpr *expr,
                                             bool requireResultType = false);

  /// Type check whether the given type declaration includes members of
  /// unsupported recursive value types.
  ///
  /// \param decl The declaration to be type-checked. This process will not
  /// modify the declaration.
  static void checkDeclCircularity(NominalTypeDecl *decl);

  /// Type check whether the given switch statement exhaustively covers
  /// its domain.
  ///
  /// \param stmt The switch statement to be type-checked.  No modification of
  /// the statement occurs.
  /// \param DC The decl context containing \p stmt.
  /// \param limitChecking The checking process relies on the switch statement
  /// being well-formed.  If it is not, pass true to this flag to run a limited
  /// form of analysis.
  static void checkSwitchExhaustiveness(const SwitchStmt *stmt,
                                        const DeclContext *DC,
                                        bool limitChecking);

  /// Type check the given expression as a condition, which converts
  /// it to a logic value.
  ///
  /// \param expr The expression to type-check, which will be modified in place
  /// to return a logic value (builtin i1).
  ///
  /// \returns true if an error occurred, false otherwise.
  static bool typeCheckCondition(Expr *&expr, DeclContext *dc);

  /// Type check the given 'if' or 'while' statement condition, which
  /// either converts an expression to a logic value or bind variables to the
  /// contents of an Optional.
  ///
  /// \param cond The condition to type-check, which will be modified in place.
  ///
  /// \returns true if an error occurred, false otherwise.
  static bool typeCheckStmtCondition(StmtCondition &cond, DeclContext *dc,
                                     Diag<> diagnosticForAlwaysTrue);

  /// Determine the semantics of a checked cast operation.
  ///
  /// \param fromType       The source type of the cast.
  /// \param toType         The destination type of the cast.
  /// \param dc             The context of the cast.
  /// \param diagLoc        The location at which to report diagnostics.
  /// \param fromExpr       The expression describing the input operand.
  /// \param diagToRange    The source range of the destination type.
  ///
  /// \returns a CheckedCastKind indicating the semantics of the cast. If the
  /// cast is invalid, Unresolved is returned. If the cast represents an implicit
  /// conversion, Coercion is returned.
  static CheckedCastKind typeCheckCheckedCast(Type fromType,
                                              Type toType,
                                              CheckedCastContextKind ctxKind,
                                              DeclContext *dc,
                                              SourceLoc diagLoc,
                                              Expr *fromExpr,
                                              SourceRange diagToRange);

  /// Find the Objective-C class that bridges between a value of the given
  /// dynamic type and the given value type.
  ///
  /// \param dc The declaration context from which we will look for
  /// bridging.
  ///
  /// \param dynamicType A dynamic type from which we are bridging. Class and
  /// Objective-C protocol types can be used for bridging.
  ///
  /// \param valueType The value type being queried, e.g., String.
  ///
  /// \returns the Objective-C class type that represents the value
  /// type as an Objective-C class, e.g., \c NSString represents \c
  /// String, or a null type if there is no such type or if the
  /// dynamic type isn't something we can start from.
  static Type getDynamicBridgedThroughObjCClass(DeclContext *dc,
                                                Type dynamicType,
                                                Type valueType);

  /// Resolve ambiguous pattern/expr productions inside a pattern using
  /// name lookup information. Must be done before type-checking the pattern.
  static Pattern *resolvePattern(Pattern *P, DeclContext *dc,
                                 bool isStmtCondition);

  /// Type check the given pattern.
  ///
  /// \returns the type of the pattern, which may be an error type if an
  /// unrecoverable error occurred. If the options permit it, the type may
  /// involve \c UnresolvedType (for patterns with no type information) and
  /// unbound generic types.
  static Type typeCheckPattern(ContextualPattern pattern);

  static bool typeCheckCatchPattern(CatchStmt *S, DeclContext *dc);

  /// Coerce a pattern to the given type.
  ///
  /// \param pattern The contextual pattern.
  /// \param type the type to coerce the pattern to.
  /// \param options Options that control the coercion.
  ///
  /// \returns the coerced pattern, or nullptr if the coercion failed.
  static Pattern *coercePatternToType(ContextualPattern pattern, Type type,
                                      TypeResolutionOptions options,
                                      TypeLoc tyLoc = TypeLoc());
  static bool typeCheckExprPattern(ExprPattern *EP, DeclContext *DC,
                                   Type type);

  /// Coerce the specified parameter list of a ClosureExpr to the specified
  /// contextual type.
  static void coerceParameterListToType(ParameterList *P, ClosureExpr *CE,
                                        AnyFunctionType *FN);
  
  /// Type-check an initialized variable pattern declaration.
  static bool typeCheckBinding(Pattern *&P, Expr *&Init, DeclContext *DC,
                               Type patternType);
  static bool typeCheckPatternBinding(PatternBindingDecl *PBD,
                                      unsigned patternNumber,
                                      Type patternType = Type());

  /// Type-check a for-each loop's pattern binding and sequence together.
  ///
  /// \returns true if a failure occurred.
  static bool typeCheckForEachBinding(DeclContext *dc, ForEachStmt *stmt);

  /// Compute the set of captures for the given function or closure.
  static void computeCaptures(AnyFunctionRef AFR);

  /// Check for invalid captures from stored property initializers.
  static void checkPatternBindingCaptures(IterableDeclContext *DC);

  /// Change the context of closures in the given initializer
  /// expression to the given context.
  ///
  /// \returns true if any closures were found
  static bool contextualizeInitializer(Initializer *DC, Expr *init);
  static void contextualizeTopLevelCode(TopLevelCodeDecl *TLCD);

  /// Return the type-of-reference of the given value.
  ///
  /// \param baseType if non-null, return the type of a member reference to
  ///   this value when the base has the given type
  ///
  /// \param UseDC The context of the access.  Some variables have different
  ///   types depending on where they are used.
  ///
  /// \param base The optional base expression of this value reference
  ///
  /// \param wantInterfaceType Whether we want the interface type, if available.
  ///
  /// \param getType Optional callback to extract a type for given declaration.
  static Type
  getUnopenedTypeOfReference(VarDecl *value, Type baseType, DeclContext *UseDC,
                             llvm::function_ref<Type(VarDecl *)> getType,
                             const DeclRefExpr *base = nullptr,
                             bool wantInterfaceType = false);

  /// Return the type-of-reference of the given value.
  ///
  /// \param baseType if non-null, return the type of a member reference to
  ///   this value when the base has the given type
  ///
  /// \param UseDC The context of the access.  Some variables have different
  ///   types depending on where they are used.
  ///
  /// \param base The optional base expression of this value reference
  ///
  /// \param wantInterfaceType Whether we want the interface type, if available.
  static Type getUnopenedTypeOfReference(VarDecl *value, Type baseType,
                                         DeclContext *UseDC,
                                         const DeclRefExpr *base = nullptr,
                                         bool wantInterfaceType = false) {
    return getUnopenedTypeOfReference(
        value, baseType, UseDC,
        [&](VarDecl *var) -> Type {
          return wantInterfaceType ? value->getInterfaceType()
                                   : value->getType();
        },
        base, wantInterfaceType);
  }

  /// Retrieve the default type for the given protocol.
  ///
  /// Some protocols, particularly those that correspond to literals, have
  /// default types associated with them. This routine retrieves that default
  /// type.
  ///
  /// \returns the default type, or null if there is no default type for
  /// this protocol.
  static Type getDefaultType(ProtocolDecl *protocol, DeclContext *dc);

  /// Coerce the given expression to materializable type, if it
  /// isn't already.
  static Expr *coerceToRValue(
      ASTContext &Context, Expr *expr,
      llvm::function_ref<Type(Expr *)> getType =
          [](Expr *expr) { return expr->getType(); },
      llvm::function_ref<void(Expr *, Type)> setType =
          [](Expr *expr, Type type) { expr->setType(type); });

  /// Add implicit load expression to given AST, this is sometimes
  /// more complicated than simplify wrapping given root in newly created
  /// `LoadExpr`, because `ForceValueExpr` and `ParenExpr` supposed to appear
  /// only at certain positions in AST.
  static Expr *
  addImplicitLoadExpr(ASTContext &Context, Expr *expr,
                      std::function<Type(Expr *)> getType,
                      std::function<void(Expr *, Type)> setType);

  /// Determine whether the given type contains the given protocol.
  ///
  /// \param DC The context in which to check conformance. This affects, for
  /// example, extension visibility.
  ///
  /// \param options Options that control the conformance check.
  ///
  /// \returns the conformance, if \c T conforms to the protocol \c Proto, or
  /// an empty optional.
  static ProtocolConformanceRef
  containsProtocol(Type T, ProtocolDecl *Proto, DeclContext *DC,
                   ConformanceCheckOptions options);

  /// Determine whether the given type conforms to the given protocol.
  ///
  /// Unlike subTypeOfProtocol(), this will return false for existentials of
  /// non-self conforming protocols.
  ///
  /// \param DC The context in which to check conformance. This affects, for
  /// example, extension visibility.
  ///
  /// \param options Options that control the conformance check.
  ///
  /// \param ComplainLoc If valid, then this function will emit diagnostics if
  /// T does not conform to the given protocol. The primary diagnostic will
  /// be placed at this location, with notes for each of the protocol
  /// requirements not satisfied.
  ///
  /// \returns The protocol conformance, if \c T conforms to the
  /// protocol \c Proto, or \c None.
  static ProtocolConformanceRef
  conformsToProtocol(Type T, ProtocolDecl *Proto, DeclContext *DC,
                     ConformanceCheckOptions options,
                     SourceLoc ComplainLoc = SourceLoc());

  /// Functor class suitable for use as a \c LookupConformanceFn to look up a
  /// conformance through a particular declaration context using the given
  /// type checker.
  class LookUpConformance {
    DeclContext *dc;

  public:
    explicit LookUpConformance(DeclContext *dc) : dc(dc) { }

    ProtocolConformanceRef operator()(CanType dependentType,
                                      Type conformingReplacementType,
                                      ProtocolDecl *conformedProtocol) const;
  };

  /// Completely check the given conformance.
  static void checkConformance(NormalProtocolConformance *conformance);

  /// Check all of the conformances in the given context.
  static void checkConformancesInContext(DeclContext *dc,
                                         IterableDeclContext *idc);

  /// Check that the type of the given property conforms to NSCopying.
  static ProtocolConformanceRef checkConformanceToNSCopying(VarDecl *var);

  /// Derive an implicit declaration to satisfy a requirement of a derived
  /// protocol conformance.
  ///
  /// \param DC           The declaration context where the conformance was
  ///                     defined, either the type itself or an extension
  /// \param TypeDecl     The type for which the requirement is being derived.
  /// \param Requirement  The protocol requirement.
  ///
  /// \returns nullptr if the derivation failed, or the derived declaration
  ///          if it succeeded. If successful, the derived declaration is added
  ///          to TypeDecl's body.
  static ValueDecl *deriveProtocolRequirement(DeclContext *DC,
                                              NominalTypeDecl *TypeDecl,
                                              ValueDecl *Requirement);

  /// Derive an implicit type witness for the given associated type in
  /// the conformance of the given nominal type to some known
  /// protocol.
  static Type deriveTypeWitness(DeclContext *DC, NominalTypeDecl *nominal,
                                AssociatedTypeDecl *assocType);

  /// Derive an implicit type witness for a given "phantom" nested type
  /// requirement that is known to the compiler but unstated as a
  /// formal type requirement.
  ///
  /// This exists to support Codable and only Codable. Do not expand its
  /// usage outside of that domain.
  static TypeDecl *derivePhantomWitness(DeclContext *DC,
                                        NominalTypeDecl *nominal,
                                        ProtocolDecl *proto,
                                        const StringRef Name);

  /// \name Name lookup
  ///
  /// Routines that perform name lookup.
  ///
  /// @{

  /// Perform unqualified name lookup at the given source location
  /// within a particular declaration context.
  ///
  /// \param dc The declaration context in which to perform name lookup.
  /// \param name The name of the entity to look for.
  /// \param loc The source location at which name lookup occurs.
  /// \param options Options that control name lookup.
  static LookupResult lookupUnqualified(DeclContext *dc, DeclNameRef name,
                                        SourceLoc loc,
                                        NameLookupOptions options
                                          = defaultUnqualifiedLookupOptions);

  /// Perform unqualified type lookup at the given source location
  /// within a particular declaration context.
  ///
  /// \param dc The declaration context in which to perform name lookup.
  /// \param name The name of the entity to look for.
  /// \param loc The source location at which name lookup occurs.
  /// \param options Options that control name lookup.
  LookupResult
  static lookupUnqualifiedType(DeclContext *dc, DeclNameRef name, SourceLoc loc,
                               NameLookupOptions options
                                 = defaultUnqualifiedLookupOptions);

  /// Lookup a member in the given type.
  ///
  /// \param dc The context that needs the member.
  /// \param type The type in which we will look for a member.
  /// \param name The name of the member to look for.
  /// \param options Options that control name lookup.
  ///
  /// \returns The result of name lookup.
  static LookupResult lookupMember(DeclContext *dc, Type type, DeclNameRef name,
                                   NameLookupOptions options
                                     = defaultMemberLookupOptions);

  /// Look up a member type within the given type.
  ///
  /// This routine looks for member types with the given name within the
  /// given type.
  ///
  /// \param dc The context that needs the member.
  /// \param type The type in which we will look for a member type.
  /// \param name The name of the member to look for.
  /// \param options Options that control name lookup.
  ///
  /// \returns The result of name lookup.
  static LookupTypeResult lookupMemberType(DeclContext *dc, Type type,
                                           DeclNameRef name,
                                           NameLookupOptions options
                                             = defaultMemberTypeLookupOptions);

  /// Look up the constructors of the given type.
  ///
  /// \param dc The context that needs the constructor.
  /// \param type The type for which we will look for constructors.
  /// \param options Options that control name lookup.
  ///
  /// \returns the constructors found for this type.
  static LookupResult lookupConstructors(DeclContext *dc, Type type,
                                         NameLookupOptions options
                                           = defaultConstructorLookupOptions);

  /// Given an expression that's known to be an infix operator,
  /// look up its precedence group.
  static PrecedenceGroupDecl *
  lookupPrecedenceGroupForInfixOperator(DeclContext *dc, Expr *op);

  static PrecedenceGroupDecl *lookupPrecedenceGroup(DeclContext *dc,
                                                    Identifier name,
                                                    SourceLoc nameLoc);

  /// Check whether the given declaration can be written as a
  /// member of the given base type.
  static bool isUnsupportedMemberTypeAccess(Type type, TypeDecl *typeDecl);

  /// @}

  /// \name Overload resolution
  ///
  /// Routines that perform overload resolution or provide diagnostics related
  /// to overload resolution.
  /// @{

  /// Compare two declarations to determine whether one is more specialized
  /// than the other.
  ///
  /// A declaration is more specialized than another declaration if its type
  /// is a subtype of the other declaration's type (ignoring the 'self'
  /// parameter of function declarations) and if
  static Comparison compareDeclarations(DeclContext *dc, ValueDecl *decl1,
                                        ValueDecl *decl2);

  /// Build a type-checked reference to the given value.
  static Expr *buildCheckedRefExpr(VarDecl *D, DeclContext *UseDC,
                                   DeclNameLoc nameLoc, bool Implicit);

  /// Build a reference to a declaration, where name lookup returned
  /// the given set of declarations.
  static Expr *buildRefExpr(ArrayRef<ValueDecl *> Decls, DeclContext *UseDC,
                            DeclNameLoc NameLoc, bool Implicit,
                            FunctionRefKind functionRefKind);
  /// @}

  /// Retrieve a specific, known protocol.
  ///
  /// \param loc The location at which we need to look for the protocol.
  /// \param kind The known protocol we're looking for.
  ///
  /// \returns null if the protocol is not available. This represents a
  /// problem with the Standard Library.
  static ProtocolDecl *getProtocol(ASTContext &ctx, SourceLoc loc,
                                   KnownProtocolKind kind);

  /// Retrieve the literal protocol for the given expression.
  ///
  /// \returns the literal protocol, if known and available, or null if the
  /// expression does not have an associated literal protocol.
  static ProtocolDecl *getLiteralProtocol(ASTContext &ctx, Expr *expr);

  static DeclName getObjectLiteralConstructorName(ASTContext &ctx,
                                                  ObjectLiteralExpr *expr);

  static Type getObjectLiteralParameterType(ObjectLiteralExpr *expr,
                                            ConstructorDecl *ctor);

  /// Get the module appropriate for looking up standard library types.
  ///
  /// This is "Swift", if that module is imported, or the current module if
  /// we're parsing the standard library.
  static ModuleDecl *getStdlibModule(const DeclContext *dc);

  /// \name Resilience diagnostics

  /// Used in diagnostic %selects.
  enum class FragileFunctionKind : unsigned {
    Transparent,
    Inlinable,
    AlwaysEmitIntoClient,
    DefaultArgument,
    PropertyInitializer
  };

  static bool diagnoseInlinableDeclRef(SourceLoc loc, ConcreteDeclRef declRef,
                                       const DeclContext *DC,
                                       FragileFunctionKind Kind,
                                       bool TreatUsableFromInlineAsPublic);

  static Expr *buildDefaultInitializer(Type type);
  
private:
  static bool diagnoseInlinableDeclRefAccess(SourceLoc loc, const ValueDecl *D,
                                             const DeclContext *DC,
                                             FragileFunctionKind Kind,
                                             bool TreatUsableFromInlineAsPublic);

  /// Given that a declaration is used from a particular context which
  /// exposes it in the interface of the current module, diagnose if it cannot
  /// reasonably be shared.
  static bool diagnoseDeclRefExportability(SourceLoc loc, ConcreteDeclRef declRef,
                                           const DeclContext *DC,
                                           FragileFunctionKind fragileKind);

public:
  /// Given that a type is used from a particular context which
  /// exposes it in the interface of the current module, diagnose if its
  /// generic arguments require the use of conformances that cannot reasonably
  /// be shared.
  ///
  /// This method \e only checks how generic arguments are used; it is assumed
  /// that the declarations involved have already been checked elsewhere.
  static void diagnoseGenericTypeExportability(SourceLoc loc, Type type,
                                               const DeclContext *DC);

  /// Given that \p DC is within a fragile context for some reason, describe
  /// why.
  ///
  /// The second element of the pair is true if references to @usableFromInline
  /// declarations are permitted.
  ///
  /// \see FragileFunctionKind
  static std::pair<FragileFunctionKind, bool>
  getFragileFunctionKind(const DeclContext *DC);

  /// \name Availability checking
  ///
  /// Routines that perform API availability checking and type checking of
  /// potentially unavailable API elements
  /// @{

  /// Returns true if the availability of the witness
  /// is sufficient to safely conform to the requirement in the context
  /// the provided conformance. On return, requiredAvailability holds th
  /// availability levels required for conformance.
  static bool
  isAvailabilitySafeForConformance(ProtocolDecl *proto, ValueDecl *requirement,
                                   ValueDecl *witness, DeclContext *dc,
                                   AvailabilityContext &requiredAvailability);

  /// Returns an over-approximation of the range of operating system versions
  /// that could the passed-in location could be executing upon for
  /// the target platform. If MostRefined != nullptr, set to the most-refined
  /// TRC found while approximating.
  static AvailabilityContext
  overApproximateAvailabilityAtLocation(SourceLoc loc, const DeclContext *DC,
                                        const TypeRefinementContext **MostRefined=nullptr);

  /// Walk the AST to build the hierarchy of TypeRefinementContexts
  ///
  /// \param StartElem Where to start for incremental building of refinement
  /// contexts
  static void buildTypeRefinementContextHierarchy(SourceFile &SF,
                                                  unsigned StartElem);

  /// Build the hierarchy of TypeRefinementContexts for the entire
  /// source file, if it has not already been built. Returns the root
  /// TypeRefinementContext for the source file.
  static TypeRefinementContext *getOrBuildTypeRefinementContext(SourceFile *SF);

  /// Returns a diagnostic indicating why the declaration cannot be annotated
  /// with an @available() attribute indicating it is potentially unavailable
  /// or None if this is allowed.
  static Optional<Diag<>>
  diagnosticIfDeclCannotBePotentiallyUnavailable(const Decl *D);

  /// Checks whether a declaration is available when referred to at the given
  /// location (this reference location must be in the passed-in
  /// reference DeclContext).
  /// If the declaration is available, return true.
  /// If the declaration is not available, return false and write the
  /// declaration's availability info to the out parameter
  /// \p OutAvailableRange.
  static bool isDeclAvailable(const Decl *D, SourceLoc referenceLoc,
                              const DeclContext *referenceDC,
                              AvailabilityContext &OutAvailableRange);

  /// Checks whether a declaration should be considered unavailable when
  /// referred to at the given location and, if so, returns the reason why the
  /// declaration is unavailable. Returns None is the declaration is
  /// definitely available.
  static Optional<UnavailabilityReason>
  checkDeclarationAvailability(const Decl *D, SourceLoc referenceLoc,
                               const DeclContext *referenceDC);

  /// Checks an "ignored" expression to see if it's okay for it to be ignored.
  ///
  /// An ignored expression is one that is not nested within a larger
  /// expression or statement.
  static void checkIgnoredExpr(Expr *E);

  // Emits a diagnostic, if necessary, for a reference to a declaration
  // that is potentially unavailable at the given source location.
  static void diagnosePotentialUnavailability(const ValueDecl *D,
                                              SourceRange ReferenceRange,
                                              const DeclContext *ReferenceDC,
                                              const UnavailabilityReason &Reason);

  // Emits a diagnostic, if necessary, for a reference to a declaration
  // that is potentially unavailable at the given source location, using
  // Name as the diagnostic name.
  static void diagnosePotentialUnavailability(const Decl *D, DeclName Name,
                                              SourceRange ReferenceRange,
                                              const DeclContext *ReferenceDC,
                                              const UnavailabilityReason &Reason);

  static void diagnosePotentialOpaqueTypeUnavailability(SourceRange ReferenceRange,
                                           const DeclContext *ReferenceDC,
                                           const UnavailabilityReason &Reason);
  
  /// Emits a diagnostic for a reference to a storage accessor that is
  /// potentially unavailable.
  static void diagnosePotentialAccessorUnavailability(
      const AccessorDecl *Accessor, SourceRange ReferenceRange,
      const DeclContext *ReferenceDC, const UnavailabilityReason &Reason,
      bool ForInout);

  /// Returns the availability attribute indicating deprecation if the
  /// declaration is deprecated or null otherwise.
  static const AvailableAttr *getDeprecated(const Decl *D);

  /// Emits a diagnostic for a reference to a declaration that is deprecated.
  /// Callers can provide a lambda that adds additional information (such as a
  /// fixit hint) to the deprecation diagnostic, if it is emitted.
  static void diagnoseIfDeprecated(SourceRange SourceRange,
                                   const DeclContext *ReferenceDC,
                                   const ValueDecl *DeprecatedDecl,
                                   const ApplyExpr *Call);
  /// @}

  /// If LangOptions::DebugForbidTypecheckPrefix is set and the given decl
  /// name starts with that prefix, an llvm fatal_error is triggered.
  /// This is for testing purposes.
  static void checkForForbiddenPrefix(ASTContext &C, DeclBaseName Name);

  /// Check error handling in the given type-checked top-level code.
  static void checkTopLevelErrorHandling(TopLevelCodeDecl *D);
  static void checkFunctionErrorHandling(AbstractFunctionDecl *D);
  static void checkInitializerErrorHandling(Initializer *I, Expr *E);
  static void checkEnumElementErrorHandling(EnumElementDecl *D, Expr *expr);
  static void checkPropertyWrapperErrorHandling(PatternBindingDecl *binding,
                                                Expr *expr);

  // SWIFT_ENABLE_TENSORFLOW
  void checkFunctionBodyCompilerEvaluable(AbstractFunctionDecl *D);

  /// If an expression references 'self.init' or 'super.init' in an
  /// initializer context, returns the implicit 'self' decl of the constructor.
  /// Otherwise, return nil.
  static VarDecl *getSelfForInitDelegationInConstructor(DeclContext *DC,
                                                        UnresolvedDotExpr *UDE);

  /// Diagnose assigning variable to itself.
  static bool diagnoseSelfAssignment(const Expr *E);

  /// Builds a string representing a "default" generic argument list for
  /// \p typeDecl. In general, this means taking the bound of each generic
  /// parameter. The \p getPreferredType callback can be used to provide a
  /// different type from the bound.
  ///
  /// It may not always be possible to find a single appropriate type for a
  /// particular parameter (say, if it has two bounds). In this case, an
  /// Xcode-style placeholder will be used instead.
  ///
  /// Returns true if the arguments list could be constructed, false if for
  /// some reason it could not.
  static bool getDefaultGenericArgumentsString(
      SmallVectorImpl<char> &buf,
      const GenericTypeDecl *typeDecl,
      llvm::function_ref<Type(const GenericTypeParamDecl *)> getPreferredType =
          [](const GenericTypeParamDecl *) { return Type(); });

  /// Attempt to omit needless words from the name of the given declaration.
  static Optional<DeclName> omitNeedlessWords(AbstractFunctionDecl *afd);

  /// Attempt to omit needless words from the name of the given declaration.
  static Optional<Identifier> omitNeedlessWords(VarDecl *var);

  /// Calculate edit distance between declaration names.
  static unsigned getCallEditDistance(DeclNameRef writtenName,
                                      DeclName correctedName,
                                      unsigned maxEditDistance);

  enum : unsigned {
    /// Never consider a candidate that's this distance away or worse.
    UnreasonableCallEditDistance = 8,

    /// Don't consider candidates that score worse than the given distance
    /// from the best candidate.
    MaxCallEditDistanceFromBestCandidate = 1
  };

  /// Check for a typo correction.
  static void performTypoCorrection(DeclContext *DC,
                                    DeclRefKind refKind,
                                    Type baseTypeOrNull,
                                    NameLookupOptions lookupOptions,
                                    TypoCorrectionResults &corrections,
                                    GenericSignatureBuilder *gsb = nullptr,
                                    unsigned maxResults = 4);

  /// Check if the given decl has a @_semantics attribute that gives it
  /// special case type-checking behavior.
  static DeclTypeCheckingSemantics
  getDeclTypeCheckingSemantics(ValueDecl *decl);

  /// Infers the differentiability parameter indices for the given
  /// original or derivative `AbstractFunctionDecl`.
<<<<<<< HEAD
  ///
  /// The differentiability parameters are inferred to be:
  /// - All parameters of the function type that conform to `Differentiable`.
  /// - If the function type's result is a function type (i.e. it is a curried
  ///   method type), then also all parameters of the function result type that
  ///   conform to `Differentiable`.
  ///
=======
  ///
  /// The differentiability parameters are inferred to be:
  /// - All parameters of the function that conform to `Differentiable`.
  /// - If the function result type is a function type (i.e. the function has
  ///   a curried method type), then also all parameters of the function result
  ///   type that conform to `Differentiable`.
  ///
>>>>>>> 3b9014dc
  /// Used by `@differentiable` and `@derivative` attribute type-checking.
  static IndexSubset *
  inferDifferentiabilityParameters(AbstractFunctionDecl *AFD,
                                   GenericEnvironment *derivativeGenEnv);

public:
  /// Require that the library intrinsics for working with Optional<T>
  /// exist.
  static bool requireOptionalIntrinsics(ASTContext &ctx, SourceLoc loc);

  /// Require that the library intrinsics for working with
  /// UnsafeMutablePointer<T> exist.
  static bool requirePointerArgumentIntrinsics(ASTContext &ctx, SourceLoc loc);

  /// Require that the library intrinsics for creating
  /// array literals exist.
  static bool requireArrayLiteralIntrinsics(ASTContext &ctx, SourceLoc loc);
};

/// Temporary on-stack storage and unescaping for encoded diagnostic
/// messages.
///
///
class EncodedDiagnosticMessage {
  llvm::SmallString<128> Buf;

public:
  /// \param S A string with an encoded message
  EncodedDiagnosticMessage(StringRef S)
      : Message(Lexer::getEncodedStringSegment(S, Buf, true, true, ~0U)) {}

  /// The unescaped message to display to the user.
  const StringRef Message;
};

/// Returns true if the given method is an valid implementation of a
/// @dynamicCallable attribute requirement. The method is given to be defined
/// as one of the following: `dynamicallyCall(withArguments:)` or
/// `dynamicallyCall(withKeywordArguments:)`.
bool isValidDynamicCallableMethod(FuncDecl *decl, DeclContext *DC,
                                  bool hasKeywordArguments);

/// Returns true if the given subscript method is an valid implementation of
/// the `subscript(dynamicMember:)` requirement for @dynamicMemberLookup.
/// The method is given to be defined as `subscript(dynamicMember:)`.
bool isValidDynamicMemberLookupSubscript(SubscriptDecl *decl, DeclContext *DC,
                                         bool ignoreLabel = false);

/// Returns true if the given subscript method is an valid implementation of
/// the `subscript(dynamicMember:)` requirement for @dynamicMemberLookup.
/// The method is given to be defined as `subscript(dynamicMember:)` which
/// takes a single non-variadic parameter that conforms to
/// `ExpressibleByStringLiteral` protocol.
bool isValidStringDynamicMemberLookup(SubscriptDecl *decl, DeclContext *DC,
                                      bool ignoreLabel = false);

/// Returns true if the given subscript method is an valid implementation of
/// the `subscript(dynamicMember: {Writable}KeyPath<...>)` requirement for
/// @dynamicMemberLookup.
/// The method is given to be defined as `subscript(dynamicMember:)` which
/// takes a single non-variadic parameter of `{Writable}KeyPath<T, U>` type.
bool isValidKeyPathDynamicMemberLookup(SubscriptDecl *decl,
                                       bool ignoreLabel = false);

/// Compute the wrapped value type for the given property that has attached
/// property wrappers, when the backing storage is known to have the given type.
///
/// \param var A property that has attached property wrappers.
/// \param backingStorageType The type of the backing storage property.
/// \param limit How many levels of unwrapping to perform, where 0 means to return the
/// \c backingStorageType directly and the maximum is the number of attached property wrappers
/// (which will produce the original property type). If not specified, defaults to the maximum.
Type computeWrappedValueType(VarDecl *var, Type backingStorageType,
                             Optional<unsigned> limit = None);
  
/// Build a call to the init(wrappedValue:) initializers of the property
/// wrappers, filling in the given \c value as the original value.
Expr *buildPropertyWrapperInitialValueCall(VarDecl *var,
                                           Type backingStorageType,
                                           Expr *value,
                                           bool ignoreAttributeArgs);
  
/// Whether an overriding declaration requires the 'override' keyword.
enum class OverrideRequiresKeyword {
  /// The keyword is never required.
  Never,
  /// The keyword is always required.
  Always,
  /// The keyword can be implicit; it is not required.
  Implicit,
};

/// Determine whether overriding the given declaration requires a keyword.
OverrideRequiresKeyword overrideRequiresKeyword(ValueDecl *overridden);

/// Compute the type of a member that will be used for comparison when
/// performing override checking.
Type getMemberTypeForComparison(const ValueDecl *member,
                                const ValueDecl *derivedDecl = nullptr);

/// Determine whether the given declaration is an override by comparing type
/// information.
bool isOverrideBasedOnType(const ValueDecl *decl, Type declTy,
                           const ValueDecl *parentDecl, Type parentDeclTy);

/// Determine whether the given declaration is an operator defined in a
/// protocol. If \p type is not null, check specifically whether \p decl
/// could fulfill a protocol requirement for it.
bool isMemberOperator(FuncDecl *decl, Type type);

/// Complain if @objc or dynamic is used without importing Foundation.
void diagnoseAttrsRequiringFoundation(SourceFile &SF);

/// Diagnose any Objective-C method overrides that aren't reflected
/// as overrides in Swift.
bool diagnoseUnintendedObjCMethodOverrides(SourceFile &sf);

/// Diagnose all conflicts between members that have the same
/// Objective-C selector in the same class.
///
/// \param sf The source file for which we are diagnosing conflicts.
///
/// \returns true if there were any conflicts diagnosed.
bool diagnoseObjCMethodConflicts(SourceFile &sf);

/// Diagnose any unsatisfied @objc optional requirements of
/// protocols that conflict with methods.
bool diagnoseObjCUnsatisfiedOptReqConflicts(SourceFile &sf);

/// Retrieve information about the given Objective-C method for
/// diagnostic purposes, to be used with OBJC_DIAG_SELECT in
/// DiagnosticsSema.def.
std::pair<unsigned, DeclName> getObjCMethodDiagInfo(
                                AbstractFunctionDecl *method);

bool areGenericRequirementsSatisfied(const DeclContext *DC,
                                     GenericSignature sig,
                                     SubstitutionMap Substitutions,
                                     bool isExtension);
} // end namespace swift

#endif<|MERGE_RESOLUTION|>--- conflicted
+++ resolved
@@ -1662,15 +1662,6 @@
 
   /// Infers the differentiability parameter indices for the given
   /// original or derivative `AbstractFunctionDecl`.
-<<<<<<< HEAD
-  ///
-  /// The differentiability parameters are inferred to be:
-  /// - All parameters of the function type that conform to `Differentiable`.
-  /// - If the function type's result is a function type (i.e. it is a curried
-  ///   method type), then also all parameters of the function result type that
-  ///   conform to `Differentiable`.
-  ///
-=======
   ///
   /// The differentiability parameters are inferred to be:
   /// - All parameters of the function that conform to `Differentiable`.
@@ -1678,7 +1669,6 @@
   ///   a curried method type), then also all parameters of the function result
   ///   type that conform to `Differentiable`.
   ///
->>>>>>> 3b9014dc
   /// Used by `@differentiable` and `@derivative` attribute type-checking.
   static IndexSubset *
   inferDifferentiabilityParameters(AbstractFunctionDecl *AFD,
