--- conflicted
+++ resolved
@@ -113,17 +113,14 @@
   IGNORED_ATTR(DisfavoredOverload)
   IGNORED_ATTR(ProjectedValueProperty)
   IGNORED_ATTR(ReferenceOwnership)
-<<<<<<< HEAD
-  // SWIFT_ENABLE_TENSORFLOW
-  // TODO(TF-715): Allow @quoted on more decls.
-  IGNORED_ATTR(Quoted)
-=======
   IGNORED_ATTR(OriginallyDefinedIn)
 
   // TODO(TF-828): Upstream `@differentiable` attribute type-checking from
   // tensorflow branch.
   IGNORED_ATTR(Differentiable)
->>>>>>> 45df041c
+
+  // TODO(TF-715): Allow @quoted on more decls.
+  IGNORED_ATTR(Quoted)
 #undef IGNORED_ATTR
 
   void visitAlignmentAttr(AlignmentAttr *attr) {
@@ -255,7 +252,7 @@
 
   void visitImplementationOnlyAttr(ImplementationOnlyAttr *attr);
   void visitNonEphemeralAttr(NonEphemeralAttr *attr);
-<<<<<<< HEAD
+  void checkOriginalDefinedInAttrs(ArrayRef<OriginallyDefinedInAttr*> Attrs);
 
   // SWIFT_ENABLE_TENSORFLOW
   void visitDifferentiableAttr(DifferentiableAttr *attr);
@@ -266,9 +263,6 @@
   void visitCompilerEvaluableAttr(CompilerEvaluableAttr *attr);
   void visitNoDerivativeAttr(NoDerivativeAttr *attr);
   // SWIFT_ENABLE_TENSORFLOW END
-=======
-  void checkOriginalDefinedInAttrs(ArrayRef<OriginallyDefinedInAttr*> Attrs);
->>>>>>> 45df041c
 };
 } // end anonymous namespace
 
@@ -1426,7 +1420,7 @@
              diag::no_objc_tagged_pointer_not_class_protocol);
     attr->setInvalid();
   }
-
+  
   if (!proto->requiresClass()
       && !proto->getAttrs().hasAttribute<ObjCAttr>()) {
     diagnose(attr->getLocation(),
@@ -3128,7 +3122,7 @@
   // Get function type and parameters.
   auto *transposeFunctionType =
       transposeFunction->getInterfaceType()->castTo<AnyFunctionType>();
-  
+
   ArrayRef<TupleTypeElt> transposeResultTypes;
   // Return type of '@transpose' function can be a singular type or a tuple
   // type.
@@ -4011,14 +4005,14 @@
   auto originalName = attr->getOriginalFunctionName();
   auto *transposeInterfaceType =
       transpose->getInterfaceType()->castTo<AnyFunctionType>();
-  
+
   // Get checked wrt param indices.
   auto *wrtParamIndices = attr->getParameterIndices();
 
   // Get the parsed wrt param indices, which have not yet been checked.
   // This is defined for parsed attributes.
   auto parsedWrtParams = attr->getParsedParameters();
-  
+
   // If checked wrt param indices are not specified, compute them.
   bool isCurried = transposeInterfaceType->getResult()->is<AnyFunctionType>();
   if (!wrtParamIndices)
