--- conflicted
+++ resolved
@@ -549,28 +549,6 @@
   } else if (!VD->getDeclContext()->isTypeContext()) {
     diagnoseAndRemoveAttr(attr, diag::lazy_must_be_property);
   }
-<<<<<<< HEAD
-
-  // lazy must have an initializer, and the pattern binding must be a simple
-  // one.
-  if (!VD->getParentInitializer())
-    diagnoseAndRemoveAttr(attr, diag::lazy_requires_initializer);
-
-  if (!VD->getParentPatternBinding()->getSingleVar())
-    diagnoseAndRemoveAttr(attr, diag::lazy_requires_single_var);
-
-
-  // TODO: Lazy properties can't yet be observed.
-  auto impl = VD->getImplInfo();
-  if (impl.isSimpleStored()) {
-    // ok
-  } else if (VD->hasStorage()) {
-    // ok
-  } else {
-    diagnoseAndRemoveAttr(attr, diag::lazy_not_on_computed);
-  }
-=======
->>>>>>> fd387c5f
 }
 
 bool AttributeEarlyChecker::visitAbstractAccessControlAttr(
