--- conflicted
+++ resolved
@@ -3663,13 +3663,9 @@
         if (!candidate)
           missingAccessor = true;
       } else
-<<<<<<< HEAD
-        candidate = asd->getAccessor(AccessorKind::Get);
+        candidate = asd->getOpaqueAccessor(AccessorKind::Get);
     } else if (accessorKind != None) {
         missingAccessor = true;
-=======
-        candidate = asd->getOpaqueAccessor(AccessorKind::Get);
->>>>>>> bf998e15
     }
     if (!candidate) {
       notFunction = true;
