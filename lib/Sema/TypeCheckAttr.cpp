//===--- TypeCheckAttr.cpp - Type Checking for Attributes -----------------===//
//
// This source file is part of the Swift.org open source project
//
// Copyright (c) 2014 - 2017 Apple Inc. and the Swift project authors
// Licensed under Apache License v2.0 with Runtime Library Exception
//
// See https://swift.org/LICENSE.txt for license information
// See https://swift.org/CONTRIBUTORS.txt for the list of Swift project authors
//
//===----------------------------------------------------------------------===//
//
// This file implements semantic analysis for attributes.
//
//===----------------------------------------------------------------------===//

#include "MiscDiagnostics.h"
#include "TypeCheckType.h"
#include "TypeChecker.h"
#include "swift/AST/ASTVisitor.h"
#include "swift/AST/ClangModuleLoader.h"
#include "swift/AST/DiagnosticsParse.h"
#include "swift/AST/GenericEnvironment.h"
#include "swift/AST/GenericSignatureBuilder.h"
#include "swift/AST/NameLookup.h"
#include "swift/AST/NameLookupRequests.h"
#include "swift/AST/ParameterList.h"
#include "swift/AST/PropertyDelegates.h"
#include "swift/AST/TypeCheckRequests.h"
#include "swift/AST/Types.h"
#include "swift/Parse/Lexer.h"
#include "swift/Sema/IDETypeChecking.h"
#include "clang/Basic/CharInfo.h"
#include "llvm/Support/Debug.h"

using namespace swift;

namespace {
  /// This emits a diagnostic with a fixit to remove the attribute.
  template<typename ...ArgTypes>
  void diagnoseAndRemoveAttr(TypeChecker &TC, Decl *D, DeclAttribute *attr,
                             ArgTypes &&...Args) {
    assert(!D->hasClangNode() && "Clang imported propagated a bogus attribute");
    if (!D->hasClangNode()) {
      SourceLoc loc = attr->getLocation();
      assert(loc.isValid() && "Diagnosing attribute with invalid location");
      if (loc.isInvalid()) {
        loc = D->getLoc();
      }
      if (loc.isValid()) {
        TC.diagnose(loc, std::forward<ArgTypes>(Args)...)
          .fixItRemove(attr->getRangeWithAt());
      }
    }

    attr->setInvalid();
  }

/// This visits each attribute on a decl early, before the majority of type
/// checking has been performed for the decl.  The visitor should return true if
/// the attribute is invalid and should be marked as such.
class AttributeEarlyChecker : public AttributeVisitor<AttributeEarlyChecker> {
  TypeChecker &TC;
  Decl *D;

public:
  AttributeEarlyChecker(TypeChecker &TC, Decl *D) : TC(TC), D(D) {}

  /// This emits a diagnostic with a fixit to remove the attribute.
  template<typename ...ArgTypes>
  void diagnoseAndRemoveAttr(DeclAttribute *attr, ArgTypes &&...Args) {
    ::diagnoseAndRemoveAttr(TC, D, attr, std::forward<ArgTypes>(Args)...);
  }

  /// Deleting this ensures that all attributes are covered by the visitor
  /// below.
  bool visitDeclAttribute(DeclAttribute *A) = delete;

#define IGNORED_ATTR(X) void visit##X##Attr(X##Attr *) {}
  IGNORED_ATTR(AlwaysEmitIntoClient)
  IGNORED_ATTR(Available)
  IGNORED_ATTR(HasInitialValue)
  IGNORED_ATTR(CDecl)
  IGNORED_ATTR(ClangImporterSynthesizedType)
  IGNORED_ATTR(Convenience)
  IGNORED_ATTR(DiscardableResult)
  IGNORED_ATTR(DynamicCallable)
  IGNORED_ATTR(DynamicMemberLookup)
  IGNORED_ATTR(Effects)
  IGNORED_ATTR(Exported)
  IGNORED_ATTR(FixedLayout)
  IGNORED_ATTR(ForbidSerializingReference)
  IGNORED_ATTR(Frozen)
  IGNORED_ATTR(HasStorage)
  IGNORED_ATTR(ImplementationOnly)
  IGNORED_ATTR(Implements)
  IGNORED_ATTR(ImplicitlyUnwrappedOptional)
  IGNORED_ATTR(Infix)
  IGNORED_ATTR(Inlinable)
  IGNORED_ATTR(Inline)
  IGNORED_ATTR(NonObjC)
  IGNORED_ATTR(NSApplicationMain)
  IGNORED_ATTR(NSCopying)
  IGNORED_ATTR(ObjC)
  IGNORED_ATTR(ObjCBridged)
  IGNORED_ATTR(ObjCNonLazyRealization)
  IGNORED_ATTR(ObjCRuntimeName)
  IGNORED_ATTR(Optimize)
  IGNORED_ATTR(Optional)
  IGNORED_ATTR(Postfix)
  IGNORED_ATTR(Prefix)
  IGNORED_ATTR(RawDocComment)
  IGNORED_ATTR(Required)
  IGNORED_ATTR(RequiresStoredPropertyInits)
  IGNORED_ATTR(RestatedObjCConformance)
  IGNORED_ATTR(Rethrows)
  IGNORED_ATTR(Semantics)
  IGNORED_ATTR(ShowInInterface)
  IGNORED_ATTR(SILGenName)
  IGNORED_ATTR(Specialize)
  IGNORED_ATTR(StaticInitializeObjCMetadata)
  IGNORED_ATTR(SwiftNativeObjCRuntimeBase)
  IGNORED_ATTR(SynthesizedProtocol)
  IGNORED_ATTR(Testable)
  IGNORED_ATTR(UIApplicationMain)
  IGNORED_ATTR(UnsafeNoObjCTaggedPointer)
  IGNORED_ATTR(UsableFromInline)
  IGNORED_ATTR(WeakLinked)
  IGNORED_ATTR(DynamicReplacement)
  IGNORED_ATTR(PrivateImport)
  IGNORED_ATTR(Custom)
  IGNORED_ATTR(PropertyDelegate)
  IGNORED_ATTR(DisfavoredOverload)
  // SWIFT_ENABLE_TENSORFLOW
  IGNORED_ATTR(Differentiable)
  IGNORED_ATTR(Differentiating)
  IGNORED_ATTR(CompilerEvaluable)
  IGNORED_ATTR(FieldwiseDifferentiable)
  IGNORED_ATTR(NoDerivative)
#undef IGNORED_ATTR

  void visitAlignmentAttr(AlignmentAttr *attr) {
    // Alignment must be a power of two.
    auto value = attr->getValue();
    if (value == 0 || (value & (value - 1)) != 0)
      TC.diagnose(attr->getLocation(), diag::alignment_not_power_of_two);
  }

  void visitBorrowedAttr(BorrowedAttr *attr) {
    // These criteria are the same preconditions laid out by
    // AbstractStorageDecl::requiresOpaqueModifyCoroutine().

    assert(!D->hasClangNode() && "@_borrowed on imported declaration?");

    if (D->getAttrs().hasAttribute<DynamicAttr>()) {
      TC.diagnose(attr->getLocation(), diag::borrowed_with_objc_dynamic,
                  D->getDescriptiveKind())
        .fixItRemove(attr->getRange());
      D->getAttrs().removeAttribute(attr);
      return;
    }

    auto dc = D->getDeclContext();
    auto protoDecl = dyn_cast<ProtocolDecl>(dc);
    if (protoDecl && protoDecl->isObjC()) {
      TC.diagnose(attr->getLocation(),
                  diag::borrowed_on_objc_protocol_requirement,
                  D->getDescriptiveKind())
        .fixItRemove(attr->getRange());
      D->getAttrs().removeAttribute(attr);
      return;
    }
  }

  void visitTransparentAttr(TransparentAttr *attr);
  void visitMutationAttr(DeclAttribute *attr);
  void visitMutatingAttr(MutatingAttr *attr) { visitMutationAttr(attr); }
  void visitNonMutatingAttr(NonMutatingAttr *attr) { visitMutationAttr(attr); }
  void visitConsumingAttr(ConsumingAttr *attr) { visitMutationAttr(attr); }
  void visitDynamicAttr(DynamicAttr *attr);

  void visitReferenceOwnershipAttr(ReferenceOwnershipAttr *attr) {
    TC.checkReferenceOwnershipAttr(cast<VarDecl>(D), attr);
  }

  void visitFinalAttr(FinalAttr *attr) {
    // Reject combining 'final' with 'open'.
    if (auto accessAttr = D->getAttrs().getAttribute<AccessControlAttr>()) {
      if (accessAttr->getAccess() == AccessLevel::Open) {
        TC.diagnose(attr->getLocation(), diag::open_decl_cannot_be_final,
                    D->getDescriptiveKind());
        return;
      }
    }

    if (isa<ClassDecl>(D))
      return;

    // 'final' only makes sense in the context of a class declaration.
    // Reject it on global functions, protocols, structs, enums, etc.
    if (!D->getDeclContext()->getSelfClassDecl()) {
      TC.diagnose(attr->getLocation(), diag::member_cannot_be_final)
        .fixItRemove(attr->getRange());

      // Remove the attribute so child declarations are not flagged as final
      // and duplicate the error message.
      D->getAttrs().removeAttribute(attr);
      return;
    }
  }

  void visitIndirectAttr(IndirectAttr *attr) {
    if (auto caseDecl = dyn_cast<EnumElementDecl>(D)) {
      // An indirect case should have a payload.
      if (!caseDecl->hasAssociatedValues())
        TC.diagnose(attr->getLocation(),
                    diag::indirect_case_without_payload, caseDecl->getName());
      // If the enum is already indirect, its cases don't need to be.
      else if (caseDecl->getParentEnum()->getAttrs()
                 .hasAttribute<IndirectAttr>())
        TC.diagnose(attr->getLocation(),
                    diag::indirect_case_in_indirect_enum);
    }
  }

  void visitWarnUnqualifiedAccessAttr(WarnUnqualifiedAccessAttr *attr) {
    if (!D->getDeclContext()->isTypeContext()) {
      diagnoseAndRemoveAttr(attr, diag::attr_methods_only, attr);
    }
  }

  void visitIBActionAttr(IBActionAttr *attr);
  void visitLazyAttr(LazyAttr *attr);
  void visitIBDesignableAttr(IBDesignableAttr *attr);
  void visitIBInspectableAttr(IBInspectableAttr *attr);
  void visitGKInspectableAttr(GKInspectableAttr *attr);
  void visitIBOutletAttr(IBOutletAttr *attr);
  void visitLLDBDebuggerFunctionAttr(LLDBDebuggerFunctionAttr *attr);
  void visitNSManagedAttr(NSManagedAttr *attr);
  void visitOverrideAttr(OverrideAttr *attr);
  void visitNonOverrideAttr(NonOverrideAttr *attr);
  void visitAccessControlAttr(AccessControlAttr *attr);
  void visitSetterAccessAttr(SetterAccessAttr *attr);
  bool visitAbstractAccessControlAttr(AbstractAccessControlAttr *attr);
  void visitObjCMembersAttr(ObjCMembersAttr *attr);
};
} // end anonymous namespace

void AttributeEarlyChecker::visitTransparentAttr(TransparentAttr *attr) {
  DeclContext *Ctx = D->getDeclContext();
  // Protocol declarations cannot be transparent.
  if (isa<ProtocolDecl>(Ctx))
    diagnoseAndRemoveAttr(attr, diag::transparent_in_protocols_not_supported);
  // Class declarations cannot be transparent.
  if (isa<ClassDecl>(Ctx)) {
    
    // @transparent is always ok on implicitly generated accessors: they can
    // be dispatched (even in classes) when the references are within the
    // class themself.
    if (!(isa<AccessorDecl>(D) && D->isImplicit()))
      diagnoseAndRemoveAttr(attr, diag::transparent_in_classes_not_supported);
  }
  
  if (auto *VD = dyn_cast<VarDecl>(D)) {
    // Stored properties and variables can't be transparent.
    if (VD->hasStorage())
      diagnoseAndRemoveAttr(attr, diag::attribute_invalid_on_stored_property,
                            attr);
  }
}

void AttributeEarlyChecker::visitMutationAttr(DeclAttribute *attr) {
  FuncDecl *FD = cast<FuncDecl>(D);

  SelfAccessKind attrModifier;
  switch (attr->getKind()) {
  case DeclAttrKind::DAK_Consuming:
    attrModifier = SelfAccessKind::__Consuming;
    break;
  case DeclAttrKind::DAK_Mutating:
    attrModifier = SelfAccessKind::Mutating;
    break;
  case DeclAttrKind::DAK_NonMutating:
    attrModifier = SelfAccessKind::NonMutating;
    break;
  default:
    llvm_unreachable("unhandled attribute kind");
  }

  // mutation attributes may only appear in type context.
  if (auto contextTy = FD->getDeclContext()->getDeclaredInterfaceType()) {
    // 'mutating' and 'nonmutating' are not valid on types
    // with reference semantics.
    if (contextTy->hasReferenceSemantics()) {
      if (attrModifier != SelfAccessKind::__Consuming)
        diagnoseAndRemoveAttr(attr, diag::mutating_invalid_classes,
                              attrModifier);
    }
  } else {
    diagnoseAndRemoveAttr(attr, diag::mutating_invalid_global_scope,
                          attrModifier);
  }

  // Verify we don't have more than one of mutating, nonmutating,
  // and __consuming.
  if ((FD->getAttrs().hasAttribute<MutatingAttr>() +
          FD->getAttrs().hasAttribute<NonMutatingAttr>() +
          FD->getAttrs().hasAttribute<ConsumingAttr>()) > 1) {
    if (auto *NMA = FD->getAttrs().getAttribute<NonMutatingAttr>()) {
      if (attrModifier != SelfAccessKind::NonMutating) {
        diagnoseAndRemoveAttr(NMA, diag::functions_mutating_and_not,
                              SelfAccessKind::NonMutating, attrModifier);
      }
    }

    if (auto *MUA = FD->getAttrs().getAttribute<MutatingAttr>()) {
      if (attrModifier != SelfAccessKind::Mutating) {
        diagnoseAndRemoveAttr(MUA, diag::functions_mutating_and_not,
                                SelfAccessKind::Mutating, attrModifier);
      }
    }

    if (auto *CSA = FD->getAttrs().getAttribute<ConsumingAttr>()) {
      if (attrModifier != SelfAccessKind::__Consuming) {
        diagnoseAndRemoveAttr(CSA, diag::functions_mutating_and_not,
                              SelfAccessKind::__Consuming, attrModifier);
      }
    }
  }
  
  // Verify that we don't have a static function.
  if (FD->isStatic())
    diagnoseAndRemoveAttr(attr, diag::static_functions_not_mutating);
}

void AttributeEarlyChecker::visitDynamicAttr(DynamicAttr *attr) {
  // Members cannot be both dynamic and @_transparent.
  if (D->getAttrs().hasAttribute<TransparentAttr>())
    diagnoseAndRemoveAttr(attr, diag::dynamic_with_transparent);
}


void AttributeEarlyChecker::visitIBActionAttr(IBActionAttr *attr) {
  // Only instance methods returning () can be IBActions.
  const FuncDecl *FD = cast<FuncDecl>(D);
  if (!FD->isPotentialIBActionTarget())
    diagnoseAndRemoveAttr(attr, diag::invalid_ibaction_decl);
}

void AttributeEarlyChecker::visitIBDesignableAttr(IBDesignableAttr *attr) {
  if (auto *ED = dyn_cast<ExtensionDecl>(D)) {
    if (auto nominalDecl = ED->getExtendedNominal()) {
      if (!isa<ClassDecl>(nominalDecl))
        diagnoseAndRemoveAttr(attr, diag::invalid_ibdesignable_extension);
    }
  }
}

void AttributeEarlyChecker::visitIBInspectableAttr(IBInspectableAttr *attr) {
  // Only instance properties can be 'IBInspectable'.
  auto *VD = cast<VarDecl>(D);
  if (!VD->getDeclContext()->getSelfClassDecl() || VD->isStatic())
    diagnoseAndRemoveAttr(attr, diag::invalid_ibinspectable,
                                 attr->getAttrName());
}

void AttributeEarlyChecker::visitGKInspectableAttr(GKInspectableAttr *attr) {
  // Only instance properties can be 'GKInspectable'.
  auto *VD = cast<VarDecl>(D);
  if (!VD->getDeclContext()->getSelfClassDecl() || VD->isStatic())
    diagnoseAndRemoveAttr(attr, diag::invalid_ibinspectable,
                                 attr->getAttrName());
}

static Optional<Diag<bool,Type>>
isAcceptableOutletType(Type type, bool &isArray, TypeChecker &TC) {
  if (type->isObjCExistentialType() || type->isAny())
    return None; // @objc existential types are okay

  auto nominal = type->getAnyNominal();

  if (auto classDecl = dyn_cast_or_null<ClassDecl>(nominal)) {
    if (classDecl->isObjC())
      return None; // @objc class types are okay.
    return diag::iboutlet_nonobjc_class;
  }

  if (nominal == TC.Context.getStringDecl()) {
    // String is okay because it is bridged to NSString.
    // FIXME: BridgesTypes.def is almost sufficient for this.
    return None;
  }

  if (nominal == TC.Context.getArrayDecl()) {
    // Arrays of arrays are not allowed.
    if (isArray)
      return diag::iboutlet_nonobject_type;

    isArray = true;

    // Handle Array<T>. T must be an Objective-C class or protocol.
    auto boundTy = type->castTo<BoundGenericStructType>();
    auto boundArgs = boundTy->getGenericArgs();
    assert(boundArgs.size() == 1 && "invalid Array declaration");
    Type elementTy = boundArgs.front();
    return isAcceptableOutletType(elementTy, isArray, TC);
  }

  if (type->isExistentialType())
    return diag::iboutlet_nonobjc_protocol;
  
  // No other types are permitted.
  return diag::iboutlet_nonobject_type;
}


void AttributeEarlyChecker::visitIBOutletAttr(IBOutletAttr *attr) {
  // Only instance properties can be 'IBOutlet'.
  auto *VD = cast<VarDecl>(D);
  if (!VD->getDeclContext()->getSelfClassDecl() || VD->isStatic())
    diagnoseAndRemoveAttr(attr, diag::invalid_iboutlet);

  if (!VD->isSettable(nullptr)) {
    // Allow non-mutable IBOutlet properties in module interfaces,
    // as they may have been private(set)
    SourceFile *Parent = VD->getDeclContext()->getParentSourceFile();
    if (!Parent || Parent->Kind != SourceFileKind::Interface)
      diagnoseAndRemoveAttr(attr, diag::iboutlet_only_mutable);
  }

  // Verify that the field type is valid as an outlet.
  auto type = VD->getType();

  if (VD->isInvalid())
    return;

  // Look through ownership types, and optionals.
  type = type->getReferenceStorageReferent();
  bool wasOptional = false;
  if (Type underlying = type->getOptionalObjectType()) {
    type = underlying;
    wasOptional = true;
  }

  bool isArray = false;
  if (auto isError = isAcceptableOutletType(type, isArray, TC))
    diagnoseAndRemoveAttr(attr, isError.getValue(),
                                 /*array=*/isArray, type);

  // If the type wasn't optional, an array, or unowned, complain.
  if (!wasOptional && !isArray) {
    TC.diagnose(attr->getLocation(), diag::iboutlet_non_optional, type);
    auto typeRange = VD->getTypeSourceRangeForDiagnostics();
    { // Only one diagnostic can be active at a time.
      auto diag = TC.diagnose(typeRange.Start, diag::note_make_optional,
                              OptionalType::get(type));
      if (type->hasSimpleTypeRepr()) {
        diag.fixItInsertAfter(typeRange.End, "?");
      } else {
        diag.fixItInsert(typeRange.Start, "(")
          .fixItInsertAfter(typeRange.End, ")?");
      }
    }
    { // Only one diagnostic can be active at a time.
      auto diag = TC.diagnose(typeRange.Start,
                              diag::note_make_implicitly_unwrapped_optional);
      if (type->hasSimpleTypeRepr()) {
        diag.fixItInsertAfter(typeRange.End, "!");
      } else {
        diag.fixItInsert(typeRange.Start, "(")
          .fixItInsertAfter(typeRange.End, ")!");
      }
    }
  }
}

void AttributeEarlyChecker::visitNSManagedAttr(NSManagedAttr *attr) {
  // @NSManaged only applies to instance methods and properties within a class.
  if (cast<ValueDecl>(D)->isStatic() ||
      !D->getDeclContext()->getSelfClassDecl()) {
    diagnoseAndRemoveAttr(attr, diag::attr_NSManaged_not_instance_member);
  }

  if (auto *method = dyn_cast<FuncDecl>(D)) {
    // Separate out the checks for methods.
    if (method->hasBody())
      diagnoseAndRemoveAttr(attr, diag::attr_NSManaged_method_body);

    return;
  }

  // Everything below deals with restrictions on @NSManaged properties.
  auto *VD = cast<VarDecl>(D);

  if (VD->isLet())
    diagnoseAndRemoveAttr(attr, diag::attr_NSManaged_let_property);

  auto diagnoseNotStored = [&](unsigned kind) {
    TC.diagnose(attr->getLocation(), diag::attr_NSManaged_not_stored, kind);
    return attr->setInvalid();
  };

  // @NSManaged properties must be written as stored.
  auto impl = VD->getImplInfo();
  if (impl.isSimpleStored()) {
    // @NSManaged properties end up being computed; complain if there is
    // an initializer.
    if (VD->getParentInitializer()) {
      TC.diagnose(attr->getLocation(), diag::attr_NSManaged_initial_value)
        .highlight(VD->getParentInitializer()->getSourceRange());
      auto PBD = VD->getParentPatternBinding();
      PBD->setInit(PBD->getPatternEntryIndexForVarDecl(VD), nullptr);
    }
    // Otherwise, ok.
  } else if (impl.getReadImpl() == ReadImplKind::Address ||
             impl.getWriteImpl() == WriteImplKind::MutableAddress) {
    return diagnoseNotStored(/*addressed*/ 2);    
  } else if (impl.getWriteImpl() == WriteImplKind::StoredWithObservers ||
             impl.getWriteImpl() == WriteImplKind::InheritedWithObservers) {
    return diagnoseNotStored(/*observing*/ 1);    
  } else {
    return diagnoseNotStored(/*computed*/ 0);
  }

  // @NSManaged properties cannot be @NSCopying
  if (auto *NSCopy = VD->getAttrs().getAttribute<NSCopyingAttr>())
    diagnoseAndRemoveAttr(NSCopy, diag::attr_NSManaged_NSCopying);

}

void AttributeEarlyChecker::
visitLLDBDebuggerFunctionAttr(LLDBDebuggerFunctionAttr *attr) {
  // This is only legal when debugger support is on.
  if (!D->getASTContext().LangOpts.DebuggerSupport)
    diagnoseAndRemoveAttr(attr, diag::attr_for_debugger_support_only);
}

void AttributeEarlyChecker::visitOverrideAttr(OverrideAttr *attr) {
  if (!isa<ClassDecl>(D->getDeclContext()) &&
      !isa<ProtocolDecl>(D->getDeclContext()) &&
      !isa<ExtensionDecl>(D->getDeclContext()))
    diagnoseAndRemoveAttr(attr, diag::override_nonclass_decl);
}

void AttributeEarlyChecker::visitNonOverrideAttr(NonOverrideAttr *attr) {
  if (!isa<ClassDecl>(D->getDeclContext()) &&
      !isa<ProtocolDecl>(D->getDeclContext()) &&
      !isa<ExtensionDecl>(D->getDeclContext()))
    diagnoseAndRemoveAttr(attr, diag::nonoverride_wrong_decl_context);
}

void AttributeEarlyChecker::visitLazyAttr(LazyAttr *attr) {
  // lazy may only be used on properties.
  auto *VD = cast<VarDecl>(D);

  // It cannot currently be used on let's since we don't have a mutability model
  // that supports it.
  if (VD->isLet())
    diagnoseAndRemoveAttr(attr, diag::lazy_not_on_let);

  auto attrs = VD->getAttrs();
  // 'lazy' is not allowed to have reference attributes
  if (auto *refAttr = attrs.getAttribute<ReferenceOwnershipAttr>())
    diagnoseAndRemoveAttr(attr, diag::lazy_not_strong, refAttr->get());

  // lazy is not allowed on a protocol requirement.
  auto varDC = VD->getDeclContext();
  if (isa<ProtocolDecl>(varDC))
    diagnoseAndRemoveAttr(attr, diag::lazy_not_in_protocol);


  // 'lazy' is not allowed on a global variable or on a static property (which
  // are already lazily initialized).
  // TODO: we can't currently support lazy properties on non-type-contexts.
  if (VD->isStatic() ||
      (varDC->isModuleScopeContext() &&
       !varDC->getParentSourceFile()->isScriptMode())) {
    diagnoseAndRemoveAttr(attr, diag::lazy_on_already_lazy_global);
  } else if (!VD->getDeclContext()->isTypeContext()) {
    diagnoseAndRemoveAttr(attr, diag::lazy_must_be_property);
  }

  // lazy must have an initializer, and the pattern binding must be a simple
  // one.
  if (!VD->getParentInitializer())
    diagnoseAndRemoveAttr(attr, diag::lazy_requires_initializer);

  if (!VD->getParentPatternBinding()->getSingleVar())
    diagnoseAndRemoveAttr(attr, diag::lazy_requires_single_var);


  // TODO: Lazy properties can't yet be observed.
  auto impl = VD->getImplInfo();
  if (impl.isSimpleStored()) {
    // ok
  } else if (VD->hasStorage()) {
    diagnoseAndRemoveAttr(attr, diag::lazy_not_observable);
  } else {
    diagnoseAndRemoveAttr(attr, diag::lazy_not_on_computed);
  }
}

bool AttributeEarlyChecker::visitAbstractAccessControlAttr(
    AbstractAccessControlAttr *attr) {
  // Access control attr may only be used on value decls and extensions.
  if (!isa<ValueDecl>(D) && !isa<ExtensionDecl>(D)) {
    diagnoseAndRemoveAttr(attr, diag::invalid_decl_modifier, attr);
    return true;
  }

  if (auto extension = dyn_cast<ExtensionDecl>(D)) {
    if (!extension->getInherited().empty()) {
      diagnoseAndRemoveAttr(attr, diag::extension_access_with_conformances,
                            attr);
      return true;
    }
  }

  // And not on certain value decls.
  if (isa<DestructorDecl>(D) || isa<EnumElementDecl>(D)) {
    diagnoseAndRemoveAttr(attr, diag::invalid_decl_modifier, attr);
    return true;
  }

  // Or within protocols.
  if (isa<ProtocolDecl>(D->getDeclContext())) {
    diagnoseAndRemoveAttr(attr, diag::access_control_in_protocol, attr);
    TC.diagnose(attr->getLocation(), diag::access_control_in_protocol_detail);
    return true;
  }

  return false;
}

void AttributeEarlyChecker::visitAccessControlAttr(AccessControlAttr *attr) {
  visitAbstractAccessControlAttr(attr);
}

void AttributeEarlyChecker::visitSetterAccessAttr(
    SetterAccessAttr *attr) {
  auto storage = dyn_cast<AbstractStorageDecl>(D);
  if (!storage)
    diagnoseAndRemoveAttr(attr, diag::access_control_setter, attr->getAccess());

  if (visitAbstractAccessControlAttr(attr))
    return;

  if (!storage->isSettable(storage->getDeclContext())) {
    // This must stay in sync with diag::access_control_setter_read_only.
    enum {
      SK_Constant = 0,
      SK_Variable,
      SK_Property,
      SK_Subscript
    } storageKind;
    if (isa<SubscriptDecl>(storage))
      storageKind = SK_Subscript;
    else if (storage->getDeclContext()->isTypeContext())
      storageKind = SK_Property;
    else if (cast<VarDecl>(storage)->isImmutable())
      storageKind = SK_Constant;
    else
      storageKind = SK_Variable;
    diagnoseAndRemoveAttr(attr, diag::access_control_setter_read_only,
                          attr->getAccess(), storageKind);
  }
}

void AttributeEarlyChecker::visitObjCMembersAttr(ObjCMembersAttr *attr) {
  if (!isa<ClassDecl>(D))
    diagnoseAndRemoveAttr(attr, diag::objcmembers_attribute_nonclass);
}

void TypeChecker::checkDeclAttributesEarly(Decl *D) {
  // Don't perform early attribute validation more than once.
  // FIXME: Crummy way to get idempotency.
  if (D->didEarlyAttrValidation())
    return;

  D->setEarlyAttrValidation();

  AttributeEarlyChecker Checker(*this, D);
  for (auto attr : D->getAttrs()) {
    if (!attr->isValid()) continue;

    // If Attr.def says that the attribute cannot appear on this kind of
    // declaration, diagnose it and disable it.
    if (attr->canAppearOnDecl(D)) {
      // Otherwise, check it.
      Checker.visit(attr);
      continue;
    }

    // Otherwise, this attribute cannot be applied to this declaration.  If the
    // attribute is only valid on one kind of declaration (which is pretty
    // common) give a specific helpful error.
    auto PossibleDeclKinds = attr->getOptions() & DeclAttribute::OnAnyDecl;
    StringRef OnlyKind;
    switch (PossibleDeclKinds) {
    case DeclAttribute::OnAccessor:    OnlyKind = "accessor"; break;
    case DeclAttribute::OnClass:       OnlyKind = "class"; break;
    case DeclAttribute::OnConstructor: OnlyKind = "init"; break;
    case DeclAttribute::OnDestructor:  OnlyKind = "deinit"; break;
    case DeclAttribute::OnEnum:        OnlyKind = "enum"; break;
    case DeclAttribute::OnEnumCase:    OnlyKind = "case"; break;
    case DeclAttribute::OnFunc | DeclAttribute::OnAccessor: // FIXME
    case DeclAttribute::OnFunc:        OnlyKind = "func"; break;
    case DeclAttribute::OnImport:      OnlyKind = "import"; break;
    case DeclAttribute::OnModule:      OnlyKind = "module"; break;
    case DeclAttribute::OnParam:       OnlyKind = "parameter"; break;
    case DeclAttribute::OnProtocol:    OnlyKind = "protocol"; break;
    case DeclAttribute::OnStruct:      OnlyKind = "struct"; break;
    case DeclAttribute::OnSubscript:   OnlyKind = "subscript"; break;
    case DeclAttribute::OnTypeAlias:   OnlyKind = "typealias"; break;
    case DeclAttribute::OnVar:         OnlyKind = "var"; break;
    default: break;
    }

    if (!OnlyKind.empty())
      Checker.diagnoseAndRemoveAttr(attr, diag::attr_only_one_decl_kind,
                                    attr, OnlyKind);
    else if (attr->isDeclModifier())
      Checker.diagnoseAndRemoveAttr(attr, diag::invalid_decl_modifier, attr);
    else
      Checker.diagnoseAndRemoveAttr(attr, diag::invalid_decl_attribute, attr);
  }
}

/// Determine whether the given string is an attribute name that is
/// reserved for the implementation.
static bool isReservedAttributeName(StringRef name) {
  for (unsigned i : indices(name)) {
    if (name[i] == '_')
      continue;

    // First character is lowercase; reserved.
    if (clang::isLowercase(name[i]))
      return true;

    // Everything else is reserved.
    return false;
  }

  // All underscores is reserved.
  return true;
}

namespace {
class AttributeChecker : public AttributeVisitor<AttributeChecker> {
  TypeChecker &TC;
  Decl *D;

  /// This emits a diagnostic with a fixit to remove the attribute.
  template<typename ...ArgTypes>
  void diagnoseAndRemoveAttr(DeclAttribute *attr, ArgTypes &&...Args) {
    ::diagnoseAndRemoveAttr(TC, D, attr, std::forward<ArgTypes>(Args)...);
  }

public:
  AttributeChecker(TypeChecker &TC, Decl *D) : TC(TC), D(D) {}

  /// Deleting this ensures that all attributes are covered by the visitor
  /// below.
  void visitDeclAttribute(DeclAttribute *A) = delete;

#define IGNORED_ATTR(CLASS)                                              \
    void visit##CLASS##Attr(CLASS##Attr *) {}

    IGNORED_ATTR(Alignment)
    IGNORED_ATTR(AlwaysEmitIntoClient)
    IGNORED_ATTR(Borrowed)
    IGNORED_ATTR(HasInitialValue)
    IGNORED_ATTR(ClangImporterSynthesizedType)
    IGNORED_ATTR(Consuming)
    IGNORED_ATTR(Convenience)
    IGNORED_ATTR(Dynamic)
    IGNORED_ATTR(DynamicReplacement)
    IGNORED_ATTR(Effects)
    IGNORED_ATTR(Exported)
    IGNORED_ATTR(ForbidSerializingReference)
    IGNORED_ATTR(GKInspectable)
    IGNORED_ATTR(HasStorage)
    IGNORED_ATTR(IBDesignable)
    IGNORED_ATTR(IBInspectable)
    IGNORED_ATTR(IBOutlet) // checked early.
    IGNORED_ATTR(ImplementationOnly)
    IGNORED_ATTR(ImplicitlyUnwrappedOptional)
    IGNORED_ATTR(Indirect)
    IGNORED_ATTR(Inline)
    IGNORED_ATTR(Lazy)      // checked early.
    IGNORED_ATTR(LLDBDebuggerFunction)
    IGNORED_ATTR(Mutating)
    IGNORED_ATTR(NonMutating)
    IGNORED_ATTR(NonObjC)
    IGNORED_ATTR(NSManaged) // checked early.
    IGNORED_ATTR(ObjC)
    IGNORED_ATTR(ObjCBridged)
    IGNORED_ATTR(ObjCMembers)
    IGNORED_ATTR(ObjCNonLazyRealization)
    IGNORED_ATTR(ObjCRuntimeName)
    IGNORED_ATTR(Optional)
    IGNORED_ATTR(Override)
    IGNORED_ATTR(PrivateImport)
    IGNORED_ATTR(RawDocComment)
    IGNORED_ATTR(ReferenceOwnership)
    IGNORED_ATTR(RequiresStoredPropertyInits)
    IGNORED_ATTR(RestatedObjCConformance)
    IGNORED_ATTR(Semantics)
    IGNORED_ATTR(ShowInInterface)
    IGNORED_ATTR(SILGenName)
    IGNORED_ATTR(StaticInitializeObjCMetadata)
    IGNORED_ATTR(SynthesizedProtocol)
    IGNORED_ATTR(Testable)
    IGNORED_ATTR(Transparent)
    IGNORED_ATTR(WarnUnqualifiedAccess)
    IGNORED_ATTR(WeakLinked)
    IGNORED_ATTR(DisfavoredOverload)
#undef IGNORED_ATTR

  void visitAvailableAttr(AvailableAttr *attr);
  
  void visitCDeclAttr(CDeclAttr *attr);

  void visitDynamicCallableAttr(DynamicCallableAttr *attr);

  void visitDynamicMemberLookupAttr(DynamicMemberLookupAttr *attr);
  
  void visitFinalAttr(FinalAttr *attr);
  void visitIBActionAttr(IBActionAttr *attr);
  void visitNSCopyingAttr(NSCopyingAttr *attr);
  void visitRequiredAttr(RequiredAttr *attr);
  void visitRethrowsAttr(RethrowsAttr *attr);

  void visitAccessControlAttr(AccessControlAttr *attr);
  void visitSetterAccessAttr(SetterAccessAttr *attr);

  void checkApplicationMainAttribute(DeclAttribute *attr,
                                     Identifier Id_ApplicationDelegate,
                                     Identifier Id_Kit,
                                     Identifier Id_ApplicationMain);
  
  void visitNSApplicationMainAttr(NSApplicationMainAttr *attr);
  void visitUIApplicationMainAttr(UIApplicationMainAttr *attr);

  void visitUnsafeNoObjCTaggedPointerAttr(UnsafeNoObjCTaggedPointerAttr *attr);
  void visitSwiftNativeObjCRuntimeBaseAttr(
                                         SwiftNativeObjCRuntimeBaseAttr *attr);

  void checkOperatorAttribute(DeclAttribute *attr);

  void visitInfixAttr(InfixAttr *attr) { checkOperatorAttribute(attr); }
  void visitPostfixAttr(PostfixAttr *attr) { checkOperatorAttribute(attr); }
  void visitPrefixAttr(PrefixAttr *attr) { checkOperatorAttribute(attr); }

  void visitSpecializeAttr(SpecializeAttr *attr);

  void visitFixedLayoutAttr(FixedLayoutAttr *attr);
  void visitUsableFromInlineAttr(UsableFromInlineAttr *attr);
  void visitInlinableAttr(InlinableAttr *attr);
  void visitOptimizeAttr(OptimizeAttr *attr);

  void visitDiscardableResultAttr(DiscardableResultAttr *attr);
  void visitImplementsAttr(ImplementsAttr *attr);

  void visitFrozenAttr(FrozenAttr *attr);

  void visitNonOverrideAttr(NonOverrideAttr *attr);
  void visitCustomAttr(CustomAttr *attr);
  void visitPropertyDelegateAttr(PropertyDelegateAttr *attr);

  // SWIFT_ENABLE_TENSORFLOW
  void visitDifferentiableAttr(DifferentiableAttr *attr);
  void visitDifferentiatingAttr(DifferentiatingAttr *attr);
  void visitCompilerEvaluableAttr(CompilerEvaluableAttr *attr);
  void visitFieldwiseDifferentiableAttr(FieldwiseDifferentiableAttr *attr);
  void visitNoDerivativeAttr(NoDerivativeAttr *attr);
};
} // end anonymous namespace


static bool checkObjectOrOptionalObjectType(TypeChecker &TC, Decl *D,
                                            ParamDecl *param) {
  Type ty = param->getType();
  if (auto unwrapped = ty->getOptionalObjectType())
    ty = unwrapped;

  if (auto classDecl = ty->getClassOrBoundGenericClass()) {
    // @objc class types are okay.
    if (!classDecl->isObjC()) {
      TC.diagnose(D, diag::ibaction_nonobjc_class_argument,
                  param->getType())
        .highlight(param->getSourceRange());
      return true;
    }
  } else if (ty->isObjCExistentialType() || ty->isAny()) {
    // @objc existential types are okay, as is Any.
    // Nothing to do.
  } else {
    // No other types are permitted.
    TC.diagnose(D, diag::ibaction_nonobject_argument,
                param->getType())
      .highlight(param->getSourceRange());
    return true;
  }

  return false;
}

static bool isiOS(TypeChecker &TC) {
  return TC.getLangOpts().Target.isiOS();
}

static bool iswatchOS(TypeChecker &TC) {
  return TC.getLangOpts().Target.isWatchOS();
}

static bool isRelaxedIBAction(TypeChecker &TC) {
  return isiOS(TC) || iswatchOS(TC);
}

/// Returns true if the given method is an valid implementation of a
/// @dynamicCallable attribute requirement. The method is given to be defined
/// as one of the following: `dynamicallyCall(withArguments:)` or
/// `dynamicallyCall(withKeywordArguments:)`.
bool swift::isValidDynamicCallableMethod(FuncDecl *decl, DeclContext *DC,
                                         TypeChecker &TC,
                                         bool hasKeywordArguments) {
  // There are two cases to check.
  // 1. `dynamicallyCall(withArguments:)`.
  //    In this case, the method is valid if the argument has type `A` where
  //    `A` conforms to `ExpressibleByArrayLiteral`.
  //    `A.ArrayLiteralElement` and the return type can be arbitrary.
  // 2. `dynamicallyCall(withKeywordArguments:)`
  //    In this case, the method is valid if the argument has type `D` where
  //    `D` conforms to `ExpressibleByDictionaryLiteral` and `D.Key` conforms to
  //    `ExpressibleByStringLiteral`.
  //    `D.Value` and the return type can be arbitrary.

  TC.validateDeclForNameLookup(decl);
  auto paramList = decl->getParameters();
  if (paramList->size() != 1 || paramList->get(0)->isVariadic()) return false;
  auto argType = paramList->get(0)->getType();

  // If non-keyword (positional) arguments, check that argument type conforms to
  // `ExpressibleByArrayLiteral`.
  if (!hasKeywordArguments) {
    auto arrayLitProto =
      TC.Context.getProtocol(KnownProtocolKind::ExpressibleByArrayLiteral);
    return TC.conformsToProtocol(argType, arrayLitProto, DC,
                                 ConformanceCheckOptions()).hasValue();
  }
  // If keyword arguments, check that argument type conforms to
  // `ExpressibleByDictionaryLiteral` and that the `Key` associated type
  // conforms to `ExpressibleByStringLiteral`.
  auto stringLitProtocol =
    TC.Context.getProtocol(KnownProtocolKind::ExpressibleByStringLiteral);
  auto dictLitProto =
    TC.Context.getProtocol(KnownProtocolKind::ExpressibleByDictionaryLiteral);
  auto dictConf = TC.conformsToProtocol(argType, dictLitProto, DC,
                                        ConformanceCheckOptions());
  if (!dictConf) return false;
  auto lookup = dictLitProto->lookupDirect(TC.Context.Id_Key);
  auto keyAssocType =
    cast<AssociatedTypeDecl>(lookup[0])->getDeclaredInterfaceType();
  auto keyType = dictConf.getValue().getAssociatedType(argType, keyAssocType);
  return TC.conformsToProtocol(keyType, stringLitProtocol, DC,
                               ConformanceCheckOptions()).hasValue();
}

/// Returns true if the given nominal type has a valid implementation of a
/// @dynamicCallable attribute requirement with the given argument name.
static bool hasValidDynamicCallableMethod(TypeChecker &TC,
                                          NominalTypeDecl *decl,
                                          Identifier argumentName,
                                          bool hasKeywordArgs) {
  auto declType = decl->getDeclaredType();
  auto methodName = DeclName(TC.Context,
                             DeclBaseName(TC.Context.Id_dynamicallyCall),
                             { argumentName });
  auto candidates = TC.lookupMember(decl, declType, methodName);
  if (candidates.empty()) return false;

  // Filter valid candidates.
  candidates.filter([&](LookupResultEntry entry, bool isOuter) {
    auto candidate = cast<FuncDecl>(entry.getValueDecl());
    return isValidDynamicCallableMethod(candidate, decl, TC, hasKeywordArgs);
  });

  // If there are no valid candidates, return false.
  if (candidates.size() == 0) return false;
  return true;
}

void AttributeChecker::
visitDynamicCallableAttr(DynamicCallableAttr *attr) {
  // This attribute is only allowed on nominal types.
  auto decl = cast<NominalTypeDecl>(D);
  auto type = decl->getDeclaredType();

  bool hasValidMethod = false;
  hasValidMethod |=
    hasValidDynamicCallableMethod(TC, decl, TC.Context.Id_withArguments,
                                  /*hasKeywordArgs*/ false);
  hasValidMethod |=
    hasValidDynamicCallableMethod(TC, decl, TC.Context.Id_withKeywordArguments,
                                  /*hasKeywordArgs*/ true);
  if (!hasValidMethod) {
    TC.diagnose(attr->getLocation(), diag::invalid_dynamic_callable_type, type);
    attr->setInvalid();
  }
}

static bool hasSingleNonVariadicParam(SubscriptDecl *decl,
                                      Identifier expectedLabel) {
  auto *indices = decl->getIndices();
  if (decl->isInvalid() || indices->size() != 1)
    return false;

  auto *index = indices->get(0);
  if (index->isVariadic() || !index->hasValidSignature())
    return false;

  return index->getArgumentName() == expectedLabel;
}

/// Returns true if the given subscript method is an valid implementation of
/// the `subscript(dynamicMember:)` requirement for @dynamicMemberLookup.
/// The method is given to be defined as `subscript(dynamicMember:)`.
bool swift::isValidDynamicMemberLookupSubscript(SubscriptDecl *decl,
                                                DeclContext *DC,
                                                TypeChecker &TC) {
  // It could be
  // - `subscript(dynamicMember: {Writable}KeyPath<...>)`; or
  // - `subscript(dynamicMember: String*)`
  return isValidKeyPathDynamicMemberLookup(decl, TC) ||
         isValidStringDynamicMemberLookup(decl, DC, TC);

}

bool swift::isValidStringDynamicMemberLookup(SubscriptDecl *decl,
                                             DeclContext *DC,
                                             TypeChecker &TC) {
  // There are two requirements:
  // - The subscript method has exactly one, non-variadic parameter.
  // - The parameter type conforms to `ExpressibleByStringLiteral`.
  if (!hasSingleNonVariadicParam(decl, TC.Context.Id_dynamicMember))
    return false;

  const auto *param = decl->getIndices()->get(0);
  auto paramType = param->getType();

  auto stringLitProto =
    TC.Context.getProtocol(KnownProtocolKind::ExpressibleByStringLiteral);

  // If this is `subscript(dynamicMember: String*)`
  return bool(TC.conformsToProtocol(paramType, stringLitProto, DC,
                                    ConformanceCheckOptions()));
}

bool swift::isValidKeyPathDynamicMemberLookup(SubscriptDecl *decl,
                                              TypeChecker &TC) {
  if (!hasSingleNonVariadicParam(decl, TC.Context.Id_dynamicMember))
    return false;

  const auto *param = decl->getIndices()->get(0);
  if (auto NTD = param->getType()->getAnyNominal()) {
    return NTD == TC.Context.getKeyPathDecl() ||
           NTD == TC.Context.getWritableKeyPathDecl() ||
           NTD == TC.Context.getReferenceWritableKeyPathDecl();
  }
  return false;
}

Optional<Type>
swift::getRootTypeOfKeypathDynamicMember(SubscriptDecl *subscript,
                                         const DeclContext *DC) {
  auto &TC = TypeChecker::createForContext(DC->getASTContext());

  if (!isValidKeyPathDynamicMemberLookup(subscript, TC))
    return None;

  const auto *param = subscript->getIndices()->get(0);
  auto keyPathType = param->getType()->getAs<BoundGenericType>();
  if (!keyPathType)
    return None;

  assert(!keyPathType->getGenericArgs().empty() &&
         "invalid keypath dynamic member");
  auto rootType = keyPathType->getGenericArgs()[0];
  return rootType;
}

/// The @dynamicMemberLookup attribute is only allowed on types that have at
/// least one subscript member declared like this:
///
/// subscript<KeywordType: ExpressibleByStringLiteral, LookupValue>
///   (dynamicMember name: KeywordType) -> LookupValue { get }
///
/// ... but doesn't care about the mutating'ness of the getter/setter.
/// We just manually check the requirements here.
void AttributeChecker::
visitDynamicMemberLookupAttr(DynamicMemberLookupAttr *attr) {
  // This attribute is only allowed on nominal types.
  auto decl = cast<NominalTypeDecl>(D);
  auto type = decl->getDeclaredType();
  
  // Look up `subscript(dynamicMember:)` candidates.
  auto subscriptName = DeclName(TC.Context, DeclBaseName::createSubscript(),
                                TC.Context.Id_dynamicMember);
  auto candidates = TC.lookupMember(decl, type, subscriptName);
  
  // If there are no candidates, then the attribute is invalid.
  if (candidates.empty()) {
    TC.diagnose(attr->getLocation(), diag::invalid_dynamic_member_lookup_type,
                type);
    attr->setInvalid();
    return;
  }

  // If no candidates are valid, then reject one.
  auto oneCandidate = candidates.front();
  candidates.filter([&](LookupResultEntry entry, bool isOuter) -> bool {
    auto cand = cast<SubscriptDecl>(entry.getValueDecl());
    TC.validateDeclForNameLookup(cand);
    return isValidDynamicMemberLookupSubscript(cand, decl, TC);
  });

  if (candidates.empty()) {
    TC.diagnose(oneCandidate.getValueDecl()->getLoc(),
                diag::invalid_dynamic_member_lookup_type, type);
    attr->setInvalid();
  }
}

void AttributeChecker::visitIBActionAttr(IBActionAttr *attr) {
  // IBActions instance methods must have type Class -> (...) -> ().
  auto *FD = cast<FuncDecl>(D);
  Type CurriedTy = FD->getMethodInterfaceType();
  Type ResultTy = CurriedTy->castTo<AnyFunctionType>()->getResult();
  if (!ResultTy->isEqual(TupleType::getEmpty(TC.Context))) {
    TC.diagnose(D, diag::invalid_ibaction_result, ResultTy);
    attr->setInvalid();
    return;
  }

  auto paramList = FD->getParameters();
  bool relaxedIBActionUsedOnOSX = false;
  bool Valid = true;
  switch (paramList->size()) {
  case 0:
    // (iOS only) No arguments.
    if (!isRelaxedIBAction(TC)) {
      relaxedIBActionUsedOnOSX = true;
      break;
    }
    break;
  case 1:
    // One argument. May be a scalar on iOS/watchOS (because of WatchKit).
    if (isRelaxedIBAction(TC)) {
      // Do a rough check to allow any ObjC-representable struct or enum type
      // on iOS.
      Type ty = paramList->get(0)->getType();
      if (auto nominal = ty->getAnyNominal())
        if (isa<StructDecl>(nominal) || isa<EnumDecl>(nominal))
          if (!nominal->isOptionalDecl())
            if (ty->isTriviallyRepresentableIn(ForeignLanguage::ObjectiveC,
                                               cast<FuncDecl>(D)))
              break;  // Looks ok.
    }
    if (checkObjectOrOptionalObjectType(TC, D, paramList->get(0)))
      Valid = false;
    break;
  case 2:
    // (iOS/watchOS only) Two arguments, the second of which is a UIEvent.
    // We don't currently enforce the UIEvent part.
    if (!isRelaxedIBAction(TC)) {
      relaxedIBActionUsedOnOSX = true;
      break;
    }
    if (checkObjectOrOptionalObjectType(TC, D, paramList->get(0)))
      Valid = false;
    if (checkObjectOrOptionalObjectType(TC, D, paramList->get(1)))
      Valid = false;
    break;
  default:
    // No platform allows an action signature with more than two arguments.
    TC.diagnose(D, diag::invalid_ibaction_argument_count,
                isRelaxedIBAction(TC));
    Valid = false;
    break;
  }

  if (relaxedIBActionUsedOnOSX) {
    TC.diagnose(D, diag::invalid_ibaction_argument_count,
                /*relaxedIBAction=*/false);
    Valid = false;
  }

  if (!Valid)
    attr->setInvalid();
}

/// Get the innermost enclosing declaration for a declaration.
static Decl *getEnclosingDeclForDecl(Decl *D) {
  // If the declaration is an accessor, treat its storage declaration
  // as the enclosing declaration.
  if (auto *accessor = dyn_cast<AccessorDecl>(D)) {
    return accessor->getStorage();
  }

  return D->getDeclContext()->getInnermostDeclarationDeclContext();
}

void AttributeChecker::visitAvailableAttr(AvailableAttr *attr) {
  if (TC.getLangOpts().DisableAvailabilityChecking)
    return;

  if (!attr->hasPlatform() || !attr->isActivePlatform(TC.Context) ||
      !attr->Introduced.hasValue()) {
    return;
  }

  SourceLoc attrLoc = attr->getLocation();

  Optional<Diag<>> MaybeNotAllowed =
      TC.diagnosticIfDeclCannotBePotentiallyUnavailable(D);
  if (MaybeNotAllowed.hasValue()) {
    TC.diagnose(attrLoc, MaybeNotAllowed.getValue());
  }

  // Find the innermost enclosing declaration with an availability
  // range annotation and ensure that this attribute's available version range
  // is fully contained within that declaration's range. If there is no such
  // enclosing declaration, then there is nothing to check.
  Optional<AvailabilityContext> EnclosingAnnotatedRange;
  Decl *EnclosingDecl = getEnclosingDeclForDecl(D);

  while (EnclosingDecl) {
    EnclosingAnnotatedRange =
        AvailabilityInference::annotatedAvailableRange(EnclosingDecl,
                                                       TC.Context);

    if (EnclosingAnnotatedRange.hasValue())
      break;

    EnclosingDecl = getEnclosingDeclForDecl(EnclosingDecl);
  }

  if (!EnclosingDecl)
    return;

  AvailabilityContext AttrRange{
      VersionRange::allGTE(attr->Introduced.getValue())};

  if (!AttrRange.isContainedIn(EnclosingAnnotatedRange.getValue())) {
    TC.diagnose(attr->getLocation(),
                diag::availability_decl_more_than_enclosing);
    TC.diagnose(EnclosingDecl->getLoc(),
                diag::availability_decl_more_than_enclosing_enclosing_here);
  }
}

void AttributeChecker::visitCDeclAttr(CDeclAttr *attr) {
  // Only top-level func decls are currently supported.
  if (D->getDeclContext()->isTypeContext())
    TC.diagnose(attr->getLocation(),
                diag::cdecl_not_at_top_level);
  
  // The name must not be empty.
  if (attr->Name.empty())
    TC.diagnose(attr->getLocation(),
                diag::cdecl_empty_name);
}

void AttributeChecker::visitUnsafeNoObjCTaggedPointerAttr(
                                          UnsafeNoObjCTaggedPointerAttr *attr) {
  // Only class protocols can have the attribute.
  auto proto = dyn_cast<ProtocolDecl>(D);
  if (!proto) {
    TC.diagnose(attr->getLocation(),
                diag::no_objc_tagged_pointer_not_class_protocol);
    attr->setInvalid();
  }
  
  if (!proto->requiresClass()
      && !proto->getAttrs().hasAttribute<ObjCAttr>()) {
    TC.diagnose(attr->getLocation(),
                diag::no_objc_tagged_pointer_not_class_protocol);
    attr->setInvalid();    
  }
}

void AttributeChecker::visitSwiftNativeObjCRuntimeBaseAttr(
                                         SwiftNativeObjCRuntimeBaseAttr *attr) {
  // Only root classes can have the attribute.
  auto theClass = dyn_cast<ClassDecl>(D);
  if (!theClass) {
    TC.diagnose(attr->getLocation(),
                diag::swift_native_objc_runtime_base_not_on_root_class);
    attr->setInvalid();
    return;
  }
  
  if (theClass->hasSuperclass()) {
    TC.diagnose(attr->getLocation(),
                diag::swift_native_objc_runtime_base_not_on_root_class);
    attr->setInvalid();
    return;
  }
}

void AttributeChecker::visitFinalAttr(FinalAttr *attr) {
  // final on classes marks all members with final.
  if (isa<ClassDecl>(D))
    return;

  // We currently only support final on var/let, func and subscript
  // declarations.
  if (!isa<VarDecl>(D) && !isa<FuncDecl>(D) && !isa<SubscriptDecl>(D)) {
    TC.diagnose(attr->getLocation(), diag::final_not_allowed_here)
      .fixItRemove(attr->getRange());
    return;
  }

  if (auto *accessor = dyn_cast<AccessorDecl>(D)) {
    if (!attr->isImplicit()) {
      unsigned Kind = 2;
      if (auto *VD = dyn_cast<VarDecl>(accessor->getStorage()))
        Kind = VD->isLet() ? 1 : 0;
      TC.diagnose(attr->getLocation(), diag::final_not_on_accessors, Kind)
        .fixItRemove(attr->getRange());
      return;
    }
  }
}

/// Return true if this is a builtin operator that cannot be defined in user
/// code.
static bool isBuiltinOperator(StringRef name, DeclAttribute *attr) {
  return ((isa<PrefixAttr>(attr)  && name == "&") ||   // lvalue to inout
          (isa<PostfixAttr>(attr) && name == "!") ||   // optional unwrapping
          (isa<PostfixAttr>(attr) && name == "?") ||   // optional chaining
          (isa<InfixAttr>(attr) && name == "?") ||     // ternary operator
          (isa<PostfixAttr>(attr) && name == ">") ||   // generic argument list
          (isa<PrefixAttr>(attr)  && name == "<"));    // generic argument list
}

void AttributeChecker::checkOperatorAttribute(DeclAttribute *attr) {
  // Check out the operator attributes.  They may be attached to an operator
  // declaration or a function.
  if (auto *OD = dyn_cast<OperatorDecl>(D)) {
    // Reject attempts to define builtin operators.
    if (isBuiltinOperator(OD->getName().str(), attr)) {
      TC.diagnose(D->getStartLoc(), diag::redefining_builtin_operator,
                  attr->getAttrName(), OD->getName().str());
      attr->setInvalid();
      return;
    }

    // Otherwise, the attribute is always ok on an operator.
    return;
  }

  // Operators implementations may only be defined as functions.
  auto *FD = dyn_cast<FuncDecl>(D);
  if (!FD) {
    TC.diagnose(D->getLoc(), diag::operator_not_func);
    attr->setInvalid();
    return;
  }

  // Only functions with an operator identifier can be declared with as an
  // operator.
  if (!FD->isOperator()) {
    TC.diagnose(D->getStartLoc(), diag::attribute_requires_operator_identifier,
                attr->getAttrName());
    attr->setInvalid();
    return;
  }

  // Reject attempts to define builtin operators.
  if (isBuiltinOperator(FD->getName().str(), attr)) {
    TC.diagnose(D->getStartLoc(), diag::redefining_builtin_operator,
                attr->getAttrName(), FD->getName().str());
    attr->setInvalid();
    return;
  }

  // Otherwise, must be unary.
  if (!FD->isUnaryOperator()) {
    TC.diagnose(attr->getLocation(), diag::attribute_requires_single_argument,
                attr->getAttrName());
    attr->setInvalid();
    return;
  }
}

void AttributeChecker::visitNSCopyingAttr(NSCopyingAttr *attr) {
  // The @NSCopying attribute is only allowed on stored properties.
  auto *VD = cast<VarDecl>(D);

  // It may only be used on class members.
  auto classDecl = D->getDeclContext()->getSelfClassDecl();
  if (!classDecl) {
    TC.diagnose(attr->getLocation(), diag::nscopying_only_on_class_properties);
    attr->setInvalid();
    return;
  }

  if (!VD->isSettable(VD->getDeclContext())) {
    TC.diagnose(attr->getLocation(), diag::nscopying_only_mutable);
    attr->setInvalid();
    return;
  }

  if (!VD->hasStorage()) {
    TC.diagnose(attr->getLocation(), diag::nscopying_only_stored_property);
    attr->setInvalid();
    return;
  }

  if (VD->hasInterfaceType()) {
    if (!TC.checkConformanceToNSCopying(VD)) {
      attr->setInvalid();
      return;
    }
  }

  assert(VD->getOverriddenDecl() == nullptr &&
         "Can't have value with storage that is an override");

  // Check the type.  It must be must be [unchecked]optional, weak, a normal
  // class, AnyObject, or classbound protocol.
  // must conform to the NSCopying protocol.
  
}

void AttributeChecker::checkApplicationMainAttribute(DeclAttribute *attr,
                                             Identifier Id_ApplicationDelegate,
                                             Identifier Id_Kit,
                                             Identifier Id_ApplicationMain) {
  // %select indexes for ApplicationMain diagnostics.
  enum : unsigned {
    UIApplicationMainClass,
    NSApplicationMainClass,
  };
  
  unsigned applicationMainKind;
  if (isa<UIApplicationMainAttr>(attr))
    applicationMainKind = UIApplicationMainClass;
  else if (isa<NSApplicationMainAttr>(attr))
    applicationMainKind = NSApplicationMainClass;
  else
    llvm_unreachable("not an ApplicationMain attr");
  
  auto *CD = dyn_cast<ClassDecl>(D);
  
  // The applicant not being a class should have been diagnosed by the early
  // checker.
  if (!CD) return;

  // The class cannot be generic.
  if (CD->isGenericContext()) {
    TC.diagnose(attr->getLocation(),
                diag::attr_generic_ApplicationMain_not_supported,
                applicationMainKind);
    attr->setInvalid();
    return;
  }
  
  // @XXApplicationMain classes must conform to the XXApplicationDelegate
  // protocol.
  auto &C = D->getASTContext();

  auto KitModule = C.getLoadedModule(Id_Kit);
  ProtocolDecl *ApplicationDelegateProto = nullptr;
  if (KitModule) {
    auto lookupOptions = defaultUnqualifiedLookupOptions;
    lookupOptions |= NameLookupFlags::KnownPrivate;

    auto lookup = TC.lookupUnqualifiedType(KitModule, Id_ApplicationDelegate,
                                           SourceLoc(),
                                           lookupOptions);
    if (lookup.size() == 1)
      ApplicationDelegateProto = dyn_cast<ProtocolDecl>(
        lookup[0].getValueDecl());
  }

  if (!ApplicationDelegateProto ||
      !TC.conformsToProtocol(CD->getDeclaredType(), ApplicationDelegateProto,
                             CD, None)) {
    TC.diagnose(attr->getLocation(),
                diag::attr_ApplicationMain_not_ApplicationDelegate,
                applicationMainKind);
    attr->setInvalid();
  }

  if (attr->isInvalid())
    return;
  
  // Register the class as the main class in the module. If there are multiples
  // they will be diagnosed.
  auto *SF = cast<SourceFile>(CD->getModuleScopeContext());
  if (SF->registerMainClass(CD, attr->getLocation()))
    attr->setInvalid();
  
  // Check that we have the needed symbols in the frameworks.
  auto lookupOptions = defaultUnqualifiedLookupOptions;
  lookupOptions |= NameLookupFlags::KnownPrivate;
  auto lookupMain = TC.lookupUnqualified(KitModule, Id_ApplicationMain,
                                         SourceLoc(), lookupOptions);

  for (const auto &result : lookupMain) {
    TC.validateDecl(result.getValueDecl());
  }
  auto Foundation = TC.Context.getLoadedModule(C.Id_Foundation);
  if (Foundation) {
    auto lookupString = TC.lookupUnqualified(
                          Foundation,
                          C.getIdentifier("NSStringFromClass"),
                          SourceLoc(),
                          lookupOptions);
    for (const auto &result : lookupString) {
      TC.validateDecl(result.getValueDecl());
    }
  }
}

void AttributeChecker::visitNSApplicationMainAttr(NSApplicationMainAttr *attr) {
  auto &C = D->getASTContext();
  checkApplicationMainAttribute(attr,
                                C.getIdentifier("NSApplicationDelegate"),
                                C.getIdentifier("AppKit"),
                                C.getIdentifier("NSApplicationMain"));
}
void AttributeChecker::visitUIApplicationMainAttr(UIApplicationMainAttr *attr) {
  auto &C = D->getASTContext();
  checkApplicationMainAttribute(attr,
                                C.getIdentifier("UIApplicationDelegate"),
                                C.getIdentifier("UIKit"),
                                C.getIdentifier("UIApplicationMain"));
}

/// Determine whether the given context is an extension to an Objective-C class
/// where the class is defined in the Objective-C module and the extension is
/// defined within its module.
static bool isObjCClassExtensionInOverlay(DeclContext *dc) {
  // Check whether we have an extension.
  auto ext = dyn_cast<ExtensionDecl>(dc);
  if (!ext)
    return false;

  // Find the extended class.
  auto classDecl = ext->getSelfClassDecl();
  if (!classDecl)
    return false;

  auto clangLoader = dc->getASTContext().getClangModuleLoader();
  if (!clangLoader) return false;
  return clangLoader->isInOverlayModuleForImportedModule(ext, classDecl);
}

void AttributeChecker::visitRequiredAttr(RequiredAttr *attr) {
  // The required attribute only applies to constructors.
  auto ctor = cast<ConstructorDecl>(D);
  auto parentTy = ctor->getDeclContext()->getDeclaredInterfaceType();
  if (!parentTy) {
    // Constructor outside of nominal type context; we've already complained
    // elsewhere.
    attr->setInvalid();
    return;
  }
  // Only classes can have required constructors.
  if (parentTy->getClassOrBoundGenericClass()) {
    // The constructor must be declared within the class itself.
    // FIXME: Allow an SDK overlay to add a required initializer to a class
    // defined in Objective-C
    if (!isa<ClassDecl>(ctor->getDeclContext()) &&
        !isObjCClassExtensionInOverlay(ctor->getDeclContext())) {
      TC.diagnose(ctor, diag::required_initializer_in_extension, parentTy)
        .highlight(attr->getLocation());
      attr->setInvalid();
      return;
    }
  } else {
    if (!parentTy->hasError()) {
      TC.diagnose(ctor, diag::required_initializer_nonclass, parentTy)
        .highlight(attr->getLocation());
    }
    attr->setInvalid();
    return;
  }
}

static bool hasThrowingFunctionParameter(CanType type) {
  // Only consider throwing function types.
  if (auto fnType = dyn_cast<AnyFunctionType>(type)) {
    return fnType->getExtInfo().throws();
  }

  // Look through tuples.
  if (auto tuple = dyn_cast<TupleType>(type)) {
    for (auto eltType : tuple.getElementTypes()) {
      if (hasThrowingFunctionParameter(eltType))
        return true;
    }
    return false;
  }

  // Suppress diagnostics in the presence of errors.
  if (type->hasError()) {
    return true;
  }

  return false;
}

void AttributeChecker::visitRethrowsAttr(RethrowsAttr *attr) {
  // 'rethrows' only applies to functions that take throwing functions
  // as parameters.
  auto fn = cast<AbstractFunctionDecl>(D);
  for (auto param : *fn->getParameters()) {
    if (hasThrowingFunctionParameter(param->getType()
            ->lookThroughAllOptionalTypes()
            ->getCanonicalType()))
      return;
  }

  TC.diagnose(attr->getLocation(), diag::rethrows_without_throwing_parameter);
  attr->setInvalid();
}

void AttributeChecker::visitAccessControlAttr(AccessControlAttr *attr) {
  if (auto extension = dyn_cast<ExtensionDecl>(D)) {
    if (attr->getAccess() == AccessLevel::Open) {
      TC.diagnose(attr->getLocation(), diag::access_control_extension_open)
        .fixItReplace(attr->getRange(), "public");
      attr->setInvalid();
      return;
    }

    NominalTypeDecl *nominal = extension->getExtendedNominal();

    // Extension is ill-formed; suppress the attribute.
    if (!nominal) {
      attr->setInvalid();
      return;
    }

    AccessLevel typeAccess = nominal->getFormalAccess();
    if (attr->getAccess() > typeAccess) {
      TC.diagnose(attr->getLocation(), diag::access_control_extension_more,
                  typeAccess,
                  nominal->getDescriptiveKind(),
                  attr->getAccess())
        .fixItRemove(attr->getRange());
      attr->setInvalid();
      return;
    }

  } else if (auto extension = dyn_cast<ExtensionDecl>(D->getDeclContext())) {
    AccessLevel maxAccess = extension->getMaxAccessLevel();
    if (std::min(attr->getAccess(), AccessLevel::Public) > maxAccess) {
      // FIXME: It would be nice to say what part of the requirements actually
      // end up being problematic.
      auto diag =
          TC.diagnose(attr->getLocation(),
                      diag::access_control_ext_requirement_member_more,
                      attr->getAccess(),
                      D->getDescriptiveKind(),
                      maxAccess);
      swift::fixItAccess(diag, cast<ValueDecl>(D), maxAccess);
      return;
    }

    if (auto extAttr =
        extension->getAttrs().getAttribute<AccessControlAttr>()) {
      AccessLevel defaultAccess = extension->getDefaultAccessLevel();
      if (attr->getAccess() > defaultAccess) {
        auto diag = TC.diagnose(attr->getLocation(),
                                diag::access_control_ext_member_more,
                                attr->getAccess(),
                                extAttr->getAccess());
        // Don't try to fix this one; it's just a warning, and fixing it can
        // lead to diagnostic fights between this and "declaration must be at
        // least this accessible" checking for overrides and protocol
        // requirements.
      } else if (attr->getAccess() == defaultAccess) {
        TC.diagnose(attr->getLocation(),
                    diag::access_control_ext_member_redundant,
                    attr->getAccess(),
                    D->getDescriptiveKind(),
                    extAttr->getAccess())
          .fixItRemove(attr->getRange());
      }
    }
  }

  if (attr->getAccess() == AccessLevel::Open) {
    if (!isa<ClassDecl>(D) && !D->isPotentiallyOverridable() &&
        !attr->isInvalid()) {
      TC.diagnose(attr->getLocation(), diag::access_control_open_bad_decl)
        .fixItReplace(attr->getRange(), "public");
      attr->setInvalid();
    }
  }
}

void
AttributeChecker::visitSetterAccessAttr(SetterAccessAttr *attr) {
  auto getterAccess = cast<ValueDecl>(D)->getFormalAccess();
  if (attr->getAccess() > getterAccess) {
    // This must stay in sync with diag::access_control_setter_more.
    enum {
      SK_Variable = 0,
      SK_Property,
      SK_Subscript
    } storageKind;
    if (isa<SubscriptDecl>(D))
      storageKind = SK_Subscript;
    else if (D->getDeclContext()->isTypeContext())
      storageKind = SK_Property;
    else
      storageKind = SK_Variable;
    TC.diagnose(attr->getLocation(), diag::access_control_setter_more,
                getterAccess, storageKind, attr->getAccess());
    attr->setInvalid();
    return;

  } else if (attr->getAccess() == getterAccess) {
    TC.diagnose(attr->getLocation(),
                diag::access_control_setter_redundant,
                attr->getAccess(),
                D->getDescriptiveKind(),
                getterAccess)
      .fixItRemove(attr->getRange());
    return;
  }
}

/// Collect all used generic parameter types from a given type.
static void collectUsedGenericParameters(
    Type Ty, SmallPtrSetImpl<TypeBase *> &ConstrainedGenericParams) {
  if (!Ty)
    return;

  if (!Ty->hasTypeParameter())
    return;

  // Add used generic parameters/archetypes.
  Ty.visit([&](Type Ty) {
    if (auto GP = dyn_cast<GenericTypeParamType>(Ty->getCanonicalType())) {
      ConstrainedGenericParams.insert(GP);
    }
  });
}

/// Perform some sanity checks for the requirements provided by
/// the @_specialize attribute.
static void checkSpecializeAttrRequirements(
    SpecializeAttr *attr,
    AbstractFunctionDecl *FD,
    const SmallPtrSet<TypeBase *, 4> &constrainedGenericParams,
    TypeChecker &TC) {
  auto genericSig = FD->getGenericSignature();

  if (!attr->isFullSpecialization())
    return;

  if (constrainedGenericParams.size() == genericSig->getGenericParams().size())
    return;

  TC.diagnose(
      attr->getLocation(), diag::specialize_attr_type_parameter_count_mismatch,
      genericSig->getGenericParams().size(), constrainedGenericParams.size(),
      constrainedGenericParams.size() < genericSig->getGenericParams().size());

  if (constrainedGenericParams.size() < genericSig->getGenericParams().size()) {
    // Figure out which archetypes are not constrained.
    for (auto gp : genericSig->getGenericParams()) {
      if (constrainedGenericParams.count(gp->getCanonicalType().getPointer()))
        continue;
      auto gpDecl = gp->getDecl();
      if (gpDecl) {
        TC.diagnose(attr->getLocation(),
                    diag::specialize_attr_missing_constraint,
                    gpDecl->getFullName());
      }
    }
  }
}

/// Retrieve the canonical version of the given requirement.
static Requirement getCanonicalRequirement(const Requirement &req) {
  switch (req.getKind()) {
  case RequirementKind::Conformance:
  case RequirementKind::SameType:
  case RequirementKind::Superclass:
    return Requirement(req.getKind(), req.getFirstType()->getCanonicalType(),
                       req.getSecondType()->getCanonicalType());

  case RequirementKind::Layout:
    return Requirement(req.getKind(), req.getFirstType()->getCanonicalType(),
                       req.getLayoutConstraint());
  }
  llvm_unreachable("unhandled kind");
}

/// Require that the given type either not involve type parameters or be
/// a type parameter.
static bool diagnoseIndirectGenericTypeParam(SourceLoc loc, Type type,
                                             TypeRepr *typeRepr) {
  if (type->hasTypeParameter() && !type->is<GenericTypeParamType>()) {
    type->getASTContext().Diags.diagnose(
        loc,
        diag::specialize_attr_only_generic_param_req)
      .highlight(typeRepr->getSourceRange());
    return true;
  }

  return false;
}

/// Type check that a set of requirements provided by @_specialize.
/// Store the set of requirements in the attribute.
void AttributeChecker::visitSpecializeAttr(SpecializeAttr *attr) {
  DeclContext *DC = D->getDeclContext();
  auto *FD = cast<AbstractFunctionDecl>(D);
  auto *genericSig = FD->getGenericSignature();
  auto *trailingWhereClause = attr->getTrailingWhereClause();

  if (!trailingWhereClause) {
    // Report a missing "where" clause.
    TC.diagnose(attr->getLocation(), diag::specialize_missing_where_clause);
    return;
  }

  if (trailingWhereClause->getRequirements().empty()) {
    // Report an empty "where" clause.
    TC.diagnose(attr->getLocation(), diag::specialize_empty_where_clause);
    return;
  }

  if (!genericSig) {
    // Only generic functions are permitted to have trailing where clauses.
    TC.diagnose(attr->getLocation(),
                diag::specialize_attr_nongeneric_trailing_where,
                FD->getFullName())
        .highlight(trailingWhereClause->getSourceRange());
    return;
  }

  // Form a new generic signature based on the old one.
  GenericSignatureBuilder Builder(D->getASTContext());

  // First, add the old generic signature.
  Builder.addGenericSignature(genericSig);

  // Set of generic parameters being constrained. It is used to
  // determine if a full specialization misses requirements for
  // some of the generic parameters.
  SmallPtrSet<TypeBase *, 4> constrainedGenericParams;

  // Go over the set of requirements, adding them to the builder.
  SmallVector<Requirement, 4> convertedRequirements;
  RequirementRequest::visitRequirements(
      WhereClauseOwner(FD, attr), TypeResolutionStage::Interface,
      [&](const Requirement &req, RequirementRepr *reqRepr) {
        // Collect all of the generic parameters used by these types.
        switch (req.getKind()) {
        case RequirementKind::Conformance:
        case RequirementKind::SameType:
        case RequirementKind::Superclass:
          collectUsedGenericParameters(req.getSecondType(),
                                       constrainedGenericParams);
          LLVM_FALLTHROUGH;

        case RequirementKind::Layout:
          collectUsedGenericParameters(req.getFirstType(),
                                       constrainedGenericParams);
          break;
        }

        // Check additional constraints.
        // FIXME: These likely aren't fundamental limitations.
        switch (req.getKind()) {
        case RequirementKind::SameType: {
          bool firstHasTypeParameter = req.getFirstType()->hasTypeParameter();
          bool secondHasTypeParameter = req.getSecondType()->hasTypeParameter();

          // Exactly one type can have a type parameter.
          if (firstHasTypeParameter == secondHasTypeParameter) {
            TC.diagnose(
                attr->getLocation(),
                firstHasTypeParameter
                  ? diag::specialize_attr_non_concrete_same_type_req
                  : diag::specialize_attr_only_one_concrete_same_type_req)
              .highlight(reqRepr->getSourceRange());
            return false;
          }

          // We either need a fully-concrete type or a generic type parameter.
          if (diagnoseIndirectGenericTypeParam(attr->getLocation(),
                                               req.getFirstType(),
                                               reqRepr->getFirstTypeRepr()) ||
              diagnoseIndirectGenericTypeParam(attr->getLocation(),
                                               req.getSecondType(),
                                               reqRepr->getSecondTypeRepr())) {
            return false;
          }
          break;
        }

        case RequirementKind::Superclass:
          TC.diagnose(attr->getLocation(),
                      diag::specialize_attr_non_protocol_type_constraint_req)
            .highlight(reqRepr->getSourceRange());
          return false;

        case RequirementKind::Conformance:
          if (diagnoseIndirectGenericTypeParam(attr->getLocation(),
                                               req.getFirstType(),
                                               reqRepr->getSubjectRepr())) {
            return false;
          }

          if (!req.getSecondType()->is<ProtocolType>()) {
            TC.diagnose(attr->getLocation(),
                        diag::specialize_attr_non_protocol_type_constraint_req)
              .highlight(reqRepr->getSourceRange());
            return false;
          }

          TC.diagnose(attr->getLocation(),
                      diag::specialize_attr_unsupported_kind_of_req)
            .highlight(reqRepr->getSourceRange());

          return false;

        case RequirementKind::Layout:
          if (diagnoseIndirectGenericTypeParam(attr->getLocation(),
                                               req.getFirstType(),
                                               reqRepr->getSubjectRepr())) {
            return false;
          }
          break;
        }

        // Add the requirement to the generic signature builder.
        using FloatingRequirementSource =
          GenericSignatureBuilder::FloatingRequirementSource;
        Builder.addRequirement(req, reqRepr,
                               FloatingRequirementSource::forExplicit(reqRepr),
                               nullptr, DC->getParentModule());
        convertedRequirements.push_back(getCanonicalRequirement(req));
        return false;
      });

  // Check the validity of provided requirements.
  checkSpecializeAttrRequirements(attr, FD, constrainedGenericParams, TC);

  // Store the converted requirements in the attribute so that
  // they are serialized later.
  attr->setRequirements(DC->getASTContext(), convertedRequirements);

  // Check the result.
  (void)std::move(Builder).computeGenericSignature(
                                        attr->getLocation(),
                                        /*allowConcreteGenericParams=*/true);
}

void AttributeChecker::visitFixedLayoutAttr(FixedLayoutAttr *attr) {
  auto *VD = cast<ValueDecl>(D);

  if (VD->getFormalAccess() < AccessLevel::Public &&
      !VD->getAttrs().hasAttribute<UsableFromInlineAttr>()) {
    diagnoseAndRemoveAttr(attr, diag::fixed_layout_attr_on_internal_type,
                          VD->getFullName(), VD->getFormalAccess());
  }
}

void AttributeChecker::visitUsableFromInlineAttr(UsableFromInlineAttr *attr) {
  auto *VD = cast<ValueDecl>(D);

  // FIXME: Once protocols can contain nominal types, do we want to allow
  // these nominal types to have access control (and also @usableFromInline)?
  if (isa<ProtocolDecl>(VD->getDeclContext())) {
    diagnoseAndRemoveAttr(attr, diag::usable_from_inline_attr_in_protocol);
    return;
  }

  // @usableFromInline can only be applied to internal declarations.
  if (VD->getFormalAccess() != AccessLevel::Internal) {
    diagnoseAndRemoveAttr(attr,
                          diag::usable_from_inline_attr_with_explicit_access,
                          VD->getFullName(),
                          VD->getFormalAccess());
    return;
  }

  // On internal declarations, @inlinable implies @usableFromInline.
  if (VD->getAttrs().hasAttribute<InlinableAttr>()) {
    if (TC.Context.isSwiftVersionAtLeast(4,2))
      diagnoseAndRemoveAttr(attr, diag::inlinable_implies_usable_from_inline);
    return;
  }
}

void AttributeChecker::visitInlinableAttr(InlinableAttr *attr) {
  // @inlinable cannot be applied to stored properties.
  //
  // If the type is fixed-layout, the accessors are inlinable anyway;
  // if the type is resilient, the accessors cannot be inlinable
  // because clients cannot directly access storage.
  if (auto *VD = dyn_cast<VarDecl>(D)) {
    if (VD->hasStorage() || VD->getAttrs().hasAttribute<LazyAttr>()) {
      diagnoseAndRemoveAttr(attr,
                            diag::attribute_invalid_on_stored_property,
                            attr);
      return;
    }
  }

  auto *VD = cast<ValueDecl>(D);

  // Calls to dynamically-dispatched declarations are never devirtualized,
  // so marking them as @inlinable does not make sense.
  if (VD->isDynamic()) {
    diagnoseAndRemoveAttr(attr, diag::inlinable_dynamic_not_supported);
    return;
  }

  // @inlinable can only be applied to public or internal declarations.
  auto access = VD->getFormalAccess();
  if (access < AccessLevel::Internal) {
    diagnoseAndRemoveAttr(attr, diag::inlinable_decl_not_public,
                          VD->getBaseName(),
                          access);
    return;
  }

  // @inlinable cannot be applied to deinitializers in resilient classes.
  if (auto *DD = dyn_cast<DestructorDecl>(D)) {
    if (auto *CD = dyn_cast<ClassDecl>(DD->getDeclContext())) {
      if (CD->isResilient()) {
        diagnoseAndRemoveAttr(attr, diag::inlinable_resilient_deinit);
        return;
      }
    }
  }
}

void AttributeChecker::visitOptimizeAttr(OptimizeAttr *attr) {
  if (auto *VD = dyn_cast<VarDecl>(D)) {
    if (VD->hasStorage()) {
      diagnoseAndRemoveAttr(attr,
                            diag::attribute_invalid_on_stored_property,
                            attr);
      return;
    }
  }
}

void AttributeChecker::visitDiscardableResultAttr(DiscardableResultAttr *attr) {
  if (auto *FD = dyn_cast<FuncDecl>(D)) {
    if (auto result = FD->getResultInterfaceType()) {
      auto resultIsVoid = result->isVoid();
      if (resultIsVoid || result->isUninhabited()) {
        diagnoseAndRemoveAttr(attr,
                              diag::discardable_result_on_void_never_function,
                              resultIsVoid);
      }
    }
  }
}

/// Lookup the replaced decl in the replacments scope.
void lookupReplacedDecl(DeclName replacedDeclName,
                        const DynamicReplacementAttr *attr,
                        const ValueDecl *replacement,
                        SmallVectorImpl<ValueDecl *> &results) {
  auto *declCtxt = replacement->getDeclContext();

  // Look at the accessors' storage's context.
  if (auto *accessor = dyn_cast<AccessorDecl>(replacement)) {
    auto *storage = accessor->getStorage();
    declCtxt = storage->getDeclContext();
  }

  auto *moduleScopeCtxt = declCtxt->getModuleScopeContext();
  if (isa<FileUnit>(declCtxt)) {
    UnqualifiedLookup lookup(replacedDeclName, moduleScopeCtxt, nullptr,
                             attr->getLocation());
    if (lookup.isSuccess()) {
      for (auto entry : lookup.Results) {
        results.push_back(entry.getValueDecl());
      }
    }
    return;
  }

  assert(declCtxt->isTypeContext());
  auto typeCtx = dyn_cast<NominalTypeDecl>(declCtxt->getAsDecl());
  if (!typeCtx)
    typeCtx = cast<ExtensionDecl>(declCtxt->getAsDecl())->getExtendedNominal();

  if (typeCtx)
    moduleScopeCtxt->lookupQualified({typeCtx}, replacedDeclName,
                                     NL_QualifiedDefault, results);
}

/// Remove any argument labels from the interface type of the given value that
/// are extraneous from the type system's point of view, producing the
/// type to compare against for the purposes of dynamic replacement.
static Type getDynamicComparisonType(ValueDecl *value) {
  unsigned numArgumentLabels = 0;

  if (isa<AbstractFunctionDecl>(value)) {
    ++numArgumentLabels;

    if (value->getDeclContext()->isTypeContext())
      ++numArgumentLabels;
  } else if (isa<SubscriptDecl>(value)) {
    ++numArgumentLabels;
  }

  auto interfaceType = value->getInterfaceType();
  if (!interfaceType)
    return ErrorType::get(value->getASTContext());

  return interfaceType->removeArgumentLabels(numArgumentLabels);
}

static FuncDecl *findReplacedAccessor(DeclName replacedVarName,
                                      AccessorDecl *replacement,
                                      DynamicReplacementAttr *attr,
                                      TypeChecker &TC) {

  // Retrieve the replaced abstract storage decl.
  SmallVector<ValueDecl *, 4> results;
  lookupReplacedDecl(replacedVarName, attr, replacement, results);

  // Filter out any accessors that won't work.
  if (!results.empty()) {
    auto replacementStorage = replacement->getStorage();
    TC.validateDecl(replacementStorage);
    Type replacementStorageType = getDynamicComparisonType(replacementStorage);
    results.erase(std::remove_if(results.begin(), results.end(),
        [&](ValueDecl *result) {
          // Check for static/instance mismatch.
          if (result->isStatic() != replacementStorage->isStatic())
            return true;

          // Check for type mismatch.
          TC.validateDecl(result);
          auto resultType = getDynamicComparisonType(result);
          if (!resultType->isEqual(replacementStorageType) &&
              !resultType->matches(
                  replacementStorageType,
                  TypeMatchFlags::AllowCompatibleOpaqueTypeArchetypes)) {
            return true;
          }

          return false;
        }),
        results.end());
  }

  if (results.empty()) {
    TC.diagnose(attr->getLocation(),
                diag::dynamic_replacement_accessor_not_found, replacedVarName);
    attr->setInvalid();
    return nullptr;
  }

  if (results.size() > 1) {
    TC.diagnose(attr->getLocation(),
                diag::dynamic_replacement_accessor_ambiguous, replacedVarName);
    for (auto result : results) {
      TC.diagnose(result,
                  diag::dynamic_replacement_accessor_ambiguous_candidate,
                  result->getModuleContext()->getFullName());
    }
    attr->setInvalid();
    return nullptr;
  }

  assert(!isa<FuncDecl>(results[0]));
  TC.validateDecl(results[0]);
  auto *origStorage = cast<AbstractStorageDecl>(results[0]);
  if (!origStorage->isDynamic()) {
    TC.diagnose(attr->getLocation(),
                diag::dynamic_replacement_accessor_not_dynamic,
                replacedVarName);
    attr->setInvalid();
    return nullptr;
  }

  // Find the accessor in the replaced storage decl.
  for (auto *origAccessor : origStorage->getAllAccessors()) {
    TC.validateDecl(origAccessor);
    if (origAccessor->getAccessorKind() != replacement->getAccessorKind())
      continue;

    if (origAccessor->isImplicit() &&
        !(origStorage->getReadImpl() == ReadImplKind::Stored &&
          origStorage->getWriteImpl() == WriteImplKind::Stored)) {
      TC.diagnose(attr->getLocation(),
                  diag::dynamic_replacement_accessor_not_explicit,
                  (unsigned)origAccessor->getAccessorKind(), replacedVarName);
      attr->setInvalid();
      return nullptr;
    }
    return origAccessor;
  }
  return nullptr;
}

static AbstractFunctionDecl *
findReplacedFunction(DeclName replacedFunctionName,
                     const AbstractFunctionDecl *replacement,
                     DynamicReplacementAttr *attr, TypeChecker *TC) {

  // Note: we might pass a constant attribute when typechecker is nullptr.
  // Any modification to attr must be guarded by a null check on TC.
  //
  SmallVector<ValueDecl *, 4> results;
  lookupReplacedDecl(replacedFunctionName, attr, replacement, results);

  for (auto *result : results) {
    // Check for static/instance mismatch.
    if (result->isStatic() != replacement->isStatic())
      continue;
    if (TC)
      TC->validateDecl(result);
    TypeMatchOptions matchMode = TypeMatchFlags::AllowABICompatible;
    matchMode |= TypeMatchFlags::AllowCompatibleOpaqueTypeArchetypes;
    if (result->getInterfaceType()->getCanonicalType()->matches(
            replacement->getInterfaceType()->getCanonicalType(), matchMode)) {
      if (!result->isDynamic()) {
        if (TC) {
          TC->diagnose(attr->getLocation(),
                       diag::dynamic_replacement_function_not_dynamic,
                       replacedFunctionName);
          attr->setInvalid();
        }
        return nullptr;
      }
      return cast<AbstractFunctionDecl>(result);
    }
  }

  if (!TC)
    return nullptr;

  if (results.empty()) {
    TC->diagnose(attr->getLocation(),
                 diag::dynamic_replacement_function_not_found,
                 attr->getReplacedFunctionName());
  } else {
    TC->diagnose(attr->getLocation(),
                 diag::dynamic_replacement_function_of_type_not_found,
                 attr->getReplacedFunctionName(),
                 replacement->getInterfaceType()->getCanonicalType());

    for (auto *result : results) {
      TC->diagnose(SourceLoc(),
                   diag::dynamic_replacement_found_function_of_type,
                   attr->getReplacedFunctionName(),
                   result->getInterfaceType()->getCanonicalType());
    }
  }
  attr->setInvalid();
  return nullptr;
}

static AbstractStorageDecl *
findReplacedStorageDecl(DeclName replacedFunctionName,
                        const AbstractStorageDecl *replacement,
                        const DynamicReplacementAttr *attr) {

  SmallVector<ValueDecl *, 4> results;
  lookupReplacedDecl(replacedFunctionName, attr, replacement, results);

  for (auto *result : results) {
    // Check for static/instance mismatch.
    if (result->isStatic() != replacement->isStatic())
      continue;
    if (result->getInterfaceType()->getCanonicalType()->matches(
            replacement->getInterfaceType()->getCanonicalType(),
            TypeMatchFlags::AllowABICompatible)) {
      if (!result->isDynamic()) {
        return nullptr;
      }
      return cast<AbstractStorageDecl>(result);
    }
  }
  return nullptr;
}

ValueDecl *TypeChecker::findReplacedDynamicFunction(const ValueDecl *vd) {
  assert(isa<AbstractFunctionDecl>(vd) || isa<AbstractStorageDecl>(vd));
  if (isa<AccessorDecl>(vd))
    return nullptr;

  auto *attr = vd->getAttrs().getAttribute<DynamicReplacementAttr>();
  if (!attr)
    return nullptr;

  auto *afd = dyn_cast<AbstractFunctionDecl>(vd);
  if (afd) {
    // When we pass nullptr as the type checker argument attr is truely const.
    return findReplacedFunction(attr->getReplacedFunctionName(), afd,
                                const_cast<DynamicReplacementAttr *>(attr),
                                nullptr);
  }
  auto *storageDecl = dyn_cast<AbstractStorageDecl>(vd);
  if (!storageDecl)
    return nullptr;
  return findReplacedStorageDecl(attr->getReplacedFunctionName(), storageDecl, attr);
}

void TypeChecker::checkDynamicReplacementAttribute(ValueDecl *D) {
  assert(isa<AbstractFunctionDecl>(D) || isa<AbstractStorageDecl>(D));

  auto *attr = D->getAttrs().getAttribute<DynamicReplacementAttr>();
  assert(attr);

  if (!isa<ExtensionDecl>(D->getDeclContext()) &&
      !D->getDeclContext()->isModuleScopeContext()) {
    diagnose(attr->getLocation(), diag::dynamic_replacement_not_in_extension,
             D->getBaseName());
    attr->setInvalid();
    return;
  }

  if (D->isNativeDynamic()) {
    diagnose(attr->getLocation(), diag::dynamic_replacement_must_not_be_dynamic,
             D->getBaseName());
    attr->setInvalid();
    return;
  }

  // Don't process a declaration twice. This will happen to accessor decls after
  // we have processed their var decls.
  if (attr->getReplacedFunction())
    return;

  SmallVector<AbstractFunctionDecl *, 4> replacements;
  SmallVector<AbstractFunctionDecl *, 4> origs;

  // Collect the accessor replacement mapping if this is an abstract storage.
  if (auto *var = dyn_cast<AbstractStorageDecl>(D)) {
     for (auto *accessor : var->getAllAccessors()) {
       validateDecl(accessor);
       if (accessor->isImplicit())
         continue;
       auto *orig = findReplacedAccessor(attr->getReplacedFunctionName(),
                                         accessor, attr, *this);
       if (attr->isInvalid())
         return;
       if (!orig)
         continue;
       origs.push_back(orig);
       replacements.push_back(accessor);
     }
  } else {
    // Otherwise, find the matching function.
    auto *fun = cast<AbstractFunctionDecl>(D);
    if (auto *orig = findReplacedFunction(attr->getReplacedFunctionName(), fun,
                                          attr, this)) {
      origs.push_back(orig);
      replacements.push_back(fun);
    } else
      return;
  }

  // Annotate the replacement with the original func decl.
  for (auto index : indices(replacements)) {
    if (auto *attr = replacements[index]
                         ->getAttrs()
                         .getAttribute<DynamicReplacementAttr>()) {
      auto *replacedFun = origs[index];
      auto *replacement = replacements[index];
      if (replacedFun->isObjC() && !replacement->isObjC()) {
        diagnose(attr->getLocation(),
                 diag::dynamic_replacement_replacement_not_objc_dynamic,
                 attr->getReplacedFunctionName());
        attr->setInvalid();
        return;
      }
      if (!replacedFun->isObjC() && replacement->isObjC()) {
        diagnose(attr->getLocation(),
                 diag::dynamic_replacement_replaced_not_objc_dynamic,
                 attr->getReplacedFunctionName());
        attr->setInvalid();
        return;
      }
      attr->setReplacedFunction(replacedFun);
      continue;
    }
    auto *newAttr = DynamicReplacementAttr::create(
        D->getASTContext(), attr->getReplacedFunctionName(), origs[index]);
    DeclAttributes &attrs = replacements[index]->getAttrs();
    attrs.add(newAttr);
  }
  if (auto *CD = dyn_cast<ConstructorDecl>(D)) {
    auto *attr = CD->getAttrs().getAttribute<DynamicReplacementAttr>();
    auto replacedIsConvenienceInit =
        cast<ConstructorDecl>(attr->getReplacedFunction())->isConvenienceInit();
    if (replacedIsConvenienceInit &&!CD->isConvenienceInit()) {
      diagnose(attr->getLocation(),
               diag::dynamic_replacement_replaced_constructor_is_convenience,
               attr->getReplacedFunctionName());
    } else if (!replacedIsConvenienceInit && CD->isConvenienceInit()) {
      diagnose(
          attr->getLocation(),
          diag::dynamic_replacement_replaced_constructor_is_not_convenience,
          attr->getReplacedFunctionName());
    }
  }


  // Remove the attribute on the abstract storage (we have moved it to the
  // accessor decl).
  if (!isa<AbstractStorageDecl>(D))
    return;
  D->getAttrs().removeAttribute(attr);
}

void AttributeChecker::visitImplementsAttr(ImplementsAttr *attr) {
  TypeLoc &ProtoTypeLoc = attr->getProtocolType();
  TypeResolutionOptions options = None;
  options |= TypeResolutionFlags::AllowUnboundGenerics;

  DeclContext *DC = D->getDeclContext();
  auto resolution = TypeResolution::forContextual(DC);
  Type T = resolution.resolveType(ProtoTypeLoc.getTypeRepr(), options);
  ProtoTypeLoc.setType(T);

  // Definite error-types were already diagnosed in resolveType.
  if (!T || T->hasError())
    return;

  // Check that we got a ProtocolType.
  if (auto PT = T->getAs<ProtocolType>()) {
    ProtocolDecl *PD = PT->getDecl();

    // Check that the ProtocolType has the specified member.
    LookupResult R = TC.lookupMember(PD->getDeclContext(),
                                     PT, attr->getMemberName());
    if (!R) {
      TC.diagnose(attr->getLocation(),
                  diag::implements_attr_protocol_lacks_member,
                  PD->getBaseName(), attr->getMemberName())
        .highlight(attr->getMemberNameLoc().getSourceRange());
    }

    // Check that the decl we're decorating is a member of a type that actually
    // conforms to the specified protocol.
    NominalTypeDecl *NTD = DC->getSelfNominalTypeDecl();
    SmallVector<ProtocolConformance *, 2> conformances;
    if (!NTD->lookupConformance(DC->getParentModule(), PD, conformances)) {
      TC.diagnose(attr->getLocation(),
                  diag::implements_attr_protocol_not_conformed_to,
                  NTD->getFullName(), PD->getFullName())
        .highlight(ProtoTypeLoc.getTypeRepr()->getSourceRange());
    }

  } else {
    TC.diagnose(attr->getLocation(),
                diag::implements_attr_non_protocol_type)
      .highlight(ProtoTypeLoc.getTypeRepr()->getSourceRange());
  }
}

void AttributeChecker::visitFrozenAttr(FrozenAttr *attr) {
  auto *ED = cast<EnumDecl>(D);

  if (!ED->getModuleContext()->isResilient()) {
    diagnoseAndRemoveAttr(attr, diag::enum_frozen_nonresilient, attr);
    return;
  }

  if (ED->getFormalAccess() < AccessLevel::Public &&
      !ED->getAttrs().hasAttribute<UsableFromInlineAttr>()) {
    diagnoseAndRemoveAttr(attr, diag::enum_frozen_nonpublic, attr);
  }
}

void AttributeChecker::visitNonOverrideAttr(NonOverrideAttr *attr) {
  if (auto overrideAttr = D->getAttrs().getAttribute<OverrideAttr>()) {
    diagnoseAndRemoveAttr(overrideAttr, diag::nonoverride_and_override_attr);
  }
}

void AttributeChecker::visitCustomAttr(CustomAttr *attr) {
  auto dc = D->getInnermostDeclContext();

  // Figure out which nominal declaration this custom attribute refers to.
  auto nominal = evaluateOrDefault(
    TC.Context.evaluator, CustomAttrNominalRequest{attr, dc}, nullptr);

  // If there is no nominal type with this name, complain about this being
  // an unknown attribute.
  if (!nominal) {
    std::string typeName;
    if (auto typeRepr = attr->getTypeLoc().getTypeRepr()) {
      llvm::raw_string_ostream out(typeName);
      typeRepr->print(out);
    } else {
      typeName = attr->getTypeLoc().getType().getString();
    }

    TC.diagnose(attr->getLocation(), diag::unknown_attribute,
                typeName);
    attr->setInvalid();
    return;
  }

  // If the nominal type is a property delegate type, we can be delegating
  // through a property.
  if (nominal->getPropertyDelegateTypeInfo()) {
    // Property delegates can only be applied to variables
    if (!isa<VarDecl>(D) || isa<ParamDecl>(D)) {
      TC.diagnose(attr->getLocation(),
                  diag::property_delegate_attribute_not_on_property,
                  nominal->getFullName());
      attr->setInvalid();
      return;
    }

    // If this attribute isn't the one that attached a property delegate to
    // this property, complain.
    auto var = cast<VarDecl>(D);
    if (auto attached = var->getAttachedPropertyDelegate()) {
      if (attached != attr) {
        TC.diagnose(attr->getLocation(), diag::property_delegate_multiple);
        TC.diagnose(attached->getLocation(),
                    diag::previous_property_delegate_here);
        return;
      }
    }

    return;
  }

  TC.diagnose(attr->getLocation(), diag::nominal_type_not_attribute,
              nominal->getDescriptiveKind(), nominal->getFullName());
  nominal->diagnose(diag::decl_declared_here, nominal->getFullName());
  attr->setInvalid();
}


void TypeChecker::checkParameterAttributes(ParameterList *params) {
  for (auto param: *params) {
    checkDeclAttributes(param);
  }
}

void AttributeChecker::visitPropertyDelegateAttr(PropertyDelegateAttr *attr) {
  auto nominal = dyn_cast<NominalTypeDecl>(D);
  if (!nominal)
    return;

  // Force checking of the property delegate type.
  (void)nominal->getPropertyDelegateTypeInfo();

  // Make sure the name isn't reserved.
  if (isReservedAttributeName(nominal->getName().str())) {
    nominal->diagnose(diag::property_delegate_reserved_name);
  }
}
// SWIFT_ENABLE_TENSORFLOW
/// Returns true if the given type conforms to `Differentiable` in the given
/// module.
static bool conformsToDifferentiableInModule(Type type, ModuleDecl *module) {
  auto &ctx = module->getASTContext();
  auto *differentiableProto =
      ctx.getProtocol(KnownProtocolKind::Differentiable);
  return LookUpConformanceInModule(module)(
      differentiableProto->getDeclaredInterfaceType()->getCanonicalType(),
      type, differentiableProto).hasValue();
};

// SWIFT_ENABLE_TENSORFLOW
static FuncDecl *resolveAutoDiffAssociatedFunction(
    TypeChecker &TC, DeclNameWithLoc specifier, AbstractFunctionDecl *original,
    Type expectedTy, std::function<bool(FuncDecl *)> isValid) {
  auto nameLoc = specifier.Loc.getBaseNameLoc();
  auto overloadDiagnostic = [&]() {
    TC.diagnose(nameLoc, diag::differentiable_attr_overload_not_found,
                specifier.Name, expectedTy);
  };
  auto ambiguousDiagnostic = [&]() {
    TC.diagnose(nameLoc,
                diag::differentiable_attr_ambiguous_function_identifier,
                specifier.Name);
  };
  auto notFunctionDiagnostic = [&]() {
    TC.diagnose(nameLoc, diag::differentiable_attr_specified_not_function,
                specifier.Name);
  };
  std::function<void()> invalidTypeContextDiagnostic = [&]() {
    TC.diagnose(nameLoc,
                diag::differentiable_attr_function_not_same_type_context,
                specifier.Name);
  };

  // Returns true if the original function and associated function candidate are
  // defined in compatible type contexts. If the original function and the
  // associated function have different parents, or if they both have no type
  // context and are in different modules, return false.
  std::function<bool(FuncDecl *)> hasValidTypeContext = [&](FuncDecl *func) {
    // Check if both functions are top-level.
    if (!original->getInnermostTypeContext() &&
        !func->getInnermostTypeContext() &&
        original->getParentModule() == func->getParentModule())
      return true;
    // Check if both functions are defined in the same type context.
    if (auto typeCtx1 = original->getInnermostTypeContext())
      if (auto typeCtx2 = func->getInnermostTypeContext())
        return typeCtx1->getSelfNominalTypeDecl() ==
            typeCtx2->getSelfNominalTypeDecl();
    return original->getParent() == func->getParent();
  };

  auto isABIPublic = [&](AbstractFunctionDecl *func) {
    return func->getFormalAccess() >= AccessLevel::Public ||
           func->getAttrs().hasAttribute<InlinableAttr>() ||
           func->getAttrs().hasAttribute<UsableFromInlineAttr>();
  };

  // If the original function is exported (i.e. it is public or
  // @usableFromInline), then the associated functions must also be exported.
  // Returns true on error.
  auto checkAccessControl = [&](FuncDecl *func) {
    if (!isABIPublic(original))
      return false;
    if (isABIPublic(func))
      return false;
    TC.diagnose(nameLoc, diag::differentiable_attr_invalid_access,
                specifier.Name, original->getFullName());
    return true;
  };

  auto originalTypeCtx = original->getInnermostTypeContext();
  if (!originalTypeCtx) originalTypeCtx = original->getParent();
  assert(originalTypeCtx);

  // Set lookup options.
  auto lookupOptions = defaultMemberLookupOptions
      | NameLookupFlags::IgnoreAccessControl;

  auto candidate = TC.lookupFuncDecl(
      specifier.Name, nameLoc, /*baseType*/ Type(), originalTypeCtx, isValid,
      overloadDiagnostic, ambiguousDiagnostic, notFunctionDiagnostic,
      lookupOptions, hasValidTypeContext, invalidTypeContextDiagnostic);

  if (!candidate)
    return nullptr;

  if (checkAccessControl(candidate))
    return nullptr;

  return candidate;
}

// SWIFT_ENABLE_TENSORFLOW
// Checks that the `candidate` function type equals the `required` function
// type. Parameter labels are not checked.
// `checkGenericSignature` is used to check generic signatures, if specified.
// Otherwise, generic signatures are checked for equality.
static bool checkFunctionSignature(
    CanAnyFunctionType required, CanType candidate,
    Optional<std::function<bool(GenericSignature *, GenericSignature *)>>
        checkGenericSignature = None) {
  // Check that candidate is actually a function.
  CanAnyFunctionType candidateFnTy = dyn_cast<AnyFunctionType>(candidate);
  if (!candidateFnTy)
    return false;

  // Check that generic signatures match.
  auto requiredGenSig = required.getOptGenericSignature();
  auto candidateGenSig = candidateFnTy.getOptGenericSignature();
  // Call generic signature check function, if specified.
  // Otherwise, check that generic signatures are equal.
  if (!checkGenericSignature) {
    if (candidateGenSig != requiredGenSig)
      return false;
  } else if (!(*checkGenericSignature)(requiredGenSig, candidateGenSig)) {
    return false;
  }

  // Check that parameters match.
  if (candidateFnTy.getParams().size() != required.getParams().size())
    return false;
  for (auto paramPair : llvm::zip(candidateFnTy.getParams(),
                                  required.getParams())) {
    // Check parameter types.
    if (!std::get<0>(paramPair).getParameterType()->isEqual(
            std::get<1>(paramPair).getParameterType()))
      return false;
  }

  // If required result type is non-function, check that result types match
  // exactly.
  CanAnyFunctionType requiredResultFnTy =
      dyn_cast<AnyFunctionType>(required.getResult());
  if (!requiredResultFnTy)
    return required.getResult()->eraseDynamicSelfType()->isEqual(
        candidateFnTy.getResult()->eraseDynamicSelfType());

  // Required result type is a function. Recurse.
  return checkFunctionSignature(requiredResultFnTy, candidateFnTy.getResult());
};

// SWIFT_ENABLE_TENSORFLOW
// Computes `AutoDiffParameterIndices` from the given parsed differentiation
// parameters (possibly empty) for the given function and derivative generic
// environment, then verifies that the parameter indices are valid.
// - If parsed parameters are empty, infer parameter indices.
// - Otherwise, build parameter indices from parsed parameters.
// The attribute name/location are used in diagnostics.
static AutoDiffParameterIndices *computeDifferentiationParameters(
    TypeChecker &TC, ArrayRef<ParsedAutoDiffParameter> parsedWrtParams,
    AbstractFunctionDecl *function, GenericEnvironment *derivativeGenEnv,
    StringRef attrName, SourceLoc attrLoc
) {
  // Get function type and parameters.
  TC.resolveDeclSignature(function);
  auto *functionType = function->getInterfaceType()->eraseDynamicSelfType()
      ->castTo<AnyFunctionType>();
  auto &params = *function->getParameters();
  auto isInstanceMethod = function->isInstanceMember();

  // Diagnose if function has no parameters.
  if (params.size() == 0) {
    // If function is not an instance method, diagnose immediately.
    if (!isInstanceMethod) {
      TC.diagnose(attrLoc, diag::diff_function_no_parameters,
                  function->getFullName())
          .highlight(function->getSignatureSourceRange());
      return nullptr;
    }
    // If function is an instance method, diagnose only if `self` does not
    // conform to `Differentiable`.
    else {
      auto selfType = function->getImplicitSelfDecl()->getInterfaceType();
      if (derivativeGenEnv) {
        auto selfInterfaceType = selfType->hasTypeParameter()
            ? selfType
            : selfType->mapTypeOutOfContext();
        selfType =
            derivativeGenEnv->mapTypeIntoContext(selfInterfaceType);
      }
      if (!conformsToDifferentiableInModule(
              selfType, function->getModuleContext())) {
        TC.diagnose(attrLoc, diag::diff_function_no_parameters,
                    function->getFullName())
            .highlight(function->getSignatureSourceRange());
        return nullptr;
      }
    }
  }

  // If parsed differentiation parameters are empty, infer parameter indices
  // from the function type.
  if (parsedWrtParams.empty()) {
    return AutoDiffParameterIndicesBuilder::inferParameters(
        functionType, function->getModuleContext())
        .build(TC.Context);
  }

  // Otherwise, build parameter indices from parsed differentiation parameters.
  AutoDiffParameterIndicesBuilder builder(functionType);
  int lastIndex = -1;
  for (unsigned i : indices(parsedWrtParams)) {
    auto paramLoc = parsedWrtParams[i].getLoc();
    switch (parsedWrtParams[i].getKind()) {
      case ParsedAutoDiffParameter::Kind::Named: {
        auto nameIter =
            llvm::find_if(params.getArray(), [&](ParamDecl *param) {
              return param->getName() == parsedWrtParams[i].getName();
            });
        // Parameter name must exist.
        if (nameIter == params.end()) {
          TC.diagnose(paramLoc, diag::diff_params_clause_param_name_unknown,
                      parsedWrtParams[i].getName());
          return nullptr;
        }
        // Parameter names must be specified in the original order.
        unsigned index = std::distance(params.begin(), nameIter);
        if ((int)index <= lastIndex) {
          TC.diagnose(paramLoc,
                      diag::diff_params_clause_params_not_original_order);
          return nullptr;
        }
        builder.setParameter(index);
        lastIndex = index;
        break;
      }
      case ParsedAutoDiffParameter::Kind::Self: {
        // 'self' is only applicable to instance methods.
        if (!isInstanceMethod) {
          TC.diagnose(paramLoc,
                      diag::diff_params_clause_self_instance_method_only);
          return nullptr;
        }
        // 'self' can only be the first in the list.
        if (i > 0) {
          TC.diagnose(paramLoc, diag::diff_params_clause_self_must_be_first);
          return nullptr;
        }
        builder.setParameter(builder.size() - 1);
        break;
      }
    }
  }
  return builder.build(TC.Context);
}

// SWIFT_ENABLE_TENSORFLOW
// Checks if the given `AutoDiffParameterIndices` instance is valid for the
// given function type in the given derivative generic environment and module
// context. Returns true on error.
// The parsed differentiation parameters and attribute location are used in
// diagnostics.
static bool checkDifferentiationParameters(
    TypeChecker &TC, AutoDiffParameterIndices *indices,
    AnyFunctionType *functionType, GenericEnvironment *derivativeGenEnv,
    ModuleDecl *module, ArrayRef<ParsedAutoDiffParameter> parsedWrtParams,
    SourceLoc attrLoc) {
  // Diagnose empty parameter indices. This occurs when no `wrt` clause is
  // declared and no differentiation parameters can be inferred.
  if (indices->isEmpty()) {
    TC.diagnose(attrLoc, diag::diff_params_clause_no_inferred_parameters);
    return true;
  }

  // Check that differentiation parameters have allowed types.
  SmallVector<Type, 4> wrtParamTypes;
  indices->getSubsetParameterTypes(functionType, wrtParamTypes);
  for (unsigned i : range(wrtParamTypes.size())) {
    auto wrtParamType = wrtParamTypes[i];
    if (derivativeGenEnv) {
      auto wrtParamInterfaceType = wrtParamType->hasTypeParameter()
          ? wrtParamType
          : wrtParamType->mapTypeOutOfContext();
      wrtParamType =
          derivativeGenEnv->mapTypeIntoContext(wrtParamInterfaceType);
    }
    SourceLoc loc = parsedWrtParams.empty()
        ? attrLoc
        : parsedWrtParams[i].getLoc();
    // Parameter cannot have a class or existential type.
    if ((!wrtParamType->hasTypeParameter() &&
         wrtParamType->isAnyClassReferenceType()) ||
        wrtParamType->isExistentialType()) {
      TC.diagnose(
           loc,
           diag::diff_params_clause_cannot_diff_wrt_objects_or_existentials,
           wrtParamType);
      return true;
    }
    // Parameter cannot have a function type.
    if (wrtParamType->is<AnyFunctionType>()) {
      TC.diagnose(loc, diag::diff_params_clause_cannot_diff_wrt_functions,
                  wrtParamType);
      return true;
    }
    // Parameter must conform to `Differentiable`.
    if (!conformsToDifferentiableInModule(wrtParamType, module)) {
      TC.diagnose(loc, diag::diff_params_clause_param_not_differentiable,
                  wrtParamType);
      return true;
    }
  }
  return false;
}

// SWIFT_ENABLE_TENSORFLOW
void AttributeChecker::visitDifferentiableAttr(DifferentiableAttr *attr) {
  auto &ctx = TC.Context;
  auto lookupConformance =
      LookUpConformanceInModule(D->getDeclContext()->getParentModule());

  AbstractFunctionDecl *original = dyn_cast<AbstractFunctionDecl>(D);
  if (auto *asd = dyn_cast<AbstractStorageDecl>(D)) {
    if (asd->getImplInfo().isSimpleStored()) {
<<<<<<< HEAD
      diagnoseAndRemoveAttr(attr, diag::differentiable_attr_stored_prop_unsupported);
=======
      diagnoseAndRemoveAttr(attr, diag::differentiable_attr_stored_property_unsupported);
	  return;
>>>>>>> e79379e6
    }
    // When used directly on a storage decl (stored/computed property or
    // subscript), the getter is currently inferred to be `@differentiable`.
    // TODO(TF-129): Infer setter to also be `@differentiable` after
    // differentiation supports inout parameters.
    original = asd->getGetter();
  }
  // Setters are not yet supported.
  // TODO(TF-129): Remove this when differentiation supports inout parameters.
  if (auto *accessor = dyn_cast_or_null<AccessorDecl>(original))
    if (accessor->isSetter())
      original = nullptr;

  // Global immutable vars, for example, have no getter, and therefore trigger
  // this.
  if (!original) {
    diagnoseAndRemoveAttr(attr, diag::invalid_decl_attribute, attr);
    return;
  }

  // Class members are not supported by differentiation yet.
  if (original->getInnermostTypeContext() &&
      isa<ClassDecl>(original->getInnermostTypeContext())) {
    diagnoseAndRemoveAttr(attr, diag::differentiable_attr_class_unsupported);
    return;
  }

  TC.resolveDeclSignature(original);
  auto *originalFnTy = original->getInterfaceType()->eraseDynamicSelfType()
      ->castTo<AnyFunctionType>();
  bool isMethod = original->hasImplicitSelfDecl();

  // If the original function returns the empty tuple type, there's no output to
  // differentiate from.
  auto originalResultTy = originalFnTy->getResult();
  if (isMethod)
    originalResultTy = originalResultTy->castTo<AnyFunctionType>()->getResult();
  if (originalResultTy->isEqual(ctx.TheEmptyTupleType)) {
    TC.diagnose(attr->getLocation(), diag::differentiable_attr_void_result,
                original->getFullName())
        .highlight(original->getSourceRange());
    attr->setInvalid();
    return;
  }

  // Start type-checking the arguments of the @differentiable attribute. This
  // covers 'wrt:', 'jvp:', and 'vjp:', all of which are optional.

  // Handle 'where' clause, if it exists.
  // - Resolve attribute where clause requirements and store in the attribute
  //   for serialization.
  // - Compute generic signature for autodiff associated functions based on
  //   the original function's generate signature and the attribute's where
  //   clause requirements.
  GenericSignature *whereClauseGenSig = nullptr;
  GenericEnvironment *whereClauseGenEnv = nullptr;
  if (auto whereClause = attr->getWhereClause()) {
    if (whereClause->getRequirements().empty()) {
      // Where clause must not be empty.
      TC.diagnose(attr->getLocation(),
                  diag::differentiable_attr_empty_where_clause);
      attr->setInvalid();
      return;
    }

    auto *originalGenSig = original->getGenericSignature();
    if (!originalGenSig) {
      // Attributes with where clauses can only be declared on
      // generic functions.
      TC.diagnose(attr->getLocation(),
                  diag::differentiable_attr_nongeneric_trailing_where,
                  original->getFullName())
        .highlight(whereClause->getSourceRange());
      attr->setInvalid();
      return;
    }

    // Build a new generic signature for autodiff associated functions.
    GenericSignatureBuilder builder(ctx);
    // Add the original function's generic signature.
    builder.addGenericSignature(originalGenSig);

    using FloatingRequirementSource =
        GenericSignatureBuilder::FloatingRequirementSource;

    RequirementRequest::visitRequirements(
      WhereClauseOwner(original, attr), TypeResolutionStage::Structural,
      [&](const Requirement &req, RequirementRepr *reqRepr) {
        switch (req.getKind()) {
        case RequirementKind::SameType:
        case RequirementKind::Superclass:
        case RequirementKind::Conformance:
          break;

        // Layout requirements are not supported.
        case RequirementKind::Layout:
          TC.diagnose(attr->getLocation(),
                      diag::differentiable_attr_unsupported_req_kind)
            .highlight(reqRepr->getSourceRange());
          return false;
        }

        // Add requirement to generic signature builder.
        builder.addRequirement(req, reqRepr,
                               FloatingRequirementSource::forExplicit(reqRepr),
                               nullptr, original->getModuleContext());
        return false;
      });

    // Compute generic signature and environment for autodiff associated
    // functions.
    whereClauseGenSig = std::move(builder).computeGenericSignature(
        attr->getLocation(), /*allowConcreteGenericParams=*/true);
    whereClauseGenEnv = whereClauseGenSig->createGenericEnvironment();
    // Store the resolved requirements in the attribute.
    attr->setRequirements(ctx, whereClauseGenSig->getRequirements());
  }

  // Validate the 'wrt:' parameters.

  // Get the parsed wrt param indices, which have not yet been checked.
  // This is defined for parsed attributes.
  auto parsedWrtParams = attr->getParsedParameters();
  // Get checked wrt param indices.
  // This is defined only for compiler-synthesized attributes.
  AutoDiffParameterIndices *checkedWrtParamIndices =
      attr->getParameterIndices();

  // Returns true if a type conforms to `Differentiable`.
  auto conformsToDifferentiable = [&](Type type) {
    return conformsToDifferentiableInModule(
        type, original->getModuleContext());
  };

  // Compute the derivative function type.
  auto derivativeFnTy = originalFnTy;
  if (whereClauseGenEnv)
    derivativeFnTy = whereClauseGenEnv->mapTypeIntoContext(derivativeFnTy)
        ->castTo<AnyFunctionType>();

  // If checked wrt param indices are not specified, compute them.
  if (!checkedWrtParamIndices)
    checkedWrtParamIndices =
        computeDifferentiationParameters(TC, parsedWrtParams, original,
                                         whereClauseGenEnv, attr->getAttrName(),
                                         attr->getLocation());
  if (!checkedWrtParamIndices) {
    attr->setInvalid();
    return;
  }

  // Check if differentiation parameter indices are valid.
  if (checkDifferentiationParameters(
          TC, checkedWrtParamIndices, derivativeFnTy, whereClauseGenEnv,
          original->getModuleContext(), parsedWrtParams, attr->getLocation())) {
    attr->setInvalid();
    return;
  }

  // Set the checked differentiation parameter indices in the attribute.
  attr->setParameterIndices(checkedWrtParamIndices);

  // Check that original function's result type conforms to `Differentiable`.
  if (whereClauseGenEnv) {
    auto originalResultInterfaceType = !originalResultTy->hasTypeParameter()
        ? originalResultTy->mapTypeOutOfContext()
        : originalResultTy;
    originalResultTy =
        whereClauseGenEnv->mapTypeIntoContext(originalResultInterfaceType);
  }
  if (!conformsToDifferentiable(originalResultTy)) {
    TC.diagnose(attr->getLocation(),
                diag::differentiable_attr_result_not_differentiable,
                originalResultTy);
    attr->setInvalid();
    return;
  }

  // Checks that the `candidate` function type equals the `required` function
  // type, disregarding parameter labels and tuple result labels.
  std::function<bool(CanAnyFunctionType, CanType)> checkFunctionSignature;
  checkFunctionSignature = [&](CanAnyFunctionType required,
                               CanType candidate) -> bool {

    // Check that candidate is actually a function.
    CanAnyFunctionType candidateFnTy = dyn_cast<AnyFunctionType>(candidate);
    if (!candidateFnTy)
      return false;

    // Check that generic signatures match.
    if (candidateFnTy.getOptGenericSignature() !=
        required.getOptGenericSignature())
      return false;

    // Check that parameter types match, disregarding labels.
    if (!std::equal(required.getParams().begin(), required.getParams().end(),
                    candidateFnTy.getParams().begin(),
                    [](AnyFunctionType::Param x, AnyFunctionType::Param y) {
                      return x.getPlainType()->isEqual(y.getPlainType());
                    }))
      return false;

    // If required result type is non-function, check that result types match.
    // If result types are tuple types, ignore labels.
    CanAnyFunctionType requiredResultFnTy =
        dyn_cast<AnyFunctionType>(required.getResult());
    if (!requiredResultFnTy) {
      auto requiredResultTupleTy = required.getResult()->getAs<TupleType>();
      auto candidateResultTupleTy =
          candidateFnTy.getResult()->getAs<TupleType>();
      if (!requiredResultTupleTy || !candidateResultTupleTy)
        return required.getResult()->isEqual(candidateFnTy.getResult());
      // If result types are tuple types, check that element types match,
      // ignoring labels.
      return std::equal(requiredResultTupleTy->getElementTypes().begin(),
                        requiredResultTupleTy->getElementTypes().end(),
                        candidateResultTupleTy->getElementTypes().begin(),
                        [](Type x, Type y) { return x->isEqual(y); });
    }

    // Required result type is a function. Recurse.
    return checkFunctionSignature(requiredResultFnTy,
                                  candidateFnTy.getResult());
  };

  // Resolve the JVP declaration, if it exists.
  if (attr->getJVP()) {
    AnyFunctionType *expectedJVPFnTy =
        originalFnTy->getAutoDiffAssociatedFunctionType(
            checkedWrtParamIndices, /*resultIndex*/ 0,
            /*differentiationOrder*/ 1, AutoDiffAssociatedFunctionKind::JVP,
            lookupConformance, whereClauseGenSig, /*makeSelfParamFirst*/ true);

    auto isValidJVP = [&](FuncDecl *jvpCandidate) {
      TC.validateDeclForNameLookup(jvpCandidate);
      return checkFunctionSignature(
          cast<AnyFunctionType>(expectedJVPFnTy->getCanonicalType()),
          jvpCandidate->getInterfaceType()->getCanonicalType());
    };

    FuncDecl *jvp = resolveAutoDiffAssociatedFunction(
        TC, attr->getJVP().getValue(), original, expectedJVPFnTy, isValidJVP);

    if (!jvp) {
      attr->setInvalid();
      return;
    }
    // Memorize the jvp reference in the attribute.
    attr->setJVPFunction(jvp);
  }

  // Resolve the VJP declaration, if it exists.
  if (attr->getVJP()) {
    AnyFunctionType *expectedVJPFnTy =
        originalFnTy->getAutoDiffAssociatedFunctionType(
            checkedWrtParamIndices, /*resultIndex*/ 0,
            /*differentiationOrder*/ 1, AutoDiffAssociatedFunctionKind::VJP,
            lookupConformance, whereClauseGenSig, /*makeSelfParamFirst*/ true);

    auto isValidVJP = [&](FuncDecl *vjpCandidate) {
      TC.validateDeclForNameLookup(vjpCandidate);
      return checkFunctionSignature(
          cast<AnyFunctionType>(expectedVJPFnTy->getCanonicalType()),
          vjpCandidate->getInterfaceType()->getCanonicalType());
    };

    FuncDecl *vjp = resolveAutoDiffAssociatedFunction(
        TC, attr->getVJP().getValue(), original, expectedVJPFnTy, isValidVJP);

    if (!vjp) {
      attr->setInvalid();
      return;
    }
    // Memorize the vjp reference in the attribute.
    attr->setVJPFunction(vjp);
  }

  auto insertion =
      ctx.DifferentiableAttrs.try_emplace({D, checkedWrtParamIndices}, attr);
  // `@differentiable` attributes are uniqued by their parameter indices.
  // Reject duplicate attributes for the same decl and parameter indices pair.
  if (!insertion.second && insertion.first->getSecond() != attr) {
    diagnoseAndRemoveAttr(attr, diag::differentiable_attr_duplicate);
    return;
  }
}

// SWIFT_ENABLE_TENSORFLOW
void AttributeChecker::visitDifferentiatingAttr(DifferentiatingAttr *attr) {
  auto &ctx = TC.Context;
  FuncDecl *derivative = dyn_cast<FuncDecl>(D);
  auto lookupConformance =
      LookUpConformanceInModule(D->getDeclContext()->getParentModule());
  auto original = attr->getOriginal();

  auto *derivativeInterfaceType = derivative->getInterfaceType()
      ->eraseDynamicSelfType()->castTo<AnyFunctionType>();

  // Perform preliminary derivative checks.

  // The result type should be a two-element tuple.
  // Either a value and pullback:
  //     (value: R, pullback: (R.TangentVector) -> (T.TangentVector...)
  // Or a value and differential:
  //     (value: R, differential: (T.TangentVector...) -> (R.TangentVector)
  auto derivativeResultType = derivative->getResultInterfaceType();
  auto derivativeResultTupleType = derivativeResultType->getAs<TupleType>();
  if (!derivativeResultTupleType ||
      derivativeResultTupleType->getNumElements() != 2) {
    TC.diagnose(attr->getLocation(),
                diag::differentiating_attr_expected_result_tuple);
    attr->setInvalid();
    return;
  }
  auto valueResultElt = derivativeResultTupleType->getElement(0);
  auto funcResultElt = derivativeResultTupleType->getElement(1);
  // Get derivative kind and associated function identifier.
  AutoDiffAssociatedFunctionKind kind;
  if (valueResultElt.getName().str() != "value") {
    TC.diagnose(attr->getLocation(),
                diag::differentiating_attr_invalid_result_tuple_value_label);
    attr->setInvalid();
    return;
  }
  if (funcResultElt.getName().str() == "differential") {
    kind = AutoDiffAssociatedFunctionKind::JVP;
  } else if (funcResultElt.getName().str() == "pullback") {
    kind = AutoDiffAssociatedFunctionKind::VJP;
  } else {
    TC.diagnose(attr->getLocation(),
                diag::differentiating_attr_invalid_result_tuple_func_label);
    attr->setInvalid();
    return;
  }
  // `value: R` result tuple element must conform to `Differentiable`.
  auto diffableProto = ctx.getProtocol(KnownProtocolKind::Differentiable);
  auto valueResultType = valueResultElt.getType();
  if (valueResultType->hasTypeParameter())
    valueResultType = derivative->mapTypeIntoContext(valueResultType);
  auto valueResultConf = TC.conformsToProtocol(valueResultType, diffableProto,
                                               derivative->getDeclContext(),
                                               ConformanceCheckFlags::Used);
  if (!valueResultConf) {
    TC.diagnose(attr->getLocation(),
                diag::differentiating_attr_result_value_not_differentiable,
                valueResultElt.getType());
    attr->setInvalid();
    return;
  }

  // Compute expected original function type and look up original function.
  auto *originalFnType =
      derivativeInterfaceType->getAutoDiffOriginalFunctionType();

  std::function<bool(GenericSignature *, GenericSignature *)>
    checkGenericSignatureSatisfied =
        [&](GenericSignature *source, GenericSignature *target) {
          // If target is null, then its requirements are satisfied.
          if (!target)
            return true;
          // If source is null but target is not null, then target's
          // requirements are not satisfied.
          if (!source)
            return false;
          // Check if target's requirements are satisfied by source.
          return TC.checkGenericArguments(
                     derivative, original.Loc.getBaseNameLoc(),
                     original.Loc.getBaseNameLoc(), Type(),
                     source->getGenericParams(), target->getRequirements(),
                     [](SubstitutableType *dependentType) {
                       return Type(dependentType);
                     }, lookupConformance) == RequirementCheckResult::Success;
  };

  auto isValidOriginal = [&](FuncDecl *originalCandidate) {
    TC.validateDeclForNameLookup(originalCandidate);
    return checkFunctionSignature(
        cast<AnyFunctionType>(originalFnType->getCanonicalType()),
        originalCandidate->getInterfaceType()->getCanonicalType(),
        checkGenericSignatureSatisfied);
  };

  // TODO: Do not reuse incompatible `@differentiable` attribute diagnostics.
  // Rename compatible diagnostics so that they're not attribute-specific.
  auto overloadDiagnostic = [&]() {
    TC.diagnose(original.Loc, diag::differentiating_attr_overload_not_found,
                original.Name, originalFnType);
  };
  auto ambiguousDiagnostic = [&]() {
    TC.diagnose(original.Loc,
                diag::differentiable_attr_ambiguous_function_identifier,
                original.Name);
  };
  auto notFunctionDiagnostic = [&]() {
    TC.diagnose(original.Loc, diag::differentiable_attr_specified_not_function,
                original.Name);
  };
  std::function<void()> invalidTypeContextDiagnostic = [&]() {
    TC.diagnose(original.Loc,
                diag::differentiable_attr_function_not_same_type_context,
                original.Name);
  };

  // Returns true if the derivative function and original function candidate are
  // defined in compatible type contexts. If the derivative function and the
  // original function candidate have different parents, return false.
  std::function<bool(FuncDecl *)> hasValidTypeContext = [&](FuncDecl *func) {
    // Check if both functions are top-level.
    if (!derivative->getInnermostTypeContext() &&
        !func->getInnermostTypeContext())
      return true;
    // Check if both functions are defined in the same type context.
    if (auto typeCtx1 = derivative->getInnermostTypeContext())
      if (auto typeCtx2 = func->getInnermostTypeContext()) {
        return typeCtx1->getSelfNominalTypeDecl() ==
            typeCtx2->getSelfNominalTypeDecl();
      }
    return derivative->getParent() == func->getParent();
  };

  auto lookupOptions = defaultMemberLookupOptions
      | NameLookupFlags::IgnoreAccessControl;
  auto derivativeTypeCtx = derivative->getInnermostTypeContext();
  if (!derivativeTypeCtx) derivativeTypeCtx = derivative->getParent();
  assert(derivativeTypeCtx);

  // Look up original function.
  auto *originalFn = TC.lookupFuncDecl(
      original.Name, original.Loc.getBaseNameLoc(), /*baseType*/ Type(),
      derivativeTypeCtx, isValidOriginal, overloadDiagnostic,
      ambiguousDiagnostic, notFunctionDiagnostic, lookupOptions,
      hasValidTypeContext, invalidTypeContextDiagnostic);
  if (!originalFn) {
    attr->setInvalid();
    return;
  }
  attr->setOriginalFunction(originalFn);

  // Get checked wrt param indices.
  AutoDiffParameterIndices *checkedWrtParamIndices =
      attr->getParameterIndices();

  // Get the parsed wrt param indices, which have not yet been checked.
  // This is defined for parsed attributes.
  auto parsedWrtParams = attr->getParsedParameters();

  // If checked wrt param indices are not specified, compute them.
  if (!checkedWrtParamIndices)
    checkedWrtParamIndices =
        computeDifferentiationParameters(TC, parsedWrtParams, derivative,
                                         derivative->getGenericEnvironment(),
                                         attr->getAttrName(),
                                         attr->getLocation());
  if (!checkedWrtParamIndices) {
    attr->setInvalid();
    return;
  }

  // Check if differentiation parameter indices are valid.
  if (checkDifferentiationParameters(
          TC, checkedWrtParamIndices, originalFnType,
          derivative->getGenericEnvironment(), derivative->getModuleContext(),
          parsedWrtParams, attr->getLocation())) {
    attr->setInvalid();
    return;
  }

  // Set the checked differentiation parameter indices in the attribute.
  attr->setParameterIndices(checkedWrtParamIndices);

  // Gather differentiation parameters.
  SmallVector<Type, 4> wrtParamTypes;
  checkedWrtParamIndices->getSubsetParameterTypes(
      originalFnType, wrtParamTypes);

  auto diffParamElts =
      map<SmallVector<TupleTypeElt, 4>>(wrtParamTypes, [&](Type paramType) {
        if (paramType->hasTypeParameter())
          paramType = derivative->mapTypeIntoContext(paramType);
        auto conf = TC.conformsToProtocol(paramType, diffableProto, derivative,
                                          ConformanceCheckFlags::Used);
        assert(conf &&
               "Expected checked parameter to conform to `Differentiable`");
        auto paramAssocType = conf->getTypeWitnessByName(
            paramType, ctx.Id_TangentVector);
        return TupleTypeElt(paramAssocType);
      });

  // Check differential/pullback type.
  // Get vector type: the associated type of the value result type.
  auto vectorTy = valueResultConf->getTypeWitnessByName(
      valueResultType, ctx.Id_TangentVector);

  // Compute expected differential/pullback type.
  auto funcEltType = funcResultElt.getType();
  Type expectedFuncEltType;
  if (kind == AutoDiffAssociatedFunctionKind::JVP) {
    auto diffParams = map<SmallVector<AnyFunctionType::Param, 4>>(
        diffParamElts, [&](TupleTypeElt elt) {
          return AnyFunctionType::Param(elt.getType());
        });
    expectedFuncEltType = FunctionType::get(diffParams, vectorTy);
  } else {
    expectedFuncEltType = FunctionType::get({AnyFunctionType::Param(vectorTy)},
                                            TupleType::get(diffParamElts, ctx));
  }
  expectedFuncEltType = expectedFuncEltType->mapTypeOutOfContext();

  // Check if differential/pullback type matches expected type.
  if (!funcEltType->isEqual(expectedFuncEltType)) {
    // Emit differential/pullback type mismatch error on attribute.
    TC.diagnose(attr->getLocation(),
                diag::differentiating_attr_result_func_type_mismatch,
                funcResultElt.getName(), originalFn->getFullName());
    // Emit note with expected differential/pullback type on actual type
    // location.
    auto *tupleReturnTypeRepr =
        cast<TupleTypeRepr>(derivative->getBodyResultTypeLoc().getTypeRepr());
    auto *funcEltTypeRepr = tupleReturnTypeRepr->getElementType(1);
    TC.diagnose(funcEltTypeRepr->getStartLoc(),
                diag::differentiating_attr_result_func_type_mismatch_note,
                funcResultElt.getName(), expectedFuncEltType)
        .highlight(funcEltTypeRepr->getSourceRange());
    // Emit note showing original function location, if possible.
    if (originalFn->getLoc().isValid())
      TC.diagnose(originalFn->getLoc(),
                  diag::differentiating_attr_result_func_original_note,
                  originalFn->getFullName());
    attr->setInvalid();
    return;
  }

  // Reject different-file retroactive derivatives.
  // TODO(TF-136): Full support for cross-file/cross-module retroactive
  // differentiability will require SIL differentiability witnesses and lots of
  // plumbing.
  if (originalFn->getParentSourceFile() != derivative->getParentSourceFile()) {
    diagnoseAndRemoveAttr(
        attr, diag::differentiating_attr_not_in_same_file_as_original);
    return;
  }

  // Compute derivative generic requirements that are not satisfied by original
  // function.
  SmallVector<Requirement, 8> derivativeRequirements;
  if (auto derivativeGenSig = derivative->getGenericSignature()) {
    auto originalGenSig = originalFn->getGenericSignature();
    for (auto req : derivativeGenSig->getRequirements())
      if (!originalGenSig->isRequirementSatisfied(req))
        derivativeRequirements.push_back(req);
  }

  // Try to find a `@differentiable` attribute on the original function with the
  // same differentiation parameters.
  DifferentiableAttr *da = nullptr;
  for (auto *cda : originalFn->getAttrs().getAttributes<DifferentiableAttr>())
    if (checkedWrtParamIndices == cda->getParameterIndices())
      da = const_cast<DifferentiableAttr *>(cda);
  // If the original function does not have a `@differentiable` attribute with
  // the same differentiation parameters, create one.
  if (!da) {
    da = DifferentiableAttr::create(ctx, /*implicit*/ true, attr->AtLoc,
                                    attr->getRange(), checkedWrtParamIndices,
                                    /*jvp*/ None, /*vjp*/ None,
                                    derivativeRequirements);
    switch (kind) {
    case AutoDiffAssociatedFunctionKind::JVP:
      da->setJVPFunction(derivative);
      break;
    case AutoDiffAssociatedFunctionKind::VJP:
      da->setVJPFunction(derivative);
      break;
    }
    auto insertion = ctx.DifferentiableAttrs.try_emplace(
        {originalFn, checkedWrtParamIndices}, da);
    // Valid `@differentiable` attributes are uniqued by their parameter
    // indices. Reject duplicate attributes for the same decl and parameter
    // indices pair.
    if (!insertion.second && insertion.first->getSecond() != da) {
      diagnoseAndRemoveAttr(da, diag::differentiable_attr_duplicate);
      return;
    }
    originalFn->getAttrs().add(da);
    return;
  }
  // If the original function has a `@differentiable` attribute with the same
  // differentiation parameters, check if the `@differentiable` attribute
  // already has a different registered derivative. If so, emit an error on the
  // `@differentiating` attribute. Otherwise, register the derivative in the
  // `@differentiable` attribute.
  switch (kind) {
  case AutoDiffAssociatedFunctionKind::JVP:
    // If there's a different registered derivative, emit an error.
    if ((da->getJVP() &&
         da->getJVP()->Name.getBaseName() != derivative->getBaseName()) ||
        (da->getJVPFunction() && da->getJVPFunction() != derivative)) {
      diagnoseAndRemoveAttr(
          attr, diag::differentiating_attr_original_already_has_derivative,
          originalFn->getFullName());
      return;
    }
    da->setJVPFunction(derivative);
    break;
  case AutoDiffAssociatedFunctionKind::VJP:
    // If there's a different registered derivative, emit an error.
    if ((da->getVJP() &&
         da->getVJP()->Name.getBaseName() != derivative->getBaseName()) ||
        (da->getVJPFunction() && da->getVJPFunction() != derivative)) {
      diagnoseAndRemoveAttr(
          attr, diag::differentiating_attr_original_already_has_derivative,
          originalFn->getFullName());
      return;
    }
    da->setVJPFunction(derivative);
    break;
  }
}

static bool
compilerEvaluableAllowedInExtensionDecl(ExtensionDecl *extensionDecl) {
  auto extendedTypeKind = extensionDecl->getExtendedType()->getKind();
  return extendedTypeKind == TypeKind::Enum ||
         extendedTypeKind == TypeKind::Protocol ||
         extendedTypeKind == TypeKind::Struct ||
         extendedTypeKind == TypeKind::BoundGenericEnum ||
         extendedTypeKind == TypeKind::BoundGenericStruct;
}

void AttributeChecker::visitCompilerEvaluableAttr(CompilerEvaluableAttr *attr) {
  // Check that the function is defined in an allowed context.
  // TODO(marcrasi): In many cases, we can probably generate a more informative
  // error message than just saying that it's "not allowed here". (Like "not
  // allowed in a class [point at the class decl], put it at the top level or in
  // a struct instead").
  auto declContext = D->getDeclContext();
  switch (declContext->getContextKind()) {
  case DeclContextKind::AbstractFunctionDecl:
    // Nested functions are okay.
    break;
  case DeclContextKind::ExtensionDecl:
    // Enum, Protocol, and Struct extensions are okay. For Enums and Structs
    // extensions, the extended type must be compiler-representable.
    // TODO(marcrasi): Check that the extended type is compiler-representable.
    if (!compilerEvaluableAllowedInExtensionDecl(
            cast<ExtensionDecl>(declContext))) {
      TC.diagnose(D, diag::compiler_evaluable_bad_context);
      attr->setInvalid();
      return;
    }
    break;
  case DeclContextKind::FileUnit:
    // Top level functions are okay.
    break;
  case DeclContextKind::GenericTypeDecl:
    switch (cast<GenericTypeDecl>(declContext)->getKind()) {
    case DeclKind::Enum:
      // Enums are okay, if they are compiler-representable.
      // TODO(marcrasi): Check that it's compiler-representable.
      break;
    case DeclKind::Struct:
      // Structs are okay, if they are compiler-representable.
      // TODO(marcrasi): Check that it's compiler-representable.
      break;
    default:
      TC.diagnose(D, diag::compiler_evaluable_bad_context);
      attr->setInvalid();
      return;
    }
    break;
  default:
    TC.diagnose(D, diag::compiler_evaluable_bad_context);
    attr->setInvalid();
    return;
  }

  // Check that the signature only has allowed types.
  // TODO(marcrasi): Do this.

  // For @compilerEvaluable to be truly valid, the function body must also
  // follow certain rules. We can only check these rules after the body is type
  // checked, and it's not type checked yet, so we check these rules later in
  // TypeChecker::checkFunctionBodyCompilerEvaluable().
}

// SWIFT_ENABLE_TENSORFLOW
void AttributeChecker::visitFieldwiseDifferentiableAttr(
    FieldwiseDifferentiableAttr *attr) {
  auto *structDecl = dyn_cast<StructDecl>(D);
  if (!structDecl) {
    diagnoseAndRemoveAttr(attr,
        diag::fieldwise_differentiable_only_on_differentiable_structs);
    return;
  }
  if (!conformsToDifferentiableInModule(
          structDecl->getDeclaredInterfaceType(), D->getModuleContext())) {
    diagnoseAndRemoveAttr(attr,
        diag::fieldwise_differentiable_only_on_differentiable_structs);
    return;
  }
}

// SWIFT_ENABLE_TENSORFLOW
void AttributeChecker::visitNoDerivativeAttr(NoDerivativeAttr *attr) {
  auto *vd = dyn_cast<VarDecl>(D);
  if (attr->isImplicit())
    return;
  if (!vd || vd->isStatic()) {
    diagnoseAndRemoveAttr(attr,
        diag::noderivative_only_on_stored_properties_in_differentiable_structs);
    return;
  }
  auto *structDecl = dyn_cast<StructDecl>(vd->getDeclContext());
  if (!structDecl) {
    diagnoseAndRemoveAttr(attr,
        diag::noderivative_only_on_stored_properties_in_differentiable_structs);
    return;
  }
  if (!conformsToDifferentiableInModule(
          structDecl->getDeclaredInterfaceType(), D->getModuleContext())) {
    diagnoseAndRemoveAttr(attr,
        diag::noderivative_only_on_stored_properties_in_differentiable_structs);
    return;
  }
}

void TypeChecker::checkDeclAttributes(Decl *D) {
  AttributeChecker Checker(*this, D);

  for (auto attr : D->getAttrs()) {
    if (attr->isValid())
      Checker.visit(attr);
  }
}

void TypeChecker::checkTypeModifyingDeclAttributes(VarDecl *var) {
  if (!var->hasType())
    return;

  if (auto *attr = var->getAttrs().getAttribute<ReferenceOwnershipAttr>())
    checkReferenceOwnershipAttr(var, attr);
}

void TypeChecker::checkReferenceOwnershipAttr(VarDecl *var,
                                              ReferenceOwnershipAttr *attr) {
  // Don't check ownership attribute if the declaration is already marked invalid.
  if (var->isInvalid())
    return;

  Type type = var->getType();
  Type interfaceType = var->getInterfaceType();

  // Just stop if we've already processed this declaration.
  if (type->is<ReferenceStorageType>())
    return;

  auto ownershipKind = attr->get();

  // A weak variable must have type R? or R! for some ownership-capable type R.
  auto underlyingType = type->getOptionalObjectType();
  auto isOptional = bool(underlyingType);

  switch (optionalityOf(ownershipKind)) {
  case ReferenceOwnershipOptionality::Disallowed:
    if (isOptional) {
      diagnose(var->getStartLoc(), diag::invalid_ownership_with_optional,
               ownershipKind)
        .fixItReplace(attr->getRange(), "weak");
      attr->setInvalid();
    }
    break;
  case ReferenceOwnershipOptionality::Allowed:
    break;
  case ReferenceOwnershipOptionality::Required:
    if (var->isLet()) {
      diagnose(var->getStartLoc(), diag::invalid_ownership_is_let,
               ownershipKind);
      attr->setInvalid();
    }

    if (!isOptional) {
      attr->setInvalid();

      // @IBOutlet has its own diagnostic when the property type is
      // non-optional.
      if (var->getAttrs().hasAttribute<IBOutletAttr>())
        break;

      auto diag = diagnose(var->getStartLoc(),
                           diag::invalid_ownership_not_optional,
                           ownershipKind,
                           OptionalType::get(type));
      auto typeRange = var->getTypeSourceRangeForDiagnostics();
      if (type->hasSimpleTypeRepr()) {
        diag.fixItInsertAfter(typeRange.End, "?");
      } else {
        diag.fixItInsert(typeRange.Start, "(")
          .fixItInsertAfter(typeRange.End, ")?");
      }
    }
    break;
  }

  if (!underlyingType)
    underlyingType = type;

  if (!underlyingType->allowsOwnership()) {
    auto D = diag::invalid_ownership_type;

    if (underlyingType->isExistentialType() ||
        underlyingType->is<ArchetypeType>()) {
      // Suggest the possibility of adding a class bound.
      D = diag::invalid_ownership_protocol_type;
    }

    diagnose(var->getStartLoc(), D, ownershipKind, underlyingType);
    attr->setInvalid();
  }

  auto PDC = dyn_cast<ProtocolDecl>((var->getDeclContext()));
  if (PDC && !PDC->isObjC()) {
    // Ownership does not make sense in protocols, except for "weak" on
    // properties of Objective-C protocols.
    auto D = Context.isSwiftVersionAtLeast(5)
           ? diag::ownership_invalid_in_protocols
           : diag::ownership_invalid_in_protocols_compat_warning;
    diagnose(attr->getLocation(), D, ownershipKind)
      .fixItRemove(attr->getRange());
    attr->setInvalid();
  }

  if (attr->isInvalid())
    return;

  // Change the type to the appropriate reference storage type.
  var->setType(ReferenceStorageType::get(
      type, ownershipKind, Context));
  var->setInterfaceType(ReferenceStorageType::get(
      interfaceType, ownershipKind, Context));
}

Optional<Diag<>>
TypeChecker::diagnosticIfDeclCannotBePotentiallyUnavailable(const Decl *D) {
  DeclContext *DC = D->getDeclContext();
  // Do not permit potential availability of script-mode global variables;
  // their initializer expression is not lazily evaluated, so this would
  // not be safe.
  if (isa<VarDecl>(D) && DC->isModuleScopeContext() &&
      DC->getParentSourceFile()->isScriptMode()) {
    return diag::availability_global_script_no_potential;
  }

  // For now, we don't allow stored properties to be potentially unavailable.
  // We will want to support these eventually, but we haven't figured out how
  // this will interact with Definite Initialization, deinitializers and
  // resilience yet.
  if (auto *VD = dyn_cast<VarDecl>(D)) {
    // Globals and statics are lazily initialized, so they are safe
    // for potential unavailability. Note that if D is a global in script
    // mode (which are not lazy) then we will already have returned
    // a diagnosis above.
    bool lazilyInitializedStored = VD->isStatic() ||
                                   VD->getAttrs().hasAttribute<LazyAttr>() ||
                                   DC->isModuleScopeContext();

    if (VD->hasStorage() && !lazilyInitializedStored) {
      return diag::availability_stored_property_no_potential;
    }
  }

  return None;
}

static bool shouldBlockImplicitDynamic(Decl *D) {
  if (D->getAttrs().hasAttribute<NonObjCAttr>() ||
      D->getAttrs().hasAttribute<SILGenNameAttr>() ||
      D->getAttrs().hasAttribute<TransparentAttr>() ||
      D->getAttrs().hasAttribute<InlinableAttr>())
    return true;
  return false;
}
void TypeChecker::addImplicitDynamicAttribute(Decl *D) {
  if (!D->getModuleContext()->isImplicitDynamicEnabled())
    return;

  // Add the attribute if the decl kind allows it and it is not an accessor
  // decl. Accessor decls should always infer the var/subscript's attribute.
  if (!DeclAttribute::canAttributeAppearOnDecl(DAK_Dynamic, D) ||
      isa<AccessorDecl>(D))
    return;

  // Don't add dynamic if decl is inlinable or tranparent.
  if (shouldBlockImplicitDynamic(D))
   return;

  if (auto *FD = dyn_cast<FuncDecl>(D)) {
    // Don't add dynamic to defer bodies.
    if (FD->isDeferBody())
      return;
    // Don't add dynamic to functions with a cdecl.
    if (FD->getAttrs().hasAttribute<CDeclAttr>())
      return;
  }

  // Don't add dynamic if accessor is inlinable or tranparent.
  if (auto *asd = dyn_cast<AbstractStorageDecl>(D)) {
    for (auto *accessor : asd->getAllAccessors()) {
      if (!accessor->isImplicit() && shouldBlockImplicitDynamic(accessor))
        return;
    }
  }

  if (auto *VD = dyn_cast<VarDecl>(D)) {
    // Don't turn stored into computed properties. This could conflict with
    // exclusivity checking.
    // If there is a didSet or willSet function we allow dynamic replacement.
    if (VD->hasStorage() && !VD->getDidSetFunc() && !VD->getWillSetFunc())
      return;
    // Don't add dynamic to local variables.
    if (VD->getDeclContext()->isLocalContext())
      return;
    // Don't add to implicit variables.
    if (VD->isImplicit())
      return;
  }

  if (!D->getAttrs().hasAttribute<DynamicAttr>() &&
      !D->getAttrs().hasAttribute<DynamicReplacementAttr>()) {
    auto attr = new (D->getASTContext()) DynamicAttr(/*implicit=*/true);
    D->getAttrs().add(attr);
  }
}<|MERGE_RESOLUTION|>--- conflicted
+++ resolved
@@ -2888,12 +2888,8 @@
   AbstractFunctionDecl *original = dyn_cast<AbstractFunctionDecl>(D);
   if (auto *asd = dyn_cast<AbstractStorageDecl>(D)) {
     if (asd->getImplInfo().isSimpleStored()) {
-<<<<<<< HEAD
-      diagnoseAndRemoveAttr(attr, diag::differentiable_attr_stored_prop_unsupported);
-=======
       diagnoseAndRemoveAttr(attr, diag::differentiable_attr_stored_property_unsupported);
 	  return;
->>>>>>> e79379e6
     }
     // When used directly on a storage decl (stored/computed property or
     // subscript), the getter is currently inferred to be `@differentiable`.
