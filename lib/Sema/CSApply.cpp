//===--- CSApply.cpp - Constraint Application -----------------------------===//
//
// This source file is part of the Swift.org open source project
//
// Copyright (c) 2014 - 2018 Apple Inc. and the Swift project authors
// Licensed under Apache License v2.0 with Runtime Library Exception
//
// See https://swift.org/LICENSE.txt for license information
// See https://swift.org/CONTRIBUTORS.txt for the list of Swift project authors
//
//===----------------------------------------------------------------------===//
//
// This file implements application of a solution to a constraint
// system to a particular expression, resulting in a
// fully-type-checked expression.
//
//===----------------------------------------------------------------------===//

#include "ConstraintSystem.h"
#include "CSDiagnostics.h"
#include "MiscDiagnostics.h"
#include "TypeCheckProtocol.h"
#include "swift/AST/ASTVisitor.h"
#include "swift/AST/ASTWalker.h"
#include "swift/AST/ExistentialLayout.h"
#include "swift/AST/Initializer.h"
#include "swift/AST/GenericSignature.h"
#include "swift/AST/ParameterList.h"
#include "swift/AST/ProtocolConformance.h"
#include "swift/AST/SubstitutionMap.h"
#include "swift/Basic/StringExtras.h"
#include "llvm/ADT/APFloat.h"
#include "llvm/ADT/APInt.h"
#include "llvm/ADT/SmallString.h"
#include "llvm/Support/Compiler.h"
#include "llvm/Support/SaveAndRestore.h"

using namespace swift;
using namespace constraints;

/// \brief Retrieve the fixed type for the given type variable.
Type Solution::getFixedType(TypeVariableType *typeVar) const {
  auto knownBinding = typeBindings.find(typeVar);
  assert(knownBinding != typeBindings.end());
  return knownBinding->second;
}

/// Determine whether the given type is an opened AnyObject.
///
/// This comes up in computeSubstitutions() when accessing
/// members via dynamic lookup.
static bool isOpenedAnyObject(Type type) {
  auto archetype = type->getAs<ArchetypeType>();
  if (!archetype)
    return false;

  auto existential = archetype->getOpenedExistentialType();
  if (!existential)
    return false;

  return existential->isAnyObject();
}

SubstitutionMap Solution::computeSubstitutions(
                               GenericSignature *sig,
                               ConstraintLocatorBuilder locatorBuilder) const {
  if (sig == nullptr)
    return SubstitutionMap();

  // Gather the substitutions from dependent types to concrete types.
  auto locator = getConstraintSystem().getConstraintLocator(locatorBuilder);
  auto openedTypes = OpenedTypes.find(locator);

  // If we have a member reference on an existential, there are no
  // opened types or substitutions.
  if (openedTypes == OpenedTypes.end())
    return SubstitutionMap();

  TypeSubstitutionMap subs;
  for (const auto &opened : openedTypes->second)
    subs[opened.first] = getFixedType(opened.second);

  auto &tc = getConstraintSystem().getTypeChecker();

  auto lookupConformanceFn =
      [&](CanType original, Type replacement, ProtocolDecl *protoType)
          -> Optional<ProtocolConformanceRef> {
    if (replacement->hasError() ||
        isOpenedAnyObject(replacement) ||
        replacement->is<GenericTypeParamType>()) {
      return ProtocolConformanceRef(protoType);
    }

    return tc.conformsToProtocol(replacement, protoType,
                                 getConstraintSystem().DC,
                                 (ConformanceCheckFlags::InExpression|
                                  ConformanceCheckFlags::Used));
  };

  return SubstitutionMap::get(sig,
                              QueryTypeSubstitutionMap{subs},
                              lookupConformanceFn);
}

/// \brief Find a particular named function witness for a type that conforms to
/// the given protocol.
///
/// \param tc The type check we're using.
///
/// \param dc The context in which we need a witness.
///
/// \param type The type whose witness to find.
///
/// \param proto The protocol to which the type conforms.
///
/// \param name The name of the requirement.
///
/// \param diag The diagnostic to emit if the protocol definition doesn't
/// have a requirement with the given name.
///
/// \returns The named witness, or an empty ConcreteDeclRef if no witness
/// could be found.
ConcreteDeclRef findNamedWitnessImpl(
                        TypeChecker &tc, DeclContext *dc, Type type,
                        ProtocolDecl *proto, DeclName name,
                        Diag<> diag,
                        Optional<ProtocolConformanceRef> conformance = None) {
  // Find the named requirement.
  ValueDecl *requirement = nullptr;
  for (auto member : proto->getMembers()) {
    auto d = dyn_cast<ValueDecl>(member);
    if (!d || !d->hasName())
      continue;

    if (d->getFullName().matchesRef(name)) {
      requirement = d;
      break;
    }
  }

  if (!requirement || requirement->isInvalid()) {
    tc.diagnose(proto->getLoc(), diag);
    return nullptr;
  }

  // Find the member used to satisfy the named requirement.
  if (!conformance) {
    conformance = tc.conformsToProtocol(type, proto, dc,
                                        ConformanceCheckFlags::InExpression);
    if (!conformance)
      return nullptr;
  }

  // For a type with dependent conformance, just return the requirement from
  // the protocol. There are no protocol conformance tables.
  if (!conformance->isConcrete()) {
    auto subMap = SubstitutionMap::getProtocolSubstitutions(proto, type,
                                                            *conformance);
    return ConcreteDeclRef(requirement, subMap);
  }

  auto concrete = conformance->getConcrete();
  return concrete->getWitnessDeclRef(requirement, &tc);
}

static bool shouldAccessStorageDirectly(Expr *base, VarDecl *member,
                                        DeclContext *DC) {
  // This only matters for stored properties.
  if (!member->hasStorage())
    return false;

  // ... referenced from constructors and destructors.
  auto *AFD = dyn_cast<AbstractFunctionDecl>(DC);
  if (AFD == nullptr)
    return false;

  if (!isa<ConstructorDecl>(AFD) && !isa<DestructorDecl>(AFD))
    return false;

  // ... via a "self.property" reference.
  auto *DRE = dyn_cast<DeclRefExpr>(base);
  if (DRE == nullptr)
    return false;

  if (AFD->getImplicitSelfDecl() != cast<DeclRefExpr>(base)->getDecl())
    return false;

  // Convenience initializers do not require special handling.
  // FIXME: This is a language change -- for now, keep the old behavior
#if 0
  if (auto *CD = dyn_cast<ConstructorDecl>(AFD))
    if (!CD->isDesignatedInit())
      return false;
#endif

  // Ctor or dtor are for immediate class, not a derived class.
  if (!AFD->getParent()->getDeclaredInterfaceType()->isEqual(
       member->getDeclContext()->getDeclaredInterfaceType()))
    return false;

  // If the storage is resilient, we cannot access it directly at all.
  if (member->isResilient(DC->getParentModule(),
                          DC->getResilienceExpansion()))
    return false;

  return true;
}

/// Return the implicit access kind for a MemberRefExpr with the
/// specified base and member in the specified DeclContext.
static AccessSemantics
getImplicitMemberReferenceAccessSemantics(Expr *base, VarDecl *member,
                                          DeclContext *DC) {
  // Properties that have storage and accessors are frequently accessed through
  // accessors.  However, in the init and destructor methods for the type
  // immediately containing the property, accesses are done direct.
  if (shouldAccessStorageDirectly(base, member, DC)) {
    // Access this directly instead of going through (e.g.) observing or
    // trivial accessors.
    return AccessSemantics::DirectToStorage;
  }
  
  // Check for property behavior initializations.
  if (auto *AFD_DC = dyn_cast<AbstractFunctionDecl>(DC)) {
    if (member->hasBehaviorNeedingInitialization() &&
        // In a ctor.
        isa<ConstructorDecl>(AFD_DC) &&
        
        // Ctor is for immediate class, not a derived class.
        AFD_DC->getParent()->getDeclaredInterfaceType()->isEqual(
          member->getDeclContext()->getDeclaredInterfaceType()) &&
        
        // Is a "self.property" reference.
        isa<DeclRefExpr>(base) &&
        AFD_DC->getImplicitSelfDecl() == cast<DeclRefExpr>(base)->getDecl()) {
      // Do definite initialization analysis to handle this property.
      return AccessSemantics::BehaviorInitialization;
    }
  }

  // Check whether this is a member access on 'self'.
  bool isAccessOnSelf = false;
  if (auto *baseDRE = dyn_cast<DeclRefExpr>(base->getValueProvidingExpr()))
    if (auto *baseVar = dyn_cast<VarDecl>(baseDRE->getDecl()))
      isAccessOnSelf = baseVar->isSelfParameter();

  // If the value is always directly accessed from this context, do it.
  return member->getAccessSemanticsFromContext(DC, isAccessOnSelf);
}

bool ConstraintSystem::isTypeReference(const Expr *E) {
  return E->isTypeReference([&](const Expr *E) -> Type { return getType(E); });
}

bool ConstraintSystem::isStaticallyDerivedMetatype(const Expr *E) {
  return E->isStaticallyDerivedMetatype(
      [&](const Expr *E) -> Type { return getType(E); });
}

Type ConstraintSystem::getInstanceType(const TypeExpr *E) {
  return E->getInstanceType([&](const Expr *E) -> bool { return hasType(E); },
                            [&](const Expr *E) -> Type { return getType(E); });
}

Type ConstraintSystem::getResultType(const AbstractClosureExpr *E) {
  return E->getResultType([&](const Expr *E) -> Type { return getType(E); });
}

static bool buildObjCKeyPathString(KeyPathExpr *E,
                                   llvm::SmallVectorImpl<char> &buf) {
  for (auto &component : E->getComponents()) {
    switch (component.getKind()) {
    case KeyPathExpr::Component::Kind::OptionalChain:
    case KeyPathExpr::Component::Kind::OptionalForce:
    case KeyPathExpr::Component::Kind::OptionalWrap:
      // KVC propagates nulls, so these don't affect the key path string.
      continue;
      
    case KeyPathExpr::Component::Kind::Property: {
      // Property references must be to @objc properties.
      // TODO: If we added special properties matching KVC operators like '@sum',
      // '@count', etc. those could be mapped too.
      auto property = cast<VarDecl>(component.getDeclRef().getDecl());
      if (!property->isObjC())
        return false;
      if (!buf.empty()) {
        buf.push_back('.');
      }
      auto objcName = property->getObjCPropertyName().str();
      buf.append(objcName.begin(), objcName.end());
      continue;
    }
    case KeyPathExpr::Component::Kind::Subscript: {
      // Subscripts aren't generally represented in KVC.
      // TODO: There are some subscript forms we could map to KVC, such as
      // when indexing a Dictionary or NSDictionary by string, or when applying
      // a mapping subscript operation to Array/Set or NSArray/NSSet.
      return false;
    case KeyPathExpr::Component::Kind::Invalid:
    case KeyPathExpr::Component::Kind::UnresolvedProperty:
    case KeyPathExpr::Component::Kind::UnresolvedSubscript:
      // Don't bother building the key path string if the key path didn't even
      // resolve.
      return false;
    }
    }
  }
  
  return true;
}

/// Determine whether the given type refers to a non-final class (or
/// dynamic self of one).
static bool isNonFinalClass(Type type) {
  if (auto dynamicSelf = type->getAs<DynamicSelfType>())
    type = dynamicSelf->getSelfType();

  if (auto classDecl = type->getClassOrBoundGenericClass())
    return !classDecl->isFinal();

  if (auto archetype = type->getAs<ArchetypeType>())
    if (auto super = archetype->getSuperclass())
      return isNonFinalClass(super);

  if (type->isExistentialType())
    return true;

  return false;
}

// Non-required constructors may not be not inherited. Therefore when
// constructing a class object, either the metatype must be statically
// derived (rather than an arbitrary value of metatype type) or the referenced
// constructor must be required.
static bool
diagnoseInvalidDynamicConstructorReferences(ConstraintSystem &cs,
                                            Expr *base,
                                            DeclNameLoc memberRefLoc,
                                            ConstructorDecl *ctorDecl,
                                            bool SuppressDiagnostics) {
  auto &tc = cs.getTypeChecker();
  auto baseTy = cs.getType(base)->getRValueType();
  auto instanceTy = baseTy->getRValueInstanceType();

  bool isStaticallyDerived =
    base->isStaticallyDerivedMetatype(
      [&](const Expr *expr) -> Type {
        return cs.getType(expr);
      });

  // FIXME: The "hasClangNode" check here is a complete hack.
  if (isNonFinalClass(instanceTy) &&
      !isStaticallyDerived &&
      !ctorDecl->hasClangNode() &&
      !(ctorDecl->isRequired() ||
        ctorDecl->getDeclContext()->getAsProtocolOrProtocolExtensionContext())) {
    if (SuppressDiagnostics)
      return false;

    tc.diagnose(memberRefLoc, diag::dynamic_construct_class, instanceTy)
      .highlight(base->getSourceRange());
    auto ctor = cast<ConstructorDecl>(ctorDecl);
    tc.diagnose(ctorDecl, diag::note_nonrequired_initializer,
                ctor->isImplicit(), ctor->getFullName());
  // Constructors cannot be called on a protocol metatype, because there is no
  // metatype to witness it.
  } else if (isa<ConstructorDecl>(ctorDecl) &&
             baseTy->is<MetatypeType>() &&
             instanceTy->isExistentialType()) {
    if (SuppressDiagnostics)
      return false;

    if (isStaticallyDerived) {
      tc.diagnose(memberRefLoc, diag::construct_protocol_by_name, instanceTy)
        .highlight(base->getSourceRange());
    } else {
      tc.diagnose(memberRefLoc, diag::construct_protocol_value, baseTy)
        .highlight(base->getSourceRange());
    }
  }
  return true;
}

/// Form a type checked expression for the index of a @dynamicMemberLookup
/// subscript index expression.  This will have tuple type of (dynamicMember:T).
static Expr *getDMLIndexExpr(StringRef name, Type ty, SourceLoc loc,
                             DeclContext *dc, ConstraintSystem &cs) {
  auto &ctx = cs.TC.Context;
  
  // Build and type check the string literal index value to the specific
  // string type expected by the subscript.
  Expr *nameExpr = new (ctx)
    StringLiteralExpr(name, loc, /*implicit*/true);
  
  
  // Build a tuple so that argument has a label.
  Expr *tuple = TupleExpr::create(ctx, loc, nameExpr, ctx.Id_dynamicMember, loc,
                                  loc, /*hasTrailingClosure*/false,
                                  /*implicit*/true);
  (void)cs.TC.typeCheckExpression(tuple, dc, TypeLoc::withoutLoc(ty),
                                  CTP_CallArgument);
  cs.cacheExprTypes(tuple);
  return tuple;
}


namespace {

  /// \brief Rewrites an expression by applying the solution of a constraint
  /// system to that expression.
  class ExprRewriter : public ExprVisitor<ExprRewriter, Expr *> {
  public:
    ConstraintSystem &cs;
    DeclContext *dc;
    const Solution &solution;
    bool SuppressDiagnostics;

    /// Recognize used conformances from an imported type when we must emit
    /// the witness table.
    ///
    /// This arises in _BridgedStoredNSError, where we wouldn't
    /// otherwise pull in the witness table, causing dynamic casts to
    /// perform incorrectly, and _ErrorCodeProtocol, where we need to
    /// check for _BridgedStoredNSError conformances on the
    /// corresponding ErrorType.
    void checkForImportedUsedConformances(Type toType) {
      cs.getTypeChecker().useBridgedNSErrorConformances(dc, toType);
    }

    /// \brief Coerce the given tuple to another tuple type.
    ///
    /// \param expr The expression we're converting.
    ///
    /// \param fromTuple The tuple type we're converting from, which is the same
    /// as \c expr->getType().
    ///
    /// \param toTuple The tuple type we're converting to.
    ///
    /// \param locator Locator describing where this tuple conversion occurs.
    ///
    /// \param sources The sources of each of the elements to be used in the
    /// resulting tuple, as provided by \c computeTupleShuffle.
    ///
    /// \param variadicArgs The source indices that are mapped to the variadic
    /// parameter of the resulting tuple, as provided by \c computeTupleShuffle.
    ///
    /// \param typeFromPattern Optionally, the caller can specify the pattern
    /// from where the toType is derived, so that we can deliver better fixit.
    Expr *coerceTupleToTuple(Expr *expr, TupleType *fromTuple,
                             TupleType *toTuple,
                             ConstraintLocatorBuilder locator,
                             SmallVectorImpl<int> &sources,
                             SmallVectorImpl<unsigned> &variadicArgs,
                             Optional<Pattern*> typeFromPattern = None);

    /// \brief Coerce a subclass, class-constrained archetype, class-constrained
    /// existential or to a superclass type.
    ///
    /// Also supports metatypes of the above.
    ///
    /// \param expr The expression to be coerced.
    /// \param toType The type to which the expression will be coerced.
    /// \param locator Locator describing where this conversion occurs.
    ///
    /// \return The coerced expression, whose type will be equivalent to
    /// \c toType.
    Expr *coerceSuperclass(Expr *expr, Type toType,
                           ConstraintLocatorBuilder locator);

    /// \brief Coerce the given value to existential type.
    ///
    /// The following conversions are supported:
    /// - concrete to existential
    /// - existential to existential
    /// - concrete metatype to existential metatype
    /// - existential metatype to existential metatype
    ///
    /// \param expr The expression to be coerced.
    /// \param toType The type to which the expression will be coerced.
    /// \param locator Locator describing where this conversion occurs.
    ///
    /// \return The coerced expression, whose type will be equivalent to
    /// \c toType.
    Expr *coerceExistential(Expr *expr, Type toType,
                            ConstraintLocatorBuilder locator);

    /// \brief Coerce an expression of (possibly unchecked) optional
    /// type to have a different (possibly unchecked) optional type.
    Expr *coerceOptionalToOptional(Expr *expr, Type toType,
                                   ConstraintLocatorBuilder locator,
                                   Optional<Pattern*> typeFromPattern = None);

    /// \brief Coerce an expression of implicitly unwrapped optional type to its
    /// underlying value type, in the correct way for an implicit
    /// look-through.
    Expr *coerceImplicitlyUnwrappedOptionalToValue(Expr *expr, Type objTy);

    /// Peephole an array upcast.
    void peepholeArrayUpcast(ArrayExpr *expr, Type toType, bool bridged,
                             Type elementType,
                             ConstraintLocatorBuilder locator);

    /// Peephole a dictionary upcast.
    void peepholeDictionaryUpcast(DictionaryExpr *expr, Type toType,
                                  bool bridged, Type keyType,
                                  Type valueType,
                                  ConstraintLocatorBuilder locator);

    /// Try to peephole the collection upcast, eliminating the need for
    /// a separate collection-upcast expression.
    ///
    /// \returns true if the peephole operation succeeded, in which case
    /// \c expr already subsumes the upcast.
    bool peepholeCollectionUpcast(Expr *expr, Type toType,  bool bridged,
                                  ConstraintLocatorBuilder locator);

    /// \brief Build a collection upcast expression.
    ///
    /// \param bridged Whether this is a bridging conversion, meaning that the
    /// element types themselves are bridged (vs. simply coerced).
    Expr *buildCollectionUpcastExpr(Expr *expr, Type toType,
                                    bool bridged,
                                    ConstraintLocatorBuilder locator);

    /// Build the expression that performs a bridging operation from the
    /// given expression to the given \c toType.
    Expr *buildObjCBridgeExpr(Expr *expr, Type toType,
                              ConstraintLocatorBuilder locator);

    static Type getBaseType(AnyFunctionType *fnType,
                            bool wantsRValueInstanceType = true) {
      auto params = fnType->getParams();
      assert(params.size() == 1);

      const auto &base = params.front();
      if (wantsRValueInstanceType)
        return base.getType()->getRValueInstanceType();

      return base.getType();
    }

  public:
    /// \brief Build a reference to the given declaration.
    Expr *buildDeclRef(OverloadChoice choice, DeclNameLoc loc, Type openedType,
                       ConstraintLocatorBuilder locator, bool implicit,
                       FunctionRefKind functionRefKind,
                       AccessSemantics semantics) {
      auto *decl = choice.getDecl();

      // Determine the declaration selected for this overloaded reference.
      auto &ctx = cs.getASTContext();
      
      // If this is a member of a nominal type, build a reference to the
      // member with an implied base type.
      if (decl->getDeclContext()->isTypeContext() && isa<FuncDecl>(decl)) {
        assert(cast<FuncDecl>(decl)->isOperator() && "Must be an operator");

        auto openedFnType = openedType->castTo<FunctionType>();
        auto simplifiedFnType
          = simplifyType(openedFnType)->castTo<FunctionType>();
        auto baseTy = getBaseType(simplifiedFnType);

        // Handle operator requirements found in protocols.
        if (auto proto = dyn_cast<ProtocolDecl>(decl->getDeclContext())) {
          // If we don't have an archetype or existential, we have to call the
          // witness.
          // FIXME: This is awful. We should be able to handle this as a call to
          // the protocol requirement with Self == the concrete type, and SILGen
          // (or later) can devirtualize as appropriate.
          if (!baseTy->is<ArchetypeType>() && !baseTy->isAnyExistentialType()) {
            auto &tc = cs.getTypeChecker();
            auto conformance =
              tc.conformsToProtocol(
                        baseTy, proto, cs.DC,
                        (ConformanceCheckFlags::InExpression|
                         ConformanceCheckFlags::Used));
            if (conformance && conformance->isConcrete()) {
              if (auto witness =
                      conformance->getConcrete()->getWitnessDecl(decl, &tc)) {
                // Hack up an AST that we can type-check (independently) to get
                // it into the right form.
                // FIXME: the hop through 'getDecl()' is because
                // SpecializedProtocolConformance doesn't substitute into
                // witnesses' ConcreteDeclRefs.
                Type expectedFnType = simplifiedFnType->getResult();
                Expr *refExpr;
                if (witness->getDeclContext()->isTypeContext()) {
                  Expr *base =
                    TypeExpr::createImplicitHack(loc.getBaseNameLoc(), baseTy,
                                                 ctx);
                  refExpr = new (ctx) MemberRefExpr(base, SourceLoc(), witness,
                                                    loc, /*Implicit=*/true);
                } else {
                  auto declRefExpr =  new (ctx) DeclRefExpr(witness, loc,
                                                            /*Implicit=*/false);
                  declRefExpr->setFunctionRefKind(functionRefKind);
                  refExpr = declRefExpr;
                }

                auto resultTy = tc.typeCheckExpression(
                    refExpr, cs.DC, TypeLoc::withoutLoc(expectedFnType),
                    CTP_CannotFail);
                if (!resultTy)
                  return nullptr;

                cs.cacheExprTypes(refExpr);

                // Remove an outer function-conversion expression. This
                // happens when we end up referring to a witness for a
                // superclass conformance, and 'Self' differs.
                if (auto fnConv = dyn_cast<FunctionConversionExpr>(refExpr))
                  refExpr = fnConv->getSubExpr();

                return forceUnwrapIfExpected(refExpr, choice, locator);
              }
            }
          }
        }

        // Build a reference to the protocol requirement.
        Expr *base =
          TypeExpr::createImplicitHack(loc.getBaseNameLoc(), baseTy, ctx);
        cs.cacheExprTypes(base);

        return buildMemberRef(base, openedType, SourceLoc(), choice, loc,
                              openedFnType->getResult(), locator, locator,
                              implicit, functionRefKind, semantics,
                              /*isDynamic=*/false);
      }

      auto type = solution.simplifyType(openedType);

      // If we've ended up trying to assign an inout type here, it means we're
      // missing an ampersand in front of the ref.
      //
      // FIXME: This is the wrong place for this diagnostic.
      if (auto inoutType = type->getAs<InOutType>()) {
        auto &tc = cs.getTypeChecker();
        tc.diagnose(loc.getBaseNameLoc(), diag::missing_address_of,
                    inoutType->getInOutObjectType())
          .fixItInsert(loc.getBaseNameLoc(), "&");
        return nullptr;
      }

      SubstitutionMap substitutions;

      // Due to a SILGen quirk, unqualified property references do not
      // need substitutions.
      if (!isa<VarDecl>(decl)) {
        substitutions =
          solution.computeSubstitutions(
            decl->getInnermostDeclContext()->getGenericSignatureOfContext(),
            locator);
      }

      auto declRefExpr =
        new (ctx) DeclRefExpr(ConcreteDeclRef(decl, substitutions),
                              loc, implicit, semantics, type);
      cs.cacheType(declRefExpr);
      declRefExpr->setFunctionRefKind(functionRefKind);
      return forceUnwrapIfExpected(declRefExpr, choice, locator);
    }

    /// Describes an opened existential that has not yet been closed.
    struct OpenedExistential {
      /// The archetype describing this opened existential.
      ArchetypeType *Archetype;

      /// The existential value being opened.
      Expr *ExistentialValue;

      /// The opaque value (of archetype type) stored within the
      /// existential.
      OpaqueValueExpr *OpaqueValue;

      /// The depth of this currently-opened existential. Once the
      /// depth of the expression stack is equal to this value, the
      /// existential can be closed.
      unsigned Depth;
    };

    /// A stack of opened existentials that have not yet been closed.
    /// Ordered by decreasing depth.
    llvm::SmallVector<OpenedExistential, 2> OpenedExistentials;

    /// A stack of expressions being walked, used to compute existential depth.
    llvm::SmallVector<Expr *, 8> ExprStack;

    /// Members which are AbstractFunctionDecls but not FuncDecls cannot
    /// mutate self.
    bool isNonMutatingMember(ValueDecl *member) {
      if (!isa<AbstractFunctionDecl>(member))
        return false;
      return !isa<FuncDecl>(member) || !cast<FuncDecl>(member)->isMutating();
    }

    unsigned getNaturalArgumentCount(ValueDecl *member) {
      if (auto func = dyn_cast<AbstractFunctionDecl>(member)) {
        // For functions, close the existential once the function
        // has been fully applied.
        return 2;
      } else {
        // For storage, close the existential either when it's
        // accessed (if it's an rvalue only) or when it is loaded or
        // stored (if it's an lvalue).
        assert(isa<AbstractStorageDecl>(member) &&
              "unknown member when opening existential");
        return 1;
      }
    }

    /// If the expression might be a dynamic method call, return the base
    /// value for the call.
    Expr *getBaseExpr(Expr *expr) {
      // Keep going up as long as this expression is the parent's base.
      if (auto unresolvedDot = dyn_cast<UnresolvedDotExpr>(expr)) {
        return unresolvedDot->getBase();
      // Remaining cases should only come up when we're re-typechecking.
      // FIXME: really it would be much better if Sema had stricter phase
      // separation.
      } else if (auto dotSyntax = dyn_cast<DotSyntaxCallExpr>(expr)) {
        return dotSyntax->getArg();
      } else if (auto ctorRef = dyn_cast<ConstructorRefCallExpr>(expr)) {
        return ctorRef->getArg();
      } else if (auto apply = dyn_cast<ApplyExpr>(expr)) {
        return apply->getFn();
      } else if (auto lookupRef = dyn_cast<LookupExpr>(expr)) {
        return lookupRef->getBase();
      } else if (auto load = dyn_cast<LoadExpr>(expr)) {
        return load->getSubExpr();
      } else if (auto inout = dyn_cast<InOutExpr>(expr)) {
        return inout->getSubExpr();
      } else if (auto force = dyn_cast<ForceValueExpr>(expr)) {
        return force->getSubExpr();
      } else {
        return nullptr;
      }
    }

    /// Calculates the nesting depth of the current application.
    unsigned getArgCount(unsigned maxArgCount) {
      unsigned e = ExprStack.size();
      unsigned argCount;

      // Starting from the current expression, count up if the expression is
      // equal to its parent expression's base.
      Expr *prev = ExprStack.back();

      for (argCount = 1; argCount < maxArgCount && argCount < e; argCount++) {
        Expr *result = ExprStack[e - argCount - 1];
        Expr *base = getBaseExpr(result);
        if (base != prev)
          break;
        prev = result;
      }

      // Invalid case -- direct call of a metatype. Has one less argument
      // application because there's no ".init".
      if (isa<ApplyExpr>(ExprStack.back()))
        argCount--;

      return argCount;
    }

    /// Open an existential value into a new, opaque value of
    /// archetype type.
    ///
    /// \param base An expression of existential type whose value will
    /// be opened.
    ///
    /// \param archetype The archetype that describes the opened existential
    /// type.
    ///
    /// \param member The member that is being referenced on the existential
    /// type.
    ///
    /// \returns An OpaqueValueExpr that provides a reference to the value
    /// stored within the expression or its metatype (if the base was a
    /// metatype).
    Expr *openExistentialReference(Expr *base, ArchetypeType *archetype,
                                   ValueDecl *member) {
      assert(archetype && "archetype not already opened?");

      auto &tc = cs.getTypeChecker();

      // Dig out the base type.
      Type baseTy = cs.getType(base);

      // Look through lvalues.
      bool isLValue = false;
      if (auto lvalueTy = baseTy->getAs<LValueType>()) {
        isLValue = true;
        baseTy = lvalueTy->getObjectType();
      }

      // Look through metatypes.
      bool isMetatype = false;
      if (auto metaTy = baseTy->getAs<AnyMetatypeType>()) {
        isMetatype = true;
        baseTy = metaTy->getInstanceType();
      }

      assert(baseTy->isAnyExistentialType() && "Type must be existential");

      // If the base was an lvalue but it will only be treated as an
      // rvalue, turn the base into an rvalue now. This results in
      // better SILGen.
      if (isLValue &&
          (isNonMutatingMember(member) ||
           member->getDeclContext()->getDeclaredInterfaceType()
             ->hasReferenceSemantics())) {
        base = cs.coerceToRValue(base);
        isLValue = false;
      }

      // Determine the number of applications that need to occur before
      // we can close this existential, and record it.
      unsigned maxArgCount = getNaturalArgumentCount(member);
      unsigned depth = ExprStack.size() - getArgCount(maxArgCount);

      // Create the opaque opened value. If we started with a
      // metatype, it's a metatype.
      Type opaqueType = archetype;
      if (isMetatype)
        opaqueType = MetatypeType::get(opaqueType);
      if (isLValue)
        opaqueType = LValueType::get(opaqueType);

      ASTContext &ctx = tc.Context;
      auto archetypeVal = new (ctx) OpaqueValueExpr(base->getLoc(), opaqueType);
      cs.cacheType(archetypeVal);

      // Record the opened existential.
      OpenedExistentials.push_back({archetype, base, archetypeVal, depth});

      return archetypeVal;
    }

    /// Trying to close the active existential, if there is one.
    bool closeExistential(Expr *&result, ConstraintLocatorBuilder locator,
                          bool force=false) {
      if (OpenedExistentials.empty())
        return false;

      auto &record = OpenedExistentials.back();
      assert(record.Depth <= ExprStack.size());

      if (!force && record.Depth < ExprStack.size() - 1)
        return false;

      // If we had a return type of 'Self', erase it.
      ConstraintSystem &innerCS = solution.getConstraintSystem();
      auto &tc = innerCS.getTypeChecker();
      Type resultTy;
      resultTy = cs.getType(result);
      if (resultTy->hasOpenedExistential(record.Archetype)) {
        Type erasedTy = resultTy->eraseOpenedExistential(record.Archetype);
        auto range = result->getSourceRange();
        result = coerceToType(result, erasedTy, locator);
        // FIXME: Implement missing tuple-to-tuple conversion
        if (result == nullptr) {
          result = new (tc.Context) ErrorExpr(range);
          cs.setType(result, erasedTy);
          // The opaque value is no longer reachable in an AST walk as
          // a result of the result above being replaced with an
          // ErrorExpr, but there is code expecting to have a type set
          // on it. Since we no longer have a reachable reference,
          // we'll null this out.
          record.OpaqueValue = nullptr;
        }
      }

      // Form the open-existential expression.
      result = new (tc.Context) OpenExistentialExpr(
                                  record.ExistentialValue,
                                  record.OpaqueValue,
                                  result, cs.getType(result));
      cs.cacheType(result);

      OpenedExistentials.pop_back();
      return true;
    }

    /// \brief Build a new member reference with the given base and member.
    Expr *buildMemberRef(Expr *base, Type openedFullType, SourceLoc dotLoc,
                         OverloadChoice choice, DeclNameLoc memberLoc,
                         Type openedType, ConstraintLocatorBuilder locator,
                         ConstraintLocatorBuilder memberLocator, bool Implicit,
                         FunctionRefKind functionRefKind,
                         AccessSemantics semantics, bool isDynamic) {
      ValueDecl *member = choice.getDecl();

      auto &tc = cs.getTypeChecker();
      auto &context = tc.Context;

      bool isSuper = base->isSuperExpr();

      // The formal type of the 'self' value for the call.
      Type baseTy = cs.getType(base)->getRValueType();

      // Figure out the actual base type, and whether we have an instance of
      // that type or its metatype.
      bool baseIsInstance = true;
      if (auto baseMeta = baseTy->getAs<AnyMetatypeType>()) {
        baseIsInstance = false;
        baseTy = baseMeta->getInstanceType();

        // If the member is a constructor, verify that it can be legally
        // referenced from this base.
        if (auto ctor = dyn_cast<ConstructorDecl>(member)) {
          if (!diagnoseInvalidDynamicConstructorReferences(cs, base, memberLoc,
                                           ctor, SuppressDiagnostics))
            return nullptr;
        }
      }

      // Build a member reference.
      SubstitutionMap substitutions =
        solution.computeSubstitutions(
            member->getInnermostDeclContext()->getGenericSignatureOfContext(),
            memberLocator);
      auto memberRef = ConcreteDeclRef(member, substitutions);

      cs.TC.requestMemberLayout(member);

      auto refTy = solution.simplifyType(openedFullType);

      // If we're referring to the member of a module, it's just a simple
      // reference.
      if (baseTy->is<ModuleType>()) {
        assert(semantics == AccessSemantics::Ordinary &&
               "Direct property access doesn't make sense for this");
        auto ref = new (context) DeclRefExpr(memberRef, memberLoc, Implicit);
        cs.setType(ref, refTy);
        ref->setFunctionRefKind(functionRefKind);
        auto *DSBI = cs.cacheType(new (context) DotSyntaxBaseIgnoredExpr(
            base, dotLoc, ref, cs.getType(ref)));
        return forceUnwrapIfExpected(DSBI, choice, memberLocator);
      }

      // The formal type of the 'self' value for the member's declaration.
      Type containerTy = getBaseType(refTy->castTo<FunctionType>());

      // If we have an opened existential, selfTy and baseTy will both be
      // the same opened existential type.
      Type selfTy = containerTy;

      // If we opened up an existential when referencing this member, update
      // the base accordingly.
      auto knownOpened = solution.OpenedExistentialTypes.find(
                           getConstraintSystem().getConstraintLocator(
                             memberLocator));
      bool openedExistential = false;
      if (knownOpened != solution.OpenedExistentialTypes.end()) {
        base = openExistentialReference(base, knownOpened->second, member);
        baseTy = knownOpened->second;
        selfTy = baseTy;
        openedExistential = true;
      }

      // If this is a method whose result type is dynamic Self, or a
      // construction, replace the result type with the actual object type.
      Type dynamicSelfFnType;
      if (!member->getDeclContext()->getAsProtocolOrProtocolExtensionContext()) {
        if (auto func = dyn_cast<AbstractFunctionDecl>(member)) {
          if ((isa<FuncDecl>(func) &&
               cast<FuncDecl>(func)->hasDynamicSelf()) ||
              (isa<ConstructorDecl>(func) &&
               containerTy->getClassOrBoundGenericClass())) {
            refTy = refTy->replaceCovariantResultType(containerTy, 2);
            if (!baseTy->isEqual(containerTy)) {
              dynamicSelfFnType = refTy->replaceCovariantResultType(baseTy, 2);
            }
          }
        }
      }

      // References to properties with accessors and storage usually go
      // through the accessors, but sometimes are direct.
      if (auto *VD = dyn_cast<VarDecl>(member)) {
        if (semantics == AccessSemantics::Ordinary)
          semantics = getImplicitMemberReferenceAccessSemantics(base, VD, dc);
      }

      if (baseIsInstance) {
        // Convert the base to the appropriate container type, turning it
        // into an lvalue if required.

        // If the base is already an lvalue with the right base type, we can
        // pass it as an inout qualified type.
        auto selfParamTy = isDynamic ? selfTy : containerTy;

        if (selfTy->isEqual(baseTy))
          if (cs.getType(base)->is<LValueType>())
            selfParamTy = InOutType::get(selfTy);

        base = coerceObjectArgumentToType(
                 base, selfParamTy, member, semantics,
                 locator.withPathElement(ConstraintLocator::MemberRefBase));
      } else {
        // Convert the base to an rvalue of the appropriate metatype.
        base = coerceToType(base,
                            MetatypeType::get(isDynamic ? selfTy : containerTy),
                            locator.withPathElement(
                              ConstraintLocator::MemberRefBase));
        if (!base)
          return nullptr;

        base = cs.coerceToRValue(base);
      }
      assert(base && "Unable to convert base?");

      // Handle dynamic references.
      if (isDynamic || member->getAttrs().hasAttribute<OptionalAttr>()) {
        base = cs.coerceToRValue(base);
        Expr *ref = new (context) DynamicMemberRefExpr(base, dotLoc, memberRef,
                                                       memberLoc);
        ref->setImplicit(Implicit);
        // FIXME: FunctionRefKind

        // Compute the type of the reference.
        Type refType = simplifyType(openedType);

        // If the base was an opened existential, erase the opened
        // existential.
        if (openedExistential &&
            refType->hasOpenedExistential(knownOpened->second)) {
          refType = refType->eraseOpenedExistential(knownOpened->second);
        }

        cs.setType(ref, refType);

        closeExistential(ref, locator, /*force=*/openedExistential);

        // If this attribute was inferred based on deprecated Swift 3 rules,
        // complain.
        if (auto attr = member->getAttrs().getAttribute<ObjCAttr>()) {
          if (attr->isSwift3Inferred() &&
              tc.Context.LangOpts.WarnSwift3ObjCInference
                == Swift3ObjCInferenceWarnings::Minimal) {
            tc.diagnose(memberLoc,
                        diag::expr_dynamic_lookup_swift3_objc_inference,
                        member->getDescriptiveKind(),
                        member->getFullName(),
                        member->getDeclContext()
                          ->getAsNominalTypeOrNominalTypeExtensionContext()
                          ->getName());
            tc.diagnose(member, diag::make_decl_objc,
                        member->getDescriptiveKind())
              .fixItInsert(member->getAttributeInsertionLoc(false),
                           "@objc ");
          }
        }

        if (isDynamic) {
          // Rewrite for implicit unwrapping if the solution requires it.
          auto *dynamicLocator =
              cs.getConstraintLocator(memberLocator.withPathElement(
                  ConstraintLocator::DynamicLookupResult));

          if (solution.getDisjunctionChoice(dynamicLocator)) {
            auto *forceValue =
                new (context) ForceValueExpr(ref, ref->getEndLoc());
            auto optTy = cs.getType(forceValue->getSubExpr());
            cs.setType(forceValue, optTy->getOptionalObjectType());
            ref = forceValue;
          }
        }

        // We also need to handle the implicitly unwrap of the result
        // of the called function if that's the type checking solution
        // we ended up with.
        return forceUnwrapIfExpected(
            ref, choice, memberLocator,
            member->getAttrs().hasAttribute<OptionalAttr>());
      }

      // For types and properties, build member references.
      if (isa<TypeDecl>(member) || isa<VarDecl>(member)) {
        assert(!dynamicSelfFnType && "Converted type doesn't make sense here");
        if (!baseIsInstance && member->isInstanceMember()) {
          assert(memberLocator.getBaseLocator() && 
                 cs.UnevaluatedRootExprs.count(
                   memberLocator.getBaseLocator()->getAnchor()) &&
                 "Attempt to reference an instance member of a metatype");
          auto baseInstanceTy = cs.getType(base)->getRValueInstanceType();
          base = new (context) UnevaluatedInstanceExpr(base, baseInstanceTy);
          cs.cacheType(base);
          base->setImplicit();
        }

        auto memberRefExpr
          = new (context) MemberRefExpr(base, dotLoc, memberRef,
                                        memberLoc, Implicit, semantics);
        memberRefExpr->setIsSuper(isSuper);

        // Skip the synthesized 'self' input type of the opened type.
        cs.setType(memberRefExpr, simplifyType(openedType));
        Expr *result = memberRefExpr;
        closeExistential(result, locator);
        return forceUnwrapIfExpected(result, choice, memberLocator);
      }
      
      // Handle all other references.
      auto declRefExpr = new (context) DeclRefExpr(memberRef, memberLoc,
                                                   Implicit, semantics);
      declRefExpr->setFunctionRefKind(functionRefKind);
      cs.setType(declRefExpr, refTy);
      Expr *ref = declRefExpr;

      // If the reference needs to be converted, do so now.
      if (dynamicSelfFnType) {
        ref = new (context) CovariantFunctionConversionExpr(ref,
                                                            dynamicSelfFnType);
        cs.cacheType(ref);
      }

      ApplyExpr *apply;
      if (isa<ConstructorDecl>(member)) {
        // FIXME: Provide type annotation.
        ref = forceUnwrapIfExpected(ref, choice, memberLocator);
        apply = new (context) ConstructorRefCallExpr(ref, base);
      } else if (!baseIsInstance && member->isInstanceMember()) {
        // Reference to an unbound instance method.
        Expr *result = new (context) DotSyntaxBaseIgnoredExpr(base, dotLoc,
                                                              ref,
                                                              cs.getType(ref));
        cs.cacheType(result);
        closeExistential(result, locator, /*force=*/openedExistential);
        return forceUnwrapIfExpected(result, choice, memberLocator);
      } else {
        assert((!baseIsInstance || member->isInstanceMember()) &&
               "can't call a static method on an instance");
        ref = forceUnwrapIfExpected(ref, choice, memberLocator);
        apply = new (context) DotSyntaxCallExpr(ref, dotLoc, base);
        if (Implicit) {
          apply->setImplicit();
        }
      }

      return finishApply(apply, openedType, locator);
    }
    
    /// \brief Describes either a type or the name of a type to be resolved.
    using TypeOrName = llvm::PointerUnion<Identifier, Type>;

    /// \brief Convert the given literal expression via a protocol pair.
    ///
    /// This routine handles the two-step literal conversion process used
    /// by integer, float, character, extended grapheme cluster, and string
    /// literals. The first step uses \c builtinProtocol while the second
    /// step uses \c protocol.
    ///
    /// \param literal The literal expression.
    ///
    /// \param type The literal type. This type conforms to \c protocol,
    /// and may also conform to \c builtinProtocol.
    ///
    /// \param openedType The literal type as it was opened in the type system.
    ///
    /// \param protocol The protocol that describes the literal requirement.
    ///
    /// \param literalType Either the name of the associated type in
    /// \c protocol that describes the argument type of the conversion function
    /// (\c literalFuncName) or the argument type itself.
    ///
    /// \param literalFuncName The name of the conversion function requirement
    /// in \c protocol.
    ///
    /// \param builtinProtocol The "builtin" form of the protocol, which
    /// always takes builtin types and can only be properly implemented
    /// by standard library types. If \c type does not conform to this
    /// protocol, it's literal type will.
    ///
    /// \param builtinLiteralType Either the name of the associated type in
    /// \c builtinProtocol that describes the argument type of the builtin
    /// conversion function (\c builtinLiteralFuncName) or the argument type
    /// itself.
    ///
    /// \param builtinLiteralFuncName The name of the conversion function
    /// requirement in \c builtinProtocol.
    ///
    /// \param isBuiltinArgType Function that determines whether the given
    /// type is acceptable as the argument type for the builtin conversion.
    ///
    /// \param brokenProtocolDiag The diagnostic to emit if the protocol
    /// is broken.
    ///
    /// \param brokenBuiltinProtocolDiag The diagnostic to emit if the builtin
    /// protocol is broken.
    ///
    /// \returns the converted literal expression.
    Expr *convertLiteral(Expr *literal,
                         Type type,
                         Type openedType,
                         ProtocolDecl *protocol,
                         TypeOrName literalType,
                         DeclName literalFuncName,
                         ProtocolDecl *builtinProtocol,
                         TypeOrName builtinLiteralType,
                         DeclName builtinLiteralFuncName,
                         bool (*isBuiltinArgType)(Type),
                         Diag<> brokenProtocolDiag,
                         Diag<> brokenBuiltinProtocolDiag);

    /// \brief Convert the given literal expression via a protocol pair.
    ///
    /// This routine handles the two-step literal conversion process used
    /// by integer, float, character, extended grapheme cluster, and string
    /// literals. The first step uses \c builtinProtocol while the second
    /// step uses \c protocol.
    ///
    /// \param literal The literal expression.
    ///
    /// \param type The literal type. This type conforms to \c protocol,
    /// and may also conform to \c builtinProtocol.
    ///
    /// \param protocol The protocol that describes the literal requirement.
    ///
    /// \param literalType The name of the associated type in \c protocol that
    /// describes the argument type of the conversion function (\c
    /// literalFuncName).
    ///
    /// \param literalFuncName The name of the conversion function requirement
    /// in \c protocol.
    ///
    /// \param builtinProtocol The "builtin" form of the protocol, which
    /// always takes builtin types and can only be properly implemented
    /// by standard library types. If \c type does not conform to this
    /// protocol, it's literal type will.
    ///
    /// \param builtinLiteralFuncName The name of the conversion function
    /// requirement in \c builtinProtocol.
    ///
    /// \param brokenProtocolDiag The diagnostic to emit if the protocol
    /// is broken.
    ///
    /// \param brokenBuiltinProtocolDiag The diagnostic to emit if the builtin
    /// protocol is broken.
    ///
    /// \returns the converted literal expression.
    Expr *convertLiteralInPlace(Expr *literal,
                                Type type,
                                ProtocolDecl *protocol,
                                Identifier literalType,
                                DeclName literalFuncName,
                                ProtocolDecl *builtinProtocol,
                                DeclName builtinLiteralFuncName,
                                Diag<> brokenProtocolDiag,
                                Diag<> brokenBuiltinProtocolDiag);

    /// \brief Finish a function application by performing the appropriate
    /// conversions on the function and argument expressions and setting
    /// the resulting type.
    ///
    /// \param apply The function application to finish type-checking, which
    /// may be a newly-built expression.
    ///
    /// \param openedType The "opened" type this expression had during
    /// type checking, which will be used to specialize the resulting,
    /// type-checked expression appropriately.
    ///
    /// \param locator The locator for the original expression.
    Expr *finishApply(ApplyExpr *apply, Type openedType,
                      ConstraintLocatorBuilder locator);

  private:
    /// \brief Simplify the given type by substituting all occurrences of
    /// type variables for their fixed types.
    Type simplifyType(Type type) {
      return solution.simplifyType(type);
    }

  public:


    /// \brief Coerce a closure expression with a non-Void return type to a
    /// contextual function type with a Void return type.
    ///
    /// This operation cannot fail.
    ///
    /// \param expr The closure expression to coerce.
    ///
    /// \returns The coerced closure expression.
    ///
    ClosureExpr *coerceClosureExprToVoid(ClosureExpr *expr);

    /// \brief Coerce a closure expression with a Never return type to a
    /// contextual function type with some other return type.
    ///
    /// This operation cannot fail.
    ///
    /// \param expr The closure expression to coerce.
    ///
    /// \returns The coerced closure expression.
    ///
    ClosureExpr *coerceClosureExprFromNever(ClosureExpr *expr);
    
    /// \brief Coerce the given expression to the given type.
    ///
    /// This operation cannot fail.
    ///
    /// \param expr The expression to coerce.
    /// \param toType The type to coerce the expression to.
    /// \param locator Locator used to describe where in this expression we are.
    /// \param typeFromPattern Optionally, the caller can specify the pattern
    ///   from where the toType is derived, so that we can deliver better fixit.
    ///
    /// \returns the coerced expression, which will have type \c ToType.
    Expr *coerceToType(Expr *expr, Type toType,
                       ConstraintLocatorBuilder locator,
                       Optional<Pattern*> typeFromPattern = None);
    
    /// \brief Coerce the given expression (which is the argument to a call) to
    /// the given parameter type.
    ///
    /// This operation cannot fail.
    ///
    /// \param arg The argument expression.
    /// \param funcType The function type.
    /// \param apply The ApplyExpr that forms the call.
    /// \param argLabels The argument labels provided for the call.
    /// \param hasTrailingClosure Whether the last argument is a trailing
    /// closure.
    /// \param locator Locator used to describe where in this expression we are.
    ///
    /// \returns the coerced expression, which will have type \c ToType.
    Expr *
    coerceCallArguments(Expr *arg, AnyFunctionType *funcType,
                        ApplyExpr *apply,
                        ArrayRef<Identifier> argLabels,
                        bool hasTrailingClosure,
                        ConstraintLocatorBuilder locator);

    /// \brief Coerce the given object argument (e.g., for the base of a
    /// member expression) to the given type.
    ///
    /// \param expr The expression to coerce.
    ///
    /// \param baseTy The base type
    ///
    /// \param member The member being accessed.
    ///
    /// \param semantics The kind of access we've been asked to perform.
    ///
    /// \param locator Locator used to describe where in this expression we are.
    Expr *coerceObjectArgumentToType(Expr *expr,
                                     Type baseTy, ValueDecl *member,
                                     AccessSemantics semantics,
                                     ConstraintLocatorBuilder locator);

  private:
    /// \brief Build a new subscript.
    ///
    /// \param base The base of the subscript.
    /// \param index The index of the subscript.
    /// \param locator The locator used to refer to the subscript.
    /// \param isImplicit Whether this is an implicit subscript.
    Expr *buildSubscript(Expr *base, Expr *index,
                         ArrayRef<Identifier> argLabels,
                         bool hasTrailingClosure,
                         ConstraintLocatorBuilder locator, bool isImplicit,
                         AccessSemantics semantics,
                         Optional<SelectedOverload> selected = None) {

      // Determine the declaration selected for this subscript operation.
      if (!selected)
        selected = solution.getOverloadChoiceIfAvailable(
                          cs.getConstraintLocator(
                            locator.withPathElement(
                              ConstraintLocator::SubscriptMember)));

      // Handles situation where there was a solution available but it didn't
      // have a proper overload selected from subscript call, might be because
      // solver was allowed to return free or unresolved types, which can
      // happen while running diagnostics on one of the expressions.
      if (!selected.hasValue()) {
        auto &tc = cs.TC;
        auto baseType = cs.getType(base);

        if (auto errorType = baseType->getAs<ErrorType>()) {
          tc.diagnose(base->getLoc(), diag::cannot_subscript_base,
                      errorType->getOriginalType())
              .highlight(base->getSourceRange());
        } else {
          tc.diagnose(base->getLoc(), diag::cannot_subscript_ambiguous_base)
              .highlight(base->getSourceRange());
        }

        return nullptr;
      }

      // Build the new subscript.
      auto newSubscript = buildSubscriptHelper(base, index, argLabels,
                                               *selected, hasTrailingClosure,
                                               locator, isImplicit, semantics);

      if (selected->choice.getKind() == OverloadChoiceKind::DeclViaDynamic) {
        // Rewrite for implicit unwrapping if the solution requires it.
        auto *dynamicLocator = cs.getConstraintLocator(
            locator.withPathElement(ConstraintLocator::SubscriptMember)
                .withPathElement(ConstraintLocator::DynamicLookupResult));

        if (solution.getDisjunctionChoice(dynamicLocator)) {
          auto *forceValue = new (cs.getASTContext())
              ForceValueExpr(newSubscript, newSubscript->getEndLoc());
          auto optTy = cs.getType(forceValue->getSubExpr());
          cs.setType(forceValue, optTy->getOptionalObjectType());
          newSubscript = forceValue;
        }
      }

      if (selected->choice.isDecl()) {
        auto locatorKind = ConstraintLocator::SubscriptMember;
        if (selected->choice.getKind() ==
            OverloadChoiceKind::DynamicMemberLookup)
          locatorKind = ConstraintLocator::Member;

        newSubscript =
            forceUnwrapIfExpected(newSubscript, selected->choice,
                                  locator.withPathElement(locatorKind));
      }

      return newSubscript;
    }

    Expr *buildSubscriptHelper(Expr *base, Expr *index,
                               ArrayRef<Identifier> argLabels,
                               SelectedOverload &selected,
                               bool hasTrailingClosure,
                               ConstraintLocatorBuilder locator,
                               bool isImplicit, AccessSemantics semantics) {
      auto choice = selected.choice;

      // Apply a key path if we have one.
      if (choice.getKind() == OverloadChoiceKind::KeyPathApplication) {
        auto applicationTy =
            simplifyType(selected.openedType)->castTo<FunctionType>();

        index = cs.coerceToRValue(index);
        // The index argument should be (keyPath: KeyPath<Root, Value>).
        // Dig the key path expression out of the arguments.
        auto indexKP = cast<TupleExpr>(index)->getElement(0);
        auto keyPathExprTy = cs.getType(indexKP);
        auto keyPathTy = applicationTy->getParams().front().getType();

        Type valueTy;
        Type baseTy;
        bool resultIsLValue;
        
        if (auto nom = keyPathTy->getAs<NominalType>()) {
          // AnyKeyPath is <T> rvalue T -> rvalue Any?
          if (nom->getDecl() == cs.getASTContext().getAnyKeyPathDecl()) {
            valueTy = ProtocolCompositionType::get(cs.getASTContext(), {},
                                                  /*explicit anyobject*/ false);
            valueTy = OptionalType::get(valueTy);
            resultIsLValue = false;
            base = cs.coerceToRValue(base);
            baseTy = cs.getType(base);
            // We don't really want to attempt AnyKeyPath application
            // if we know a more specific key path type is being applied.
            if (!keyPathTy->isEqual(keyPathExprTy)) {
              cs.TC.diagnose(base->getLoc(),
                             diag::expr_smart_keypath_application_type_mismatch,
                             keyPathExprTy,
                             baseTy)
                .highlight(index->getSourceRange());
            }
          } else {
            llvm_unreachable("unknown key path class!");
          }
        } else {
          auto keyPathBGT = keyPathTy->castTo<BoundGenericType>();
          baseTy = keyPathBGT->getGenericArgs()[0];
          
          // Coerce the base to the key path's expected base type.
          if (!baseTy->isEqual(cs.getType(base)->getRValueType()))
            base = coerceToType(base, baseTy, locator);

          if (keyPathBGT->getDecl()
                == cs.getASTContext().getPartialKeyPathDecl()) {
            // PartialKeyPath<T> is rvalue T -> rvalue Any
            valueTy = ProtocolCompositionType::get(cs.getASTContext(), {},
                                                 /*explicit anyobject*/ false);
            resultIsLValue = false;
            base = cs.coerceToRValue(base);
          } else {
            // *KeyPath<T, U> is T -> U, with rvalueness based on mutability
            // of base and keypath
            valueTy = keyPathBGT->getGenericArgs()[1];
        
            // The result may be an lvalue based on the base and key path kind.
            if (keyPathBGT->getDecl() == cs.getASTContext().getKeyPathDecl()) {
              resultIsLValue = false;
              base = cs.coerceToRValue(base);
            } else if (keyPathBGT->getDecl() ==
                         cs.getASTContext().getWritableKeyPathDecl()) {
              resultIsLValue = cs.getType(base)->hasLValueType();
            } else if (keyPathBGT->getDecl() ==
                       cs.getASTContext().getReferenceWritableKeyPathDecl()) {
              resultIsLValue = true;
              base = cs.coerceToRValue(base);
            } else {
              llvm_unreachable("unknown key path class!");
            }
          }
        }
        if (resultIsLValue)
          valueTy = LValueType::get(valueTy);
        
        auto keyPathAp = new (cs.getASTContext())
           KeyPathApplicationExpr(base, index->getStartLoc(), indexKP,
                                  index->getEndLoc(), valueTy,
                                  base->isImplicit() && index->isImplicit());
        cs.setType(keyPathAp, valueTy);
        return keyPathAp;
      }
      
      auto subscript = cast<SubscriptDecl>(choice.getDecl());
      cs.TC.requestMemberLayout(subscript);

      auto &tc = cs.getTypeChecker();
      auto baseTy = cs.getType(base)->getRValueType();

      // Check whether the base is 'super'.
      bool isSuper = base->isSuperExpr();

      // Use the correct kind of locator depending on how this subscript came
      // to be.
      auto locatorKind = ConstraintLocator::SubscriptMember;
      if (choice.getKind() == OverloadChoiceKind::DynamicMemberLookup)
        locatorKind = ConstraintLocator::Member;
      
      // If we opened up an existential when performing the subscript, open
      // the base accordingly.
      auto knownOpened = solution.OpenedExistentialTypes.find(
                           getConstraintSystem().getConstraintLocator(
                             locator.withPathElement(locatorKind)));
      if (knownOpened != solution.OpenedExistentialTypes.end()) {
        base = openExistentialReference(base, knownOpened->second, subscript);
        baseTy = knownOpened->second;
      }
 
      // Figure out the index and result types.
      Type resultTy;
      if (choice.getKind() != OverloadChoiceKind::DynamicMemberLookup) {
        auto subscriptTy = simplifyType(selected.openedType);
        auto *subscriptFnTy = subscriptTy->castTo<FunctionType>();
        resultTy = subscriptFnTy->getResult();

        // Coerce the index argument.
        index = coerceCallArguments(index, subscriptFnTy, nullptr,
                                    argLabels, hasTrailingClosure,
                                    locator.withPathElement(
                                      ConstraintLocator::SubscriptIndex));
        if (!index)
          return nullptr;

      } else {
        // If this is a @dynamicMemberLookup, then the type of the selection is
        // actually the property/result type.  That's fine though, and we
        // already have the index type adjusted to the correct type expected by
        // the subscript.
        resultTy = simplifyType(selected.openedType);
      }
      
      auto getType = [&](const Expr *E) -> Type {
        return cs.getType(E);
      };

      // Form the subscript expression.

      // Compute the substitutions used to reference the subscript.
      SubstitutionMap substitutions =
        solution.computeSubstitutions(
          subscript->getInnermostDeclContext()->getGenericSignatureOfContext(),
          locator.withPathElement(locatorKind));
      ConcreteDeclRef subscriptRef(subscript, substitutions);

      // Handle dynamic lookup.
      if (choice.getKind() == OverloadChoiceKind::DeclViaDynamic ||
          subscript->getAttrs().hasAttribute<OptionalAttr>()) {
        base = coerceObjectArgumentToType(base, baseTy, subscript,
                                          AccessSemantics::Ordinary, locator);
        if (!base)
          return nullptr;

        // TODO: diagnose if semantics != AccessSemantics::Ordinary?
        auto subscriptExpr = DynamicSubscriptExpr::create(tc.Context, base,
                                                          index, subscriptRef,
                                                          isImplicit, getType);
        cs.setType(subscriptExpr, resultTy);
        Expr *result = subscriptExpr;
        closeExistential(result, locator);
        return result;
      }

      // Convert the base.
      auto openedFullFnType = selected.openedFullType->castTo<FunctionType>();
      auto openedBaseType =
          getBaseType(openedFullFnType, /*wantsRValue*/ false);
      auto containerTy = solution.simplifyType(openedBaseType);
      base = coerceObjectArgumentToType(
        base, containerTy, subscript, AccessSemantics::Ordinary,
        locator.withPathElement(ConstraintLocator::MemberRefBase));
      if (!base)
        return nullptr;

      // Form the subscript expression.
      auto subscriptExpr = SubscriptExpr::create(
        tc.Context, base, index, subscriptRef, isImplicit, semantics, getType);
      cs.setType(subscriptExpr, resultTy);
      subscriptExpr->setIsSuper(isSuper);

      Expr *result = subscriptExpr;
      closeExistential(result, locator);
      return result;
    }

    /// \brief Build a new reference to another constructor.
    Expr *buildOtherConstructorRef(Type openedFullType,
                                   ConstructorDecl *ctor, Expr *base,
                                   DeclNameLoc loc,
                                   ConstraintLocatorBuilder locator,
                                   bool implicit) {
      auto &tc = cs.getTypeChecker();
      auto &ctx = tc.Context;

      // Compute the concrete reference.
      SubstitutionMap substitutions =
        solution.computeSubstitutions(ctor->getGenericSignature(), locator);

      auto ref = ConcreteDeclRef(ctor, substitutions);

      // The constructor was opened with the allocating type, not the
      // initializer type. Map the former into the latter.
      auto resultTy = solution.simplifyType(openedFullType);

      auto selfTy = getBaseType(resultTy->castTo<FunctionType>());

      // Also replace the result type with the base type, so that calls
      // to constructors defined in a superclass will know to cast the
      // result to the derived type.
      resultTy = resultTy->replaceCovariantResultType(selfTy, 2);

      ParameterTypeFlags flags;
      if (!selfTy->hasReferenceSemantics())
        flags = flags.withInOut(true);

      auto selfParam = AnyFunctionType::Param(selfTy, Identifier(), flags);
      resultTy = FunctionType::get({selfParam},
                                   resultTy->castTo<FunctionType>()->getResult(),
                                   resultTy->castTo<FunctionType>()->getExtInfo());

      // Build the constructor reference.
      Expr *ctorRef = cs.cacheType(
          new (ctx) OtherConstructorDeclRefExpr(ref, loc, implicit, resultTy));

      // Wrap in covariant `Self` return if needed.
      if (selfTy->hasReferenceSemantics()) {
        auto covariantTy = resultTy->replaceCovariantResultType(
          cs.getType(base)->getWithoutSpecifierType(), 2);
        if (!covariantTy->isEqual(resultTy))
          ctorRef = cs.cacheType(
               new (ctx) CovariantFunctionConversionExpr(ctorRef, covariantTy));
      }

      return ctorRef;
    }

    /// Bridge the given value (which is an error type) to NSError.
    Expr *bridgeErrorToObjectiveC(Expr *value) {
      auto &tc = cs.getTypeChecker();

      auto nsErrorDecl = tc.Context.getNSErrorDecl();
      assert(nsErrorDecl && "Missing NSError?");
      Type nsErrorType = nsErrorDecl->getDeclaredInterfaceType();

      auto result = new (tc.Context) BridgeToObjCExpr(value, nsErrorType);
      return cs.cacheType(result);
    }

    /// Bridge the given value to its corresponding Objective-C object
    /// type.
    ///
    /// This routine should only be used for bridging value types.
    ///
    /// \param value The value to be bridged.
    Expr *bridgeToObjectiveC(Expr *value, Type objcType) {
      auto &tc = cs.getTypeChecker();

      auto result = new (tc.Context) BridgeToObjCExpr(value, objcType);
      return cs.cacheType(result);
    }

    /// Bridge the given object from Objective-C to its value type.
    ///
    /// This routine should only be used for bridging value types.
    ///
    /// \param object The object, whose type should already be of the type
    /// that the value type bridges through.
    ///
    /// \param valueType The value type to which we are bridging.
    ///
    /// \param conditional Whether the bridging should be conditional. If false,
    /// uses forced bridging.
    ///
    /// \returns a value of type \c valueType (optional if \c conditional) that
    /// stores the bridged result or (when \c conditional) an empty optional if
    /// conditional bridging fails.
    Expr *bridgeFromObjectiveC(Expr *object, Type valueType, bool conditional) {
      auto &tc = cs.getTypeChecker();

      if (!conditional) {
        auto result = new (tc.Context) BridgeFromObjCExpr(object, valueType);
        return cs.cacheType(result);
      }

      // Find the _BridgedToObjectiveC protocol.
      auto bridgedProto
        = tc.Context.getProtocol(KnownProtocolKind::ObjectiveCBridgeable);

      // Try to find the conformance of the value type to _BridgedToObjectiveC.
      auto bridgedToObjectiveCConformance
        = tc.conformsToProtocol(valueType,
                                bridgedProto,
                                cs.DC,
                                (ConformanceCheckFlags::InExpression|
                                 ConformanceCheckFlags::Used));

      FuncDecl *fn = nullptr;

      if (bridgedToObjectiveCConformance) {
        assert(bridgedToObjectiveCConformance->getConditionalRequirements()
                   .empty() &&
               "cannot conditionally conform to _BridgedToObjectiveC");
        // The conformance to _BridgedToObjectiveC is statically known.
        // Retrieve the bridging operation to be used if a static conformance
        // to _BridgedToObjectiveC can be proven.
        fn = conditional
                 ? tc.Context.getConditionallyBridgeFromObjectiveCBridgeable(&tc)
                 : tc.Context.getForceBridgeFromObjectiveCBridgeable(&tc);
      } else {
        // Retrieve the bridging operation to be used if a static conformance
        // to _BridgedToObjectiveC cannot be proven.
        fn = conditional ? tc.Context.getConditionallyBridgeFromObjectiveC(&tc)
                         : tc.Context.getForceBridgeFromObjectiveC(&tc);
      }

      if (!fn) {
        tc.diagnose(object->getLoc(), diag::missing_bridging_function,
                    conditional);
        return nullptr;
      }

      tc.validateDecl(fn);
      
      // Form a reference to the function. The bridging operations are generic,
      // so we need to form substitutions and compute the resulting type.
      auto genericSig = fn->getGenericSignature();

      auto subMap = SubstitutionMap::get(
        genericSig,
        [&](SubstitutableType *type) -> Type {
          assert(type->isEqual(genericSig->getGenericParams()[0]));
          return valueType;
        },
        [&](CanType origType, Type replacementType, ProtocolDecl *protoType)
          -> ProtocolConformanceRef {
          assert(bridgedToObjectiveCConformance);
          return *bridgedToObjectiveCConformance;
        });

      ConcreteDeclRef fnSpecRef(fn, subMap);

      auto resultType = OptionalType::get(valueType);

      auto result = new (tc.Context) ConditionalBridgeFromObjCExpr(object,
                                                        resultType, fnSpecRef);
      return cs.cacheType(result);
    }

    /// Bridge the given object from Objective-C to its value type.
    ///
    /// This routine should only be used for bridging value types.
    ///
    /// \param object The object, whose type should already be of the type
    /// that the value type bridges through.
    ///
    /// \param valueType The value type to which we are bridging.
    ///
    /// \returns a value of type \c valueType that stores the bridged result.
    Expr *forceBridgeFromObjectiveC(Expr *object, Type valueType) {
      return bridgeFromObjectiveC(object, valueType, false);
    }

    TypeAliasDecl *MaxFloatTypeDecl = nullptr;
    
  public:
    ExprRewriter(ConstraintSystem &cs, const Solution &solution,
                 bool suppressDiagnostics)
        : cs(cs), dc(cs.DC), solution(solution),
          SuppressDiagnostics(suppressDiagnostics) {}

    ConstraintSystem &getConstraintSystem() const { return cs; }

    /// \brief Simplify the expression type and return the expression.
    ///
    /// This routine is used for 'simple' expressions that only need their
    /// types simplified, with no further computation.
    Expr *simplifyExprType(Expr *expr) {
      auto toType = simplifyType(cs.getType(expr));
      cs.setType(expr, toType);
      return expr;
    }

    Expr *visitErrorExpr(ErrorExpr *expr) {
      // Do nothing with error expressions.
      return expr;
    }

    Expr *visitCodeCompletionExpr(CodeCompletionExpr *expr) {
      // Do nothing with code completion expressions.
      auto toType = simplifyType(cs.getType(expr));
      cs.setType(expr, toType);
      return expr;
    }

    Expr *handleIntegerLiteralExpr(LiteralExpr *expr) {
      // If the literal has been assigned a builtin integer type,
      // don't mess with it.
      if (cs.getType(expr)->is<BuiltinIntegerType>())
        return expr;

      auto &tc = cs.getTypeChecker();
      ProtocolDecl *protocol
        = tc.getProtocol(expr->getLoc(),
                         KnownProtocolKind::ExpressibleByIntegerLiteral);
      ProtocolDecl *builtinProtocol
        = tc.getProtocol(expr->getLoc(),
                         KnownProtocolKind::ExpressibleByBuiltinIntegerLiteral);

      // For type-sugar reasons, prefer the spelling of the default literal
      // type.
      auto type = simplifyType(cs.getType(expr));
      if (auto defaultType = tc.getDefaultType(protocol, dc)) {
        if (defaultType->isEqual(type))
          type = defaultType;
      }
      if (auto floatProtocol
            = tc.getProtocol(expr->getLoc(),
                             KnownProtocolKind::ExpressibleByFloatLiteral)) {
        if (auto defaultFloatType = tc.getDefaultType(floatProtocol, dc)) {
          if (defaultFloatType->isEqual(type))
            type = defaultFloatType;
        }
      }

      DeclName initName(tc.Context, DeclBaseName::createConstructor(),
                        { tc.Context.Id_integerLiteral });
      DeclName builtinInitName(tc.Context, DeclBaseName::createConstructor(),
                               { tc.Context.Id_builtinIntegerLiteral });

      return convertLiteral(
               expr,
               type,
               cs.getType(expr),
               protocol,
               tc.Context.Id_IntegerLiteralType,
               initName,
               builtinProtocol,
               // Note that 'MaxIntegerType' is guaranteed to be available.
               // Otherwise it would be caught by CSGen::visitLiteralExpr
               tc.getMaxIntegerType(dc),
               builtinInitName,
               nullptr,
               diag::integer_literal_broken_proto,
               diag::builtin_integer_literal_broken_proto);
    }
    
    Expr *visitNilLiteralExpr(NilLiteralExpr *expr) {
      auto &tc = cs.getTypeChecker();
      auto *protocol = tc.getProtocol(expr->getLoc(),
                                      KnownProtocolKind::ExpressibleByNilLiteral);

      // For type-sugar reasons, prefer the spelling of the default literal
      // type.
      auto type = simplifyType(cs.getType(expr));
      if (auto defaultType = tc.getDefaultType(protocol, dc)) {
        if (defaultType->isEqual(type))
          type = defaultType;
      }

      // By far the most common 'nil' literal is for Optional<T>.none.
      //
      // Emit this case directly instead of calling Optional.init(nilLiteral:),
      // since this generates more efficient SIL.
      if (auto objectType = type->getOptionalObjectType()) {
        auto *nilDecl = tc.Context.getOptionalNoneDecl();
        tc.validateDecl(nilDecl);
        if (!nilDecl->hasInterfaceType())
          return nullptr;

        auto genericSig =
          nilDecl->getDeclContext()->getGenericSignatureOfContext();
        SubstitutionMap subs =
          SubstitutionMap::get(genericSig, llvm::makeArrayRef(objectType),
                               { });
        ConcreteDeclRef concreteDeclRef(nilDecl, subs);

        auto nilType = FunctionType::get(
            {MetatypeType::get(type)}, type);
        auto *nilRefExpr = new (tc.Context) DeclRefExpr(
            concreteDeclRef, DeclNameLoc(expr->getLoc()),
              /*implicit=*/true, AccessSemantics::Ordinary,
            nilType);
        cs.cacheType(nilRefExpr);

        auto *typeExpr = TypeExpr::createImplicitHack(
            expr->getLoc(),
            type,
            tc.Context);
        cs.cacheType(typeExpr);

        auto *callExpr = new (tc.Context) DotSyntaxCallExpr(
            nilRefExpr, expr->getLoc(), typeExpr, type);
        callExpr->setImplicit(true);
        cs.cacheType(callExpr);

        return callExpr;
      }

      DeclName initName(tc.Context, DeclBaseName::createConstructor(),
                        { tc.Context.Id_nilLiteral });
      return convertLiteral(expr, type, cs.getType(expr), protocol,
                            Identifier(), initName,
                            nullptr, Identifier(),
                            Identifier(),
                            [] (Type type) -> bool {
                              return false;
                            },
                            diag::nil_literal_broken_proto,
                            diag::nil_literal_broken_proto);
    }

    
    Expr *visitIntegerLiteralExpr(IntegerLiteralExpr *expr) {
      return handleIntegerLiteralExpr(expr);
    }

    Expr *visitFloatLiteralExpr(FloatLiteralExpr *expr) {
      // If the literal has been assigned a builtin float type,
      // don't mess with it.
      if (cs.getType(expr)->is<BuiltinFloatType>())
        return expr;

      auto &tc = cs.getTypeChecker();
      ProtocolDecl *protocol
        = tc.getProtocol(expr->getLoc(),
                         KnownProtocolKind::ExpressibleByFloatLiteral);
      ProtocolDecl *builtinProtocol
        = tc.getProtocol(expr->getLoc(),
                         KnownProtocolKind::ExpressibleByBuiltinFloatLiteral);

      // For type-sugar reasons, prefer the spelling of the default literal
      // type.
      auto type = simplifyType(cs.getType(expr));
      if (auto defaultType = tc.getDefaultType(protocol, dc)) {
        if (defaultType->isEqual(type))
          type = defaultType;
      }

      // Find the maximum-sized builtin float type.
      // FIXME: Cache name lookup.
      if (!MaxFloatTypeDecl) {
        SmallVector<ValueDecl *, 1> lookupResults;
        tc.getStdlibModule(dc)->lookupValue(/*AccessPath=*/{},
                                            tc.Context.Id_MaxBuiltinFloatType,
                                            NLKind::QualifiedLookup,
                                            lookupResults);
        if (lookupResults.size() == 1)
          MaxFloatTypeDecl = dyn_cast<TypeAliasDecl>(lookupResults.front());
      }
      if (!MaxFloatTypeDecl ||
          !MaxFloatTypeDecl->hasInterfaceType() ||
          !MaxFloatTypeDecl->getDeclaredInterfaceType()->is<BuiltinFloatType>()) {
        tc.diagnose(expr->getLoc(), diag::no_MaxBuiltinFloatType_found);
        return nullptr;
      }
      tc.validateDecl(MaxFloatTypeDecl);
      auto maxType = MaxFloatTypeDecl->getUnderlyingTypeLoc().getType();

      DeclName initName(tc.Context, DeclBaseName::createConstructor(),
                        { tc.Context.Id_floatLiteral });
      DeclName builtinInitName(tc.Context, DeclBaseName::createConstructor(),
                               { tc.Context.Id_builtinFloatLiteral });

      return convertLiteral(
               expr,
               type,
               cs.getType(expr),
               protocol,
               tc.Context.Id_FloatLiteralType,
               initName,
               builtinProtocol,
               maxType,
               builtinInitName,
               nullptr,
               diag::float_literal_broken_proto,
               diag::builtin_float_literal_broken_proto);
    }

    Expr *visitBooleanLiteralExpr(BooleanLiteralExpr *expr) {
      if (cs.getType(expr) && cs.getType(expr)->is<BuiltinIntegerType>())
        return expr;

      auto &tc = cs.getTypeChecker();
      ProtocolDecl *protocol
        = tc.getProtocol(expr->getLoc(),
                         KnownProtocolKind::ExpressibleByBooleanLiteral);
      ProtocolDecl *builtinProtocol
        = tc.getProtocol(expr->getLoc(),
                         KnownProtocolKind::ExpressibleByBuiltinBooleanLiteral);
      if (!protocol || !builtinProtocol)
        return nullptr;

      auto type = simplifyType(cs.getType(expr));
      DeclName initName(tc.Context, DeclBaseName::createConstructor(),
                        { tc.Context.Id_booleanLiteral });
      DeclName builtinInitName(tc.Context, DeclBaseName::createConstructor(),
                               { tc.Context.Id_builtinBooleanLiteral });
      return convertLiteral(
               expr,
               type,
               cs.getType(expr),
               protocol,
               tc.Context.Id_BooleanLiteralType,
               initName,
               builtinProtocol,
               Type(BuiltinIntegerType::get(BuiltinIntegerWidth::fixed(1), 
                                            tc.Context)),
               builtinInitName,
               nullptr,
               diag::boolean_literal_broken_proto,
               diag::builtin_boolean_literal_broken_proto);
    }

    Expr *handleStringLiteralExpr(LiteralExpr *expr) {
      if (cs.getType(expr) && !cs.getType(expr)->hasTypeVariable())
        return expr;
      
      auto stringLiteral = dyn_cast<StringLiteralExpr>(expr);
      auto magicLiteral = dyn_cast<MagicIdentifierLiteralExpr>(expr);
      assert(bool(stringLiteral) != bool(magicLiteral) &&
             "literal must be either a string literal or a magic literal");

      auto type = simplifyType(cs.getType(expr));
      auto &tc = cs.getTypeChecker();

      bool isStringLiteral = true;
      bool isGraphemeClusterLiteral = false;
      ProtocolDecl *protocol = tc.getProtocol(
          expr->getLoc(), KnownProtocolKind::ExpressibleByStringLiteral);

      if (!tc.conformsToProtocol(type, protocol, cs.DC,
                                 ConformanceCheckFlags::InExpression)) {
        // If the type does not conform to ExpressibleByStringLiteral, it should
        // be ExpressibleByExtendedGraphemeClusterLiteral.
        protocol = tc.getProtocol(
            expr->getLoc(),
            KnownProtocolKind::ExpressibleByExtendedGraphemeClusterLiteral);
        isStringLiteral = false;
        isGraphemeClusterLiteral = true;
      }
      if (!tc.conformsToProtocol(type, protocol, cs.DC,
                                 ConformanceCheckFlags::InExpression)) {
        // ... or it should be ExpressibleByUnicodeScalarLiteral.
        protocol = tc.getProtocol(
            expr->getLoc(),
            KnownProtocolKind::ExpressibleByUnicodeScalarLiteral);
        isStringLiteral = false;
        isGraphemeClusterLiteral = false;
      }

      // For type-sugar reasons, prefer the spelling of the default literal
      // type.
      if (auto defaultType = tc.getDefaultType(protocol, dc)) {
        if (defaultType->isEqual(type))
          type = defaultType;
      }

      ProtocolDecl *builtinProtocol;
      Identifier literalType;
      DeclName literalFuncName;
      DeclName builtinLiteralFuncName;
      Diag<> brokenProtocolDiag;
      Diag<> brokenBuiltinProtocolDiag;

      if (isStringLiteral) {
        // If the string contains only ASCII, force a UTF8 representation
        bool forceASCII = stringLiteral != nullptr;
        if (forceASCII) {
          for (auto c: stringLiteral->getValue()) {
            if (c & (1 << 7)) {
              forceASCII = false;
              break;
            }
          }
        }
        
        literalType = tc.Context.Id_StringLiteralType;

        literalFuncName = DeclName(tc.Context, DeclBaseName::createConstructor(),
                                   { tc.Context.Id_stringLiteral });

        // If the string contains non-ASCII and the type can handle
        // UTF-16 string literals, prefer them.
        builtinProtocol = tc.getProtocol(
            expr->getLoc(),
            KnownProtocolKind::ExpressibleByBuiltinUTF16StringLiteral);
        auto *builtinConstUTF16StringProtocol = tc.getProtocol(
            expr->getLoc(),
            KnownProtocolKind::ExpressibleByBuiltinConstUTF16StringLiteral);
        auto *builtinConstStringProtocol = tc.getProtocol(
            expr->getLoc(),
            KnownProtocolKind::ExpressibleByBuiltinConstStringLiteral);

        // First try the constant string protocols.
        if (!forceASCII &&
            (tc.conformsToProtocol(type, builtinConstUTF16StringProtocol, cs.DC,
                                   ConformanceCheckFlags::InExpression))) {
          builtinProtocol = builtinConstUTF16StringProtocol;
          builtinLiteralFuncName =
              DeclName(tc.Context, DeclBaseName::createConstructor(),
                       {tc.Context.Id_builtinConstUTF16StringLiteral});

          if (stringLiteral)
            stringLiteral->setEncoding(StringLiteralExpr::UTF16ConstString);
          else
            magicLiteral->setStringEncoding(StringLiteralExpr::UTF16);
        } else if (!forceASCII && (tc.conformsToProtocol(
                                      type, builtinProtocol, cs.DC,
                                      ConformanceCheckFlags::InExpression))) {
          builtinLiteralFuncName =
              DeclName(tc.Context, DeclBaseName::createConstructor(),
                       {tc.Context.Id_builtinUTF16StringLiteral,
                        tc.Context.getIdentifier("utf16CodeUnitCount")});

          if (stringLiteral)
            stringLiteral->setEncoding(StringLiteralExpr::UTF16);
          else
            magicLiteral->setStringEncoding(StringLiteralExpr::UTF16);
        } else if (tc.conformsToProtocol(type, builtinConstStringProtocol,
                                         cs.DC,
                                         ConformanceCheckFlags::InExpression)) {
          builtinProtocol = builtinConstStringProtocol;
          builtinLiteralFuncName =
              DeclName(tc.Context, DeclBaseName::createConstructor(),
                       {tc.Context.Id_builtinConstStringLiteral});
          if (stringLiteral)
            stringLiteral->setEncoding(StringLiteralExpr::UTF8ConstString);
          else
            magicLiteral->setStringEncoding(StringLiteralExpr::UTF8);
        } else {
          // Otherwise, fall back to UTF-8.
          builtinProtocol = tc.getProtocol(
              expr->getLoc(),
              KnownProtocolKind::ExpressibleByBuiltinStringLiteral);
          builtinLiteralFuncName 
            = DeclName(tc.Context, DeclBaseName::createConstructor(),
                       { tc.Context.Id_builtinStringLiteral,
                         tc.Context.getIdentifier("utf8CodeUnitCount"),
                         tc.Context.getIdentifier("isASCII") });
          if (stringLiteral)
            stringLiteral->setEncoding(StringLiteralExpr::UTF8);
          else
            magicLiteral->setStringEncoding(StringLiteralExpr::UTF8);
        }
        brokenProtocolDiag = diag::string_literal_broken_proto;
        brokenBuiltinProtocolDiag = diag::builtin_string_literal_broken_proto;
      } else if (isGraphemeClusterLiteral) {
        literalType = tc.Context.Id_ExtendedGraphemeClusterLiteralType;
        literalFuncName
          = DeclName(tc.Context, DeclBaseName::createConstructor(),
                     {tc.Context.Id_extendedGraphemeClusterLiteral});
        builtinLiteralFuncName
          = DeclName(tc.Context, DeclBaseName::createConstructor(),
                     { tc.Context.Id_builtinExtendedGraphemeClusterLiteral,
                       tc.Context.getIdentifier("utf8CodeUnitCount"),
                       tc.Context.getIdentifier("isASCII") });

        builtinProtocol = tc.getProtocol(
            expr->getLoc(),
            KnownProtocolKind::ExpressibleByBuiltinExtendedGraphemeClusterLiteral);
        brokenProtocolDiag =
            diag::extended_grapheme_cluster_literal_broken_proto;
        brokenBuiltinProtocolDiag =
            diag::builtin_extended_grapheme_cluster_literal_broken_proto;

        auto *builtinUTF16ExtendedGraphemeClusterProtocol = tc.getProtocol(
            expr->getLoc(),
            KnownProtocolKind::ExpressibleByBuiltinUTF16ExtendedGraphemeClusterLiteral);
        if (tc.conformsToProtocol(type,
                                  builtinUTF16ExtendedGraphemeClusterProtocol,
                                  cs.DC, ConformanceCheckFlags::InExpression)) {
          builtinLiteralFuncName
            = DeclName(tc.Context, DeclBaseName::createConstructor(),
                       { tc.Context.Id_builtinExtendedGraphemeClusterLiteral,
                         tc.Context.getIdentifier("utf16CodeUnitCount") });

          builtinProtocol = builtinUTF16ExtendedGraphemeClusterProtocol;
          brokenBuiltinProtocolDiag =
            diag::builtin_utf16_extended_grapheme_cluster_literal_broken_proto;
          if (stringLiteral)
            stringLiteral->setEncoding(StringLiteralExpr::UTF16);
          else
            magicLiteral->setStringEncoding(StringLiteralExpr::UTF16);
        }
      } else {
        // Otherwise, we should have just one Unicode scalar.
        literalType = tc.Context.Id_UnicodeScalarLiteralType;

        literalFuncName
          = DeclName(tc.Context, DeclBaseName::createConstructor(),
                     {tc.Context.Id_unicodeScalarLiteral});
        builtinLiteralFuncName
          = DeclName(tc.Context, DeclBaseName::createConstructor(),
                     {tc.Context.Id_builtinUnicodeScalarLiteral});

        builtinProtocol = tc.getProtocol(
            expr->getLoc(),
            KnownProtocolKind::ExpressibleByBuiltinUnicodeScalarLiteral);

        brokenProtocolDiag = diag::unicode_scalar_literal_broken_proto;
        brokenBuiltinProtocolDiag =
            diag::builtin_unicode_scalar_literal_broken_proto;

        stringLiteral->setEncoding(StringLiteralExpr::OneUnicodeScalar);
      }

      return convertLiteralInPlace(expr,
                                   type,
                                   protocol,
                                   literalType,
                                   literalFuncName,
                                   builtinProtocol,
                                   builtinLiteralFuncName,
                                   brokenProtocolDiag,
                                   brokenBuiltinProtocolDiag);
    }
    
    Expr *visitStringLiteralExpr(StringLiteralExpr *expr) {
      return handleStringLiteralExpr(expr);
    }

    Expr *
    visitInterpolatedStringLiteralExpr(InterpolatedStringLiteralExpr *expr) {
      // Figure out the string type we're converting to.
      auto openedType = cs.getType(expr);
      auto type = simplifyType(openedType);
      cs.setType(expr, type);

      // Find the string interpolation protocol we need.
      auto &tc = cs.getTypeChecker();
      auto interpolationProto
        = tc.getProtocol(expr->getLoc(),
                         KnownProtocolKind::ExpressibleByStringInterpolation);
      assert(interpolationProto && "Missing string interpolation protocol?");

      DeclName name(tc.Context, DeclBaseName::createConstructor(),
                    { tc.Context.Id_stringInterpolation });
      auto member
        = findNamedWitnessImpl(
            tc, dc, type,
            interpolationProto, name,
            diag::interpolation_broken_proto);

      DeclName segmentName(tc.Context, DeclBaseName::createConstructor(),
                           { tc.Context.Id_stringInterpolationSegment });
      auto segmentMember
        = findNamedWitnessImpl(
            tc, dc, type, interpolationProto, segmentName,
            diag::interpolation_broken_proto);
      if (!member ||
          !segmentMember ||
          !isa<ConstructorDecl>(member.getDecl()) ||
          !isa<ConstructorDecl>(segmentMember.getDecl()))
        return nullptr;

      // Build a reference to the init(stringInterpolation:) initializer.
      // FIXME: This location info is bogus.
      auto *typeRef = TypeExpr::createImplicitHack(expr->getStartLoc(), type,
                                                   tc.Context);

      Expr *memberRef =
        new (tc.Context) MemberRefExpr(typeRef,
                                       expr->getStartLoc(),
                                       member.getDecl(),
                                       DeclNameLoc(expr->getStartLoc()),
                                       /*Implicit=*/true);
      cs.cacheSubExprTypes(memberRef);
      cs.setSubExprTypes(memberRef);
      bool failed = tc.typeCheckExpressionShallow(memberRef, cs.DC);
      cs.cacheExprTypes(memberRef);
      assert(!failed && "Could not reference string interpolation witness");
      (void)failed;

      // Create a tuple containing all of the segments.
      SmallVector<Expr *, 4> segments;
      SmallVector<Identifier, 4> names;
      ConstraintLocatorBuilder locatorBuilder(cs.getConstraintLocator(expr));
      auto getType = [&](const Expr *E) -> Type {
        return cs.getType(E);
      };

      for (auto segment : expr->getSegments()) {
        ApplyExpr *apply =
          CallExpr::createImplicit(
            tc.Context, typeRef,
            { segment },
            { tc.Context.Id_stringInterpolationSegment }, getType);
        cs.cacheSubExprTypes(apply);

        Expr *convertedSegment = apply;
        cs.setSubExprTypes(convertedSegment);
        if (tc.typeCheckExpressionShallow(convertedSegment, cs.DC))
          continue;
        cs.cacheExprTypes(convertedSegment);

        segments.push_back(convertedSegment);

        if (names.empty()) {
          names.push_back(tc.Context.Id_stringInterpolation);
        } else {
          names.push_back(Identifier());
        }
      }

      // If all of the segments had errors, bail out.
      if (segments.empty())
        return nullptr;

      // Call the init(stringInterpolation:) initializer with the arguments.
      ApplyExpr *apply = CallExpr::createImplicit(tc.Context, memberRef,
                                                  segments, names, getType);
      cs.cacheExprTypes(apply);
      expr->setSemanticExpr(finishApply(apply, openedType, locatorBuilder));
      return expr;
    }
    
    Expr *visitMagicIdentifierLiteralExpr(MagicIdentifierLiteralExpr *expr) {
      switch (expr->getKind()) {
      case MagicIdentifierLiteralExpr::File:
      case MagicIdentifierLiteralExpr::Function:
        return handleStringLiteralExpr(expr);

      case MagicIdentifierLiteralExpr::Line:
      case MagicIdentifierLiteralExpr::Column:
        return handleIntegerLiteralExpr(expr);

      case MagicIdentifierLiteralExpr::DSOHandle:
        return expr;
      }


      llvm_unreachable("Unhandled MagicIdentifierLiteralExpr in switch.");
    }

    Expr *visitObjectLiteralExpr(ObjectLiteralExpr *expr) {
      if (cs.getType(expr) && !cs.getType(expr)->hasTypeVariable())
        return expr;

      auto &ctx = cs.getASTContext();
      auto &tc = cs.getTypeChecker();

      // Figure out the type we're converting to.
      auto openedType = cs.getType(expr);
      auto type = simplifyType(openedType);
      cs.setType(expr, type);

      if (type->is<UnresolvedType>()) return expr;

      Type conformingType = type;
      if (auto baseType = conformingType->getOptionalObjectType()) {
        // The type may be optional due to a failable initializer in the
        // protocol.
        conformingType = baseType;
      }

      // Find the appropriate object literal protocol.
      auto proto = tc.getLiteralProtocol(expr);
      assert(proto && "Missing object literal protocol?");
      auto conformance =
        tc.conformsToProtocol(conformingType, proto, cs.DC,
                              ConformanceCheckFlags::InExpression);
      assert(conformance && "object literal type conforms to protocol");

      Expr *base = TypeExpr::createImplicitHack(expr->getLoc(), conformingType,
                                                ctx);
      cs.cacheExprTypes(base);
        
      SmallVector<Expr *, 4> args;
      if (!isa<TupleExpr>(expr->getArg()))
        return nullptr;
      auto tupleArg = cast<TupleExpr>(expr->getArg());
      for (auto elt : tupleArg->getElements()) {
        cs.setExprTypes(elt);
        args.push_back(elt);
      }
      DeclName constrName(tc.getObjectLiteralConstructorName(expr));

      cs.cacheExprTypes(base);
      cs.setExprTypes(base);

      Expr *semanticExpr = tc.callWitness(base, dc, proto, *conformance,
                                          constrName, args,
                                          diag::object_literal_broken_proto);
      if (semanticExpr)
        cs.cacheExprTypes(semanticExpr);

      expr->setSemanticExpr(semanticExpr);
      return expr;
    }

    // Add a forced unwrap of an expression which either has type Optional<T>
    // or is a function that returns an Optional<T>. The latter turns into a
    // conversion expression that we will hoist above the ApplyExpr
    // that needs to be forced during the process of rewriting the expression.
    //
    // forForcedOptional is used to indicate that we will further need
    // to hoist this result above an explicit force of an optional that is
    // in place for something like an @optional protocol member from
    // Objective C that we might otherwise mistake for the thing we mean to
    // force here.
    Expr *forceUnwrapResult(Expr *expr, bool forForcedOptional =false) {
      auto ty = simplifyType(cs.getType(expr));

      if (forForcedOptional)
        ty = ty->getOptionalObjectType();

      if (auto *fnTy = ty->getAs<AnyFunctionType>()) {
        auto underlyingType = cs.replaceFinalResultTypeWithUnderlying(fnTy);

        auto &ctx = cs.getTypeChecker().Context;
        return cs.cacheType(new (ctx) ImplicitlyUnwrappedFunctionConversionExpr(
            expr, underlyingType));
      } else {
        return coerceImplicitlyUnwrappedOptionalToValue(
            expr, ty->getWithoutSpecifierType()->getOptionalObjectType());
      }
    }

    bool shouldForceUnwrapResult(OverloadChoice choice,
                                 ConstraintLocatorBuilder locator) {
      if (!choice.isImplicitlyUnwrappedValueOrReturnValue())
        return false;

      auto *choiceLocator = cs.getConstraintLocator(locator.withPathElement(
          ConstraintLocator::ImplicitlyUnwrappedDisjunctionChoice));

      return solution.getDisjunctionChoice(choiceLocator);
    }

    Expr *forceUnwrapIfExpected(Expr *expr, OverloadChoice choice,
                                ConstraintLocatorBuilder locator,
                                bool forForcedOptional = false) {
      if (!shouldForceUnwrapResult(choice, locator))
        return expr;

      // Force the expression if required for the solution.
      return forceUnwrapResult(expr, forForcedOptional);
    }

    Expr *visitDeclRefExpr(DeclRefExpr *expr) {
      auto locator = cs.getConstraintLocator(expr);

      // Find the overload choice used for this declaration reference.
      auto selected = solution.getOverloadChoiceIfAvailable(locator);
      if (!selected.hasValue()) {
        auto *varDecl = cast<VarDecl>(expr->getDecl());
        assert(varDecl->getType()->is<UnresolvedType>() &&
               "should only happen for closure arguments in CSDiags");
        cs.setType(expr, varDecl->getType());
        return expr;
      }

      return buildDeclRef(selected->choice, expr->getNameLoc(),
                          selected->openedFullType, locator, expr->isImplicit(),
                          expr->getFunctionRefKind(),
                          expr->getAccessSemantics());
    }

    Expr *visitSuperRefExpr(SuperRefExpr *expr) {
      simplifyExprType(expr);
      return expr;
    }

    Expr *visitTypeExpr(TypeExpr *expr) {
      auto toType = simplifyType(cs.getType(expr->getTypeLoc()));
      expr->getTypeLoc().setType(toType);
      cs.setType(expr, MetatypeType::get(toType));
      return expr;
    }

    Expr *visitOtherConstructorDeclRefExpr(OtherConstructorDeclRefExpr *expr) {
      cs.setType(expr, expr->getDecl()->getInitializerInterfaceType());
      return expr;
    }

    Expr *visitDotSyntaxBaseIgnoredExpr(DotSyntaxBaseIgnoredExpr *expr) {
      return simplifyExprType(expr);
    }

    Expr *visitOverloadedDeclRefExpr(OverloadedDeclRefExpr *expr) {
      // Determine the declaration selected for this overloaded reference.
      auto locator = cs.getConstraintLocator(expr);
      auto selected = solution.getOverloadChoice(locator);
      auto choice = selected.choice;

      return buildDeclRef(choice, expr->getNameLoc(), selected.openedFullType,
                          locator, expr->isImplicit(),
                          choice.getFunctionRefKind(),
                          AccessSemantics::Ordinary);
    }

    Expr *visitUnresolvedDeclRefExpr(UnresolvedDeclRefExpr *expr) {
      // FIXME: We should have generated an overload set from this, in which
      // case we can emit a typo-correction error here but recover well.
      return nullptr;
    }

    Expr *visitUnresolvedSpecializeExpr(UnresolvedSpecializeExpr *expr) {
      // Our specializations should have resolved the subexpr to the right type.
      return expr->getSubExpr();
    }

    Expr *visitMemberRefExpr(MemberRefExpr *expr) {
      auto memberLocator = cs.getConstraintLocator(expr,
                                                   ConstraintLocator::Member);
      auto selected = solution.getOverloadChoice(memberLocator);
      bool isDynamic
        = selected.choice.getKind() == OverloadChoiceKind::DeclViaDynamic;
      return buildMemberRef(
          expr->getBase(), selected.openedFullType, expr->getDotLoc(),
          selected.choice, expr->getNameLoc(), selected.openedType,
          cs.getConstraintLocator(expr), memberLocator, expr->isImplicit(),
          selected.choice.getFunctionRefKind(), expr->getAccessSemantics(),
          isDynamic);
    }

    Expr *visitDynamicMemberRefExpr(DynamicMemberRefExpr *expr) {
      llvm_unreachable("already type-checked?");
    }

    Expr *visitUnresolvedMemberExpr(UnresolvedMemberExpr *expr) {
      // Dig out the type of the base, which will be the result type of this
      // expression.  If constraint solving resolved this to an UnresolvedType,
      // then we're in an ambiguity tolerant mode used for diagnostic
      // generation.  Just leave this as an unresolved member reference.
      Type resultTy = simplifyType(cs.getType(expr));
      if (resultTy->getRValueType()->is<UnresolvedType>()) {
        cs.setType(expr, resultTy);
        return expr;
      }

      Type baseTy = resultTy->getRValueType();
      auto &tc = cs.getTypeChecker();

      // Find the selected member.
      auto memberLocator = cs.getConstraintLocator(
                             expr, ConstraintLocator::UnresolvedMember);
      auto selected = solution.getOverloadChoice(memberLocator);
      
      // If the member came by optional unwrapping, then unwrap the base type.
      if (selected.choice.getKind()
                              == OverloadChoiceKind::DeclViaUnwrappedOptional) {
        baseTy = baseTy->getOptionalObjectType();
        assert(baseTy
               && "got unwrapped optional decl from non-optional base?!");
      }

      // The base expression is simply the metatype of the base type.
      // FIXME: This location info is bogus.
      auto base = TypeExpr::createImplicitHack(expr->getDotLoc(), baseTy,
                                               tc.Context);
      cs.cacheExprTypes(base);

      // Build the member reference.
      bool isDynamic
        = selected.choice.getKind() == OverloadChoiceKind::DeclViaDynamic;
      auto result = buildMemberRef(
          base, selected.openedFullType, expr->getDotLoc(), selected.choice,
          expr->getNameLoc(), selected.openedType,
          cs.getConstraintLocator(expr), memberLocator, expr->isImplicit(),
          selected.choice.getFunctionRefKind(), AccessSemantics::Ordinary,
          isDynamic);
      if (!result)
        return nullptr;

      auto getType = [&](const Expr *E) -> Type {
        return cs.getType(E);
      };

      // If there was an argument, apply it.
      if (auto arg = expr->getArgument()) {
        ApplyExpr *apply = CallExpr::create(
            tc.Context, result, arg, expr->getArgumentLabels(),
            expr->getArgumentLabelLocs(), expr->hasTrailingClosure(),
            /*implicit=*/expr->isImplicit(), Type(), getType);
        result = finishApply(apply, Type(), cs.getConstraintLocator(expr));
      }

      return coerceToType(result, resultTy, cs.getConstraintLocator(expr));
    }
    
  private:
    /// A list of "suspicious" optional injections that come from
    /// forced downcasts.
    SmallVector<InjectIntoOptionalExpr *, 4> SuspiciousOptionalInjections;

  public:
    /// A list of optional injections that have been diagnosed.
    llvm::SmallPtrSet<InjectIntoOptionalExpr *, 4>  DiagnosedOptionalInjections;
  private:
    /// Create a member reference to the given constructor.
    Expr *applyCtorRefExpr(Expr *expr, Expr *base, SourceLoc dotLoc,
                           DeclNameLoc nameLoc, bool implicit,
                           ConstraintLocator *ctorLocator,
                           OverloadChoice choice,
                           FunctionRefKind functionRefKind, Type openedType) {

      auto *ctor = cast<ConstructorDecl>(choice.getDecl());

      // If the subexpression is a metatype, build a direct reference to the
      // constructor.
      if (cs.getType(base)->is<AnyMetatypeType>()) {
        return buildMemberRef(
            base, openedType, dotLoc, choice, nameLoc, cs.getType(expr),
            ConstraintLocatorBuilder(cs.getConstraintLocator(expr)),
            ctorLocator, implicit, functionRefKind, AccessSemantics::Ordinary,
            /*isDynamic=*/false);
      }

      // The subexpression must be either 'self' or 'super'.
      if (!base->isSuperExpr()) {
        // 'super' references have already been fully checked; handle the
        // 'self' case below.
        auto &tc = cs.getTypeChecker();
        bool diagnoseBadInitRef = true;
        auto arg = base->getSemanticsProvidingExpr();
        if (auto dre = dyn_cast<DeclRefExpr>(arg)) {
          if (dre->getDecl()->getFullName() == cs.getASTContext().Id_self) {
            // We have a reference to 'self'.
            diagnoseBadInitRef = false;

            // Special case -- in a protocol extension initializer with a class
            // constrainted Self type, 'self' has archetype type, and only
            // required initializers can be called.
            if (cs.getType(dre)->getRValueType()->is<ArchetypeType>()) {
              if (!diagnoseInvalidDynamicConstructorReferences(cs, base,
                                                               nameLoc,
                                                               ctor,
                                                               SuppressDiagnostics))
                return nullptr;
            }

            // Make sure the reference to 'self' occurs within an initializer.
            if (!dyn_cast_or_null<ConstructorDecl>(
                   cs.DC->getInnermostMethodContext())) {
              if (!SuppressDiagnostics)
                tc.diagnose(dotLoc, diag::init_delegation_outside_initializer);
              return nullptr;
            }
          }
        }

        // If we need to diagnose this as a bad reference to an initializer,
        // do so now.
        if (diagnoseBadInitRef) {
          // Determine whether 'super' would have made sense as a base.
          bool hasSuper = false;
          if (auto func = cs.DC->getInnermostMethodContext()) {
            if (auto classDecl = func->getDeclContext()
                    ->getAsClassOrClassExtensionContext()) {
              hasSuper = classDecl->hasSuperclass();
            }
          }

          if (SuppressDiagnostics)
            return nullptr;

          tc.diagnose(dotLoc, diag::bad_init_ref_base, hasSuper);
        }
      }

      // Build a partial application of the delegated initializer.
      Expr *ctorRef = buildOtherConstructorRef(openedType, ctor, base, nameLoc,
                                               ctorLocator, implicit);
      auto *call = new (cs.getASTContext()) DotSyntaxCallExpr(ctorRef, dotLoc,
                                                              base);

      return finishApply(call, cs.getType(expr),
                         ConstraintLocatorBuilder(
                           cs.getConstraintLocator(expr)));
    }

    Expr *applyMemberRefExpr(Expr *expr, Expr *base, SourceLoc dotLoc,
                             DeclNameLoc nameLoc, bool implicit) {
      // If we have a constructor member, handle it as a constructor.
      auto ctorLocator = cs.getConstraintLocator(
                           expr,
                           ConstraintLocator::ConstructorMember);
      if (auto selected = solution.getOverloadChoiceIfAvailable(ctorLocator)) {
        auto choice = selected->choice;
        return applyCtorRefExpr(
            expr, base, dotLoc, nameLoc, implicit, ctorLocator, choice,
            choice.getFunctionRefKind(), selected->openedFullType);
      }

      // Determine the declaration selected for this overloaded reference.
      auto memberLocator = cs.getConstraintLocator(expr,
                                                   ConstraintLocator::Member);
      auto selectedElt = solution.getOverloadChoiceIfAvailable(memberLocator);

      if (!selectedElt) {
        // If constraint solving resolved this to an UnresolvedType, then we're
        // in an ambiguity tolerant mode used for diagnostic generation.  Just
        // leave this as whatever type of member reference it already is.
        Type resultTy = simplifyType(cs.getType(expr));
        cs.setType(expr, resultTy);
        return expr;
      }

      auto selected = *selectedElt;
      if (!selected.choice.getBaseType()) {
        // This is one of the "outer alternatives", meaning the innermost
        // methods didn't work out.
        //
        // The only way to get here is via an UnresolvedDotExpr with outer
        // alternatives.
        auto UDE = cast<UnresolvedDotExpr>(expr);
        cs.diagnoseDeprecatedConditionalConformanceOuterAccess(
            UDE, selected.choice.getDecl());

        return buildDeclRef(selected.choice, nameLoc, selected.openedFullType,
                            memberLocator, implicit,
                            selected.choice.getFunctionRefKind(),
                            AccessSemantics::Ordinary);
      }

      switch (selected.choice.getKind()) {
      case OverloadChoiceKind::DeclViaBridge: {
        base = cs.coerceToRValue(base);

        // Look through an implicitly unwrapped optional.
        auto baseTy = cs.getType(base);
        auto &tc = cs.getTypeChecker();
        auto &ctx = tc.Context;
        auto baseMetaTy = baseTy->getAs<MetatypeType>();
        auto baseInstTy = (baseMetaTy ? baseMetaTy->getInstanceType() : baseTy);
        auto classTy = ctx.getBridgedToObjC(cs.DC, baseInstTy);

        if (baseMetaTy) {
          // FIXME: We're dropping side effects in the base here!
          base = TypeExpr::createImplicitHack(base->getLoc(), classTy,
                                              tc.Context);
          cs.cacheExprTypes(base);
        } else {
          // Bridge the base to its corresponding Objective-C object.
          base = bridgeToObjectiveC(base, classTy);
        }

        // Fall through to build the member reference.
        LLVM_FALLTHROUGH;
      }

      case OverloadChoiceKind::Decl:
      case OverloadChoiceKind::DeclViaUnwrappedOptional:
      case OverloadChoiceKind::DeclViaDynamic: {
        bool isDynamic
          = selected.choice.getKind() == OverloadChoiceKind::DeclViaDynamic;
        return buildMemberRef(base, selected.openedFullType, dotLoc,
                              selected.choice, nameLoc, selected.openedType,
                              cs.getConstraintLocator(expr), memberLocator,
                              implicit, selected.choice.getFunctionRefKind(),
                              AccessSemantics::Ordinary, isDynamic);
      }

      case OverloadChoiceKind::TupleIndex: {
        Type toType = simplifyType(cs.getType(expr));

        auto baseTy = cs.getType(base);
        // If the base type is not a tuple l-value, access to
        // its elements supposed to be r-value as well.
        //
        // This is modeled in constraint system in a way
        // that when member type is resolved by `resolveOverload`
        // it would take r-value type of the element at
        // specified index, but if it's a type variable it
        // could still be bound to l-value later.
        if (!baseTy->is<LValueType>())
          toType = toType->getRValueType();

        // If the result type is an rvalue and the base contains lvalues,
        // need a full tuple coercion to properly load & set access kind
        // on all underlying elements before taking a single element.
        if (!toType->hasLValueType() && baseTy->hasLValueType())
          base = coerceToType(base, baseTy->getRValueType(),
                              cs.getConstraintLocator(base));

        return cs.cacheType(new (cs.getASTContext())
                            TupleElementExpr(base, dotLoc,
                                             selected.choice.getTupleIndex(),
                                             nameLoc.getBaseNameLoc(), toType));
      }

      case OverloadChoiceKind::BaseType:
        return base;

      case OverloadChoiceKind::KeyPathApplication:
        llvm_unreachable("should only happen in a subscript");
          
      case OverloadChoiceKind::DynamicMemberLookup: {
        // Application of a DynamicMemberLookup result turns a member access of
        // x.foo into x[dynamicMember: "foo"].
        auto &ctx = cs.getASTContext();
        auto loc = nameLoc.getStartLoc();
        
        // Figure out the expected type of the string.  We know the
        // openedFullType will be "xType -> indexType -> resultType".  Dig out
        // its index type.
        auto declTy = solution.simplifyType(selected.openedFullType);
        auto subscriptTy = declTy->castTo<FunctionType>()->getResult();
        auto refFnType = subscriptTy->castTo<FunctionType>();
        assert(refFnType->getParams().size() == 1 &&
               "subscript always has one arg");
        auto stringType = refFnType->getParams()[0].getPlainType();
        auto tupleTy = TupleType::get(TupleTypeElt(stringType,
                                                   ctx.Id_dynamicMember), ctx);

        // Build and type check the string literal index value to the specific
        // string type expected by the subscript.
        auto fieldName = selected.choice.getName().getBaseIdentifier().str();
        auto index = getDMLIndexExpr(fieldName, tupleTy, loc, dc, cs);

        // Build and return a subscript that uses this string as the index.
        return buildSubscript(base, index, ctx.Id_dynamicMember,
                              /*trailingClosure*/false,
                              cs.getConstraintLocator(expr),
                              /*isImplicit*/false,
                              AccessSemantics::Ordinary, selected);
      }
      }

      llvm_unreachable("Unhandled OverloadChoiceKind in switch.");
    }
    
  public:
    Expr *visitUnresolvedDotExpr(UnresolvedDotExpr *expr) {
      return applyMemberRefExpr(expr, expr->getBase(), expr->getDotLoc(),
                                expr->getNameLoc(), expr->isImplicit());
    }

    Expr *visitSequenceExpr(SequenceExpr *expr) {
      llvm_unreachable("Expression wasn't parsed?");
    }

    Expr *visitArrowExpr(ArrowExpr *expr) {
      llvm_unreachable("Arrow expr wasn't converted to type?");
    }

    Expr *visitIdentityExpr(IdentityExpr *expr) {
      cs.setType(expr, cs.getType(expr->getSubExpr()));
      return expr;
    }

    Expr *visitAnyTryExpr(AnyTryExpr *expr) {
      cs.setType(expr, cs.getType(expr->getSubExpr()));
      return expr;
    }

    Expr *visitOptionalTryExpr(OptionalTryExpr *expr) {
      return simplifyExprType(expr);
    }

    Expr *visitParenExpr(ParenExpr *expr) {
      auto &ctx = cs.getASTContext();
      auto pty = cs.getType(expr->getSubExpr());
      cs.setType(expr, ParenType::get(ctx, pty->getInOutObjectType(),
                                      ParameterTypeFlags().withInOut(pty->is<InOutType>())));
      return expr;
    }

    Expr *visitTupleExpr(TupleExpr *expr) {
      return simplifyExprType(expr);
    }

    Expr *visitSubscriptExpr(SubscriptExpr *expr) {
      return buildSubscript(expr->getBase(), expr->getIndex(),
                            expr->getArgumentLabels(),
                            expr->hasTrailingClosure(),
                            cs.getConstraintLocator(expr),
                            expr->isImplicit(),
                            expr->getAccessSemantics());
    }

    /// "Finish" an array expression by filling in the semantic expression.
    ArrayExpr *finishArrayExpr(ArrayExpr *expr) {
      Type arrayTy = cs.getType(expr);
      auto &tc = cs.getTypeChecker();

      ProtocolDecl *arrayProto
        = tc.getProtocol(expr->getLoc(),
                         KnownProtocolKind::ExpressibleByArrayLiteral);
      assert(arrayProto && "type-checked array literal w/o protocol?!");

      auto conformance =
        tc.conformsToProtocol(arrayTy, arrayProto, cs.DC,
                              ConformanceCheckFlags::InExpression);
      assert(conformance && "Type does not conform to protocol?");

      // Call the witness that builds the array literal.
      // FIXME: callWitness() may end up re-doing some work we already did
      // to convert the array literal elements to the element type. It would
      // be nicer to re-use them.

      // FIXME: This location info is bogus.
      Expr *typeRef = TypeExpr::createImplicitHack(expr->getLoc(), arrayTy,
                                                   tc.Context);
      cs.cacheExprTypes(typeRef);

      DeclName name(tc.Context, DeclBaseName::createConstructor(),
                    { tc.Context.Id_arrayLiteral });

      // Coerce the array elements to be rvalues, so that other type-checker
      // code that attempts to peephole the AST doesn't have to re-load the
      // elements (and break the invariant that lvalue nodes only get their
      // access kind set once).
      for (auto &element : expr->getElements()) {
        element = cs.coerceToRValue(element);
      }

      // Restructure the argument to provide the appropriate labels in the
      // tuple.
      SmallVector<TupleTypeElt, 4> typeElements;
      SmallVector<Identifier, 4> names;
      bool first = true;
      for (auto elt : expr->getElements()) {
        if (first) {
          typeElements.push_back(TupleTypeElt(cs.getType(elt),
                                              tc.Context.Id_arrayLiteral));
          names.push_back(tc.Context.Id_arrayLiteral);

          first = false;
          continue;
        }

        typeElements.push_back(cs.getType(elt));
        names.push_back(Identifier());
      }

      Type argType = TupleType::get(typeElements, tc.Context);
      assert(isa<TupleType>(argType.getPointer()));

      Expr *arg =
        TupleExpr::create(tc.Context, SourceLoc(),
                          expr->getElements(),
                          names,
                          { },
                          SourceLoc(), /*HasTrailingClosure=*/false,
                          /*Implicit=*/true,
                          argType);

      cs.cacheExprTypes(arg);

      cs.setExprTypes(typeRef);
      cs.setExprTypes(arg);

      Expr *result = tc.callWitness(typeRef, dc, arrayProto, *conformance,
                                    name, arg, diag::array_protocol_broken);
      if (!result)
        return nullptr;

      cs.cacheExprTypes(result);

      expr->setSemanticExpr(result);
      return expr;
    }

    Expr *visitArrayExpr(ArrayExpr *expr) {
      Type openedType = cs.getType(expr);
      Type arrayTy = simplifyType(openedType);
      cs.setType(expr, arrayTy);
      if (!finishArrayExpr(expr)) return nullptr;

      // If the array element type was defaulted, note that in the expression.
      if (solution.DefaultedConstraints.count(cs.getConstraintLocator(expr)))
        expr->setIsTypeDefaulted();

      return expr;
    }

    /// "Finish" a dictionary expression by filling in the semantic expression.
    DictionaryExpr *finishDictionaryExpr(DictionaryExpr *expr) {
      Type dictionaryTy = cs.getType(expr);

      auto &tc = cs.getTypeChecker();
      ProtocolDecl *dictionaryProto
        = tc.getProtocol(expr->getLoc(),
                         KnownProtocolKind::ExpressibleByDictionaryLiteral);

      auto conformance =
        tc.conformsToProtocol(dictionaryTy, dictionaryProto, cs.DC,
                              ConformanceCheckFlags::InExpression);
      if (!conformance)
        return nullptr;

      // Call the witness that builds the dictionary literal.
      // FIXME: callWitness() may end up re-doing some work we already did
      // to convert the dictionary literal elements to the (key, value) tuple.
      // It would be nicer to re-use them.
      // FIXME: Cache the name.
      // FIXME: This location info is bogus.
      Expr *typeRef = TypeExpr::createImplicitHack(expr->getLoc(), dictionaryTy,
                                                   tc.Context);
      cs.cacheExprTypes(typeRef);

      DeclName name(tc.Context, DeclBaseName::createConstructor(),
                    { tc.Context.Id_dictionaryLiteral });

      // Restructure the argument to provide the appropriate labels in the
      // tuple.
      SmallVector<TupleTypeElt, 4> typeElements;
      SmallVector<Identifier, 4> names;
      bool first = true;
      for (auto elt : expr->getElements()) {
        if (first) {
          typeElements.push_back(TupleTypeElt(cs.getType(elt),
                                              tc.Context.Id_dictionaryLiteral));
          names.push_back(tc.Context.Id_dictionaryLiteral);

          first = false;
          continue;
        }

        typeElements.push_back(cs.getType(elt));
        names.push_back(Identifier());
      }

      Type argType = TupleType::get(typeElements, tc.Context);
      assert(isa<TupleType>(argType.getPointer()));

      Expr *arg =
            TupleExpr::create(tc.Context, expr->getLBracketLoc(),
                              expr->getElements(),
                              names,
                              { },
                              expr->getRBracketLoc(),
                              /*HasTrailingClosure=*/false,
                              /*Implicit=*/true,
                              argType);

      cs.cacheExprTypes(arg);

      cs.setExprTypes(typeRef);
      cs.setExprTypes(arg);

      Expr *result = tc.callWitness(typeRef, dc, dictionaryProto,
                                    *conformance, name, arg,
                                    diag::dictionary_protocol_broken);
      if (!result)
        return nullptr;

      cs.cacheExprTypes(result);

      expr->setSemanticExpr(result);
      return expr;
    }

    Expr *visitDictionaryExpr(DictionaryExpr *expr) {
      Type openedType = cs.getType(expr);
      Type dictionaryTy = simplifyType(openedType);
      cs.setType(expr, dictionaryTy);
      if (!finishDictionaryExpr(expr)) return nullptr;

      // If the dictionary key or value type was defaulted, note that in the
      // expression.
      if (solution.DefaultedConstraints.count(cs.getConstraintLocator(expr)))
        expr->setIsTypeDefaulted();

      return expr;
    }

    Expr *visitDynamicSubscriptExpr(DynamicSubscriptExpr *expr) {
      return buildSubscript(expr->getBase(), expr->getIndex(),
                            expr->getArgumentLabels(),
                            expr->hasTrailingClosure(),
                            cs.getConstraintLocator(expr),
                            expr->isImplicit(), AccessSemantics::Ordinary);
    }

    Expr *visitTupleElementExpr(TupleElementExpr *expr) {
      simplifyExprType(expr);
      return expr;
    }

    Expr *visitCaptureListExpr(CaptureListExpr *expr) {
      // The type of the capture list is the type of the closure contained
      // inside it.
      cs.setType(expr, cs.getType(expr->getClosureBody()));
      return expr;
    }

    Expr *visitClosureExpr(ClosureExpr *expr) {
      llvm_unreachable("Handled by the walker directly");
    }

    Expr *visitAutoClosureExpr(AutoClosureExpr *expr) {
      llvm_unreachable("Already type-checked");
    }

    Expr *visitInOutExpr(InOutExpr *expr) {
      auto objectTy = cs.getType(expr->getSubExpr())->getRValueType();

      // The type is simply inout of whatever the lvalue's object type was.
      cs.setType(expr, InOutType::get(objectTy));
      return expr;
    }

    Expr *visitDynamicTypeExpr(DynamicTypeExpr *expr) {
      Expr *base = expr->getBase();
      base = cs.coerceToRValue(base);
      expr->setBase(base);

      return simplifyExprType(expr);
    }

    Expr *visitOpaqueValueExpr(OpaqueValueExpr *expr) {
      llvm_unreachable("Already type-checked");
    }

    Expr *visitApplyExpr(ApplyExpr *expr) {
      return finishApply(expr, cs.getType(expr),
                         ConstraintLocatorBuilder(
                           cs.getConstraintLocator(expr)));
    }

    Expr *visitRebindSelfInConstructorExpr(RebindSelfInConstructorExpr *expr) {
      // A non-failable initializer cannot delegate to a failable
      // initializer.
      Expr *unwrappedSubExpr = expr->getSubExpr()->getSemanticsProvidingExpr();
      Type valueTy = cs.getType(unwrappedSubExpr)->getOptionalObjectType();
      auto inCtor = cast<ConstructorDecl>(cs.DC->getInnermostMethodContext());
      if (valueTy && inCtor->getFailability() == OTK_None) {
        bool isChaining;
        auto *otherCtorRef = expr->getCalledConstructor(isChaining);
        ConstructorDecl *ctor = otherCtorRef->getDecl();
        assert(ctor);

        // If the initializer we're calling is not declared as
        // checked, it's an error.
        bool isError =
            !ctor->getAttrs().hasAttribute<ImplicitlyUnwrappedOptionalAttr>();

        // If we're suppressing diagnostics, just fail.
        if (isError && SuppressDiagnostics)
          return nullptr;

        auto &tc = cs.getTypeChecker();
        auto &ctx = tc.Context;

        if (isError) {
          if (auto *optTry = dyn_cast<OptionalTryExpr>(unwrappedSubExpr)) {
            tc.diagnose(optTry->getTryLoc(),
                        diag::delegate_chain_nonoptional_to_optional_try,
                        isChaining);
            tc.diagnose(optTry->getTryLoc(), diag::init_delegate_force_try)
              .fixItReplace({optTry->getTryLoc(), optTry->getQuestionLoc()},
                            "try!");
            tc.diagnose(inCtor->getLoc(), diag::init_propagate_failure)
              .fixItInsertAfter(inCtor->getLoc(), "?");
          } else {
            // Give the user the option of adding '!' or making the enclosing
            // initializer failable.
            tc.diagnose(otherCtorRef->getLoc(),
                        diag::delegate_chain_nonoptional_to_optional,
                        isChaining, ctor->getFullName());
            tc.diagnose(otherCtorRef->getLoc(), diag::init_force_unwrap)
              .fixItInsertAfter(expr->getEndLoc(), "!");
            tc.diagnose(inCtor->getLoc(), diag::init_propagate_failure)
              .fixItInsertAfter(inCtor->getLoc(), "?");
          }
        }

        // Recover by injecting the force operation (the first option).
        Expr *newSub = new (ctx) ForceValueExpr(expr->getSubExpr(),
                                                expr->getEndLoc());
        cs.setType(newSub, valueTy);
        newSub->setImplicit();
        expr->setSubExpr(newSub);
      }

      return expr;
    }

    Expr *visitIfExpr(IfExpr *expr) {
      auto resultTy = simplifyType(cs.getType(expr));
      cs.setType(expr, resultTy);

      // Convert the condition to a logic value.
      auto cond
        = solution.convertBooleanTypeToBuiltinI1(expr->getCondExpr(),
                                                 cs.getConstraintLocator(expr));
      expr->setCondExpr(cond);

      // Coerce the then/else branches to the common type.
      expr->setThenExpr(coerceToType(expr->getThenExpr(), resultTy,
                               cs.getConstraintLocator(expr->getThenExpr())));
      expr->setElseExpr(coerceToType(expr->getElseExpr(), resultTy,
                                 cs.getConstraintLocator(expr->getElseExpr())));

      return expr;
    }
    
    Expr *visitImplicitConversionExpr(ImplicitConversionExpr *expr) {
      llvm_unreachable("Already type-checked");
    }

    Expr *visitIsExpr(IsExpr *expr) {
      // Turn the subexpression into an rvalue.
      auto &tc = cs.getTypeChecker();
      auto toType = simplifyType(cs.getType(expr->getCastTypeLoc()));
      auto sub = cs.coerceToRValue(expr->getSubExpr());

      checkForImportedUsedConformances(toType);
      expr->setSubExpr(sub);

      // Set the type we checked against.
      expr->getCastTypeLoc().setType(toType);
      auto fromType = cs.getType(sub);
      auto castContextKind =
          SuppressDiagnostics ? CheckedCastContextKind::None
                              : CheckedCastContextKind::IsExpr;
      auto castKind = tc.typeCheckCheckedCast(
                        fromType, toType, castContextKind, cs.DC,
                        expr->getLoc(), sub,
                        expr->getCastTypeLoc().getSourceRange());

      switch (castKind) {
      case CheckedCastKind::Unresolved:
        expr->setCastKind(CheckedCastKind::ValueCast);
        break;
          
      case CheckedCastKind::Coercion:
      case CheckedCastKind::BridgingCoercion:
        // Check is trivially true.
        tc.diagnose(expr->getLoc(), diag::isa_is_always_true, "is");
        expr->setCastKind(castKind);
        break;
      case CheckedCastKind::ValueCast:
        // Check the cast target is a non-foreign type
        if (auto cls = toType->getAs<ClassType>()) {
          if (cls->getDecl()->getForeignClassKind() ==
                ClassDecl::ForeignKind::CFType) {
            tc.diagnose(expr->getLoc(), diag::isa_is_foreign_check, toType);
          }
        }
        expr->setCastKind(castKind);
        break;
      case CheckedCastKind::ArrayDowncast:
      case CheckedCastKind::DictionaryDowncast:
      case CheckedCastKind::SetDowncast:
        // Valid checks.
        expr->setCastKind(castKind);
        break;
      }

      // SIL-generation magically turns this into a Bool; make sure it can.
      if (!cs.getASTContext().getGetBoolDecl(&cs.getTypeChecker())) {
        tc.diagnose(expr->getLoc(), diag::bool_intrinsics_not_found);
        // Continue anyway.
      }

      // Dig through the optionals in the from/to types.
      SmallVector<Type, 2> fromOptionals;
      fromType->lookThroughAllOptionalTypes(fromOptionals);
      SmallVector<Type, 2> toOptionals;
      toType->lookThroughAllOptionalTypes(toOptionals);

      // If we have an imbalance of optionals or a collection
      // downcast, handle this as a checked cast followed by a
      // a 'hasValue' check.
      if (fromOptionals.size() != toOptionals.size() ||
          castKind == CheckedCastKind::ArrayDowncast ||
          castKind == CheckedCastKind::DictionaryDowncast ||
          castKind == CheckedCastKind::SetDowncast) {
        auto toOptType = OptionalType::get(toType);
        ConditionalCheckedCastExpr *cast
          = new (tc.Context) ConditionalCheckedCastExpr(
                               sub, expr->getLoc(), SourceLoc(),
                               TypeLoc::withoutLoc(toType));
        cs.setType(cast, toOptType);
        cs.setType(cast->getCastTypeLoc(), toType);
        if (expr->isImplicit())
          cast->setImplicit();

        // Type-check this conditional case.
        Expr *result = handleConditionalCheckedCastExpr(cast, true);
        if (!result)
          return nullptr;

        // Extract a Bool from the resulting expression.
        return solution.convertOptionalToBool(result,
                                              cs.getConstraintLocator(expr));
      }

      return expr;
    }

    /// The kind of cast we're working with for handling optional bindings.
    enum class OptionalBindingsCastKind {
      /// An explicit bridging conversion, spelled "as".
      Bridged,
      /// A forced cast, spelled "as!".
      Forced,
      /// A conditional cast, spelled "as?".
      Conditional,
    };

    /// Handle optional operands and results in an explicit cast.
    Expr *handleOptionalBindingsForCast(ExplicitCastExpr *cast, 
                                        Type finalResultType,
                                        OptionalBindingsCastKind castKind) {
      return handleOptionalBindings(cast->getSubExpr(), finalResultType,
                                    castKind,
        [&](Expr *sub, Type resultType) -> Expr* {

        // Complain about conditional casts to CF class types; they can't
        // actually be conditionally checked.
        if (castKind == OptionalBindingsCastKind::Conditional) {
          Type destValueType = resultType->getOptionalObjectType();
          auto destObjectType = destValueType;
          if (auto metaTy = destObjectType->getAs<MetatypeType>())
            destObjectType = metaTy->getInstanceType();
          if (auto destClass = destObjectType->getClassOrBoundGenericClass()) {
            if (destClass->getForeignClassKind() ==
                  ClassDecl::ForeignKind::CFType) {
              if (SuppressDiagnostics)
                return nullptr;

              auto &tc = cs.getTypeChecker();
              tc.diagnose(cast->getLoc(), diag::conditional_downcast_foreign,
                          destValueType);
              ConcreteDeclRef refDecl = sub->getReferencedDecl();
              if (refDecl) {
                tc.diagnose(cast->getLoc(), diag::note_explicitly_compare_cftypeid,
                            refDecl.getDecl()->getBaseName(), destValueType);
              }
            }
          }
        }

        // Set the expression as the sub-expression of the cast, then
        // use the cast as the inner operation.
        cast->setSubExpr(sub);
        cs.setType(cast, resultType);
        return cast;
      });
    }

    /// A helper function to build an operation.  The inner result type
    /// is the expected type of the operation; it will be a non-optional
    /// type unless the castKind is Conditional.
    using OperationBuilderRef =
      llvm::function_ref<Expr*(Expr *subExpr, Type innerResultType)>;

    /// Handle optional operands and results in an explicit cast.
    Expr *handleOptionalBindings(Expr *subExpr, Type finalResultType,
                                 OptionalBindingsCastKind castKind,
                                 OperationBuilderRef buildInnerOperation) {
      auto &tc = cs.getTypeChecker();

      unsigned destExtraOptionals;
      bool forceExtraSourceOptionals;
      switch (castKind) {
      case OptionalBindingsCastKind::Bridged:
        destExtraOptionals = 0;
        forceExtraSourceOptionals = true;
        break;

      case OptionalBindingsCastKind::Forced:
        destExtraOptionals = 0;
        forceExtraSourceOptionals = true;
        break;

      case OptionalBindingsCastKind::Conditional:
        destExtraOptionals = 1;
        forceExtraSourceOptionals = false;
        break;
      }

      // FIXME: some of this work needs to be delayed until runtime to
      // properly account for archetypes dynamically being optional
      // types.  For example, if we're casting T to NSView?, that
      // should succeed if T=NSObject? and its value is actually nil.
      Type srcType = cs.getType(subExpr);

      SmallVector<Type, 4> srcOptionals;
      srcType = srcType->lookThroughAllOptionalTypes(srcOptionals);

      SmallVector<Type, 4> destOptionals;
      auto destValueType
        = finalResultType->lookThroughAllOptionalTypes(destOptionals);

      auto isBridgeToAnyObject =
        castKind == OptionalBindingsCastKind::Bridged &&
        destValueType->isAnyObject();

      // If the destination value type is 'AnyObject' when performing a
      // bridging operation, or if the destination value type could dynamically
      // be an optional type, leave any extra optionals on the source in place.
      if (isBridgeToAnyObject || destValueType->canDynamicallyBeOptionalType(
                                              /* includeExistential */ false)) {
        auto destOptionalsCount = destOptionals.size() - destExtraOptionals;
        if (srcOptionals.size() > destOptionalsCount) {
          srcType = srcOptionals[destOptionalsCount];
          srcOptionals.erase(srcOptionals.begin() + destOptionalsCount,
                             srcOptionals.end());
        }
      }

      // When performing a bridging operation, if the destination type
      // is more optional than the source, we'll add extra optional injections
      // at the end.
      SmallVector<Type, 4> destOptionalInjections;
      if (castKind == OptionalBindingsCastKind::Bridged &&
          destOptionals.size() > srcOptionals.size()) {
        // Remove the extra optionals from destOptionals, but keep them around
        // separately so we can perform the injections on the final result of
        // the cast.
        auto cutPoint = destOptionals.end() - srcOptionals.size();
        destOptionalInjections.append(destOptionals.begin(), cutPoint);
        destOptionals.erase(destOptionals.begin(), cutPoint);

        finalResultType = destOptionals.empty() ? destValueType
                                                : destOptionals.front();
      }

      // Local function to add the optional injections to final result.
      auto addFinalOptionalInjections = [&](Expr *result) {
        for (auto destType : reversed(destOptionalInjections)) {
          result =
            cs.cacheType(new (tc.Context) InjectIntoOptionalExpr(result,
                                                                 destType));
        }

        return result;
      };

      // There's nothing special to do if the operand isn't optional
      // and we don't need any bridging.
      if (srcOptionals.empty()) {
        Expr *result = buildInnerOperation(subExpr, finalResultType);
        if (!result) return nullptr;
        return addFinalOptionalInjections(result);
      }

      // The result type (without the final optional) is a subtype of
      // the operand type, so it will never have a higher depth.
      assert(destOptionals.size() - destExtraOptionals <= srcOptionals.size());

      // The outermost N levels of optionals on the operand must all
      // be present or the cast fails.  The innermost M levels of
      // optionals on the operand are reflected in the requested
      // destination type, so we should map these nils into the result.
      unsigned numRequiredOptionals =
        srcOptionals.size() - (destOptionals.size() - destExtraOptionals);

      // The number of OptionalEvaluationExprs between the point of the
      // inner cast and the enclosing OptionalEvaluationExpr (exclusive)
      // which represents failure for the entire operation.
      unsigned failureDepth = destOptionals.size() - destExtraOptionals;

      // Drill down on the operand until it's non-optional.
      SourceLoc fakeQuestionLoc = subExpr->getEndLoc();
      for (unsigned i : indices(srcOptionals)) {
        Type valueType =
          (i + 1 == srcOptionals.size() ? srcType : srcOptionals[i+1]);

        // As we move into the range of mapped optionals, start
        // lowering the depth.
        unsigned depth = failureDepth;
        if (i >= numRequiredOptionals) {
          depth -= (i - numRequiredOptionals) + 1;
        } else if (forceExtraSourceOptionals) {
          // For a forced cast, force the required optionals.
          subExpr = new (tc.Context) ForceValueExpr(subExpr, fakeQuestionLoc);
          cs.setType(subExpr, valueType);
          subExpr->setImplicit(true);
          continue;
        }

        subExpr =
          cs.cacheType(new (tc.Context) BindOptionalExpr(subExpr,
                                                         fakeQuestionLoc,
                                                         depth, valueType));
        subExpr->setImplicit(true);
      }

      // If this is a conditional cast, the result type will always
      // have at least one level of optional, which should become the
      // type of the checked-cast expression.
      Expr *result;
      if (castKind == OptionalBindingsCastKind::Conditional) {
        assert(!destOptionals.empty() &&
               "result of checked cast is not an optional type");
        result = buildInnerOperation(subExpr, destOptionals.back());
      } else {
        result = buildInnerOperation(subExpr, destValueType);
      }
      if (!result) return nullptr;

      // If we're casting to an optional type, we need to capture the
      // final M bindings.

      if (destOptionals.size() > destExtraOptionals) {
        if (castKind == OptionalBindingsCastKind::Conditional) {
          // If the innermost cast fails, the entire expression fails.  To
          // get this behavior, we have to bind and then re-inject the result.
          // (SILGen should know how to peephole this.)
          result =
            cs.cacheType(new (tc.Context) BindOptionalExpr(result,
                                                           result->getEndLoc(),
                                                           failureDepth,
                                                           destValueType));
          result->setImplicit(true);
        }

        for (unsigned i = destOptionals.size(); i != 0; --i) {
          Type destType = destOptionals[i-1];
          result =
            cs.cacheType(new (tc.Context) InjectIntoOptionalExpr(result,
                                                                 destType));
          result =
            cs.cacheType(new (tc.Context) OptionalEvaluationExpr(result,
                                                                 destType));
        }

      // Otherwise, we just need to capture the failure-depth binding.
      } else if (!forceExtraSourceOptionals) {
        result =
          cs.cacheType(new (tc.Context) OptionalEvaluationExpr(result,
                                                              finalResultType));
      }

      return addFinalOptionalInjections(result);
    }

    bool hasForcedOptionalResult(ExplicitCastExpr *expr) {
      auto *TR = expr->getCastTypeLoc().getTypeRepr();
      if (TR && TR->getKind() == TypeReprKind::ImplicitlyUnwrappedOptional) {
        auto *locator = cs.getConstraintLocator(
            expr, ConstraintLocator::ImplicitlyUnwrappedDisjunctionChoice);
        return solution.getDisjunctionChoice(locator);
      }
      return false;
    }

    Expr *visitCoerceExpr(CoerceExpr *expr) {
      // If we need to insert a force-unwrap for coercions of the form
      // 'as T!', do so now.
      if (hasForcedOptionalResult(expr)) {
        auto *coerced = visitCoerceExpr(expr, None);
        if (!coerced)
          return nullptr;

        return coerceImplicitlyUnwrappedOptionalToValue(
            coerced, cs.getType(coerced)->getOptionalObjectType());
      }

      return visitCoerceExpr(expr, None);
    }

    Expr *visitCoerceExpr(CoerceExpr *expr, Optional<unsigned> choice) {
      // Simplify the type we're casting to.
      auto toType = simplifyType(cs.getType(expr->getCastTypeLoc()));
      expr->getCastTypeLoc().setType(toType);
      checkForImportedUsedConformances(toType);

      auto &tc = cs.getTypeChecker();

      // Since this is literal initialization, we don't
      // really need to keep wrapping coercion around.
      if (expr->isLiteralInit()) {
        auto *literalInit = expr->getSubExpr();
        // If literal got converted into constructor call
        // lets put proper source information in place.
        if (auto *call = dyn_cast<CallExpr>(literalInit)) {
          call->getFn()->forEachChildExpr([&](Expr *subExpr) -> Expr * {
            auto *TE = dyn_cast<TypeExpr>(subExpr);
            if (!TE)
              return subExpr;

            auto type = TE->getInstanceType(
                [&](const Expr *expr) { return cs.hasType(expr); },
                [&](const Expr *expr) { return cs.getType(expr); });

            assert(!type->hasError());

            if (!type->isEqual(toType))
              return subExpr;

            return cs.cacheType(new (tc.Context)
                                    TypeExpr(expr->getCastTypeLoc()));
          });
        }

        literalInit->setImplicit(false);
        return literalInit;
      }

      // Turn the subexpression into an rvalue.
      auto rvalueSub = cs.coerceToRValue(expr->getSubExpr());
      expr->setSubExpr(rvalueSub);

      // If we weren't explicitly told by the caller which disjunction choice,
      // get it from the solution to determine whether we've picked a coercion
      // or a bridging conversion.
      auto *locator = cs.getConstraintLocator(expr);

      if (!choice) {
        choice = solution.getDisjunctionChoice(locator);
      }

      // Handle the coercion/bridging of the underlying subexpression, where
      // optionality has been removed.
      if (*choice == 0) {
        // Convert the subexpression.
        Expr *sub = expr->getSubExpr();

        cs.setExprTypes(sub);
        if (tc.convertToType(sub, toType, cs.DC))
          return nullptr;
        cs.cacheExprTypes(sub);

        expr->setSubExpr(sub);
        cs.setType(expr, toType);
        return expr;
      }

      // Bridging conversion.
      assert(*choice == 1 && "should be bridging");

      // Handle optional bindings.
      Expr *sub = handleOptionalBindings(expr->getSubExpr(), toType,
                                         OptionalBindingsCastKind::Bridged,
                                         [&](Expr *sub, Type toInstanceType) {
        return buildObjCBridgeExpr(sub, toInstanceType, locator);
      });

      if (!sub) return nullptr;
      expr->setSubExpr(sub);
      cs.setType(expr, toType);
      return expr;
    }

    // Rewrite ForcedCheckedCastExpr based on what the solver computed.
    Expr *visitForcedCheckedCastExpr(ForcedCheckedCastExpr *expr) {
      // Simplify the type we're casting to.
      auto toType = simplifyType(cs.getType(expr->getCastTypeLoc()));
      if (hasForcedOptionalResult(expr))
        toType = toType->getOptionalObjectType();

      expr->getCastTypeLoc().setType(toType);
      checkForImportedUsedConformances(toType);

      // The subexpression is always an rvalue.
      auto &tc = cs.getTypeChecker();
      auto sub = cs.coerceToRValue(expr->getSubExpr());
      expr->setSubExpr(sub);

      auto castContextKind =
          SuppressDiagnostics ? CheckedCastContextKind::None
                              : CheckedCastContextKind::ForcedCast;

      auto fromType = cs.getType(sub);
      auto castKind = tc.typeCheckCheckedCast(
                        fromType, toType, castContextKind, cs.DC,
                        expr->getLoc(), sub,
                        expr->getCastTypeLoc().getSourceRange());
      switch (castKind) {
        /// Invalid cast.
      case CheckedCastKind::Unresolved:
        return nullptr;
      case CheckedCastKind::Coercion:
      case CheckedCastKind::BridgingCoercion: {
        if (SuppressDiagnostics)
          return nullptr;

        if (cs.getType(sub)->isEqual(toType)) {
          tc.diagnose(expr->getLoc(), diag::forced_downcast_noop, toType)
            .fixItRemove(SourceRange(expr->getLoc(),
                                 expr->getCastTypeLoc().getSourceRange().End));

        } else {
          tc.diagnose(expr->getLoc(), diag::forced_downcast_coercion,
                      cs.getType(sub), toType)
            .fixItReplace(SourceRange(expr->getLoc(), expr->getExclaimLoc()),
                          "as");
        }

        // Transmute the checked cast into a coercion expression.
        auto *result = new (tc.Context) CoerceExpr(sub, expr->getLoc(),
                                                   expr->getCastTypeLoc());
        cs.setType(result, toType);
        cs.setType(result->getCastTypeLoc(), toType);
        unsigned disjunctionChoice =
          (castKind == CheckedCastKind::Coercion ? 0 : 1);
        return visitCoerceExpr(result, disjunctionChoice);
      }

      // Valid casts.
      case CheckedCastKind::ArrayDowncast:
      case CheckedCastKind::DictionaryDowncast:
      case CheckedCastKind::SetDowncast:
      case CheckedCastKind::ValueCast:
        expr->setCastKind(castKind);
        break;
      }
      
      return handleOptionalBindingsForCast(expr, simplifyType(cs.getType(expr)),
                                           OptionalBindingsCastKind::Forced);
    }

    Expr *visitConditionalCheckedCastExpr(ConditionalCheckedCastExpr *expr) {
      // If we need to insert a force-unwrap for coercions of the form
      // 'as! T!', do so now.
      if (hasForcedOptionalResult(expr)) {
        auto *coerced = handleConditionalCheckedCastExpr(expr);
        if (!coerced)
          return nullptr;

        return coerceImplicitlyUnwrappedOptionalToValue(
            coerced, cs.getType(coerced)->getOptionalObjectType());
      }

      return handleConditionalCheckedCastExpr(expr);
    }

    Expr *handleConditionalCheckedCastExpr(ConditionalCheckedCastExpr *expr,
                                           bool isInsideIsExpr = false) {
      // Simplify the type we're casting to.
      auto toType = simplifyType(cs.getType(expr->getCastTypeLoc()));
      checkForImportedUsedConformances(toType);
      expr->getCastTypeLoc().setType(toType);

      // The subexpression is always an rvalue.
      auto &tc = cs.getTypeChecker();
      auto sub = cs.coerceToRValue(expr->getSubExpr());
      expr->setSubExpr(sub);


      auto castContextKind =
          (SuppressDiagnostics || isInsideIsExpr)
            ? CheckedCastContextKind::None
            : CheckedCastContextKind::ConditionalCast;

      auto fromType = cs.getType(sub);
      auto castKind = tc.typeCheckCheckedCast(
                        fromType, toType, castContextKind, cs.DC,
                        expr->getLoc(), sub,
                        expr->getCastTypeLoc().getSourceRange());
      switch (castKind) {
        /// Invalid cast.
      case CheckedCastKind::Unresolved:
        expr->setCastKind(CheckedCastKind::ValueCast);
        break;

      case CheckedCastKind::Coercion:
      case CheckedCastKind::BridgingCoercion: {
        if (SuppressDiagnostics)
          return nullptr;

        tc.diagnose(expr->getLoc(), diag::conditional_downcast_coercion,
                    cs.getType(sub), toType);

        // Transmute the checked cast into a coercion expression.
        auto *coerce = new (tc.Context) CoerceExpr(sub, expr->getLoc(),
                                                   expr->getCastTypeLoc());
        cs.setType(coerce, toType);
        cs.setType(coerce->getCastTypeLoc(), toType);
        unsigned disjunctionChoice =
          (castKind == CheckedCastKind::Coercion ? 0 : 1);
        Expr *result = visitCoerceExpr(coerce, disjunctionChoice);
        if (!result)
          return nullptr;

        // Wrap the result in an optional. Mark the optional injection as
        // explicit, because the user did in fact write the '?' as part of
        // 'as?', even though it wasn't necessary.
        result = new (tc.Context) InjectIntoOptionalExpr(
                                                     result,
                                                     OptionalType::get(toType));
        result->setImplicit(false);
        return cs.cacheType(result);
      }

      // Valid casts.
      case CheckedCastKind::ArrayDowncast:
      case CheckedCastKind::DictionaryDowncast:
      case CheckedCastKind::SetDowncast:
      case CheckedCastKind::ValueCast:
        expr->setCastKind(castKind);
        break;
      }
      
      return handleOptionalBindingsForCast(expr, simplifyType(cs.getType(expr)),
                                         OptionalBindingsCastKind::Conditional);
    }

    Expr *visitAssignExpr(AssignExpr *expr) {
      // Compute the type to which the source must be converted to allow
      // assignment to the destination.
      //
      // FIXME: This is also computed when the constraint system is set up.
      auto destTy = cs.computeAssignDestType(expr->getDest(), expr->getLoc());
      if (!destTy)
        return nullptr;

      // Convert the source to the simplified destination type.
      auto locator =
        ConstraintLocatorBuilder(cs.getConstraintLocator(expr->getSrc()));
      Expr *src = coerceToType(expr->getSrc(), destTy, locator);
      if (!src)
        return nullptr;

      expr->setSrc(src);

      if (!SuppressDiagnostics) {
        // If we're performing an assignment to a weak or unowned variable from
        // a constructor call, emit a warning that the instance will be
        // immediately deallocated.
        diagnoseUnownedImmediateDeallocation(cs.getTypeChecker(), expr);
      }
      return expr;
    }
    
    Expr *visitDiscardAssignmentExpr(DiscardAssignmentExpr *expr) {
      return simplifyExprType(expr);
    }
    
    Expr *visitUnresolvedPatternExpr(UnresolvedPatternExpr *expr) {
      // If we end up here, we should have diagnosed somewhere else
      // already.
      Expr *simplified = simplifyExprType(expr);
      if (!SuppressDiagnostics
          && !cs.getType(simplified)->is<UnresolvedType>()) {
        cs.TC.diagnose(simplified->getLoc(), diag::pattern_in_expr,
                       expr->getSubPattern()->getKind());
      }
      return simplified;
    }
    
    Expr *visitBindOptionalExpr(BindOptionalExpr *expr) {
      return simplifyExprType(expr);
    }

    Expr *visitOptionalEvaluationExpr(OptionalEvaluationExpr *expr) {
      Type optType = simplifyType(cs.getType(expr));

      // If this is an optional chain that isn't chaining anything, and if the
      // subexpression is already optional (not IUO), then this is a noop:
      // reject it.  This avoids confusion of the model (where the programmer
      // thought it was doing something) and keeps pointless ?'s out of the
      // code.
      if (!SuppressDiagnostics)
        if (auto *Bind = dyn_cast<BindOptionalExpr>(
                        expr->getSubExpr()->getSemanticsProvidingExpr())) {
          if (cs.getType(Bind->getSubExpr())->isEqual(optType))
            cs.TC.diagnose(expr->getLoc(), diag::optional_chain_noop,
                           optType).fixItRemove(Bind->getQuestionLoc());
          else
            cs.TC.diagnose(expr->getLoc(), diag::optional_chain_isnt_chaining);
        }

      Expr *subExpr = coerceToType(expr->getSubExpr(), optType,
                                   cs.getConstraintLocator(expr));
      if (!subExpr) return nullptr;

      expr->setSubExpr(subExpr);
      cs.setType(expr, optType);
      return expr;
    }

    Expr *visitForceValueExpr(ForceValueExpr *expr) {
      // Check to see if we are forcing an
      // ImplicitlyUnwrappedFunctionConversionExpr.  This can happen
      // in cases where we had a ForceValueExpr of an optional for a
      // declaration for a function whose result type we need to
      // implicitly force after applying. We need to hoist the function
      // conversion above the ForceValueExpr, so that we may ultimately
      // hoist it above the ApplyExpr where we will eventually rewrite the
      // function conversion into a force of the result.
      Expr *replacement = expr;
      if (auto fnConv =
          dyn_cast<ImplicitlyUnwrappedFunctionConversionExpr>(expr->getSubExpr())) {
        auto fnConvSubExpr = fnConv->getSubExpr();
        auto fnConvSubObjTy =
          cs.getType(fnConvSubExpr)->getOptionalObjectType();
        cs.setType(expr, fnConvSubObjTy);
        expr->setSubExpr(fnConvSubExpr);
        fnConv->setSubExpr(expr);
        replacement = fnConv;
      }

      Type valueType = simplifyType(cs.getType(expr));
      cs.setType(expr, valueType);

      // Coerce the object type, if necessary.
      auto subExpr = expr->getSubExpr();
      if (auto objectTy = cs.getType(subExpr)->getOptionalObjectType()) {
        if (objectTy && !objectTy->isEqual(valueType)) {
          auto coercedSubExpr = coerceToType(subExpr,
                                             OptionalType::get(valueType),
                                             cs.getConstraintLocator(subExpr));
          
          expr->setSubExpr(coercedSubExpr);
        }
      }
      
      return replacement;
    }

    Expr *visitOpenExistentialExpr(OpenExistentialExpr *expr) {
      llvm_unreachable("Already type-checked");
    }
    
    Expr *visitMakeTemporarilyEscapableExpr(MakeTemporarilyEscapableExpr *expr){
      llvm_unreachable("Already type-checked");
    }

    Expr *visitKeyPathApplicationExpr(KeyPathApplicationExpr *expr){
      // This should already be type-checked, but we may have had to re-
      // check it for failure diagnosis.
      return simplifyExprType(expr);
    }
    
    Expr *visitEnumIsCaseExpr(EnumIsCaseExpr *expr) {
      // Should already be type-checked.
      return simplifyExprType(expr);
    }

    Expr *visitLazyInitializerExpr(LazyInitializerExpr *expr) {
      simplifyExprType(expr);
      assert(expr->getType()->isEqual(expr->getSubExpr()->getType()));
      return expr;
    }
    
    Expr *visitEditorPlaceholderExpr(EditorPlaceholderExpr *E) {
      simplifyExprType(E);
      auto valueType = cs.getType(E);

      auto &tc = cs.getTypeChecker();
      auto &ctx = tc.Context;
      // Synthesize a call to _undefined() of appropriate type.
      FuncDecl *undefinedDecl = ctx.getUndefinedDecl(&tc);
      if (!undefinedDecl) {
        tc.diagnose(E->getLoc(), diag::missing_undefined_runtime);
        return nullptr;
      }
      DeclRefExpr *fnRef = new (ctx) DeclRefExpr(undefinedDecl, DeclNameLoc(),
                                                 /*Implicit=*/true);
      fnRef->setFunctionRefKind(FunctionRefKind::SingleApply);

      StringRef msg = "attempt to evaluate editor placeholder";
      Expr *argExpr = new (ctx) StringLiteralExpr(msg, E->getLoc(),
                                                  /*implicit*/true);

      Expr *callExpr = CallExpr::createImplicit(ctx, fnRef, { argExpr },
                                                { Identifier() });

      auto resultTy = tc.typeCheckExpression(
          callExpr, cs.DC, TypeLoc::withoutLoc(valueType), CTP_CannotFail);
      assert(resultTy && "Conversion cannot fail!");
      (void)resultTy;

      cs.cacheExprTypes(callExpr);
      E->setSemanticExpr(callExpr);
      return E;
    }

    Expr *visitObjCSelectorExpr(ObjCSelectorExpr *E) {
      // Dig out the reference to a declaration.
      Expr *subExpr = E->getSubExpr();
      ValueDecl *foundDecl = nullptr;
      while (subExpr) {
        // Declaration reference.
        if (auto declRef = dyn_cast<DeclRefExpr>(subExpr)) {
          foundDecl = declRef->getDecl();
          break;
        }

        // Constructor reference.
        if (auto ctorRef = dyn_cast<OtherConstructorDeclRefExpr>(subExpr)) {
          foundDecl = ctorRef->getDecl();
          break;
        }

        // Member reference.
        if (auto memberRef = dyn_cast<MemberRefExpr>(subExpr)) {
          foundDecl = memberRef->getMember().getDecl();
          break;
        }

        // Dynamic member reference.
        if (auto dynMemberRef = dyn_cast<DynamicMemberRefExpr>(subExpr)) {
          foundDecl = dynMemberRef->getMember().getDecl();
          break;
        }

        // Look through parentheses.
        if (auto paren = dyn_cast<ParenExpr>(subExpr)) {
          subExpr = paren->getSubExpr();
          continue;
        }

        // Look through "a.b" to "b".
        if (auto dotSyntax = dyn_cast<DotSyntaxBaseIgnoredExpr>(subExpr)) {
          subExpr = dotSyntax->getRHS();
          continue;
        }

        // Look through self-rebind expression.
        if (auto rebindSelf = dyn_cast<RebindSelfInConstructorExpr>(subExpr)) {
          subExpr = rebindSelf->getSubExpr();
          continue;
        }

        // Look through optional binding within the monadic "?".
        if (auto bind = dyn_cast<BindOptionalExpr>(subExpr)) {
          subExpr = bind->getSubExpr();
          continue;
        }

        // Look through optional evaluation of the monadic "?".
        if (auto optEval = dyn_cast<OptionalEvaluationExpr>(subExpr)) {
          subExpr = optEval->getSubExpr();
          continue;
        }

        // Look through an implicit force-value.
        if (auto force = dyn_cast<ForceValueExpr>(subExpr)) {
          subExpr = force->getSubExpr();
          continue;
        }

        // Look through implicit open-existential operations.
        if (auto open = dyn_cast<OpenExistentialExpr>(subExpr)) {
          if (open->isImplicit()) {
            subExpr = open->getSubExpr();
            continue;
          }
          break;
        }

        // Look to the referenced member in a self-application.
        if (auto selfApply = dyn_cast<SelfApplyExpr>(subExpr)) {
          subExpr = selfApply->getFn();
          continue;
        }

        // Look through implicit conversions.
        if (auto conversion = dyn_cast<ImplicitConversionExpr>(subExpr)) {
          subExpr = conversion->getSubExpr();
          continue;
        }

        // Look through explicit coercions.
        if (auto coercion = dyn_cast<CoerceExpr>(subExpr)) {
          subExpr = coercion->getSubExpr();
          continue;
        }

        break;
      }

      if (!subExpr) return nullptr;

      // If we didn't find any declaration at all, we're stuck.
      auto &tc = cs.getTypeChecker();
      if (!foundDecl) {
        tc.diagnose(E->getLoc(), diag::expr_selector_no_declaration)
          .highlight(subExpr->getSourceRange());
        return E;
      }

      // Check whether we found an entity that #selector could refer to.
      // If we found a method or initializer, check it.
      AbstractFunctionDecl *method = nullptr;
      if (auto func = dyn_cast<AbstractFunctionDecl>(foundDecl)) {
        // Methods and initializers.

        // If this isn't a method, complain.
        if (!func->getDeclContext()->isTypeContext()) {
          tc.diagnose(E->getLoc(), diag::expr_selector_not_method,
                      func->getDeclContext()->isModuleScopeContext(),
                      func->getFullName())
            .highlight(subExpr->getSourceRange());
          tc.diagnose(func, diag::decl_declared_here, func->getFullName());
          return E;
        }

        // Check that we requested a method.
        switch (E->getSelectorKind()) {
        case ObjCSelectorExpr::Method:
          break;

        case ObjCSelectorExpr::Getter:
        case ObjCSelectorExpr::Setter:
          // Complain that we cannot ask for the getter or setter of a
          // method.
          tc.diagnose(E->getModifierLoc(),
                      diag::expr_selector_expected_property,
                      E->getSelectorKind() == ObjCSelectorExpr::Setter,
                      foundDecl->getDescriptiveKind(),
                      foundDecl->getFullName())
            .fixItRemoveChars(E->getModifierLoc(),
                              E->getSubExpr()->getStartLoc());

          // Update the AST to reflect the fix.
          E->overrideObjCSelectorKind(ObjCSelectorExpr::Method, SourceLoc());
          break;
        }

        // Note the method we're referring to.
        method = func;
      } else if (auto var = dyn_cast<VarDecl>(foundDecl)) {
        // Properties.

        // If this isn't a property on a type, complain.
        if (!var->getDeclContext()->isTypeContext()) {
          tc.diagnose(E->getLoc(), diag::expr_selector_not_property,
                      isa<ParamDecl>(var), var->getFullName())
            .highlight(subExpr->getSourceRange());
          tc.diagnose(var, diag::decl_declared_here, var->getFullName());
          return E;
        }

        // Check that we requested a property getter or setter.
        switch (E->getSelectorKind()) {
        case ObjCSelectorExpr::Method: {
          bool isSettable = var->isSettable(cs.DC) &&
            var->isSetterAccessibleFrom(cs.DC);
          auto primaryDiag =
            tc.diagnose(E->getLoc(), diag::expr_selector_expected_method,
                        isSettable, var->getFullName());
          primaryDiag.highlight(subExpr->getSourceRange());

          // The point at which we will insert the modifier.
          SourceLoc modifierLoc = E->getSubExpr()->getStartLoc();

          // If the property is settable, we don't know whether the
          // user wanted the getter or setter. Provide notes for each.
          if (isSettable) {
            // Flush the primary diagnostic. We have notes to add.
            primaryDiag.flush();

            // Add notes for the getter and setter, respectively.
            tc.diagnose(modifierLoc, diag::expr_selector_add_modifier,
                        false, var->getFullName())
              .fixItInsert(modifierLoc, "getter: ");
            tc.diagnose(modifierLoc, diag::expr_selector_add_modifier,
                        true, var->getFullName())
              .fixItInsert(modifierLoc, "setter: ");

            // Bail out now. We don't know what the user wanted, so
            // don't fill in the details.
            return E;
          }

          // The property is non-settable, so add "getter:".
          primaryDiag.fixItInsert(modifierLoc, "getter: ");
          E->overrideObjCSelectorKind(ObjCSelectorExpr::Getter, modifierLoc);
          method = var->getGetter();
          break;
        }

        case ObjCSelectorExpr::Getter:
          method = var->getGetter();
          break;

        case ObjCSelectorExpr::Setter:
          // Make sure we actually have a setter.
          if (!var->isSettable(cs.DC)) {
            tc.diagnose(E->getLoc(), diag::expr_selector_property_not_settable,
                        var->getDescriptiveKind(), var->getFullName());
            tc.diagnose(var, diag::decl_declared_here, var->getFullName());
            return E;
          }

          // Make sure the setter is accessible.
          if (!var->isSetterAccessibleFrom(cs.DC)) {
            tc.diagnose(E->getLoc(),
                        diag::expr_selector_property_setter_inaccessible,
                        var->getDescriptiveKind(), var->getFullName());
            tc.diagnose(var, diag::decl_declared_here, var->getFullName());
            return E;
          }

          method = var->getSetter();
          break;
        }
      } else {
        // Cannot reference with #selector.
        tc.diagnose(E->getLoc(), diag::expr_selector_no_declaration)
          .highlight(subExpr->getSourceRange());
        tc.diagnose(foundDecl, diag::decl_declared_here,
                    foundDecl->getFullName());
        return E;
      }
      assert(method && "Didn't find a method?");

      // The declaration we found must be exposed to Objective-C.
      tc.validateDecl(method);
      if (!method->isObjC()) {
        tc.diagnose(E->getLoc(), diag::expr_selector_not_objc,
                    foundDecl->getDescriptiveKind(), foundDecl->getFullName())
          .highlight(subExpr->getSourceRange());
        tc.diagnose(foundDecl, diag::make_decl_objc,
                    foundDecl->getDescriptiveKind())
          .fixItInsert(foundDecl->getAttributeInsertionLoc(false),
                       "@objc ");
        return E;
      } else if (auto attr = foundDecl->getAttrs().getAttribute<ObjCAttr>()) {
        // If this attribute was inferred based on deprecated Swift 3 rules,
        // complain.
        if (attr->isSwift3Inferred() &&
            tc.Context.LangOpts.WarnSwift3ObjCInference
              == Swift3ObjCInferenceWarnings::Minimal) {
          tc.diagnose(E->getLoc(), diag::expr_selector_swift3_objc_inference,
                      foundDecl->getDescriptiveKind(), foundDecl->getFullName(),
                      foundDecl->getDeclContext()
                        ->getAsNominalTypeOrNominalTypeExtensionContext()
                        ->getName())
            .highlight(subExpr->getSourceRange());
          tc.diagnose(foundDecl, diag::make_decl_objc,
                      foundDecl->getDescriptiveKind())
            .fixItInsert(foundDecl->getAttributeInsertionLoc(false),
                         "@objc ");
        }
      }

      // Note which method we're referencing.
      E->setMethod(method);
      return E;
    }
    
  private:
    // Key path components we need to
    SmallVector<std::pair<KeyPathExpr *, unsigned>, 4>
      KeyPathSubscriptComponents;
  public:
    Expr *visitKeyPathExpr(KeyPathExpr *E) {
      if (E->isObjC()) {
        cs.setType(E, cs.getType(E->getObjCStringLiteralExpr()));
        return E;
      }

      simplifyExprType(E);
      
      if (cs.getType(E)->hasError())
        return E;

      // If a component is already resolved, then all of them should be
      // resolved, and we can let the expression be. This might happen when
      // re-checking a failed system for diagnostics.
      if (!E->getComponents().empty()
          && E->getComponents().front().isResolved()) {
        assert([&]{
          for (auto &c : E->getComponents())
            if (!c.isResolved())
              return false;
          return true;
        }());
        return E;
      }

      SmallVector<KeyPathExpr::Component, 4> resolvedComponents;

      // Resolve each of the components.
      bool didOptionalChain = false;
      auto keyPathTy = cs.getType(E)->castTo<BoundGenericType>();
      Type baseTy = keyPathTy->getGenericArgs()[0];
      Type leafTy = keyPathTy->getGenericArgs()[1];
      
      for (unsigned i : indices(E->getComponents())) {
        auto &origComponent = E->getMutableComponents()[i];
        
        // If there were unresolved types, we may end up with a null base for
        // following components.
        if (!baseTy) {
          resolvedComponents.push_back(origComponent);
          continue;
        }
        
        auto getObjectType = [](Type optionalTy) -> Type {
          Type objectTy;
          if (auto lvalue = optionalTy->getAs<LValueType>()) {
            objectTy = lvalue->getObjectType()->getOptionalObjectType();
            if (optionalTy->hasUnresolvedType() && !objectTy) {
              objectTy = optionalTy;
            }
            objectTy = LValueType::get(objectTy);
          } else {
            objectTy = optionalTy->getOptionalObjectType();
            if (optionalTy->hasUnresolvedType() && !objectTy) {
              objectTy = optionalTy;
            }
          }
          assert(objectTy);
          return objectTy;
        };

        auto kind = origComponent.getKind();
        Optional<SelectedOverload> foundDecl;

        auto locator = cs.getConstraintLocator(E,
                       ConstraintLocator::PathElement::getKeyPathComponent(i));

        // If this is an unresolved link, make sure we resolved it.
        if (kind == KeyPathExpr::Component::Kind::UnresolvedProperty ||
            kind == KeyPathExpr::Component::Kind::UnresolvedSubscript) {
          foundDecl = solution.getOverloadChoiceIfAvailable(locator);
          // Leave the component unresolved if the overload was not resolved.
          if (foundDecl) {
            // If this was a @dynamicMemberLookup property, then we actually
            // form a subscript reference, so switch the kind.
            if (foundDecl->choice.getKind()
                    == OverloadChoiceKind::DynamicMemberLookup) {
              kind = KeyPathExpr::Component::Kind::UnresolvedSubscript;
            }
          }
        }

        KeyPathExpr::Component component;
        switch (kind) {
        case KeyPathExpr::Component::Kind::UnresolvedProperty: {
          // If we couldn't resolve the component, leave it alone.
          if (!foundDecl) {
            component = origComponent;
            break;
          }

          auto property = foundDecl->choice.getDecl();
          
          // Key paths can only refer to properties currently.
          if (!isa<VarDecl>(property)) {
            cs.TC.diagnose(origComponent.getLoc(),
                           diag::expr_keypath_not_property,
                           property->getDescriptiveKind(),
                           property->getFullName());
          } else {
            // Key paths don't work with mutating-get properties.
            auto varDecl = cast<VarDecl>(property);
            if (varDecl->isGetterMutating()) {
              cs.TC.diagnose(origComponent.getLoc(),
                             diag::expr_keypath_mutating_getter,
                             property->getFullName());
            }
            
            // Key paths don't currently support static members.
            if (varDecl->isStatic()) {
              cs.TC.diagnose(origComponent.getLoc(),
                             diag::expr_keypath_static_member,
                             property->getFullName());
            }
          }
          
          cs.TC.requestMemberLayout(property);

          auto dc = property->getInnermostDeclContext();

          // Compute substitutions to refer to the member.
          SubstitutionMap subs =
            solution.computeSubstitutions(dc->getGenericSignatureOfContext(),
                                          locator);

          auto resolvedTy = foundDecl->openedType;
          resolvedTy = simplifyType(resolvedTy);
          
          auto ref = ConcreteDeclRef(property, subs);

          component = KeyPathExpr::Component::forProperty(ref,
                                                       resolvedTy,
                                                       origComponent.getLoc());

          baseTy = component.getComponentType();
          resolvedComponents.push_back(component);

          if (shouldForceUnwrapResult(foundDecl->choice, locator)) {
            auto objectTy = getObjectType(baseTy);
            auto loc = origComponent.getLoc();
            component = KeyPathExpr::Component::forOptionalForce(objectTy, loc);
            baseTy = component.getComponentType();
            resolvedComponents.push_back(component);
          }
          break;
        }
        case KeyPathExpr::Component::Kind::UnresolvedSubscript: {
          // Leave the component unresolved if the overload was not resolved.
          if (!foundDecl) {
            component = origComponent;
            break;
          }
          
          auto subscript = cast<SubscriptDecl>(foundDecl->choice.getDecl());
          if (subscript->isGetterMutating()) {
            cs.TC.diagnose(origComponent.getLoc(),
                           diag::expr_keypath_mutating_getter,
                           subscript->getFullName());
          }

          cs.TC.requestMemberLayout(subscript);

          auto dc = subscript->getInnermostDeclContext();
          auto indexType = subscript->getIndicesInterfaceType();

          SubstitutionMap subs;
          if (auto sig = dc->getGenericSignatureOfContext()) {
            // Compute substitutions to refer to the member.
            subs = solution.computeSubstitutions(sig, locator);
            indexType = indexType.subst(subs);
          }

          // If this is a @dynamicMemberLookup reference to resolve a property
          // through the subscript(dynamicMember:) member, restore the
          // openedType and origComponent to its full reference as if the user
          // wrote out the subscript manually.
          if (foundDecl->choice.getKind()
                                  == OverloadChoiceKind::DynamicMemberLookup) {
            foundDecl->openedType = foundDecl->openedFullType
                  ->castTo<AnyFunctionType>()->getResult();

            auto &ctx = cs.TC.Context;
            auto loc = origComponent.getLoc();
            auto fieldName =
                foundDecl->choice.getName().getBaseIdentifier().str();
            auto index = getDMLIndexExpr(fieldName, indexType, loc, dc, cs);
            
            origComponent = KeyPathExpr::Component::
              forUnresolvedSubscript(ctx, loc, index, {}, loc, loc,
                                     /*trailingClosure*/nullptr);
            cs.setType(origComponent.getIndexExpr(), index->getType());
          }
          
          auto resolvedTy = foundDecl->openedType->castTo<AnyFunctionType>()
            ->getResult();
          
          resolvedTy = simplifyType(resolvedTy);
          
          auto ref = ConcreteDeclRef(subscript, subs);
          
          // Coerce the indices to the type the subscript expects.
          auto indexExpr = coerceToType(origComponent.getIndexExpr(),
                                        indexType,
                                        locator);
          
          component = KeyPathExpr::Component
            ::forSubscriptWithPrebuiltIndexExpr(ref, indexExpr,
                                            origComponent.getSubscriptLabels(),
                                            resolvedTy,
                                            origComponent.getLoc(),
                                            {});
          // Save a reference to the component so we can do a post-pass to check
          // the Hashable conformance of the indexes.
          KeyPathSubscriptComponents.push_back({E, resolvedComponents.size()});

          baseTy = component.getComponentType();
          resolvedComponents.push_back(component);

          if (shouldForceUnwrapResult(foundDecl->choice, locator)) {
            auto objectTy = getObjectType(baseTy);
            auto loc = origComponent.getLoc();
            component = KeyPathExpr::Component::forOptionalForce(objectTy, loc);
            baseTy = component.getComponentType();
            resolvedComponents.push_back(component);
          }
          break;
        }
        case KeyPathExpr::Component::Kind::OptionalChain: {
          didOptionalChain = true;
          // Chaining always forces the element to be an rvalue.
          auto objectTy =
              baseTy->getWithoutSpecifierType()->getOptionalObjectType();
          if (baseTy->hasUnresolvedType() && !objectTy) {
            objectTy = baseTy;
          }
          assert(objectTy);
          
          auto loc = origComponent.getLoc();
          component = KeyPathExpr::Component::forOptionalChain(objectTy, loc);

          baseTy = component.getComponentType();
          resolvedComponents.push_back(component);
          break;
        }
        case KeyPathExpr::Component::Kind::OptionalForce: {
          auto objectTy = getObjectType(baseTy);
          auto loc = origComponent.getLoc();
          component = KeyPathExpr::Component::forOptionalForce(objectTy, loc);
          baseTy = component.getComponentType();
          resolvedComponents.push_back(component);
          break;
        }
        case KeyPathExpr::Component::Kind::Invalid:
          component = origComponent;
          component.setComponentType(leafTy);

          baseTy = component.getComponentType();
          resolvedComponents.push_back(component);
          break;
          
        case KeyPathExpr::Component::Kind::Property:
        case KeyPathExpr::Component::Kind::Subscript:
        case KeyPathExpr::Component::Kind::OptionalWrap:
          llvm_unreachable("already resolved");
        }
      }
      
      // Wrap a non-optional result if there was chaining involved.
      if (didOptionalChain &&
          baseTy &&
          !baseTy->hasUnresolvedType() &&
          !baseTy->getWithoutSpecifierType()->isEqual(leafTy)) {
        assert(leafTy->getOptionalObjectType()->isEqual(
            baseTy->getWithoutSpecifierType()));
        auto component = KeyPathExpr::Component::forOptionalWrap(leafTy);
        resolvedComponents.push_back(component);
        baseTy = leafTy;
      }
      E->resolveComponents(cs.getASTContext(), resolvedComponents);
      
      // See whether there's an equivalent ObjC key path string we can produce
      // for interop purposes.
      if (cs.getASTContext().LangOpts.EnableObjCInterop) {
        SmallString<64> compatStringBuf;
        if (buildObjCKeyPathString(E, compatStringBuf)) {
          auto stringCopy =
            cs.getASTContext().AllocateCopy<char>(compatStringBuf.begin(),
                                                  compatStringBuf.end());
          auto stringExpr = new (cs.getASTContext()) StringLiteralExpr(
                                 StringRef(stringCopy, compatStringBuf.size()),
                                 SourceRange(),
                                 /*implicit*/ true);
          cs.setType(stringExpr, cs.getType(E));
          E->setObjCStringLiteralExpr(stringExpr);
        }
      }
      
      // The final component type ought to line up with the leaf type of the
      // key path.
      assert(!baseTy || baseTy->hasUnresolvedType()
             || baseTy->getWithoutSpecifierType()->isEqual(leafTy));
      return E;
    }

    Expr *visitKeyPathDotExpr(KeyPathDotExpr *E) {
      llvm_unreachable("found KeyPathDotExpr in CSApply");
    }

    /// Interface for ExprWalker
    void walkToExprPre(Expr *expr) {
      ExprStack.push_back(expr);
    }

    Expr *walkToExprPost(Expr *expr) {
      Expr *result = visit(expr);

      // Mark any _ObjectiveCBridgeable conformances as 'used'.
      if (result) {
        useObjectiveCBridgeableConformances(cs.DC, cs.getType(result));
      }

      assert(expr == ExprStack.back());
      ExprStack.pop_back();

      return result;
    }

    void finalize(Expr *&result) {
      assert(ExprStack.empty());
      assert(OpenedExistentials.empty());

      auto &tc = cs.getTypeChecker();

      // Look at all of the suspicious optional injections
      for (auto injection : SuspiciousOptionalInjections) {
        // If we already diagnosed this injection, we're done.
        if (DiagnosedOptionalInjections.count(injection)) {
          continue;
        }

        auto *cast = findForcedDowncast(tc.Context, injection->getSubExpr());
        if (!cast)
          continue;

        if (isa<ParenExpr>(injection->getSubExpr()))
          continue;

        tc.diagnose(injection->getLoc(), diag::inject_forced_downcast,
                    cs.getType(injection->getSubExpr())->getRValueType());
        auto exclaimLoc = cast->getExclaimLoc();
        tc.diagnose(exclaimLoc, diag::forced_to_conditional_downcast,
                    cs.getType(injection)->getOptionalObjectType())
            .fixItReplace(exclaimLoc, "?");
        tc.diagnose(cast->getStartLoc(), diag::silence_inject_forced_downcast)
          .fixItInsert(cast->getStartLoc(), "(")
          .fixItInsertAfter(cast->getEndLoc(), ")");
      }
      
      // Look at key path subscript components to verify that they're hashable.
      for (auto componentRef : KeyPathSubscriptComponents) {
        auto &component = componentRef.first
                                  ->getMutableComponents()[componentRef.second];
        // We need to be able to hash the captured index values in order for
        // KeyPath itself to be hashable, so check that all of the subscript
        // index components are hashable and collect their conformances here.
        SmallVector<ProtocolConformanceRef, 2> hashables;
        bool allIndexesHashable = true;
        ArrayRef<TupleTypeElt> indexTypes;
        TupleTypeElt singleIndexTypeBuf;
        if (auto tup = cs.getType(component.getIndexExpr())
                                               ->getAs<TupleType>()) {
          indexTypes = tup->getElements();
        } else {
          singleIndexTypeBuf = cs.getType(component.getIndexExpr());
          indexTypes = singleIndexTypeBuf;
        }
      
        auto hashable =
          cs.getASTContext().getProtocol(KnownProtocolKind::Hashable);
        auto equatable =
          cs.getASTContext().getProtocol(KnownProtocolKind::Equatable);
        for (auto indexType : indexTypes) {
          auto conformance =
            cs.TC.conformsToProtocol(indexType.getType(), hashable,
                                     cs.DC,
                                     (ConformanceCheckFlags::Used|
                                      ConformanceCheckFlags::InExpression));
          if (!conformance) {
            cs.TC.diagnose(component.getIndexExpr()->getLoc(),
                           diag::expr_keypath_subscript_index_not_hashable,
                           indexType.getType());
            allIndexesHashable = false;
            continue;
          }
          hashables.push_back(*conformance);
          
          // FIXME: Hashable implies Equatable, but we need to make sure the
          // Equatable conformance is forced into existence during type checking
          // so that it's available for SILGen.
          auto eqConformance =
            cs.TC.conformsToProtocol(indexType.getType(), equatable,
                                     cs.DC,
                                     (ConformanceCheckFlags::Used|
                                      ConformanceCheckFlags::InExpression));
          assert(eqConformance.hasValue());
          (void)eqConformance;
        }

        if (allIndexesHashable) {
          component.setSubscriptIndexHashableConformances(hashables);
        }
      }

      // Set the final types on the expression.
      cs.setExprTypes(result);
    }

    /// Diagnose an optional injection that is probably not what the
    /// user wanted, because it comes from a forced downcast.
    void diagnoseOptionalInjection(InjectIntoOptionalExpr *injection) {
      // Check whether we have a forced downcast.
      auto &tc = cs.getTypeChecker();
      auto *cast = findForcedDowncast(tc.Context, injection->getSubExpr());
      if (!cast)
        return;
      
      SuspiciousOptionalInjections.push_back(injection);
    }
  };
} // end anonymous namespace


/// Resolve a locator to the specific declaration it references, if possible.
///
/// \param cs The constraint system in which the locator will be resolved.
///
/// \param locator The locator to resolve.
///
/// \param findOvlChoice A function that searches for the overload choice
/// associated with the given locator, or an empty optional if there is no such
/// overload.
///
/// \returns the decl to which the locator resolved.
///
static ConcreteDeclRef resolveLocatorToDecl(
    ConstraintSystem &cs, ConstraintLocator *locator,
    llvm::function_ref<Optional<SelectedOverload>(ConstraintLocator *)>
        findOvlChoice,
    llvm::function_ref<ConcreteDeclRef(ValueDecl *decl, Type openedType,
                                       ConstraintLocator *declLocator)>
        getConcreteDeclRef) {
  assert(locator && "Null locator");
  if (!locator->getAnchor())
    return ConcreteDeclRef();

  auto anchor = locator->getAnchor();
  // Unwrap any specializations, constructor calls, implicit conversions, and
  // '.'s.
  // FIXME: This is brittle.
  do {
    if (auto specialize = dyn_cast<UnresolvedSpecializeExpr>(anchor)) {
      anchor = specialize->getSubExpr();
      continue;
    }

    if (auto implicit = dyn_cast<ImplicitConversionExpr>(anchor)) {
      anchor = implicit->getSubExpr();
      continue;
    }

    if (auto identity = dyn_cast<IdentityExpr>(anchor)) {
      anchor = identity->getSubExpr();
      continue;
    }

    if (auto tryExpr = dyn_cast<AnyTryExpr>(anchor)) {
      if (isa<OptionalTryExpr>(tryExpr))
        break;

      anchor = tryExpr->getSubExpr();
      continue;
    }

    if (auto selfApply = dyn_cast<SelfApplyExpr>(anchor)) {
      anchor = selfApply->getFn();
      continue;
    }

    if (auto dotSyntax = dyn_cast<DotSyntaxBaseIgnoredExpr>(anchor)) {
      anchor = dotSyntax->getRHS();
      continue;
    }

    if (auto *OEE = dyn_cast<OpenExistentialExpr>(anchor)) {
      anchor = OEE->getSubExpr();
      continue;
    }

    break;
  } while (true);
  
  // Simple case: direct reference to a declaration.
  if (auto dre = dyn_cast<DeclRefExpr>(anchor))
    return dre->getDeclRef();
    
  // Simple case: direct reference to a declaration.
  if (auto mre = dyn_cast<MemberRefExpr>(anchor))
    return mre->getMember();
  
  if (auto ctorRef = dyn_cast<OtherConstructorDeclRefExpr>(anchor))
    return ctorRef->getDeclRef();

  if (isa<OverloadedDeclRefExpr>(anchor) ||
      isa<UnresolvedDeclRefExpr>(anchor)) {
    // Overloaded and unresolved cases: find the resolved overload.
    auto anchorLocator = cs.getConstraintLocator(anchor);
    if (auto selected = findOvlChoice(anchorLocator)) {
      if (selected->choice.isDecl())
        return getConcreteDeclRef(selected->choice.getDecl(),
                                  selected->openedType,
                                  anchorLocator);
    }
  }
  
  if (isa<UnresolvedMemberExpr>(anchor)) {
    // Unresolved member: find the resolved overload.
    auto anchorLocator = cs.getConstraintLocator(anchor,
                           ConstraintLocator::UnresolvedMember);
    if (auto selected = findOvlChoice(anchorLocator)) {
      if (selected->choice.isDecl())
        return getConcreteDeclRef(selected->choice.getDecl(),
                                  selected->openedType,
                                  anchorLocator);
    }
  }

  if (isa<UnresolvedDotExpr>(anchor)) {
    // Unresolved member: find the resolved overload.
    auto anchorLocator = cs.getConstraintLocator(anchor,
                                                 ConstraintLocator::Member);
    if (auto selected = findOvlChoice(anchorLocator)) {
      if (selected->choice.isDecl())
        return getConcreteDeclRef(selected->choice.getDecl(),
                                  selected->openedType,
                                  anchorLocator);
    }
  }

  if (auto subscript = dyn_cast<SubscriptExpr>(anchor)) {
    // Subscript expressions may have a declaration. If so, use it.
    if (subscript->hasDecl())
      return subscript->getDecl();

    // Otherwise, find the resolved overload.
    auto anchorLocator =
      cs.getConstraintLocator(anchor, ConstraintLocator::SubscriptMember);
    if (auto selected = findOvlChoice(anchorLocator)) {
      if (selected->choice.isDecl())
        return getConcreteDeclRef(selected->choice.getDecl(),
                                  selected->openedType,
                                  anchorLocator);
    }
  }

  if (auto subscript = dyn_cast<DynamicSubscriptExpr>(anchor)) {
    // Dynamic subscripts are always resolved.
    return subscript->getMember();
  }

  return ConcreteDeclRef();
}

ConcreteDeclRef Solution::resolveLocatorToDecl(
                  ConstraintLocator *locator) const {
  auto &cs = getConstraintSystem();

  // Simplify the locator.
  SourceRange range;
  locator = simplifyLocator(cs, locator, range);

  // If we didn't map down to a specific expression, we can't handle a default
  // argument.
  if (!locator->getAnchor() || !locator->getPath().empty())
    return nullptr;

  if (auto resolved
        = ::resolveLocatorToDecl(cs, locator,
            [&](ConstraintLocator *locator) -> Optional<SelectedOverload> {
              auto known = overloadChoices.find(locator);
              if (known == overloadChoices.end()) {
                return None;
              }

              return known->second;
            },
            [&](ValueDecl *decl, Type openedType, ConstraintLocator *locator)
                  -> ConcreteDeclRef {
              SubstitutionMap subs =
                computeSubstitutions(
                  decl->getInnermostDeclContext()
                      ->getGenericSignatureOfContext(),
                locator);
              return ConcreteDeclRef(decl, subs);
            })) {
    return resolved;
  }

  return ConcreteDeclRef();
}

/// \brief Given a constraint locator, find the declaration reference
/// to the callee, it is a call to a declaration.
static ConcreteDeclRef
findCalleeDeclRef(ConstraintSystem &cs, const Solution &solution,
                  ConstraintLocator *locator) {
  if (locator->getPath().empty() || !locator->getAnchor())
    return nullptr;

  // If the locator points to a function application, find the function itself.
  bool isSubscript =
    locator->getPath().back().getKind() == ConstraintLocator::SubscriptIndex;
  if (locator->getPath().back().getKind() == ConstraintLocator::ApplyArgument ||
      isSubscript) {
    assert(locator->getPath().back().getNewSummaryFlags() == 0 &&
           "ApplyArgument/SubscriptIndex adds no flags");
    SmallVector<LocatorPathElt, 4> newPath;
    newPath.append(locator->getPath().begin(), locator->getPath().end()-1);

    unsigned newFlags = locator->getSummaryFlags();

    if (isSubscript) {
      newPath.push_back(ConstraintLocator::SubscriptMember);
    } else {
      newPath.push_back(ConstraintLocator::ApplyFunction);
    }

    assert(newPath.back().getNewSummaryFlags() == 0 &&
           "added element that changes the flags?");
    locator = cs.getConstraintLocator(locator->getAnchor(), newPath, newFlags);
  }

  return solution.resolveLocatorToDecl(locator);
}

static bool
shouldApplyAddingLabelFixit(TuplePattern *tuplePattern, TupleType *fromTuple,
                            TupleType *toTuple,
                std::vector<std::pair<SourceLoc, std::string>> &locInsertPairs) {
  std::vector<TuplePattern*> patternParts;
  std::vector<TupleType*> fromParts;
  std::vector<TupleType*> toParts;
  patternParts.push_back(tuplePattern);
  fromParts.push_back(fromTuple);
  toParts.push_back(toTuple);
  while (!patternParts.empty()) {
    TuplePattern *curPattern = patternParts.back();
    TupleType *curFrom = fromParts.back();
    TupleType *curTo = toParts.back();
    patternParts.pop_back();
    fromParts.pop_back();
    toParts.pop_back();
    unsigned n = curPattern->getElements().size();
    if (curFrom->getElements().size() != n ||
        curTo->getElements().size() != n)
      return false;
    for (unsigned i = 0; i < n; i++) {
      Pattern* subPat = curPattern->getElement(i).getPattern();
      const TupleTypeElt &subFrom = curFrom->getElement(i);
      const TupleTypeElt &subTo = curTo->getElement(i);
      if ((subFrom.getType()->getKind() == TypeKind::Tuple) ^
          (subTo.getType()->getKind() == TypeKind::Tuple))
        return false;
      auto addLabelFunc = [&]() {
        if (subFrom.getName().empty() && !subTo.getName().empty()) {
          llvm::SmallString<8> Name;
          Name.append(subTo.getName().str());
          Name.append(": ");
          locInsertPairs.push_back({subPat->getStartLoc(), Name.str()});
        }
      };
      if (auto subFromTuple = subFrom.getType()->getAs<TupleType>()) {
        fromParts.push_back(subFromTuple);
        toParts.push_back(subTo.getType()->getAs<TupleType>());
        patternParts.push_back(static_cast<TuplePattern*>(subPat));
        addLabelFunc();
      } else if (subFrom.getType()->isEqual(subTo.getType())) {
        addLabelFunc();
      } else
        return false;
    }
  }
  return true;
}

/// Produce the caller-side default argument for this default argument, or
/// null if the default argument will be provided by the callee.
static std::pair<Expr *, DefaultArgumentKind>
getCallerDefaultArg(ConstraintSystem &cs, DeclContext *dc,
                    SourceLoc loc, ConcreteDeclRef &owner,
                    unsigned index) {
  auto &tc = cs.getTypeChecker();

  auto defArg = getDefaultArgumentInfo(cast<ValueDecl>(owner.getDecl()), index);
  Expr *init = nullptr;
  switch (defArg.first) {
  case DefaultArgumentKind::None:
    llvm_unreachable("No default argument here?");

  case DefaultArgumentKind::Normal:
    return {nullptr, defArg.first};

  case DefaultArgumentKind::Inherited:
    // Update the owner to reflect inheritance here.
    owner = owner.getOverriddenDecl();
    return getCallerDefaultArg(cs, dc, loc, owner, index);

  case DefaultArgumentKind::Column:
    init = new (tc.Context) MagicIdentifierLiteralExpr(
                              MagicIdentifierLiteralExpr::Column, loc,
                              /*implicit=*/true);
    break;

  case DefaultArgumentKind::File:
    init = new (tc.Context) MagicIdentifierLiteralExpr(
                              MagicIdentifierLiteralExpr::File, loc,
                              /*implicit=*/true);
    break;
    
  case DefaultArgumentKind::Line:
    init = new (tc.Context) MagicIdentifierLiteralExpr(
                              MagicIdentifierLiteralExpr::Line, loc,
                              /*implicit=*/true);
    break;
      
  case DefaultArgumentKind::Function:
    init = new (tc.Context) MagicIdentifierLiteralExpr(
                              MagicIdentifierLiteralExpr::Function, loc,
                              /*implicit=*/true);
    break;

  case DefaultArgumentKind::DSOHandle:
    init = new (tc.Context) MagicIdentifierLiteralExpr(
                              MagicIdentifierLiteralExpr::DSOHandle, loc,
                              /*implicit=*/true);
    break;

  case DefaultArgumentKind::NilLiteral:
    init = new (tc.Context) NilLiteralExpr(loc, /*Implicit=*/true);
    break;

  case DefaultArgumentKind::EmptyArray:
    init = ArrayExpr::create(tc.Context, loc, {}, {}, loc);
    init->setImplicit();
    break;

  case DefaultArgumentKind::EmptyDictionary:
    init = DictionaryExpr::create(tc.Context, loc, {}, {}, loc);
    init->setImplicit();
    break;
  }

  // Convert the literal to the appropriate type.
  auto defArgType = owner.getDecl()->getDeclContext()
                       ->mapTypeIntoContext(defArg.second);
  auto resultTy = tc.typeCheckExpression(
      init, dc, TypeLoc::withoutLoc(defArgType), CTP_CannotFail);
  assert(resultTy && "Conversion cannot fail");
  (void)resultTy;

  cs.cacheExprTypes(init);

  return {init, defArg.first};
}

static Expr *lookThroughIdentityExprs(Expr *expr) {
  while (true) {
    if (auto ident = dyn_cast<IdentityExpr>(expr)) {
      expr = ident->getSubExpr();
    } else if (auto anyTry = dyn_cast<AnyTryExpr>(expr)) {
      if (isa<OptionalTryExpr>(anyTry))
        return expr;
      expr = anyTry->getSubExpr();
    } else {
      return expr;
    }
  }
}

/// Rebuild the ParenTypes for the given expression, whose underlying expression
/// should be set to the given type.  This has to apply to exactly the same
/// levels of sugar that were stripped off by lookThroughIdentityExprs.
static Type rebuildIdentityExprs(ConstraintSystem &cs, Expr *expr, Type type) {
  ASTContext &ctx = cs.getASTContext();
  if (auto paren = dyn_cast<ParenExpr>(expr)) {
    type = rebuildIdentityExprs(cs, paren->getSubExpr(), type);
    cs.setType(paren, ParenType::get(ctx, type->getInOutObjectType(),
                                     ParameterTypeFlags().withInOut(type->is<InOutType>())));
    return cs.getType(paren);
  }

  if (auto ident = dyn_cast<IdentityExpr>(expr)) {
    type = rebuildIdentityExprs(cs, ident->getSubExpr(), type);
    cs.setType(ident, type);
    return cs.getType(ident);
  }

  if (auto ident = dyn_cast<AnyTryExpr>(expr)) {
    if (isa<OptionalTryExpr>(ident))
      return type;

    type = rebuildIdentityExprs(cs, ident->getSubExpr(), type);
    cs.setType(ident, type);
    return cs.getType(ident);
  }

  return type;
}

Expr *ExprRewriter::coerceTupleToTuple(Expr *expr, TupleType *fromTuple,
                                       TupleType *toTuple,
                                       ConstraintLocatorBuilder locator,
                                       SmallVectorImpl<int> &sources,
                                       SmallVectorImpl<unsigned> &variadicArgs,
                                       Optional<Pattern*> typeFromPattern){
  auto &tc = cs.getTypeChecker();

  // Capture the tuple expression, if there is one.
  Expr *innerExpr = lookThroughIdentityExprs(expr);
  auto *fromTupleExpr = dyn_cast<TupleExpr>(innerExpr);

  /// Check each of the tuple elements in the destination.
  bool hasVariadic = false;
  unsigned variadicParamIdx = toTuple->getNumElements();
  bool anythingShuffled = false;
  bool hasInits = false;
  SmallVector<TupleTypeElt, 4> toSugarFields;
  SmallVector<TupleTypeElt, 4> fromTupleExprFields(
                                 fromTuple->getElements().size());
  SmallVector<Expr *, 2> callerDefaultArgs;
  ConcreteDeclRef callee =
    findCalleeDeclRef(cs, solution, cs.getConstraintLocator(locator));

  for (unsigned i = 0, n = toTuple->getNumElements(); i != n; ++i) {
    const auto &toElt = toTuple->getElement(i);
    auto toEltType = toElt.getType();

    // If we're default-initializing this member, there's nothing to do.
    if (sources[i] == TupleShuffleExpr::DefaultInitialize) {
      anythingShuffled = true;
      hasInits = true;
      toSugarFields.push_back(toElt);

      // Create a caller-side default argument, if we need one.
      if (auto defArg = getCallerDefaultArg(cs, dc, expr->getLoc(),
                                            callee, i).first) {
        callerDefaultArgs.push_back(defArg);
        sources[i] = TupleShuffleExpr::CallerDefaultInitialize;
      }
      continue;
    }

    // If this is the variadic argument, note it.
    if (sources[i] == TupleShuffleExpr::Variadic) {
      assert(!hasVariadic && "two variadic parameters?");
      toSugarFields.push_back(toElt);
      hasVariadic = true;
      variadicParamIdx = i;
      anythingShuffled = true;
      continue;
    }

    // If the source and destination index are different, we'll be shuffling.
    if ((unsigned)sources[i] != i) {
      anythingShuffled = true;
    }

    // We're matching one element to another. If the types already
    // match, there's nothing to do.
    const auto &fromElt = fromTuple->getElement(sources[i]);
    auto fromEltType = fromElt.getType();
    if (fromEltType->isEqual(toEltType)) {
      // Get the sugared type directly from the tuple expression, if there
      // is one.
      if (fromTupleExpr)
        fromEltType = cs.getType(fromTupleExpr->getElement(sources[i]));

      toSugarFields.push_back(toElt.getWithType(fromEltType));
      fromTupleExprFields[sources[i]] = fromElt;
      continue;
    }

    // We need to convert the source element to the destination type.
    if (!fromTupleExpr) {
      // FIXME: Lame! We can't express this in the AST.
      auto anchorExpr = locator.getBaseLocator()->getAnchor();
      InFlightDiagnostic diag = tc.diagnose(anchorExpr->getLoc(),
                                        diag::tuple_conversion_not_expressible,
                                            fromTuple, toTuple);
      if (typeFromPattern) {
        std::vector<std::pair<SourceLoc, std::string>> locInsertPairs;
        auto *tupleP = dyn_cast<TuplePattern>(typeFromPattern.getValue());
        if (tupleP && shouldApplyAddingLabelFixit(tupleP, toTuple, fromTuple,
                                                  locInsertPairs)) {
          for (auto &Pair : locInsertPairs) {
            diag.fixItInsert(Pair.first, Pair.second);
          }
        }
      }
      return nullptr;
    }

    // Actually convert the source element.
    auto convertedElt
      = coerceToType(fromTupleExpr->getElement(sources[i]), toEltType,
                     locator.withPathElement(
                       LocatorPathElt::getTupleElement(sources[i])));
    if (!convertedElt)
      return nullptr;

    fromTupleExpr->setElement(sources[i], convertedElt);

    // Record the sugared field name.
    toSugarFields.push_back(toElt.getWithType(cs.getType(convertedElt)));
    fromTupleExprFields[sources[i]] =
      fromElt.getWithType(cs.getType(convertedElt));
  }

  // Convert all of the variadic arguments to the destination type.
  ArraySliceType *arrayType = nullptr;
  if (hasVariadic) {
    Type toEltType = toTuple->getElements()[variadicParamIdx].getVarargBaseTy();
    for (int fromFieldIdx : variadicArgs) {
      const auto &fromElt = fromTuple->getElement(fromFieldIdx);
      Type fromEltType = fromElt.getType();

      // If the source and destination types match, there's nothing to do.
      if (toEltType->isEqual(fromEltType)) {
        fromTupleExprFields[fromFieldIdx] = fromElt;
        continue;
      }

      // We need to convert the source element to the destination type.
      if (!fromTupleExpr) {
        // FIXME: Lame! We can't express this in the AST.
        tc.diagnose(expr->getLoc(),
                    diag::tuple_conversion_not_expressible,
                    fromTuple, toTuple);
        return nullptr;
      }

      // Actually convert the source element.
      auto convertedElt = coerceToType(
                            fromTupleExpr->getElement(fromFieldIdx),
                            toEltType,
                            locator.withPathElement(
                              LocatorPathElt::getTupleElement(fromFieldIdx)));
      if (!convertedElt)
        return nullptr;

      fromTupleExpr->setElement(fromFieldIdx, convertedElt);

      fromTupleExprFields[fromFieldIdx] =
        fromElt.getWithType(cs.getType(convertedElt));
    }

    // Find the appropriate injection function.
    if (tc.requireArrayLiteralIntrinsics(expr->getStartLoc()))
      return nullptr;
    arrayType = cast<ArraySliceType>(
          toTuple->getElements()[variadicParamIdx].getType().getPointer());
  }

  // Compute the updated 'from' tuple type, since we may have
  // performed some conversions in place.
  Type fromTupleType = TupleType::get(fromTupleExprFields, tc.Context);
  if (fromTupleExpr) {
    cs.setType(fromTupleExpr, fromTupleType);

    // Update the types of parentheses around the tuple expression.
    rebuildIdentityExprs(cs, expr, fromTupleType);
  }

  // Compute the re-sugared tuple type.
  Type toSugarType = hasInits? toTuple
                             : TupleType::get(toSugarFields, tc.Context);

  // If we don't have to shuffle anything, we're done.
  if (!anythingShuffled && fromTupleExpr) {
    cs.setType(fromTupleExpr, toSugarType);

    // Update the types of parentheses around the tuple expression.
    rebuildIdentityExprs(cs, expr, toSugarType);

    return expr;
  }
  
  // Create the tuple shuffle.
  return
    cs.cacheType(TupleShuffleExpr::create(tc.Context,
                     expr, sources,
                     TupleShuffleExpr::TupleToTuple,
                     callee,
                     variadicArgs,
                     arrayType,
                     callerDefaultArgs,
                     toSugarType));
}

static Type getMetatypeSuperclass(Type t, TypeChecker &tc) {
  if (auto *metaTy = t->getAs<MetatypeType>())
    return MetatypeType::get(getMetatypeSuperclass(
                               metaTy->getInstanceType(),
                               tc));

  if (auto *metaTy = t->getAs<ExistentialMetatypeType>())
    return ExistentialMetatypeType::get(getMetatypeSuperclass(
                                          metaTy->getInstanceType(),
                                          tc));

  return tc.getSuperClassOf(t);
}

Expr *ExprRewriter::coerceSuperclass(Expr *expr, Type toType,
                                     ConstraintLocatorBuilder locator) {
  auto &tc = cs.getTypeChecker();

  auto fromType = cs.getType(expr);

  auto fromInstanceType = fromType;
  auto toInstanceType = toType;

  while (fromInstanceType->is<AnyMetatypeType>() &&
         toInstanceType->is<MetatypeType>()) {
    fromInstanceType = fromInstanceType->castTo<AnyMetatypeType>()
      ->getInstanceType();
    toInstanceType = toInstanceType->castTo<MetatypeType>()
      ->getInstanceType();
  }

  if (fromInstanceType->is<ArchetypeType>()) {
    // Coercion from archetype to its (concrete) superclass.
    auto superclass = getMetatypeSuperclass(fromType, tc);

    expr =
      cs.cacheType(
        new (tc.Context) ArchetypeToSuperExpr(expr, superclass));

    if (!superclass->isEqual(toType))
      return coerceSuperclass(expr, toType, locator);

    return expr;

  }

  if (fromInstanceType->isExistentialType()) {
    // Coercion from superclass-constrained existential to its
    // concrete superclass.
    auto fromArchetype = ArchetypeType::getAnyOpened(fromType);

    auto *archetypeVal =
      cs.cacheType(
        new (tc.Context) OpaqueValueExpr(expr->getLoc(),
                                         fromArchetype));

    auto *result = coerceSuperclass(archetypeVal, toType, locator);

    return cs.cacheType(
      new (tc.Context) OpenExistentialExpr(expr, archetypeVal, result,
                                           toType));
  }

  // Coercion from subclass to superclass.
  if (toType->is<MetatypeType>()) {
    return cs.cacheType(
      new (tc.Context) MetatypeConversionExpr(expr, toType));
  }

  return cs.cacheType(
    new (tc.Context) DerivedToBaseExpr(expr, toType));
}

/// Collect the conformances for all the protocols of an existential type.
/// If the source type is also existential, we don't want to check conformance
/// because most protocols do not conform to themselves -- however we still
/// allow the conversion here, except the ErasureExpr ends up with trivial
/// conformances.
static ArrayRef<ProtocolConformanceRef>
collectExistentialConformances(TypeChecker &tc, Type fromType, Type toType,
                               DeclContext *DC) {
  auto layout = toType->getExistentialLayout();

  SmallVector<ProtocolConformanceRef, 4> conformances;
  for (auto proto : layout.getProtocols()) {
    conformances.push_back(
      *tc.containsProtocol(fromType, proto->getDecl(), DC,
                           (ConformanceCheckFlags::InExpression|
                            ConformanceCheckFlags::Used)));
  }

  return tc.Context.AllocateCopy(conformances);
}

Expr *ExprRewriter::coerceExistential(Expr *expr, Type toType,
                                      ConstraintLocatorBuilder locator) {
  auto &tc = solution.getConstraintSystem().getTypeChecker();
  Type fromType = cs.getType(expr);
  Type fromInstanceType = fromType;
  Type toInstanceType = toType;

  // Look through metatypes
  while ((fromInstanceType->is<UnresolvedType>() ||
          fromInstanceType->is<AnyMetatypeType>()) &&
         toInstanceType->is<ExistentialMetatypeType>()) {
    if (!fromInstanceType->is<UnresolvedType>())
      fromInstanceType = fromInstanceType->castTo<AnyMetatypeType>()->getInstanceType();
    toInstanceType = toInstanceType->castTo<ExistentialMetatypeType>()->getInstanceType();
  }

  ASTContext &ctx = tc.Context;

  auto conformances =
    collectExistentialConformances(tc, fromInstanceType, toInstanceType, cs.DC);

  // For existential-to-existential coercions, open the source existential.
  if (fromType->isAnyExistentialType()) {
    fromType = ArchetypeType::getAnyOpened(fromType);
    
    auto *archetypeVal =
      cs.cacheType(
          new (ctx) OpaqueValueExpr(expr->getLoc(),
                                    fromType));
    
    auto *result = cs.cacheType(ErasureExpr::create(ctx, archetypeVal, toType,
                                                    conformances));
    return cs.cacheType(
        new (ctx) OpenExistentialExpr(expr, archetypeVal, result,
                                      cs.getType(result)));
  }

  // Load tuples with lvalue elements.
  if (auto tupleType = fromType->getAs<TupleType>()) {
    if (tupleType->hasLValueType()) {
      auto toTuple = tupleType->getRValueType()->castTo<TupleType>();
      SmallVector<int, 4> sources;
      SmallVector<unsigned, 4> variadicArgs;
      bool failed = computeTupleShuffle(tupleType, toTuple,
                                        sources, variadicArgs);
      assert(!failed && "Couldn't convert tuple to tuple?");
      (void)failed;

      coerceTupleToTuple(expr, tupleType, toTuple, locator, sources,
                         variadicArgs);
    }
  }

  return cs.cacheType(ErasureExpr::create(ctx, expr, toType, conformances));
}

/// Given that the given expression is an implicit conversion added
/// to the target by coerceToType, find out how many OptionalEvaluationExprs
/// it includes and the target.
static unsigned getOptionalEvaluationDepth(Expr *expr, Expr *target) {
  unsigned depth = 0;
  while (true) {
    // Look through sugar expressions.
    expr = expr->getSemanticsProvidingExpr();

    // If we find the target expression, we're done.
    if (expr == target) return depth;

    // If we see an optional evaluation, the depth goes up.
    if (auto optEval = dyn_cast<OptionalEvaluationExpr>(expr)) {
      depth++;
      expr = optEval->getSubExpr();

    // We have to handle any other expressions that can be introduced by
    // coerceToType.
    } else if (auto bind = dyn_cast<BindOptionalExpr>(expr)) {
      expr = bind->getSubExpr();
    } else if (auto force = dyn_cast<ForceValueExpr>(expr)) {
      expr = force->getSubExpr();
    } else if (auto open = dyn_cast<OpenExistentialExpr>(expr)) {
      depth += getOptionalEvaluationDepth(open->getSubExpr(),
                                          open->getOpaqueValue());
      expr = open->getExistentialValue();

    // Otherwise, look through implicit conversions.
    } else {
      expr = cast<ImplicitConversionExpr>(expr)->getSubExpr();
    }
  }
}

Expr *ExprRewriter::coerceOptionalToOptional(Expr *expr, Type toType,
                                             ConstraintLocatorBuilder locator,
                                          Optional<Pattern*> typeFromPattern) {
  auto &tc = cs.getTypeChecker();
  Type fromType = cs.getType(expr);
  
  tc.requireOptionalIntrinsics(expr->getLoc());

  SmallVector<Type, 4> fromOptionals;
  (void)fromType->lookThroughAllOptionalTypes(fromOptionals);

  SmallVector<Type, 4> toOptionals;
  (void)toType->lookThroughAllOptionalTypes(toOptionals);

  assert(!toOptionals.empty());
  assert(!fromOptionals.empty());

  // If we are adding optionals but the types are equivalent up to the common
  // depth, peephole the optional-to-optional conversion into a series of nested
  // injections.
  auto toDepth = toOptionals.size();
  auto fromDepth = fromOptionals.size();
  if (toDepth > fromDepth &&
      toOptionals[toOptionals.size() - fromDepth]->isEqual(fromType)) {
    auto diff = toDepth - fromDepth;
    while (diff--) {
      Type type = toOptionals[diff];
      expr = cs.cacheType(new (tc.Context) InjectIntoOptionalExpr(expr, type));
      diagnoseOptionalInjection(cast<InjectIntoOptionalExpr>(expr));
    }

    return expr;
  }

  Type fromValueType = fromType->getOptionalObjectType();
  Type toValueType = toType->getOptionalObjectType();

  // The depth we use here will get patched after we apply the coercion.
  auto bindOptional =
    new (tc.Context) BindOptionalExpr(expr, expr->getSourceRange().End,
                                      /*depth*/ 0, fromValueType);

  expr = cs.cacheType(bindOptional);
  expr->setImplicit(true);
  expr = coerceToType(expr, toValueType, locator, typeFromPattern);
  if (!expr) return nullptr;

  unsigned depth = getOptionalEvaluationDepth(expr, bindOptional);
  bindOptional->setDepth(depth);
      
  expr = cs.cacheType(new (tc.Context) InjectIntoOptionalExpr(expr, toType));
      
  expr = cs.cacheType(new (tc.Context) OptionalEvaluationExpr(expr, toType));
  expr->setImplicit(true);
  return expr;
}

Expr *ExprRewriter::coerceImplicitlyUnwrappedOptionalToValue(Expr *expr, Type objTy) {
  auto optTy = cs.getType(expr);
  // Coerce to an r-value.
  if (optTy->is<LValueType>())
    objTy = LValueType::get(objTy);

  expr = new (cs.getTypeChecker().Context) ForceValueExpr(expr,
                                                          expr->getEndLoc(),
                                                          /* forcedIUO=*/ true);
  cs.setType(expr, objTy);
  expr->setImplicit();
  return expr;
}

/// Determine whether the given expression is a reference to an
/// unbound instance member of a type.
static bool isReferenceToMetatypeMember(ConstraintSystem &cs, Expr *expr) {
  expr = expr->getSemanticsProvidingExpr();
  if (auto dotIgnored = dyn_cast<DotSyntaxBaseIgnoredExpr>(expr))
    return cs.getType(dotIgnored->getLHS())->is<AnyMetatypeType>();
  if (auto dotSyntax = dyn_cast<DotSyntaxCallExpr>(expr))
    return cs.getType(dotSyntax->getBase())->is<AnyMetatypeType>();
  return false;
}

static unsigned computeCallLevel(ConstraintSystem &cs, ConcreteDeclRef callee,
                                 ApplyExpr *apply) {
  // If we do not have a callee, return a level of 0.
  if (!callee) {
    return 0;
  }

  // Only calls to members of types can have level > 0.
  auto calleeDecl = callee.getDecl();
  if (!calleeDecl->getDeclContext()->isTypeContext()) {
    return 0;
  }

  // Level 1 if we're not applying "self".
  if (auto *call = dyn_cast<CallExpr>(apply)) {
    if (!calleeDecl->isInstanceMember() ||
        !isReferenceToMetatypeMember(cs, call->getDirectCallee())) {
      return 1;
    }
    return 0;
  }

  // Level 1 if we have an operator.
  if (isa<PrefixUnaryExpr>(apply) || isa<PostfixUnaryExpr>(apply) ||
      isa<BinaryExpr>(apply)) {
    return 1;
  }

  // Otherwise, we have a normal application.
  return 0;
}

Expr *ExprRewriter::coerceCallArguments(
    Expr *arg, AnyFunctionType *funcType,
    ApplyExpr *apply,
    ArrayRef<Identifier> argLabels,
    bool hasTrailingClosure,
    ConstraintLocatorBuilder locator) {
  auto &tc = getConstraintSystem().getTypeChecker();
  auto params = funcType->getParams();

  // Local function to produce a locator to refer to the ith element of the
  // argument tuple.
  auto getArgLocator = [&](unsigned argIdx, unsigned paramIdx)
                         -> ConstraintLocatorBuilder {
    return locator.withPathElement(
             LocatorPathElt::getApplyArgToParam(argIdx, paramIdx));
  };

  bool matchCanFail =
      llvm::any_of(params, [](const AnyFunctionType::Param &param) {
        return param.getType()->hasUnresolvedType();
      });

  auto paramType = AnyFunctionType::composeInput(tc.Context, params, false);
  bool allParamsMatch = cs.getType(arg)->isEqual(paramType);

  // Find the callee declaration.
  ConcreteDeclRef callee =
    findCalleeDeclRef(cs, solution, cs.getConstraintLocator(locator));

  // Determine the level,
  unsigned level = apply ? computeCallLevel(cs, callee, apply) : 0;

  // Determine the parameter bindings.
  llvm::SmallBitVector defaultMap
    = computeDefaultMap(params, callee.getDecl(), level);
  auto args = decomposeArgType(cs.getType(arg), argLabels);

  // Quickly test if any further fix-ups for the argument types are necessary.
  // FIXME: This hack is only necessary to work around some problems we have
  // for inferring the type of an unresolved member reference expression in
  // an optional context. We should seek a more holistic fix for this.
  if (allParamsMatch &&
      (params.size() == args.size())) {
    if (auto argTuple = dyn_cast<TupleExpr>(arg)) {
      auto argElts = argTuple->getElements();
    
      for (size_t i = 0; i < params.size(); i++) {
        if (auto dotExpr = dyn_cast<DotSyntaxCallExpr>(argElts[i])) {
          auto paramTy = params[i].getType();
          auto argTy = cs.getType(dotExpr)->getWithoutSpecifierType();
          if (!paramTy->isEqual(argTy)) {
            allParamsMatch = false;
            break;
          }
        }
      }
    }
  }
  
  if (allParamsMatch)
    return arg;
  
  MatchCallArgumentListener listener;
  SmallVector<ParamBinding, 4> parameterBindings;
  bool failed = constraints::matchCallArguments(args, params,
                                                defaultMap,
                                                hasTrailingClosure,
                                                /*allowFixes=*/false, listener,
                                                parameterBindings);

  assert((matchCanFail || !failed) && "Call arguments did not match up?");
  (void)failed;
  (void)matchCanFail;

  // We should either have parentheses or a tuple.
  auto *argTuple = dyn_cast<TupleExpr>(arg);
  auto *argParen = dyn_cast<ParenExpr>(arg);
  // FIXME: Eventually, we want to enforce that we have either argTuple or
  // argParen here.

  // Local function to extract the ith argument expression, which papers
  // over some of the weirdness with tuples vs. parentheses.
  auto getArg = [&](unsigned i) -> Expr * {
    if (argTuple)
      return argTuple->getElement(i);
    assert(i == 0 && "Scalar only has a single argument");

    if (argParen)
      return argParen->getSubExpr();

    return arg;
  };

  // Local function to extract the ith argument label, which papers over some
  // of the weirdness with tuples vs. parentheses.
  auto getArgLabel = [&](unsigned i) -> Identifier {
    if (argTuple)
      return argTuple->getElementName(i);

    assert(i == 0 && "Scalar only has a single argument");
    return Identifier();
  };

  SmallVector<TupleTypeElt, 4> toSugarFields;
  SmallVector<TupleTypeElt, 4> fromTupleExprFields(
                                 argTuple? argTuple->getNumElements() : 1);
  SmallVector<Expr*, 4> fromTupleExpr(argTuple? argTuple->getNumElements() : 1);
  SmallVector<unsigned, 4> variadicArgs;
  SmallVector<Expr *, 2> callerDefaultArgs;
  Type sliceType = nullptr;
  SmallVector<int, 4> sources;
  for (unsigned paramIdx = 0, numParams = parameterBindings.size();
       paramIdx != numParams; ++paramIdx) {
    // Extract the parameter.
    const auto &param = params[paramIdx];

    // Handle variadic parameters.
    if (param.isVariadic()) {
      // Find the appropriate injection function.
      if (tc.requireArrayLiteralIntrinsics(arg->getStartLoc()))
        return nullptr;

      // Record this parameter.
      auto paramBaseType = param.getType();
      assert(sliceType.isNull() && "Multiple variadic parameters?");
      sliceType = tc.getArraySliceType(arg->getLoc(), paramBaseType);
      toSugarFields.push_back(
          TupleTypeElt(sliceType, param.getLabel(), param.getParameterFlags()));
      sources.push_back(TupleShuffleExpr::Variadic);

      // Convert the arguments.
      for (auto argIdx : parameterBindings[paramIdx]) {
        auto arg = getArg(argIdx);
        auto argType = cs.getType(arg);
        variadicArgs.push_back(argIdx);

        // If the argument type exactly matches, this just works.
        if (argType->isEqual(paramBaseType)) {
          fromTupleExprFields[argIdx] = TupleTypeElt(argType,
                                                     getArgLabel(argIdx));
          fromTupleExpr[argIdx] = arg;
          continue;
        }

        // Convert the argument.
        auto convertedArg = coerceToType(arg, paramBaseType,
                                         getArgLocator(argIdx, paramIdx));
        if (!convertedArg)
          return nullptr;

        // Add the converted argument.
        fromTupleExpr[argIdx] = convertedArg;
        fromTupleExprFields[argIdx] = TupleTypeElt(cs.getType(convertedArg),
                                                   getArgLabel(argIdx));
      }

      continue;
    }

    // If we are using a default argument, handle it now.
    if (parameterBindings[paramIdx].empty()) {
      // Create a caller-side default argument, if we need one.
      Expr *defArg;
      DefaultArgumentKind defArgKind;
      std::tie(defArg, defArgKind) = getCallerDefaultArg(cs, dc, arg->getLoc(),
                                                         callee, paramIdx);

      // Note that we'll be doing a shuffle involving default arguments.
      toSugarFields.push_back(TupleTypeElt(
                                param.isVariadic()
                                  ? tc.getArraySliceType(arg->getLoc(),
                                                         param.getType())
                                  : param.getType(),
                                param.getLabel(),
                                param.getParameterFlags()));

      if (defArg) {
        callerDefaultArgs.push_back(defArg);
        sources.push_back(TupleShuffleExpr::CallerDefaultInitialize);
      } else {
        sources.push_back(TupleShuffleExpr::DefaultInitialize);
      }
      continue;
    }

    // Extract the argument used to initialize this parameter.
    assert(parameterBindings[paramIdx].size() == 1);
    unsigned argIdx = parameterBindings[paramIdx].front();
    auto arg = getArg(argIdx);
    auto argType = cs.getType(arg);

    // If the argument and parameter indices differ, or if the names differ,
    // this is a shuffle.
    sources.push_back(argIdx);

    // If the types exactly match, this is easy.
    auto paramType = param.getType();
    if (argType->isEqual(paramType)) {
      toSugarFields.push_back(
          TupleTypeElt(param.getPlainType(), getArgLabel(argIdx),
                       param.getParameterFlags()));
      fromTupleExprFields[argIdx] =
          TupleTypeElt(param.getPlainType(), getArgLabel(argIdx),
                       param.getParameterFlags());
      fromTupleExpr[argIdx] = arg;
      continue;
    }

    // Convert the argument.
    auto convertedArg = coerceToType(arg, paramType,
                                     getArgLocator(argIdx, paramIdx));
    if (!convertedArg)
      return nullptr;

    // Add the converted argument.
    fromTupleExpr[argIdx] = convertedArg;
    fromTupleExprFields[argIdx] = TupleTypeElt(
        cs.getType(convertedArg)->getInOutObjectType(),
        getArgLabel(argIdx), param.getParameterFlags());
    toSugarFields.push_back(
        TupleTypeElt(argType->getInOutObjectType(), param.getLabel(),
                     param.getParameterFlags()));
  }

  // Compute a new 'arg', from the bits we have.  We have three cases: the
  // scalar case, the paren case, and the tuple literal case.
  if (!argTuple && !argParen) {
    assert(fromTupleExpr.size() == 1 && fromTupleExpr[0]);
    arg = fromTupleExpr[0];
  } else if (argParen) {
    // If the element changed, rebuild a new ParenExpr.
    assert(fromTupleExpr.size() == 1 && fromTupleExpr[0]);
    if (fromTupleExpr[0] != argParen->getSubExpr()) {
      bool argParenImplicit = argParen->isImplicit();
      argParen =
        cs.cacheType(new (tc.Context)
                     ParenExpr(argParen->getLParenLoc(),
                               fromTupleExpr[0],
                               argParen->getRParenLoc(),
                               argParen->hasTrailingClosure(),
                               cs.getType(fromTupleExpr[0])));
      if (argParenImplicit) {
        argParen->setImplicit();
      }
      arg = argParen;
    } else {
      // coerceToType may have updated the element type of the ParenExpr in
      // place.  If so, propagate the type out to the ParenExpr as well.
      cs.setType(argParen, cs.getType(fromTupleExpr[0]));
    }
  } else {
    assert(argTuple);

    bool anyChanged = false;
    for (unsigned i = 0, e = argTuple->getNumElements(); i != e; ++i)
      if (fromTupleExpr[i] != argTuple->getElement(i)) {
        anyChanged = true;
        break;
      }

    // If anything about the TupleExpr changed, rebuild a new one.
    Type argTupleType = TupleType::get(fromTupleExprFields, tc.Context);
    assert(isa<TupleType>(argTupleType.getPointer()));

    if (anyChanged || !cs.getType(argTuple)->isEqual(argTupleType)) {
      auto EltNames = argTuple->getElementNames();
      auto EltNameLocs = argTuple->getElementNameLocs();
      argTuple =
        cs.cacheType(TupleExpr::create(tc.Context, argTuple->getLParenLoc(),
                                       fromTupleExpr, EltNames, EltNameLocs,
                                       argTuple->getRParenLoc(),
                                       argTuple->hasTrailingClosure(),
                                       argTuple->isImplicit(),
                                       argTupleType));
      arg = argTuple;
    }
  }

  // If we don't have to shuffle anything, we're done.
  paramType = AnyFunctionType::composeInput(tc.Context, params, false);
  if (cs.getType(arg)->isEqual(paramType))
    return arg;

  // If we came from a scalar, create a scalar-to-tuple conversion.
  TupleShuffleExpr::TypeImpact typeImpact;
  if (argTuple == nullptr) {
    typeImpact = TupleShuffleExpr::ScalarToTuple;
  } else if (isa<TupleType>(paramType.getPointer())) {
    typeImpact = TupleShuffleExpr::TupleToTuple;
  } else {
    typeImpact = TupleShuffleExpr::TupleToScalar;
  }

  // Create the tuple shuffle.
  return cs.cacheType(TupleShuffleExpr::create(tc.Context, arg, sources,
                                               typeImpact, callee, variadicArgs,
                                               sliceType, callerDefaultArgs,
                                               paramType));
}

static ClosureExpr *getClosureLiteralExpr(Expr *expr) {
  expr = expr->getSemanticsProvidingExpr();

  if (auto *captureList = dyn_cast<CaptureListExpr>(expr))
    return captureList->getClosureBody();

  if (auto *closure = dyn_cast<ClosureExpr>(expr))
    return closure;

  return nullptr;
}

/// If the expression is an explicit closure expression (potentially wrapped in
/// IdentityExprs), change the type of the closure and identities to the
/// specified type and return true.  Otherwise, return false with no effect.
static bool applyTypeToClosureExpr(ConstraintSystem &cs,
                                   Expr *expr, Type toType) {
  // Look through identity expressions, like parens.
  if (auto IE = dyn_cast<IdentityExpr>(expr)) {
    if (!applyTypeToClosureExpr(cs, IE->getSubExpr(), toType)) return false;
    cs.setType(IE, toType);
    return true;
  }

  // Look through capture lists.
  if (auto CLE = dyn_cast<CaptureListExpr>(expr)) {
    if (!applyTypeToClosureExpr(cs, CLE->getClosureBody(), toType)) return false;
    cs.setType(CLE, toType);
    return true;
  }

  // If we found an explicit ClosureExpr, update its type.
  if (auto CE = dyn_cast<ClosureExpr>(expr)) {
    cs.setType(CE, toType);

    // If this is not a single-expression closure, write the type into the
    // ClosureExpr directly here, since the visitor won't.
    if (!CE->hasSingleExpressionBody())
      CE->setType(toType);

    return true;
  }

  // Otherwise fail.
  return false;
}

ClosureExpr *ExprRewriter::coerceClosureExprToVoid(ClosureExpr *closureExpr) {
  auto &tc = cs.getTypeChecker();

  // Re-write the single-expression closure to return '()'
  assert(closureExpr->hasSingleExpressionBody());

  // A single-expression body contains a single return statement
  // prior to this transformation.
  auto member = closureExpr->getBody()->getElement(0);
 
  if (member.is<Stmt *>()) {
    auto returnStmt = cast<ReturnStmt>(member.get<Stmt *>());
    auto singleExpr = returnStmt->getResult();
    auto voidExpr =
      cs.cacheType(
          TupleExpr::createEmpty(tc.Context,
                                 singleExpr->getStartLoc(),
                                 singleExpr->getEndLoc(),
                                 /*implicit*/true));
    returnStmt->setResult(voidExpr);

    // For l-value types, reset to the object type. This might not be strictly
    // necessary any more, but it's probably still a good idea.
    if (cs.getType(singleExpr)->is<LValueType>())
      cs.setType(singleExpr,
                 cs.getType(singleExpr)->getWithoutSpecifierType());

    cs.setExprTypes(singleExpr);
    tc.checkIgnoredExpr(singleExpr);

    SmallVector<ASTNode, 2> elements;
    elements.push_back(singleExpr);
    elements.push_back(returnStmt);
    
    auto braceStmt = BraceStmt::create(tc.Context,
                                       closureExpr->getStartLoc(),
                                       elements,
                                       closureExpr->getEndLoc(),
                                       /*implicit*/true);
    
    closureExpr->setImplicit();
    closureExpr->setBody(braceStmt, /*isSingleExpression*/true);
  }
  
  // Finally, compute the proper type for the closure.
  auto fnType = cs.getType(closureExpr)->getAs<FunctionType>();
  auto newClosureType = FunctionType::get(
      fnType->getParams(), tc.Context.TheEmptyTupleType, fnType->getExtInfo());
  cs.setType(closureExpr, newClosureType);
  return closureExpr;
}

ClosureExpr *ExprRewriter::coerceClosureExprFromNever(ClosureExpr *closureExpr) {
  auto &tc = cs.getTypeChecker();

  // Re-write the single-expression closure to drop the 'return'.
  assert(closureExpr->hasSingleExpressionBody());

  // A single-expression body contains a single return statement
  // prior to this transformation.
  auto member = closureExpr->getBody()->getElement(0);

  if (member.is<Stmt *>()) {
    auto returnStmt = cast<ReturnStmt>(member.get<Stmt *>());
    auto singleExpr = returnStmt->getResult();

    cs.setExprTypes(singleExpr);
    tc.checkIgnoredExpr(singleExpr);

    SmallVector<ASTNode, 1> elements;
    elements.push_back(singleExpr);

    auto braceStmt = BraceStmt::create(tc.Context,
                                       closureExpr->getStartLoc(),
                                       elements,
                                       closureExpr->getEndLoc(),
                                       /*implicit*/true);

    closureExpr->setImplicit();
    closureExpr->setBody(braceStmt, /*isSingleExpression*/true);
  }

  return closureExpr;
}

// Look through sugar and DotSyntaxBaseIgnoredExprs.
static Expr *
getSemanticExprForDeclOrMemberRef(Expr *expr) {
  auto semanticExpr = expr->getSemanticsProvidingExpr();
  while (auto ignoredBase = dyn_cast<DotSyntaxBaseIgnoredExpr>(semanticExpr)){
    semanticExpr = ignoredBase->getRHS()->getSemanticsProvidingExpr();
  }
  return semanticExpr;
}

static void
maybeDiagnoseUnsupportedFunctionConversion(ConstraintSystem &cs, Expr *expr,
                                           AnyFunctionType *toType) {
  auto &tc = cs.getTypeChecker();
  Type fromType = cs.getType(expr);
  auto fromFnType = fromType->getAs<AnyFunctionType>();
  
  // Conversions to C function pointer type are limited. Since a C function
  // pointer captures no context, we can only do the necessary thunking or
  // codegen if the original function is a direct reference to a global function
  // or context-free closure or local function.
  if (toType->getRepresentation()
       == AnyFunctionType::Representation::CFunctionPointer) {
    // Can convert from an ABI-compatible C function pointer.
    if (fromFnType
        && fromFnType->getRepresentation()
            == AnyFunctionType::Representation::CFunctionPointer)
      return;
    
    // Can convert a decl ref to a global or local function that doesn't
    // capture context. Look through ignored bases too.
    // TODO: Look through static method applications to the type.
    auto semanticExpr = getSemanticExprForDeclOrMemberRef(expr);
    auto maybeDiagnoseFunctionRef = [&](FuncDecl *fn) {
      // TODO: We could allow static (or class final) functions too by
      // "capturing" the metatype in a thunk.
      if (fn->getDeclContext()->isTypeContext()) {
        tc.diagnose(expr->getLoc(),
                    diag::c_function_pointer_from_method);
      } else if (fn->getGenericParams()) {
        tc.diagnose(expr->getLoc(),
                    diag::c_function_pointer_from_generic_function);
      } else {
        tc.maybeDiagnoseCaptures(expr, fn);
      }
    };
    
    if (auto declRef = dyn_cast<DeclRefExpr>(semanticExpr)) {
      if (auto fn = dyn_cast<FuncDecl>(declRef->getDecl())) {
        return maybeDiagnoseFunctionRef(fn);
      }
    }
    
    if (auto memberRef = dyn_cast<MemberRefExpr>(semanticExpr)) {
      if (auto fn = dyn_cast<FuncDecl>(memberRef->getMember().getDecl())) {
        return maybeDiagnoseFunctionRef(fn);
      }
    }

    // Unwrap closures with explicit capture lists.
    if (auto capture = dyn_cast<CaptureListExpr>(semanticExpr))
      semanticExpr = capture->getClosureBody();
    
    // Can convert a literal closure that doesn't capture context.
    if (auto closure = dyn_cast<ClosureExpr>(semanticExpr)) {
      tc.maybeDiagnoseCaptures(expr, closure);
      return;
    }
    
    tc.diagnose(expr->getLoc(),
                diag::invalid_c_function_pointer_conversion_expr);
  }
}

/// Build the conversion of an element in a collection upcast.
static Expr *buildElementConversion(ExprRewriter &rewriter,
                                    SourceLoc srcLoc,
                                    Type srcType,
                                    Type destType,
                                    bool bridged,
                                    ConstraintLocatorBuilder locator,
                                    Expr *element) {
  auto &cs = rewriter.getConstraintSystem();

  auto &tc = rewriter.getConstraintSystem().getTypeChecker();
  if (bridged &&
      tc.typeCheckCheckedCast(srcType, destType,
                              CheckedCastContextKind::None, cs.DC,
                              SourceLoc(), nullptr, SourceRange())
        != CheckedCastKind::Coercion) {
    if (auto conversion =
          rewriter.buildObjCBridgeExpr(element, destType, locator))
        return conversion;
  }

  return rewriter.coerceToType(element, destType, locator);
}

static CollectionUpcastConversionExpr::ConversionPair
buildOpaqueElementConversion(ExprRewriter &rewriter,
                             SourceLoc srcLoc,
                             Type srcCollectionType,
                             Type destCollectionType,
                             bool bridged,
                             ConstraintLocatorBuilder locator,
                             unsigned typeArgIndex) {
  // We don't need this stuff unless we've got generalized casts.
  Type srcType = srcCollectionType->castTo<BoundGenericType>()
                                  ->getGenericArgs()[typeArgIndex];
  Type destType = destCollectionType->castTo<BoundGenericType>()
                                    ->getGenericArgs()[typeArgIndex];

  // Build the conversion.
  auto &cs = rewriter.getConstraintSystem();
  ASTContext &ctx = cs.getASTContext();
  auto opaque =
    rewriter.cs.cacheType(new (ctx) OpaqueValueExpr(srcLoc, srcType));

  Expr *conversion =
    buildElementConversion(rewriter, srcLoc, srcType, destType, bridged,
                           locator.withPathElement(
                             ConstraintLocator::PathElement::getGenericArgument(
                                typeArgIndex)),
                           opaque);

  return { opaque, conversion };
}

void ExprRewriter::peepholeArrayUpcast(ArrayExpr *expr, Type toType,
                                       bool bridged, Type elementType,
                                       ConstraintLocatorBuilder locator) {
  // Update the type of the array literal.
  cs.setType(expr, toType);
  // FIXME: finish{Array,Dictionary}Expr invoke cacheExprTypes after forming
  // the semantic expression for the dictionary literal, which will undo the
  // type we set here if this dictionary literal is nested unless we update
  // the expr type as well.
  expr->setType(toType);

  // Convert the elements.
  ConstraintLocatorBuilder innerLocator =
    locator.withPathElement(
                        ConstraintLocator::PathElement::getGenericArgument(0));
  for (auto &element : expr->getElements()) {
    if (auto newElement = buildElementConversion(*this, expr->getLoc(),
                                                 cs.getType(element),
                                                 elementType,
                                                 bridged, innerLocator,
                                                 element)) {
      element = newElement;
    }
  }

  (void)finishArrayExpr(expr);
}

void ExprRewriter::peepholeDictionaryUpcast(DictionaryExpr *expr,
                                            Type toType, bool bridged,
                                            Type keyType, Type valueType,
                                            ConstraintLocatorBuilder locator) {
  // Update the type of the dictionary literal.
  cs.setType(expr, toType);
  // FIXME: finish{Array,Dictionary}Expr invoke cacheExprTypes after forming
  // the semantic expression for the dictionary literal, which will undo the
  // type we set here if this dictionary literal is nested unless we update
  // the expr type as well.
  expr->setType(toType);

  ConstraintLocatorBuilder valueLocator =
    locator.withPathElement(
      ConstraintLocator::PathElement::getGenericArgument(1));

  // Convert the elements.
  TupleTypeElt tupleTypeElts[2] = { keyType, valueType };
  auto tupleType = TupleType::get(tupleTypeElts, cs.getASTContext());
  for (auto element : expr->getElements()) {
    if (auto tuple = dyn_cast<TupleExpr>(element)) {
      auto key = tuple->getElement(0);
      if (auto newKey = buildElementConversion(*this, expr->getLoc(),
                                               cs.getType(key), keyType,
                                               bridged, valueLocator, key))
        tuple->setElement(0, newKey);

      auto value = tuple->getElement(1);
      if (auto newValue = buildElementConversion(*this, expr->getLoc(),
                                                 cs.getType(value), valueType,
                                                 bridged, valueLocator,
                                                 value)) {
        tuple->setElement(1, newValue);
      }

      cs.setType(tuple, tupleType);
      // FIXME: finish{Array,Dictionary}Expr invoke cacheExprTypes after forming
      // the semantic expression for the dictionary literal, which will undo the
      // type we set here if this dictionary literal is nested unless we update
      // the expr type as well.
      tuple->setType(tupleType);
    }
  }

  (void)finishDictionaryExpr(expr);
}

bool ExprRewriter::peepholeCollectionUpcast(Expr *expr, Type toType,
                                            bool bridged,
                                            ConstraintLocatorBuilder locator) {
  // Recur into parenthesized expressions.
  if (auto paren = dyn_cast<ParenExpr>(expr)) {
    // If we can't peephole the subexpression, we're done.
    if (!peepholeCollectionUpcast(paren->getSubExpr(), toType, bridged,
                                  locator))
      return false;

    // Update the type of this expression.
    auto parenTy = ParenType::get(cs.getASTContext(),
                                  cs.getType(paren->getSubExpr()));
    cs.setType(paren, parenTy);
    // FIXME: finish{Array,Dictionary}Expr invoke cacheExprTypes after forming
    // the semantic expression for the dictionary literal, which will undo the
    // type we set here if this dictionary literal is nested unless we update
    // the expr type as well.
    paren->setType(parenTy);
    return true;
  }

  // Array literals.
  if (auto arrayLiteral = dyn_cast<ArrayExpr>(expr)) {
    if (Optional<Type> elementType = ConstraintSystem::isArrayType(toType)) {
      peepholeArrayUpcast(arrayLiteral, toType, bridged, *elementType, locator);
      return true;
    }

    if (Optional<Type> elementType = ConstraintSystem::isSetType(toType)) {
      peepholeArrayUpcast(arrayLiteral, toType, bridged, *elementType, locator);
      return true;
    }

    return false;
  }

  // Dictionary literals.
  if (auto dictLiteral = dyn_cast<DictionaryExpr>(expr)) {
    if (auto elementType = ConstraintSystem::isDictionaryType(toType)) {
      peepholeDictionaryUpcast(dictLiteral, toType, bridged,
                               elementType->first, elementType->second,
                               locator);
      return true;
    }

    return false;
  }

  return false;
}

Expr *ExprRewriter::buildCollectionUpcastExpr(
                                            Expr *expr, Type toType,
                                            bool bridged,
                                            ConstraintLocatorBuilder locator) {
  if (peepholeCollectionUpcast(expr, toType, bridged, locator))
    return expr;

  ASTContext &ctx = cs.getASTContext();
  // Build the first value conversion.
  auto conv =
    buildOpaqueElementConversion(*this, expr->getLoc(), cs.getType(expr),
                                 toType, bridged, locator, 0);

  // For single-parameter collections, form the upcast.
  if (ConstraintSystem::isArrayType(toType) ||
      ConstraintSystem::isSetType(toType)) {
    return cs.cacheType(
              new (ctx) CollectionUpcastConversionExpr(expr, toType, {}, conv));
  }

  assert(ConstraintSystem::isDictionaryType(toType) &&
         "Unhandled collection upcast");

  // Build the second value conversion.
  auto conv2 =
    buildOpaqueElementConversion(*this, expr->getLoc(), cs.getType(expr),
                                 toType, bridged, locator, 1);

  return cs.cacheType(
           new (ctx) CollectionUpcastConversionExpr(expr, toType, conv, conv2));

}

Expr *ExprRewriter::buildObjCBridgeExpr(Expr *expr, Type toType,
                                        ConstraintLocatorBuilder locator) {
  auto &tc = cs.getTypeChecker();

  Type fromType = cs.getType(expr);

  // Bridged collection casts always succeed, so we treat them as
  // collection "upcasts".
  if ((ConstraintSystem::isArrayType(fromType) &&
       ConstraintSystem::isArrayType(toType)) ||
      (ConstraintSystem::isDictionaryType(fromType) &&
       ConstraintSystem::isDictionaryType(toType)) ||
      (ConstraintSystem::isSetType(fromType) &&
       ConstraintSystem::isSetType(toType))) {
    return buildCollectionUpcastExpr(expr, toType, /*bridged=*/true, locator);
  }

  // Bridging from a Swift type to an Objective-C class type.
  if (toType->isAnyObject() ||
      (fromType->getRValueType()->isPotentiallyBridgedValueType() &&
       (toType->isBridgeableObjectType() || toType->isExistentialType()))) {
    // Bridging to Objective-C.
    Expr *objcExpr = bridgeToObjectiveC(expr, toType);
    if (!objcExpr)
      return nullptr;

    // We might have a coercion of a Swift type to a CF type toll-free
    // bridged to Objective-C.
    //
    // FIXME: Ideally we would instead have already recorded a restriction
    // when solving the constraint, and we wouldn't need to duplicate this
    // part of coerceToType() here.
    if (auto foreignClass = toType->getClassOrBoundGenericClass()) {
      if (foreignClass->getForeignClassKind() ==
            ClassDecl::ForeignKind::CFType) {
        return cs.cacheType(
          new (tc.Context) ForeignObjectConversionExpr(objcExpr, toType));
      }
    }

    return coerceToType(objcExpr, toType, locator);
  }

  // Bridging from an Objective-C class type to a Swift type.
  return forceBridgeFromObjectiveC(expr, toType);
}

static Expr *addImplicitLoadExpr(ConstraintSystem &cs, Expr *expr) {
  auto &tc = cs.getTypeChecker();
  return tc.addImplicitLoadExpr(
      expr, [&cs](Expr *expr) { return cs.getType(expr); },
      [&cs](Expr *expr, Type type) { cs.setType(expr, type); });
}

Expr *ExprRewriter::coerceToType(Expr *expr, Type toType,
                                 ConstraintLocatorBuilder locator,
                                 Optional<Pattern*> typeFromPattern) {
  auto &tc = cs.getTypeChecker();

  // The type we're converting from.
  Type fromType = cs.getType(expr);

  // If the types are already equivalent, we don't have to do anything.
  if (fromType->isEqual(toType))
    return expr;

  // If the solver recorded what we should do here, just do it immediately.
  auto knownRestriction = solution.ConstraintRestrictions.find(
                            { fromType->getCanonicalType(),
                              toType->getCanonicalType() });
  if (knownRestriction != solution.ConstraintRestrictions.end()) {
    switch (knownRestriction->second) {

    case ConversionRestrictionKind::TupleToTuple:
    case ConversionRestrictionKind::LValueToRValue:
        // Restrictions that don't need to be recorded.
        // Should match recordRestriction() in CSSimplify
        break;

    case ConversionRestrictionKind::DeepEquality: {
      if (toType->hasUnresolvedType())
        break;

      // HACK: Fix problem related to Swift 4 mode (with assertions),
      // since Swift 4 mode allows passing arguments with extra parens
      // to parameters which don't expect them, it should be supported
      // by "deep equality" type - Optional<T> e.g.
      // ```swift
      // func foo(_: (() -> Void)?) {}
      // func bar() -> ((()) -> Void)? { return nil }
      // foo(bar) // This expression should compile in Swift 3 mode
      // ```
      //
      // See also: https://bugs.swift.org/browse/SR-6796
      if (cs.getASTContext().isSwiftVersionAtLeast(4) &&
          !cs.getASTContext().isSwiftVersionAtLeast(5)) {
        auto obj1 = fromType->getOptionalObjectType();
        auto obj2 = toType->getOptionalObjectType();

        if (obj1 && obj2) {
          auto *fn1 = obj1->getAs<AnyFunctionType>();
          auto *fn2 = obj2->getAs<AnyFunctionType>();

          if (fn1 && fn2) {
            auto params1 = fn1->getParams();
            auto params2 = fn2->getParams();

            // This handles situations like argument: (()), parameter: ().
            if (params1.size() == 1 && params2.empty()) {
              auto tupleTy = params1.front().getType()->getAs<TupleType>();
              if (tupleTy && tupleTy->getNumElements() == 0)
                break;
            }
          }
        }
      }

      llvm_unreachable("Should be handled above");
    }

    case ConversionRestrictionKind::Superclass:
    case ConversionRestrictionKind::ExistentialMetatypeToMetatype:
      return coerceSuperclass(expr, toType, locator);

    case ConversionRestrictionKind::Existential:
    case ConversionRestrictionKind::MetatypeToExistentialMetatype:
      return coerceExistential(expr, toType, locator);

    case ConversionRestrictionKind::ClassMetatypeToAnyObject: {
      assert(tc.getLangOpts().EnableObjCInterop
             && "metatypes can only be cast to objects w/ objc runtime!");
      return cs.cacheType(
          new (tc.Context) ClassMetatypeToObjectExpr(expr, toType));
    }
    case ConversionRestrictionKind::ExistentialMetatypeToAnyObject: {
      assert(tc.getLangOpts().EnableObjCInterop
             && "metatypes can only be cast to objects w/ objc runtime!");
      return cs.cacheType(
          new (tc.Context) ExistentialMetatypeToObjectExpr(expr, toType));
    }
    case ConversionRestrictionKind::ProtocolMetatypeToProtocolClass: {
      return cs.cacheType(
          new (tc.Context) ProtocolMetatypeToObjectExpr(expr, toType));
    }
        
    case ConversionRestrictionKind::ValueToOptional: {
      auto toGenericType = toType->castTo<BoundGenericType>();
      assert(toGenericType->getDecl()->isOptionalDecl());
      tc.requireOptionalIntrinsics(expr->getLoc());

      Type valueType = toGenericType->getGenericArgs()[0];
      expr = coerceToType(expr, valueType, locator);
      if (!expr) return nullptr;

      auto *result =
        cs.cacheType(new (tc.Context) InjectIntoOptionalExpr(expr, toType));
      diagnoseOptionalInjection(result);
      return result;
    }

    case ConversionRestrictionKind::OptionalToOptional:
      return coerceOptionalToOptional(expr, toType, locator, typeFromPattern);

    case ConversionRestrictionKind::ArrayUpcast: {
      // Build the value conversion.
      return buildCollectionUpcastExpr(expr, toType, /*bridged=*/false,
                                       locator);
    }

    case ConversionRestrictionKind::HashableToAnyHashable: {
      // We want to check conformance on the rvalue, as that's what has
      // the Hashable conformance
      expr = cs.coerceToRValue(expr);

      // Find the conformance of the source type to Hashable.
      auto hashable = tc.Context.getProtocol(KnownProtocolKind::Hashable);
      auto conformance =
        tc.conformsToProtocol(
                        cs.getType(expr), hashable, cs.DC,
                        (ConformanceCheckFlags::InExpression |
                         ConformanceCheckFlags::Used));
      assert(conformance && "must conform to Hashable");

      return cs.cacheType(
          new (tc.Context) AnyHashableErasureExpr(expr, toType, *conformance));
    }

    case ConversionRestrictionKind::DictionaryUpcast: {
      // Build the value conversion.
      return buildCollectionUpcastExpr(expr, toType, /*bridged=*/false,
                                       locator);
    }

    case ConversionRestrictionKind::SetUpcast: {
      // Build the value conversion.
      return buildCollectionUpcastExpr(expr, toType, /*bridged=*/false, locator);
    }

    case ConversionRestrictionKind::InoutToPointer: {
      bool isOptional = false;
      Type unwrappedTy = toType;
      if (Type unwrapped = toType->getOptionalObjectType()) {
        isOptional = true;
        unwrappedTy = unwrapped;
      }
      PointerTypeKind pointerKind;
      auto toEltType = unwrappedTy->getAnyPointerElementType(pointerKind);
      assert(toEltType && "not a pointer type?"); (void) toEltType;

      tc.requirePointerArgumentIntrinsics(expr->getLoc());
      Expr *result =
          cs.cacheType(new (tc.Context) InOutToPointerExpr(expr, unwrappedTy));
      if (isOptional)
        result = cs.cacheType(new (tc.Context)
                                  InjectIntoOptionalExpr(result, toType));
      return result;
    }
    
    case ConversionRestrictionKind::ArrayToPointer: {
      bool isOptional = false;
      Type unwrappedTy = toType;
      if (Type unwrapped = toType->getOptionalObjectType()) {
        isOptional = true;
        unwrappedTy = unwrapped;
      }

      tc.requirePointerArgumentIntrinsics(expr->getLoc());
      Expr *result =
          cs.cacheType(new (tc.Context) ArrayToPointerExpr(expr, unwrappedTy));
      if (isOptional)
        result = cs.cacheType(new (tc.Context)
                                  InjectIntoOptionalExpr(result, toType));
      return result;
    }
    
    case ConversionRestrictionKind::StringToPointer: {
      bool isOptional = false;
      Type unwrappedTy = toType;
      if (Type unwrapped = toType->getOptionalObjectType()) {
        isOptional = true;
        unwrappedTy = unwrapped;
      }

      tc.requirePointerArgumentIntrinsics(expr->getLoc());
      Expr *result =
          cs.cacheType(new (tc.Context) StringToPointerExpr(expr, unwrappedTy));
      if (isOptional)
        result = cs.cacheType(new (tc.Context)
                                  InjectIntoOptionalExpr(result, toType));
      return result;
    }
    
    case ConversionRestrictionKind::PointerToPointer: {
      tc.requirePointerArgumentIntrinsics(expr->getLoc());
      Type unwrappedToTy = toType->getOptionalObjectType();

      // Optional to optional.
      if (Type unwrappedFromTy = cs.getType(expr)->getOptionalObjectType()) {
        assert(unwrappedToTy && "converting optional to non-optional");
        Expr *boundOptional = cs.cacheType(
            new (tc.Context) BindOptionalExpr(expr, SourceLoc(),
                                              /*depth*/ 0, unwrappedFromTy));
        Expr *converted = cs.cacheType(new (tc.Context) PointerToPointerExpr(
            boundOptional, unwrappedToTy));
        Expr *rewrapped = cs.cacheType(
            new (tc.Context) InjectIntoOptionalExpr(converted, toType));
        return cs.cacheType(new (tc.Context)
                                OptionalEvaluationExpr(rewrapped, toType));
      }

      // Non-optional to optional.
      if (unwrappedToTy) {
        Expr *converted = cs.cacheType(
            new (tc.Context) PointerToPointerExpr(expr, unwrappedToTy));
        return cs.cacheType(new (tc.Context)
                                InjectIntoOptionalExpr(converted, toType));
      }

      // Non-optional to non-optional.
      return cs.cacheType(new (tc.Context) PointerToPointerExpr(expr, toType));
    }

    case ConversionRestrictionKind::CFTollFreeBridgeToObjC: {
      auto foreignClass = fromType->getClassOrBoundGenericClass();
      auto objcType = foreignClass->getAttrs().getAttribute<ObjCBridgedAttr>()
                        ->getObjCClass()->getDeclaredInterfaceType();
      auto asObjCClass = cs.cacheType(
          new (tc.Context) ForeignObjectConversionExpr(expr, objcType));
      return coerceToType(asObjCClass, toType, locator);
    }

    case ConversionRestrictionKind::ObjCTollFreeBridgeToCF: {
      auto foreignClass = toType->getClassOrBoundGenericClass();
      auto objcType = foreignClass->getAttrs().getAttribute<ObjCBridgedAttr>()
                        ->getObjCClass()->getDeclaredInterfaceType();
      Expr *result = coerceToType(expr, objcType, locator);
      if (!result)
        return nullptr;

      return cs.cacheType(new (tc.Context)
                              ForeignObjectConversionExpr(result, toType));
    }
    }
  }

  // Coercions from an lvalue: load or perform implicit address-of. We perform
  // these coercions first because they are often the first step in a multi-step
  // coercion.
  if (auto fromLValue = fromType->getAs<LValueType>()) {
    if (auto *toIO = toType->getAs<InOutType>()) {
      // In an 'inout' operator like "i += 1", the operand is converted from
      // an implicit lvalue to an inout argument.
      assert(toIO->getObjectType()->isEqual(fromLValue->getObjectType()));
      return cs.cacheType(new (tc.Context)
                              InOutExpr(expr->getStartLoc(), expr,
                                        toIO->getObjectType(),
                                        /*isImplicit*/ true));
    }

    return coerceToType(addImplicitLoadExpr(cs, expr), toType, locator);
  }

  // Coercions to tuple type.
  if (auto toTuple = toType->getAs<TupleType>()) {
    // Coerce from a tuple to a tuple.
    if (auto fromTuple = fromType->getAs<TupleType>()) {
      SmallVector<int, 4> sources;
      SmallVector<unsigned, 4> variadicArgs;
      if (!computeTupleShuffle(fromTuple, toTuple, sources, variadicArgs)) {
        return coerceTupleToTuple(expr, fromTuple, toTuple,
                                  locator, sources, variadicArgs);
      }
    }
  }

  // Coercion from a subclass to a superclass.
  //
  // FIXME: Can we rig things up so that we always have a Superclass
  // conversion restriction in this case?
  if (fromType->mayHaveSuperclass() &&
      toType->getClassOrBoundGenericClass()) {
    for (auto fromSuperClass = tc.getSuperClassOf(fromType);
         fromSuperClass;
         fromSuperClass = tc.getSuperClassOf(fromSuperClass)) {
      if (fromSuperClass->isEqual(toType)) {
        return coerceSuperclass(expr, toType, locator);
      }
    }
  }

  // Coercions to function type.
  if (auto toFunc = toType->getAs<FunctionType>()) {
    // Default argument generator must return escaping functions. Therefore, we
    // leave an explicit escape to noescape cast here such that SILGen can skip
    // the cast and emit a code for the escaping function.
    bool isInDefaultArgumentContext = false;
    if (auto initalizerCtx = dyn_cast<Initializer>(cs.DC))
      isInDefaultArgumentContext = (initalizerCtx->getInitializerKind() ==
                                    InitializerKind::DefaultArgument);
    auto toEI = toFunc->getExtInfo();

    auto fromFunc = fromType->getAs<FunctionType>();

    // Coercion to an autoclosure type produces an implicit closure.
    // The constraint solver only performs this conversion when the source
    // type is not an autoclosure function type.  That's a weird rule in
    // some rules, but it's easy to follow here.  Really we just shouldn't
    // represent autoclosures as a bit on function types.
    // FIXME: The type checker is more lenient, and allows @autoclosures to
    // be subtypes of non-@autoclosures, which is bogus.
    if (toFunc->isAutoClosure() &&
        (!fromFunc || !fromFunc->isAutoClosure())) {
      // The function type without @noescape if we are in the default argument
      // context.
      auto newToFuncType = toFunc;

      // Remove the noescape attribute so that we can apply a separate function
      // conversion instruction if we are in a default argument context.
      if (isInDefaultArgumentContext && toEI.isNoEscape())
        newToFuncType = toFunc->withExtInfo(toEI.withNoEscape(false))
                            ->castTo<FunctionType>();

      // Convert the value to the expected result type of the function.
      expr = coerceToType(
          expr, toFunc->getResult(),
          locator.withPathElement(ConstraintLocator::AutoclosureResult));

      // We'll set discriminator values on all the autoclosures in a
      // later pass.
      auto discriminator = AutoClosureExpr::InvalidDiscriminator;
      auto closure = cs.cacheType(new (tc.Context) AutoClosureExpr(
          expr, newToFuncType, discriminator, dc));
      closure->setParameterList(ParameterList::createEmpty(tc.Context));

      // Compute the capture list, now that we have analyzed the expression.
      tc.ClosuresWithUncomputedCaptures.push_back(closure);

      // Apply the noescape conversion.
      if (!newToFuncType->isEqual(toFunc)) {
        assert(isInDefaultArgumentContext);
        assert(newToFuncType
                   ->withExtInfo(newToFuncType->getExtInfo().withNoEscape(true))
                   ->isEqual(toFunc));
        return cs.cacheType(new (tc.Context)
                                FunctionConversionExpr(closure, toFunc));
      }

      return closure;
    }

    // Coercion from one function type to another, this produces a
    // FunctionConversionExpr in its full generality.
    if (fromFunc) {
      // If we have a ClosureExpr, then we can safely propagate the 'no escape'
      // bit to the closure without invalidating prior analysis.
      auto fromEI = fromFunc->getExtInfo();
      if (toEI.isNoEscape() && !fromEI.isNoEscape()) {
        auto newFromFuncType = fromFunc->withExtInfo(fromEI.withNoEscape());
        if (!isInDefaultArgumentContext &&
            applyTypeToClosureExpr(cs, expr, newFromFuncType)) {
          fromFunc = newFromFuncType->castTo<FunctionType>();
          // Propagating the 'no escape' bit might have satisfied the entire
          // conversion.  If so, we're done, otherwise keep converting.
          if (fromFunc->isEqual(toType))
            return expr;
        } else if (isInDefaultArgumentContext) {
          // First apply the conversion *without* noescape attribute.
          if (!newFromFuncType->isEqual(toType)) {
            auto escapingToFuncTy =
                toFunc->withExtInfo(toEI.withNoEscape(false));
            maybeDiagnoseUnsupportedFunctionConversion(cs, expr, toFunc);
            expr = cs.cacheType(new (tc.Context) FunctionConversionExpr(
                expr, escapingToFuncTy));
          }
          // Apply an explict function conversion *only* for the escape to
          // noescape conversion. This conversion will be stripped by the
          // default argument generator. (We can't return a @noescape function)
          auto newExpr = cs.cacheType(new (tc.Context)
                                          FunctionConversionExpr(expr, toFunc));
          return newExpr;
        }
      }

      maybeDiagnoseUnsupportedFunctionConversion(cs, expr, toFunc);

      return cs.cacheType(new (tc.Context)
                              FunctionConversionExpr(expr, toType));
    }
  }

  // Coercions from metadata to objects.
  if (auto fromMeta = fromType->getAs<AnyMetatypeType>()) {
    if (toType->isAnyObject()) {
      assert(cs.getASTContext().LangOpts.EnableObjCInterop
             && "metatype-to-object conversion requires objc interop");
      if (fromMeta->is<MetatypeType>()) {
        assert(fromMeta->getInstanceType()->mayHaveSuperclass()
               && "metatype-to-object input should be a class metatype");
        return cs.cacheType(
          new (tc.Context) ClassMetatypeToObjectExpr(expr, toType));
      }
      
      if (fromMeta->is<ExistentialMetatypeType>()) {
        assert(fromMeta->getInstanceType()->getCanonicalType()
                       ->getExistentialLayout().requiresClass()
               && "metatype-to-object input should be a class metatype");
        return cs.cacheType(
          new (tc.Context) ExistentialMetatypeToObjectExpr(expr, toType));
      }
      
      llvm_unreachable("unhandled metatype kind");
    }
    
    if (auto toClass = toType->getClassOrBoundGenericClass()) {
      if (toClass->getName() == cs.getASTContext().Id_Protocol
          && toClass->getModuleContext()->getName()
              == cs.getASTContext().Id_ObjectiveC) {
        assert(cs.getASTContext().LangOpts.EnableObjCInterop
               && "metatype-to-object conversion requires objc interop");
        assert(fromMeta->is<MetatypeType>()
               && fromMeta->getInstanceType()->is<ProtocolType>()
               && "protocol-metatype-to-Protocol only works for single "
                  "protocols");
        return cs.cacheType(
          new (tc.Context) ProtocolMetatypeToObjectExpr(expr, toType));
      }
    }
  }

  // Coercions from a type to an existential type.
  if (toType->isAnyExistentialType()) {
    return coerceExistential(expr, toType, locator);
  }

  if (toType->getOptionalObjectType() &&
      cs.getType(expr)->getOptionalObjectType()) {
    return coerceOptionalToOptional(expr, toType, locator, typeFromPattern);
  }

  // Coercion to Optional<T>.
  if (auto toGenericType = toType->getAs<BoundGenericType>()) {
    if (toGenericType->getDecl()->isOptionalDecl()) {
      tc.requireOptionalIntrinsics(expr->getLoc());

      Type valueType = toGenericType->getGenericArgs()[0];
      expr = coerceToType(expr, valueType, locator);
      if (!expr) return nullptr;

      auto *result =
          cs.cacheType(new (tc.Context) InjectIntoOptionalExpr(expr, toType));
      diagnoseOptionalInjection(result);
      return result;
    }
  }

  // Coercion from one metatype to another.
  if (fromType->is<MetatypeType>() &&
      toType->is<MetatypeType>()) {
    auto toMeta = toType->castTo<MetatypeType>();
    return cs.cacheType(new (tc.Context) MetatypeConversionExpr(expr, toMeta));
  }

  // Unresolved types come up in diagnostics for lvalue and inout types.
  if (fromType->hasUnresolvedType() || toType->hasUnresolvedType())
    return cs.cacheType(new (tc.Context)
                            UnresolvedTypeConversionExpr(expr, toType));

  llvm_unreachable("Unhandled coercion");
}

/// Adjust the given type to become the self type when referring to
/// the given member.
static Type adjustSelfTypeForMember(Type baseTy, ValueDecl *member,
                                    AccessSemantics semantics,
                                    DeclContext *UseDC) {
  auto baseObjectTy = baseTy->getWithoutSpecifierType();

  if (isa<ConstructorDecl>(member))
    return baseObjectTy;

  if (auto func = dyn_cast<FuncDecl>(member)) {
    // If 'self' is an inout type, turn the base type into an lvalue
    // type with the same qualifiers.
    if (func->isMutating())
      return InOutType::get(baseObjectTy);

    // Otherwise, return the rvalue type.
    return baseObjectTy;
  }

  // If the base of the access is mutable, then we may be invoking a getter or
  // setter that requires the base to be mutable.
  auto *SD = cast<AbstractStorageDecl>(member);
  bool isSettableFromHere = SD->isSettable(UseDC)
    && (!UseDC->getASTContext().LangOpts.EnableAccessControl
        || SD->isSetterAccessibleFrom(UseDC));

  // If neither the property's getter nor its setter are mutating, the base
  // can be an rvalue.
  if (!SD->isGetterMutating()
      && (!isSettableFromHere || !SD->isSetterMutating()))
    return baseObjectTy;

  // If we're calling an accessor, keep the base as an inout type, because the
  // getter may be mutating.
  auto strategy = SD->getAccessStrategy(semantics,
                                        isSettableFromHere
                                          ? AccessKind::ReadWrite
                                          : AccessKind::Read,
                                        UseDC);
  if (baseTy->is<InOutType>() && strategy.getKind() != AccessStrategy::Storage)
    return InOutType::get(baseObjectTy);

  // Accesses to non-function members in value types are done through an @lvalue
  // type.
  if (baseTy->is<InOutType>())
    return LValueType::get(baseObjectTy);
  
  // Accesses to members in values of reference type (classes, metatypes) are
  // always done through a the reference to self.  Accesses to value types with
  // a non-mutable self are also done through the base type.
  return baseTy;
}

Expr *
ExprRewriter::coerceObjectArgumentToType(Expr *expr,
                                         Type baseTy, ValueDecl *member,
                                         AccessSemantics semantics,
                                         ConstraintLocatorBuilder locator) {
  Type toType = adjustSelfTypeForMember(baseTy, member, semantics, dc);

  // If our expression already has the right type, we're done.
  Type fromType = cs.getType(expr);
  if (fromType->isEqual(toType))
    return expr;

  // If we're coercing to an rvalue type, just do it.
  auto toInOutTy = toType->getAs<InOutType>();
  if (!toInOutTy)
    return coerceToType(expr, toType, locator);

  assert(fromType->is<LValueType>() && "Can only convert lvalues to inout");

  auto &ctx = cs.getTypeChecker().Context;

  // Use InOutExpr to convert it to an explicit inout argument for the
  // receiver.
  return cs.cacheType(new (ctx) InOutExpr(expr->getStartLoc(), expr, 
                                          toInOutTy->getInOutObjectType(),
                                          /*isImplicit*/ true));
}

Expr *ExprRewriter::convertLiteral(Expr *literal,
                                   Type type,
                                   Type openedType,
                                   ProtocolDecl *protocol,
                                   TypeOrName literalType,
                                   DeclName literalFuncName,
                                   ProtocolDecl *builtinProtocol,
                                   TypeOrName builtinLiteralType,
                                   DeclName builtinLiteralFuncName,
                                   bool (*isBuiltinArgType)(Type),
                                   Diag<> brokenProtocolDiag,
                                   Diag<> brokenBuiltinProtocolDiag) {
  auto &tc = cs.getTypeChecker();

  auto getType = [&](const Expr *E) -> Type {
    return cs.getType(E);
  };

  auto setType = [&](Expr *E, Type Ty) {
    cs.setType(E, Ty);
  };

  // If coercing a literal to an unresolved type, we don't try to look up the
  // witness members, just do it.
  if (type->is<UnresolvedType>()) {
    // Instead of updating the literal expr in place, allocate a new node.  This
    // avoids issues where Builtin types end up on expr nodes and pollute
    // diagnostics.
    literal = cast<LiteralExpr>(literal)->shallowClone(tc.Context, setType,
                                                       getType);

    // The literal expression has this type.
    cs.setType(literal, type);
    return literal;
  }
  
  // Check whether this literal type conforms to the builtin protocol.
  Optional<ProtocolConformanceRef> builtinConformance;
  if (builtinProtocol &&
      (builtinConformance =
         tc.conformsToProtocol(
                      type, builtinProtocol, cs.DC,
                      (ConformanceCheckFlags::InExpression)))) {

    // Find the builtin argument type we'll use.
    Type argType;
    if (builtinLiteralType.is<Type>())
      argType = builtinLiteralType.get<Type>();
    else
      argType = tc.getWitnessType(type, builtinProtocol,
                                  *builtinConformance,
                                  builtinLiteralType.get<Identifier>(),
                                  brokenBuiltinProtocolDiag);

    if (!argType)
      return nullptr;

    // Make sure it's of an appropriate builtin type.
    if (isBuiltinArgType && !isBuiltinArgType(argType)) {
      tc.diagnose(builtinProtocol->getLoc(), brokenBuiltinProtocolDiag);
      return nullptr;
    }

    // Instead of updating the literal expr in place, allocate a new node.  This
    // avoids issues where Builtin types end up on expr nodes and pollute
    // diagnostics.
    literal = cast<LiteralExpr>(literal)->shallowClone(tc.Context, setType,
                                                       getType);

    // The literal expression has this type.
    cs.setType(literal, argType);

    // Call the builtin conversion operation.
    // FIXME: Bogus location info.
    Expr *base =
      TypeExpr::createImplicitHack(literal->getLoc(), type, tc.Context);

    cs.cacheExprTypes(base);
    cs.setExprTypes(base);
    cs.setExprTypes(literal);
    SmallVector<Expr *, 1> arguments = { literal };

    Expr *result = tc.callWitness(base, dc,
                                  builtinProtocol, *builtinConformance,
                                  builtinLiteralFuncName,
                                  arguments,
                                  brokenBuiltinProtocolDiag);
    if (result)
      cs.cacheExprTypes(result);

    return result;
  }

  // This literal type must conform to the (non-builtin) protocol.
  assert(protocol && "requirements should have stopped recursion");
  auto conformance = tc.conformsToProtocol(type, protocol, cs.DC,
                                           ConformanceCheckFlags::InExpression);
  assert(conformance && "must conform to literal protocol");

  // Figure out the (non-builtin) argument type if there is one.
  Type argType;
  if (literalType.is<Identifier>() &&
      literalType.get<Identifier>().empty()) {
    // If there is no argument to the constructor function, then just pass in
    // the empty tuple.
    literal =
      cs.cacheType(
          TupleExpr::createEmpty(tc.Context, literal->getLoc(),
                                 literal->getLoc(),
                                 /*implicit*/!literal->getLoc().isValid()));
  } else {
    // Otherwise, figure out the type of the constructor function and coerce to
    // it.
    if (literalType.is<Type>())
      argType = literalType.get<Type>();
    else
      argType = tc.getWitnessType(type, protocol, *conformance,
                                  literalType.get<Identifier>(),
                                  brokenProtocolDiag);
    if (!argType)
      return nullptr;

    // Convert the literal to the non-builtin argument type via the
    // builtin protocol, first.
    // FIXME: Do we need an opened type here?
    literal = convertLiteral(literal, argType, argType, nullptr, Identifier(),
                             Identifier(), builtinProtocol,
                             builtinLiteralType, builtinLiteralFuncName,
                             isBuiltinArgType, brokenProtocolDiag,
                             brokenBuiltinProtocolDiag);
    if (!literal)
      return nullptr;
  }

  // Convert the resulting expression to the final literal type.
  // FIXME: Bogus location info.
  Expr *base = TypeExpr::createImplicitHack(literal->getLoc(), type,
                                            tc.Context);
  cs.cacheExprTypes(base);
  cs.setExprTypes(base);
  cs.setExprTypes(literal);

  literal = tc.callWitness(base, dc,
                           protocol, *conformance, literalFuncName,
                           literal, brokenProtocolDiag);
  if (literal)
    cs.cacheExprTypes(literal);

  return literal;
}

Expr *ExprRewriter::convertLiteralInPlace(Expr *literal,
                                          Type type,
                                          ProtocolDecl *protocol,
                                          Identifier literalType,
                                          DeclName literalFuncName,
                                          ProtocolDecl *builtinProtocol,
                                          DeclName builtinLiteralFuncName,
                                          Diag<> brokenProtocolDiag,
                                          Diag<> brokenBuiltinProtocolDiag) {
  auto &tc = cs.getTypeChecker();

  auto getType = [&](const Expr *E) -> Type {
    return cs.getType(E);
  };

  auto setType = [&](Expr *E, Type Ty) {
    cs.setType(E, Ty);
  };

  // If coercing a literal to an unresolved type, we don't try to look up the
  // witness members, just do it.
  if (type->is<UnresolvedType>()) {
    // Instead of updating the literal expr in place, allocate a new node.  This
    // avoids issues where Builtin types end up on expr nodes and pollute
    // diagnostics.
    literal = cast<LiteralExpr>(literal)->shallowClone(tc.Context, setType,
                                                       getType);

    // The literal expression has this type.
    cs.setType(literal, type);
    return literal;
  }

  // Check whether this literal type conforms to the builtin protocol. If so,
  // initialize via the builtin protocol.
  Optional<ProtocolConformanceRef> builtinConformance;
  if (builtinProtocol &&
      (builtinConformance =
         tc.conformsToProtocol(type, builtinProtocol, cs.DC,
                               ConformanceCheckFlags::InExpression))) {

    // Find the witness that we'll use to initialize the type via a builtin
    // literal.
    auto witness = findNamedWitnessImpl(
                     tc, dc, type->getRValueType(), builtinProtocol,
                     builtinLiteralFuncName, brokenBuiltinProtocolDiag,
                     *builtinConformance);
    if (!witness || !isa<AbstractFunctionDecl>(witness.getDecl()))
      return nullptr;

    // Form a reference to the builtin conversion function.

    // Set the builtin initializer.
    if (auto stringLiteral = dyn_cast<StringLiteralExpr>(literal))
      stringLiteral->setBuiltinInitializer(witness);
    else {
      cast<MagicIdentifierLiteralExpr>(literal)
        ->setBuiltinInitializer(witness);
    }

    // The literal expression has this type.
    cs.setType(literal, type);

    return literal;
  }

  // This literal type must conform to the (non-builtin) protocol.
  assert(protocol && "requirements should have stopped recursion");
  auto conformance = tc.conformsToProtocol(type, protocol, cs.DC,
                                           ConformanceCheckFlags::InExpression);
  assert(conformance && "must conform to literal protocol");

  // Dig out the literal type and perform a builtin literal conversion to it.
  if (!literalType.empty()) {
    // Extract the literal type.
    Type builtinLiteralType = tc.getWitnessType(type, protocol, *conformance,
                                                literalType,
                                                brokenProtocolDiag);
    if (!builtinLiteralType)
      return nullptr;

    // Perform the builtin conversion.
    if (!convertLiteralInPlace(literal, builtinLiteralType, nullptr,
                               Identifier(), DeclName(), builtinProtocol,
                               builtinLiteralFuncName, brokenProtocolDiag,
                               brokenBuiltinProtocolDiag))
      return nullptr;
  }

  // Find the witness that we'll use to initialize the literal value.
  auto witness = findNamedWitnessImpl(
                   tc, dc, type->getRValueType(), protocol,
                   literalFuncName, brokenProtocolDiag,
                   conformance);
  if (!witness || !isa<AbstractFunctionDecl>(witness.getDecl()))
    return nullptr;

  // Set the initializer.
  if (auto stringLiteral = dyn_cast<StringLiteralExpr>(literal))
    stringLiteral->setInitializer(witness);
  else
    cast<MagicIdentifierLiteralExpr>(literal)->setInitializer(witness);

  // The literal expression has this type.
  cs.setType(literal, type);

  return literal;
}

// Resolve @dynamicCallable applications.
static Expr *finishApplyDynamicCallable(ConstraintSystem &cs, ApplyExpr *apply,
                                        ConstraintLocatorBuilder locator) {
  auto fn = apply->getFn();

  auto isDynamicCallable = [&](Expr *base) {
    auto type = cs.getType(base);
    return cs.DynamicCallableCache.count(type->getCanonicalType());
  };
  assert(isDynamicCallable(fn) && "Expected a valid @dynamicCallable type");

  auto &ctx = cs.getASTContext();
  auto methods = cs.DynamicCallableCache[cs.getType(fn)->getCanonicalType()];
  assert(methods.isValid() && "Expected a valid @dynamicCallable type");

  TupleExpr *arg = dyn_cast<TupleExpr>(apply->getArg());
  if (auto parenExpr = dyn_cast<ParenExpr>(apply->getArg())) {
    arg = TupleExpr::createImplicit(ctx, parenExpr->getSubExpr(), {});
  }

  // Determine whether to call the positional arguments method or the
  // keyword arguments method.
  bool useKwargsMethod = methods.argumentsMethod == nullptr;
  if (!useKwargsMethod) {
    for (auto name : arg->getElementNames()) {
      if (!name.empty()) {
        useKwargsMethod = true;
        break;
      }
    }
  }

  auto method = useKwargsMethod
    ? methods.keywordArgumentsMethod
    : methods.argumentsMethod;
  assert(method && "Dynamic call method should exist");

  auto memberType =
    cs.getTypeOfMemberReference(cs.getType(fn), method, cs.DC,
                                /*isDynamicResult*/ false,
                                FunctionRefKind::DoubleApply,
                                locator).second;
  auto methodType = memberType->castTo<AnyFunctionType>();

  // Construct expression referencing the `dynamicallyCall` method.
  Expr *member =
    new (ctx) MemberRefExpr(fn, fn->getEndLoc(), ConcreteDeclRef(method),
                            DeclNameLoc(method->getNameLoc()),
                            /*Implicit*/ true);

  // Construct argument to the method (either an array or dictionary
  // expression).
  Expr *argument = nullptr;
  if (!useKwargsMethod) {
    argument = ArrayExpr::create(ctx, SourceLoc(), arg->getElements(),
                                 {}, SourceLoc());
  } else {
    SmallVector<Identifier, 4> names;
    SmallVector<Expr *, 4> dictElements;
    for (unsigned i = 0, n = arg->getNumElements(); i < n; i++) {
      Expr *labelExpr =
        new (ctx) StringLiteralExpr(arg->getElementName(i).get(),
                                    arg->getElementNameLoc(i),
                                    /*Implicit*/ true);
      Expr *pair =
        TupleExpr::createImplicit(ctx, { labelExpr, arg->getElement(i) },
                                  {});
      dictElements.push_back(pair);
    }
    argument = DictionaryExpr::create(ctx, SourceLoc(), dictElements, {},
                                      SourceLoc());
  }
  argument->setImplicit();

  // Construct call to the `dynamicallyCall` method.
  auto argumentName = methodType->getParams()[0].getLabel();
  Expr *result = CallExpr::createImplicit(ctx, member, argument,
                                          { argumentName });
  cs.TC.typeCheckExpression(result, cs.DC);
  cs.cacheExprTypes(result);
  return result;
}

Expr *ExprRewriter::finishApply(ApplyExpr *apply, Type openedType,
                                ConstraintLocatorBuilder locator) {
  TypeChecker &tc = cs.getTypeChecker();
  
  auto fn = apply->getFn();

  bool hasTrailingClosure =
    isa<CallExpr>(apply) && cast<CallExpr>(apply)->hasTrailingClosure();

  auto finishApplyOfDeclWithSpecialTypeCheckingSemantics
    = [&](ApplyExpr *apply,
          ValueDecl *decl,
          Type openedType) -> Expr* {
      switch (cs.TC.getDeclTypeCheckingSemantics(decl)) {
      case DeclTypeCheckingSemantics::TypeOf: {
        // Resolve into a DynamicTypeExpr.
        auto arg = apply->getArg();

        SmallVector<Identifier, 2> argLabelsScratch;

        auto fnType = cs.getType(fn)->getAs<FunctionType>();
        arg = coerceCallArguments(arg, fnType,
                                  apply,
                                  apply->getArgumentLabels(argLabelsScratch),
                                  hasTrailingClosure,
                                  locator.withPathElement(
                                    ConstraintLocator::ApplyArgument));
        if (!arg) {
          return nullptr;
        }

        if (auto shuffle = dyn_cast<TupleShuffleExpr>(arg))
          arg = shuffle->getSubExpr();

        if (auto tuple = dyn_cast<TupleExpr>(arg))
          arg = tuple->getElements()[0];

        auto replacement = new (tc.Context)
          DynamicTypeExpr(apply->getFn()->getLoc(),
                          apply->getArg()->getStartLoc(),
                          arg,
                          apply->getArg()->getEndLoc(),
                          Type());
        cs.setType(replacement, simplifyType(openedType));
        return replacement;
      }
      
      case DeclTypeCheckingSemantics::WithoutActuallyEscaping: {
        // Resolve into a MakeTemporarilyEscapableExpr.
        auto arg = cast<TupleExpr>(apply->getArg());
        assert(arg->getNumElements() == 2 && "should have two arguments");
        auto nonescaping = arg->getElements()[0];
        auto body = arg->getElements()[1];
        auto bodyTy = cs.getType(body)->getWithoutSpecifierType();
        auto bodyFnTy = bodyTy->castTo<FunctionType>();
        auto escapableParams = bodyFnTy->getParams();
        auto resultType = bodyFnTy->getResult();
        
        // The body is immediately called, so is obviously noescape.
        bodyFnTy = cast<FunctionType>(
          bodyFnTy->withExtInfo(bodyFnTy->getExtInfo().withNoEscape()));
        body = coerceToType(body, bodyFnTy, locator);
        assert(body && "can't make nonescaping?!");
        
        auto escapable = new (tc.Context)
          OpaqueValueExpr(apply->getFn()->getLoc(), Type());
        cs.setType(escapable, FunctionType::composeInput(
                                  tc.Context, escapableParams, false));

        auto getType = [&](const Expr *E) -> Type {
          return cs.getType(E);
        };

        auto callSubExpr = CallExpr::createImplicit(tc.Context, body, {escapable}, {}, getType);
        cs.cacheSubExprTypes(callSubExpr);
        cs.setType(callSubExpr, resultType);
        
        auto replacement = new (tc.Context)
          MakeTemporarilyEscapableExpr(apply->getFn()->getLoc(),
                                       apply->getArg()->getStartLoc(),
                                       nonescaping,
                                       callSubExpr,
                                       apply->getArg()->getEndLoc(),
                                       escapable,
                                       apply);
        cs.setType(replacement, resultType);
        return replacement;
      }
      
      case DeclTypeCheckingSemantics::OpenExistential: {
        // Resolve into an OpenExistentialExpr.
        auto arg = cast<TupleExpr>(apply->getArg());
        assert(arg->getNumElements() == 2 && "should have two arguments");

        auto existential = cs.coerceToRValue(arg->getElements()[0]);
        auto body = cs.coerceToRValue(arg->getElements()[1]);

        auto bodyFnTy = cs.getType(body)->castTo<FunctionType>();
        auto openedTy = getBaseType(bodyFnTy, /*wantsRValue*/ false);
        auto resultTy = bodyFnTy->getResult();

        // The body is immediately called, so is obviously noescape.
        bodyFnTy = cast<FunctionType>(
          bodyFnTy->withExtInfo(bodyFnTy->getExtInfo().withNoEscape()));
        body = coerceToType(body, bodyFnTy, locator);
        assert(body && "can't make nonescaping?!");

        auto openedInstanceTy = openedTy;
        auto existentialInstanceTy = cs.getType(existential);
        if (auto metaTy = openedTy->getAs<MetatypeType>()) {
          openedInstanceTy = metaTy->getInstanceType();
          existentialInstanceTy = existentialInstanceTy
            ->castTo<ExistentialMetatypeType>()
            ->getInstanceType();
        }
        assert(openedInstanceTy->castTo<ArchetypeType>()
                   ->getOpenedExistentialType()
                   ->isEqual(existentialInstanceTy));

        auto opaqueValue = new (tc.Context)
          OpaqueValueExpr(apply->getLoc(), openedTy);
        cs.setType(opaqueValue, openedTy);
        
        auto getType = [&](const Expr *E) -> Type {
          return cs.getType(E);
        };

        auto callSubExpr = CallExpr::createImplicit(tc.Context, body, {opaqueValue}, {}, getType);
        cs.cacheSubExprTypes(callSubExpr);
        cs.setType(callSubExpr, resultTy);
        
        auto replacement = new (tc.Context)
          OpenExistentialExpr(existential, opaqueValue, callSubExpr,
                              resultTy);
        cs.setType(replacement, resultTy);
        return replacement;
      }
      
      case DeclTypeCheckingSemantics::Normal:
        return nullptr;
      }

      llvm_unreachable("Unhandled DeclTypeCheckingSemantics in switch.");
    };

  // The function is always an rvalue.
  fn = cs.coerceToRValue(fn);

  // Resolve applications of decls with special semantics.
  if (auto declRef =
      dyn_cast<DeclRefExpr>(getSemanticExprForDeclOrMemberRef(fn))) {
    if (auto special =
        finishApplyOfDeclWithSpecialTypeCheckingSemantics(apply,
                                                          declRef->getDecl(),
                                                          openedType)) {
      return special;
    }
  }
  
  bool unwrapResult = false;
  if (auto *IUOFnTy = dyn_cast<ImplicitlyUnwrappedFunctionConversionExpr>(fn)) {
    unwrapResult = true;
    fn = IUOFnTy->getSubExpr();
  }

  // If we're applying a function that resulted from a covariant
  // function conversion, strip off that conversion.
  // FIXME: It would be nicer if we could build the ASTs properly in the
  // first shot.
  Type covariantResultType;
  if (auto covariant = dyn_cast<CovariantFunctionConversionExpr>(fn)) {
    // Strip off one layer of application from the covariant result.
    covariantResultType
      = cs.getType(covariant)->castTo<AnyFunctionType>()->getResult();
   
    // Use the subexpression as the function.
    fn = covariant->getSubExpr();
  }

  // An immediate application of a closure literal is always noescape.
  if (getClosureLiteralExpr(fn)) {
    if (auto fnTy = cs.getType(fn)->getAs<FunctionType>()) {
      fnTy = cast<FunctionType>(
        fnTy->withExtInfo(fnTy->getExtInfo().withNoEscape()));
      fn = coerceToType(fn, fnTy, locator);
    }
  }

  apply->setFn(fn);

  // Check whether the argument is 'super'.
  bool isSuper = apply->getArg()->isSuperExpr();

  // For function application, convert the argument to the input type of
  // the function.
  SmallVector<Identifier, 2> argLabelsScratch;
  if (auto fnType = cs.getType(fn)->getAs<FunctionType>()) {
    auto origArg = apply->getArg();
    Expr *arg = coerceCallArguments(origArg, fnType,
                                    apply,
                                    apply->getArgumentLabels(argLabelsScratch),
                                    hasTrailingClosure,
                                    locator.withPathElement(
                                      ConstraintLocator::ApplyArgument));
    if (!arg) {
      return nullptr;
    }

    apply->setArg(arg);
    cs.setType(apply, fnType->getResult());
    apply->setIsSuper(isSuper);

    // We need the layout of nominal types returned from a function call.
    if (auto nominalResult = fnType->getResult()->getAnyNominal()) {
      tc.requestNominalLayout(nominalResult);
    }

    cs.setExprTypes(apply);
    Expr *result = tc.substituteInputSugarTypeForResult(apply);
    cs.cacheExprTypes(result);

    // If we have a covariant result type, perform the conversion now.
    if (covariantResultType) {
      if (covariantResultType->is<FunctionType>())
        result = cs.cacheType(new (tc.Context) CovariantFunctionConversionExpr(
            result, covariantResultType));
      else
        result = cs.cacheType(new (tc.Context) CovariantReturnConversionExpr(
            result, covariantResultType));
    }

    // Try closing the existential, if there is one.
    closeExistential(result, locator);

    // Extract all arguments.
    auto *CEA = arg;
    if (auto *TSE = dyn_cast<TupleShuffleExpr>(CEA))
      CEA = TSE->getSubExpr();
    // The argument is either a ParenExpr or TupleExpr.
    ArrayRef<Expr *> arguments;

    SmallVector<Expr *, 1> Scratch;
    if (auto *TE = dyn_cast<TupleExpr>(CEA))
      arguments = TE->getElements();
    else if (auto *PE = dyn_cast<ParenExpr>(CEA)) {
      Scratch.push_back(PE->getSubExpr());
      arguments = makeArrayRef(Scratch);
    }
    else {
      Scratch.push_back(apply->getArg());
      arguments = makeArrayRef(Scratch);
    }

    for (auto arg: arguments) {
      bool isNoEscape = false;
      while (1) {
        if (auto AFT = cs.getType(arg)->getAs<AnyFunctionType>()) {
          isNoEscape = isNoEscape || AFT->isNoEscape();
        }

        if (auto conv = dyn_cast<ImplicitConversionExpr>(arg))
          arg = conv->getSubExpr();
        else if (auto *PE = dyn_cast<ParenExpr>(arg))
          arg = PE->getSubExpr();
        else
          break;
      }
      if (!isNoEscape) {
        if (auto DRE = dyn_cast<DeclRefExpr>(arg))
          if (auto FD = dyn_cast<FuncDecl>(DRE->getDecl())) {
            tc.addEscapingFunctionAsArgument(FD, apply);
          }
      }
    }

    if (unwrapResult)
      return forceUnwrapResult(result);

    return result;
  }

  // FIXME: handle unwrapping everywhere else
  assert(!unwrapResult);

  // If this is an UnresolvedType in the system, preserve it.
  if (cs.getType(fn)->is<UnresolvedType>()) {
    cs.setType(apply, cs.getType(fn));
    return apply;
  }

  // We have a type constructor.
  if (auto metaTy = cs.getType(fn)->getAs<AnyMetatypeType>()) {
    auto ty = metaTy->getInstanceType();

    if (!cs.isTypeReference(fn)) {
      bool isExistentialType = false;
      // If this is an attempt to initialize existential type.
      if (auto metaType = cs.getType(fn)->getAs<MetatypeType>()) {
        auto instanceType = metaType->getInstanceType();
        isExistentialType = instanceType->isExistentialType();
      }

      if (!isExistentialType) {
        // If the metatype value isn't a type expression,
        // the user should reference '.init' explicitly, for clarity.
        cs.TC
            .diagnose(apply->getArg()->getStartLoc(),
                      diag::missing_init_on_metatype_initialization)
            .fixItInsert(apply->getArg()->getStartLoc(), ".init");
      }
    }

    // If we're "constructing" a tuple type, it's simply a conversion.
    if (auto tupleTy = ty->getAs<TupleType>()) {
      // FIXME: Need an AST to represent this properly.
      return coerceToType(apply->getArg(), tupleTy, locator);
    }

    // We're constructing a value of nominal type. Look for the constructor or
    // enum element to use.
    auto ctorLocator = cs.getConstraintLocator(
                   locator.withPathElement(ConstraintLocator::ApplyFunction)
                          .withPathElement(ConstraintLocator::ConstructorMember));
    auto selected = getOverloadChoiceIfAvailable(ctorLocator);
    if (!selected) {
      assert(ty->hasError() || ty->hasUnresolvedType());
      cs.setType(apply, ty);
      return apply;
    }

    assert(ty->getNominalOrBoundGenericNominal() || ty->is<DynamicSelfType>() ||
           ty->isExistentialType() || ty->is<ArchetypeType>());

    // We have the constructor.
    auto choice = selected->choice;

    // Consider the constructor decl reference expr 'implicit', but the
    // constructor call expr itself has the apply's 'implicitness'.
    bool isDynamic = choice.getKind() == OverloadChoiceKind::DeclViaDynamic;
    Expr *declRef = buildMemberRef(fn, selected->openedFullType,
                                   /*dotLoc=*/SourceLoc(), choice,
                                   DeclNameLoc(fn->getEndLoc()),
                                   selected->openedType, locator, ctorLocator,
                                   /*Implicit=*/true, choice.getFunctionRefKind(),
                                   AccessSemantics::Ordinary, isDynamic);
    if (!declRef)
      return nullptr;
    declRef->setImplicit(apply->isImplicit());
    apply->setFn(declRef);

<<<<<<< HEAD
    // Tail-recur to actually call the constructor.
    return finishApply(apply, openedType, locator);
=======
  // We're constructing a value of nominal type. Look for the constructor or
  // enum element to use.
  auto ctorLocator = cs.getConstraintLocator(
                 locator.withPathElement(ConstraintLocator::ApplyFunction)
                        .withPathElement(ConstraintLocator::ConstructorMember));
  auto selected = solution.getOverloadChoiceIfAvailable(ctorLocator);
  if (!selected) {
    assert(ty->hasError() || ty->hasUnresolvedType());
    cs.setType(apply, ty);
    return apply;
>>>>>>> 714e9c5b
  }

  // Handle @dynamicCallable applications.
  // At this point, all other AppyExpr cases have been handled.
  return finishApplyDynamicCallable(cs, apply, locator);
}


// Return the precedence-yielding parent of 'expr', along with the index of
// 'expr' as the child of that parent. The precedence-yielding parent is the
// nearest ancestor of 'expr' which imposes a minimum precedence on 'expr'.
// Right now that just means skipping over TupleExpr instances that only exist
// to hold arguments to binary operators.
static std::pair<Expr *, unsigned> getPrecedenceParentAndIndex(Expr *expr,
                                                               Expr *rootExpr)
{
  auto parentMap = rootExpr->getParentMap();
  auto it = parentMap.find(expr);
  if (it == parentMap.end()) {
    return { nullptr, 0 };
  }
  Expr *parent = it->second;

  // Handle all cases where the answer isn't just going to be { parent, 0 }.
  if (auto tuple = dyn_cast<TupleExpr>(parent)) {
    // Get index of expression in tuple.
    auto tupleElems = tuple->getElements();
    auto elemIt = std::find(tupleElems.begin(), tupleElems.end(), expr);
    assert(elemIt != tupleElems.end() && "expr not found in parent TupleExpr");
    unsigned index = elemIt - tupleElems.begin();

    it = parentMap.find(parent);
    if (it != parentMap.end()) {
      Expr *gparent = it->second;

      // Was this tuple just constructed for a binop?
      if (isa<BinaryExpr>(gparent)) {
        return { gparent, index };
      }
    }

    // Must be a tuple literal, function arg list, collection, etc.
    return { parent, index };
  } else if (auto ifExpr = dyn_cast<IfExpr>(parent)) {
    unsigned index;
    if (expr == ifExpr->getCondExpr()) {
      index = 0;
    } else if (expr == ifExpr->getThenExpr()) {
      index = 1;
    } else if (expr == ifExpr->getElseExpr()) {
      index = 2;
    } else {
      llvm_unreachable("expr not found in parent IfExpr");
    }
    return { ifExpr, index };
  } else if (auto assignExpr = dyn_cast<AssignExpr>(parent)) {
    unsigned index;
    if (expr == assignExpr->getSrc()) {
      index = 0;
    } else if (expr == assignExpr->getDest()) {
      index = 1;
    } else {
      llvm_unreachable("expr not found in parent AssignExpr");
    }
    return { assignExpr, index };
  }

  return { parent, 0 };
}

/// Return true if, when replacing "<expr>" with "<expr> op <something>",
/// parentheses must be added around "<expr>" to allow the new operator
/// to bind correctly.
bool swift::exprNeedsParensInsideFollowingOperator(
    TypeChecker &TC, DeclContext *DC, Expr *expr,
    PrecedenceGroupDecl *followingPG) {
  if (expr->isInfixOperator()) {
    auto exprPG = TC.lookupPrecedenceGroupForInfixOperator(DC, expr);
    if (!exprPG) return true;

    return TC.Context.associateInfixOperators(exprPG, followingPG)
             != Associativity::Left;
  }

  // We want to parenthesize a 'try?' on the LHS, but we don't care about
  // capturing the new operator inside a 'try' or 'try!'.
  if (isa<OptionalTryExpr>(expr))
    return true;

  return false;
}

/// Return true if, when replacing "<expr>" with "<expr> op <something>"
/// within the given root expression, parentheses must be added around
/// the new operator to prevent it from binding incorrectly in the
/// surrounding context.
bool swift::exprNeedsParensOutsideFollowingOperator(
    TypeChecker &TC, DeclContext *DC, Expr *expr, Expr *rootExpr,
    PrecedenceGroupDecl *followingPG) {
  Expr *parent;
  unsigned index;
  std::tie(parent, index) = getPrecedenceParentAndIndex(expr, rootExpr);
  if (!parent || isa<TupleExpr>(parent) || isa<ParenExpr>(parent)) {
    return false;
  }

  if (parent->isInfixOperator()) {
    auto parentPG = TC.lookupPrecedenceGroupForInfixOperator(DC, parent);
    if (!parentPG) return true;

    // If the index is 0, this is on the LHS of the parent.
    if (index == 0) {
      return TC.Context.associateInfixOperators(followingPG, parentPG)
               != Associativity::Left;
    } else {
      return TC.Context.associateInfixOperators(parentPG, followingPG)
               != Associativity::Right;
    }
  }

  return true;
}

bool swift::exprNeedsParensBeforeAddingNilCoalescing(TypeChecker &TC,
                                                     DeclContext *DC,
                                                     Expr *expr) {
  auto asPG =
    TC.lookupPrecedenceGroup(DC, DC->getASTContext().Id_NilCoalescingPrecedence,
                             SourceLoc());
  if (!asPG) return true;
  return exprNeedsParensInsideFollowingOperator(TC, DC, expr, asPG);
}

bool swift::exprNeedsParensAfterAddingNilCoalescing(TypeChecker &TC,
                                                    DeclContext *DC,
                                                    Expr *expr,
                                                    Expr *rootExpr) {
  auto asPG =
    TC.lookupPrecedenceGroup(DC, DC->getASTContext().Id_NilCoalescingPrecedence,
                             SourceLoc());
  if (!asPG) return true;
  return exprNeedsParensOutsideFollowingOperator(TC, DC, expr, rootExpr, asPG);
}

namespace {
  class ExprWalker : public ASTWalker {
    ExprRewriter &Rewriter;
    SmallVector<ClosureExpr *, 4> ClosuresToTypeCheck;

  public:
    ExprWalker(ExprRewriter &Rewriter) : Rewriter(Rewriter) { }

    const SmallVectorImpl<ClosureExpr *> &getClosuresToTypeCheck() const {
      return ClosuresToTypeCheck;
    }

    std::pair<bool, Expr *> walkToExprPre(Expr *expr) override {
      // For closures, update the parameter types and check the body.
      if (auto closure = dyn_cast<ClosureExpr>(expr)) {
        Rewriter.simplifyExprType(expr);
        auto &cs = Rewriter.getConstraintSystem();
        auto &tc = cs.getTypeChecker();

        // Coerce the pattern, in case we resolved something.
        auto fnType = cs.getType(closure)->castTo<FunctionType>();
        auto *params = closure->getParameters();
        if (tc.coerceParameterListToType(params, closure, fnType))
          return { false, nullptr };

        // Require layout of dependent types that could be used to materialize
        // metadata types/conformances during IRGen.
        tc.requestRequiredNominalTypeLayoutForParameters(params);

        // If this is a single-expression closure, convert the expression
        // in the body to the result type of the closure.
        if (closure->hasSingleExpressionBody()) {
          // Enter the context of the closure when type-checking the body.
          llvm::SaveAndRestore<DeclContext *> savedDC(Rewriter.dc, closure);
          Expr *body = closure->getSingleExpressionBody()->walk(*this);
          if (!body)
            return { false, nullptr };
          
          if (body != closure->getSingleExpressionBody())
            closure->setSingleExpressionBody(body);
          
          if (body) {
            // A single-expression closure with a non-Void expression type
            // coerces to a Void-returning function type.
            if (fnType->getResult()->isVoid() && !cs.getType(body)->isVoid()) {
              closure = Rewriter.coerceClosureExprToVoid(closure);
            // A single-expression closure with a Never expression type
            // coerces to any other function type.
            } else if (cs.getType(body)->isUninhabited()) {
              closure = Rewriter.coerceClosureExprFromNever(closure);
            } else {
            
              body = Rewriter.coerceToType(body,
                                           fnType->getResult(),
                                           cs.getConstraintLocator(
                                             closure,
                                             ConstraintLocator::ClosureResult));
              if (!body)
                return { false, nullptr };

              closure->setSingleExpressionBody(body);
            }
          }
        } else {
          // For other closures, type-check the body once we've finished with
          // the expression.
          cs.setExprTypes(closure);
          ClosuresToTypeCheck.push_back(closure);
        }

        tc.ClosuresWithUncomputedCaptures.push_back(closure);

        return { false, closure };
      }

      Rewriter.walkToExprPre(expr);
      return { true, expr };
    }

    Expr *walkToExprPost(Expr *expr) override {
      Expr *result = Rewriter.walkToExprPost(expr);
      auto &cs = Rewriter.getConstraintSystem();
      if (result && cs.hasType(result))
        Rewriter.checkForImportedUsedConformances(cs.getType(result));
      return result;
    }

    /// \brief Ignore statements.
    std::pair<bool, Stmt *> walkToStmtPre(Stmt *stmt) override {
      return { false, stmt };
    }

    /// \brief Ignore declarations.
    bool walkToDeclPre(Decl *decl) override { return false; }
  };
} // end anonymous namespace

Expr *ConstraintSystem::coerceToRValue(Expr *expr) {
  auto &tc = getTypeChecker();
  return tc.coerceToRValue(expr,
                           [&](Expr *expr) {
                             return getType(expr);
                           },
                           [&](Expr *expr, Type type) {
                             setType(expr, type);
                           });
}

/// Emit the fixes computed as part of the solution, returning true if we were
/// able to emit an error message, or false if none of the fixits worked out.
bool ConstraintSystem::applySolutionFixes(Expr *E, const Solution &solution) {
  llvm::SmallDenseMap<Expr *,
                      SmallVector<std::pair<Fix, ConstraintLocator *>, 4>>
      fixesPerExpr;

  for (const auto &fix : solution.Fixes)
    fixesPerExpr[fix.second->getAnchor()].push_back(fix);

  auto diagnoseExprFailures = [&](Expr *expr) -> bool {
    auto fixes = fixesPerExpr.find(expr);
    if (fixes == fixesPerExpr.end())
      return false;

    bool diagnosed = false;
    for (auto &fix : fixes->second)
      diagnosed |= applySolutionFix(E, solution, fix);
    return diagnosed;
  };

  bool diagnosed = false;
  E->forEachChildExpr([&](Expr *subExpr) -> Expr * {
    // Diagnose root expression at the end to
    // preserve ordering.
    if (subExpr != E)
      diagnosed |= diagnoseExprFailures(subExpr);
    return subExpr;
  });

  diagnosed |= diagnoseExprFailures(E);
  return diagnosed;
}

/// \brief Apply the specified Fix to this solution, producing a fix-it hint
/// diagnostic for it and returning true.  If the fix-it hint turned out to be
/// bogus, this returns false and doesn't emit anything.
bool ConstraintSystem::applySolutionFix(
    Expr *expr, const Solution &solution,
    std::pair<Fix, ConstraintLocator *> &fix) {
  // Some fixes need more information from the locator.
  ConstraintLocator *locator = fix.second;

  // In the case of us having applied a type member constraint against a
  // synthesized type variable during diagnostic generation, we may not have
  // a valid locator.
  if (!locator)
    return false;

  switch (fix.first.getKind()) {
  case FixKind::ForceOptional: {
    MissingOptionalUnwrapFailure failure(expr, solution, locator);
    return failure.diagnose();
  }
          
  case FixKind::UnwrapOptionalBase: {
    auto memberName = fix.first.getDeclNameArgument(*this);
    bool resultIsOptional =
        fix.first.isUnwrapOptionalBaseByOptionalChaining(*this);
    MemberAccessOnOptionalBaseFailure failure(expr, solution, locator,
                                              memberName, resultIsOptional);
    return failure.diagnose();
  }

  case FixKind::ForceDowncast: {
    MissingExplicitConversionFailure failure(expr, solution, locator,
                                             fix.first.getTypeArgument(*this));
    return failure.diagnose();
  }

  case FixKind::AddressOf: {
    MissingAddressOfFailure failure(expr, solution, locator);
    return failure.diagnose();
  }

  case FixKind::CoerceToCheckedCast: {
    MissingForcedDowncastFailure failure(expr, solution, locator);
    return failure.diagnose();
  }

  case FixKind::ExplicitlyEscaping: {
    NoEscapeFuncToTypeConversionFailure failure(expr, solution, locator);
    return failure.diagnose();
  }

  case FixKind::ExplicitlyEscapingToAny: {
    NoEscapeFuncToTypeConversionFailure failure(expr, solution, locator,
                                                getASTContext().TheAnyType);
    return failure.diagnose();
  }

  case FixKind::RelabelArguments: {
    LabelingFailure failure(solution, fix.second,
                            fix.first.getArgumentLabels(*this));
    return failure.diagnose();
  }

  case FixKind::AddConformance: {
    auto *anchor = locator->getAnchor();
    auto &reqLoc = locator->getPath().back();
    MissingConformanceFailure failure(
        expr, solution, fix.second,
        MissingConformances[{anchor, reqLoc.getValue()}]);
    return failure.diagnose();
  }
  }

  // FIXME: It would be really nice to emit a follow-up note showing where
  // we got the other type information from, e.g., the parameter we're
  // initializing.
  return false;
}


/// \brief Apply a given solution to the expression, producing a fully
/// type-checked expression.
Expr *ConstraintSystem::applySolution(Solution &solution, Expr *expr,
                                      Type convertType,
                                      bool discardedExpr,
                                      bool skipClosures) {
  // If any fixes needed to be applied to arrive at this solution, resolve
  // them to specific expressions.
  if (!solution.Fixes.empty()) {
    if (shouldSuppressDiagnostics())
      return nullptr;

    // If we can diagnose the problem with the fixits that we've pre-assumed,
    // do so now.
    if (applySolutionFixes(expr, solution))
      return nullptr;

    // If we didn't manage to diagnose anything well, so fall back to
    // diagnosing mining the system to construct a reasonable error message.
    diagnoseFailureForExpr(expr);
    return nullptr;
  }

  // Mark any normal conformances used in this solution as "used".
  for (auto &e : solution.Conformances)
    TC.markConformanceUsed(e.second, DC);

  ExprRewriter rewriter(*this, solution, shouldSuppressDiagnostics());
  ExprWalker walker(rewriter);

  // Apply the solution to the expression.
  auto result = expr->walk(walker);
  if (!result)
    return nullptr;

  // If we're re-typechecking an expression for diagnostics, don't
  // visit closures that have non-single expression bodies.
  if (!skipClosures) {
    auto &tc = getTypeChecker();
    bool hadError = false;
    for (auto *closure : walker.getClosuresToTypeCheck())
      hadError |= tc.typeCheckClosureBody(closure);
    
    // If any of the closures failed to type check, bail.
    if (hadError)
      return nullptr;
  }
  
  
  // If we're supposed to convert the expression to some particular type,
  // do so now.
  if (convertType) {
    result = rewriter.coerceToType(result, convertType,
                                   getConstraintLocator(expr));
    if (!result)
      return nullptr;
  } else if (getType(result)->hasLValueType() && !discardedExpr) {
    // We referenced an lvalue. Load it.
    result = rewriter.coerceToType(result, getType(result)->getRValueType(),
                                   getConstraintLocator(expr));
  }

  if (result)
    rewriter.finalize(result);

  return result;
}

Expr *ConstraintSystem::applySolutionShallow(const Solution &solution,
                                             Expr *expr,
                                             bool suppressDiagnostics) {
  ExprRewriter rewriter(*this, solution, suppressDiagnostics);
  rewriter.walkToExprPre(expr);
  Expr *result = rewriter.walkToExprPost(expr);
  if (result)
    rewriter.finalize(result);
  return result;
}

Expr *Solution::coerceToType(Expr *expr, Type toType,
                             ConstraintLocator *locator,
                             bool ignoreTopLevelInjection,
                             Optional<Pattern*> typeFromPattern) const {
  auto &cs = getConstraintSystem();
  ExprRewriter rewriter(cs, *this, /*suppressDiagnostics=*/false);
  Expr *result = rewriter.coerceToType(expr, toType, locator, typeFromPattern);
  if (!result)
    return nullptr;

  // If we were asked to ignore top-level optional injections, mark
  // the top-level injection (if any) as "diagnosed".
  if (ignoreTopLevelInjection) {
    if (auto injection = dyn_cast<InjectIntoOptionalExpr>(
                           result->getSemanticsProvidingExpr())) {
      rewriter.DiagnosedOptionalInjections.insert(injection);
    }
  }

  rewriter.finalize(result);
  return result;
}

// Determine whether this is a variadic witness.
static bool isVariadicWitness(AbstractFunctionDecl *afd) {
  for (auto param : *afd->getParameters())
    if (param->isVariadic())
      return true;

  return false;
}

static bool argumentNamesMatch(Type argTy, ArrayRef<Identifier> names) {
  auto tupleType = argTy->getAs<TupleType>();
  if (!tupleType)
    return names.size() == 1 && names[0].empty();

  if (tupleType->getNumElements() != names.size())
    return false;

  for (unsigned i = 0, n = tupleType->getNumElements(); i != n; ++i) {
    if (tupleType->getElement(i).getName() != names[i])
      return false;
  }

  return true;
}

Expr *TypeChecker::callWitness(Expr *base, DeclContext *dc,
                               ProtocolDecl *protocol,
                               ProtocolConformanceRef conformance,
                               DeclName name,
                               MutableArrayRef<Expr *> arguments,
                               Diag<> brokenProtocolDiag) {
  // Construct an empty constraint system and solution.
  ConstraintSystem cs(*this, dc, ConstraintSystemOptions());

  for (auto *arg : arguments)
    cs.cacheType(arg);

  // Find the witness we need to use.
  auto type = base->getType();
  assert(!type->hasTypeVariable() &&
         "Building call to witness with unresolved base type!");

  if (auto metaType = type->getAs<AnyMetatypeType>())
    type = metaType->getInstanceType();
  
  auto witness = findNamedWitnessImpl(
                   *this, dc, type->getRValueType(), protocol,
                   name, brokenProtocolDiag);
  if (!witness || !isa<AbstractFunctionDecl>(witness.getDecl()))
    return nullptr;

  auto *witnessFn = cast<AbstractFunctionDecl>(witness.getDecl());

  // Form a syntactic expression that describes the reference to the
  // witness.
  // FIXME: Egregious hack.
  auto unresolvedDot = new (Context) UnresolvedDotExpr(
                                       base, SourceLoc(),
                                       witness.getDecl()->getFullName(),
                                       DeclNameLoc(base->getEndLoc()),
                                       /*Implicit=*/true);
  unresolvedDot->setFunctionRefKind(FunctionRefKind::SingleApply);
  auto dotLocator = cs.getConstraintLocator(unresolvedDot);

  // Form a reference to the witness itself.
  Type openedFullType, openedType;
  std::tie(openedFullType, openedType)
    = cs.getTypeOfMemberReference(base->getType(), witness.getDecl(), dc,
                                  /*isDynamicResult=*/false,
                                  FunctionRefKind::DoubleApply,
                                  dotLocator);

  auto getType = [&](const Expr *E) -> Type {
    return cs.getType(E);
  };

  // Form the call argument.
  // FIXME: Standardize all callers to always provide all argument names,
  // rather than hack around this.
  CallExpr *call;
  auto argLabels = witness.getDecl()->getFullName().getArgumentNames();
  if (arguments.size() == 1 &&
      (isVariadicWitness(witnessFn) ||
       argumentNamesMatch(cs.getType(arguments[0]), argLabels))) {
    call = CallExpr::create(Context, unresolvedDot, arguments[0], {}, {},
                            /*hasTrailingClosure=*/false,
                            /*implicit=*/true, Type(), getType);
  } else {
    // The tuple should have the source range enclosing its arguments unless
    // they are invalid or there are no arguments.
    SourceLoc TupleStartLoc = base->getStartLoc();
    SourceLoc TupleEndLoc = base->getEndLoc();
    if (!arguments.empty()) {
      SourceLoc AltStartLoc = arguments.front()->getStartLoc();
      SourceLoc AltEndLoc = arguments.back()->getEndLoc();
      if (AltStartLoc.isValid() && AltEndLoc.isValid()) {
        TupleStartLoc = AltStartLoc;
        TupleEndLoc = AltEndLoc;
      }
    }

    call = CallExpr::create(Context, unresolvedDot, TupleStartLoc, arguments,
                            argLabels, {}, TupleEndLoc,
                            /*trailingClosure=*/nullptr,
                            /*implicit=*/true, getType);
  }

  cs.cacheSubExprTypes(call);

  // Add the conversion from the argument to the function parameter type.
  auto openedFuncType = openedType->castTo<FunctionType>();
  cs.addConstraint(
      ConstraintKind::ArgumentTupleConversion, cs.getType(call->getArg()),
      FunctionType::composeInput(cs.getASTContext(),
                                 openedFuncType->getParams(), false),
      cs.getConstraintLocator(call, ConstraintLocator::ApplyArgument));

  // Solve the system.
  SmallVector<Solution, 1> solutions;
  
  cs.cacheExprTypes(call);

  // If the system failed to produce a solution, post any available diagnostics.
  if (cs.solve(call, solutions) || solutions.size() != 1) {
    cs.salvage(solutions, base);
    return nullptr;
  }

  Solution &solution = solutions.front();
  ExprRewriter rewriter(cs, solution,
                        /*suppressDiagnostics=*/false);

  auto choice =
      OverloadChoice(openedFullType, witnessFn, FunctionRefKind::SingleApply);
  auto memberRef = rewriter.buildMemberRef(
      base, openedFullType, base->getStartLoc(), choice,
      DeclNameLoc(base->getEndLoc()), openedType, dotLocator, dotLocator,
      /*Implicit=*/true, FunctionRefKind::SingleApply,
      AccessSemantics::Ordinary,
      /*isDynamic=*/false);
  call->setFn(memberRef);

  // Call the witness.
  Expr *result = rewriter.finishApply(call, openedType,
                                      cs.getConstraintLocator(call));
  if (!result)
    return nullptr;

  rewriter.finalize(result);
  return result;
}

Expr *
Solution::convertBooleanTypeToBuiltinI1(Expr *expr,
                                        ConstraintLocator *locator) const {
  auto &cs = getConstraintSystem();

  // Load lvalues here.
  expr = cs.coerceToRValue(expr);

  auto &tc = cs.getTypeChecker();
  auto &ctx = tc.Context;

  auto type = cs.getType(expr);

  // We allow UnresolvedType <c $T for all $T, so we might end up here
  // in diagnostics. Just bail out.
  if (type->is<UnresolvedType>())
    return expr;

  // Look for the builtin name. If we don't have it, we need to call the
  // general name via the witness table.
  NameLookupOptions lookupOptions = defaultMemberLookupOptions;
  if (isa<AbstractFunctionDecl>(cs.DC))
    lookupOptions |= NameLookupFlags::KnownPrivate;
  auto members = tc.lookupMember(cs.DC, type,
                                 tc.Context.Id_getBuiltinLogicValue,
                                 lookupOptions);

  // Find the builtin method.
  if (members.size() != 1) {
    tc.diagnose(expr->getLoc(), diag::broken_bool);
    return expr;
  }
  auto *builtinMethod = dyn_cast<FuncDecl>(members[0].getValueDecl());
  if (!builtinMethod) {
    tc.diagnose(expr->getLoc(), diag::broken_bool);
    return expr;
  }

  // The method is not generic, so there are no substitutions.
  auto builtinMethodType = builtinMethod->getInterfaceType()
    ->castTo<FunctionType>();

  // Form an unbound reference to the builtin method.
  auto *declRef = new (ctx) DeclRefExpr(builtinMethod,
                                        DeclNameLoc(expr->getLoc()),
                                        /*Implicit=*/true);
  declRef->setFunctionRefKind(FunctionRefKind::DoubleApply);
  cs.setType(declRef, builtinMethodType);

  auto getType = [&](const Expr *E) -> Type {
    return cs.getType(E);
  };

  // Apply 'self' to get the method value.
  auto *methodRef = new (ctx) DotSyntaxCallExpr(declRef,
                                                SourceLoc(),
                                                expr);
  cs.setType(methodRef, builtinMethodType->getResult());

  // Apply the empty argument list to get the final result.
  auto *result = CallExpr::createImplicit(ctx, methodRef,
                                          { }, { }, getType);
  cs.setType(result, builtinMethodType->getResult()
                  ->castTo<FunctionType>()->getResult());
  cs.setType(result->getArg(), ctx.TheEmptyTupleType);

  if (!cs.getType(result)->isBuiltinIntegerType(1)) {
    tc.diagnose(expr->getLoc(), diag::broken_bool);
    return result;
  }

  return result;
}

Expr *Solution::convertOptionalToBool(Expr *expr,
                                      ConstraintLocator *locator) const {
  auto &cs = getConstraintSystem();
  auto &tc = cs.getTypeChecker();
  tc.requireOptionalIntrinsics(expr->getLoc());

  // Match the optional value against its `Some` case.
  auto &ctx = tc.Context;
  auto isSomeExpr = new (ctx) EnumIsCaseExpr(expr, ctx.getOptionalSomeDecl());
  cs.setType(isSomeExpr, tc.lookupBoolType(cs.DC));
  return isSomeExpr;
}<|MERGE_RESOLUTION|>--- conflicted
+++ resolved
@@ -7181,6 +7181,7 @@
 
   // Determine whether to call the positional arguments method or the
   // keyword arguments method.
+  /*
   bool useKwargsMethod = methods.argumentsMethod == nullptr;
   if (!useKwargsMethod) {
     for (auto name : arg->getElementNames()) {
@@ -7190,10 +7191,20 @@
       }
     }
   }
+   */
+  bool useKwargsMethod = methods.argumentsMethods.empty();
+  if (!useKwargsMethod) {
+    for (auto name : arg->getElementNames()) {
+      if (!name.empty()) {
+        useKwargsMethod = true;
+        break;
+      }
+    }
+  }
 
   auto method = useKwargsMethod
-    ? methods.keywordArgumentsMethod
-    : methods.argumentsMethod;
+    ? *methods.keywordArgumentsMethods.begin()
+    : *methods.argumentsMethods.begin();
   assert(method && "Dynamic call method should exist");
 
   auto memberType =
@@ -7565,7 +7576,7 @@
     auto ctorLocator = cs.getConstraintLocator(
                    locator.withPathElement(ConstraintLocator::ApplyFunction)
                           .withPathElement(ConstraintLocator::ConstructorMember));
-    auto selected = getOverloadChoiceIfAvailable(ctorLocator);
+    auto selected = solution.getOverloadChoiceIfAvailable(ctorLocator);
     if (!selected) {
       assert(ty->hasError() || ty->hasUnresolvedType());
       cs.setType(apply, ty);
@@ -7592,21 +7603,8 @@
     declRef->setImplicit(apply->isImplicit());
     apply->setFn(declRef);
 
-<<<<<<< HEAD
     // Tail-recur to actually call the constructor.
     return finishApply(apply, openedType, locator);
-=======
-  // We're constructing a value of nominal type. Look for the constructor or
-  // enum element to use.
-  auto ctorLocator = cs.getConstraintLocator(
-                 locator.withPathElement(ConstraintLocator::ApplyFunction)
-                        .withPathElement(ConstraintLocator::ConstructorMember));
-  auto selected = solution.getOverloadChoiceIfAvailable(ctorLocator);
-  if (!selected) {
-    assert(ty->hasError() || ty->hasUnresolvedType());
-    cs.setType(apply, ty);
-    return apply;
->>>>>>> 714e9c5b
   }
 
   // Handle @dynamicCallable applications.
