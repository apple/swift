// A similar struct with Codable properties adopting Codable should get a
// synthesized init(from:), along with the memberwise initializer.
//===--- TypeCheckDecl.cpp - Type Checking for Declarations ---------------===//
//
// This source file is part of the Swift.org open source project
//
// Copyright (c) 2014 - 2017 Apple Inc. and the Swift project authors
// Licensed under Apache License v2.0 with Runtime Library Exception
//
// See https://swift.org/LICENSE.txt for license information
// See https://swift.org/CONTRIBUTORS.txt for the list of Swift project authors
//
//===----------------------------------------------------------------------===//
//
// This file implements semantic analysis for declarations.
//
//===----------------------------------------------------------------------===//

#include "CodeSynthesis.h"
#include "ConstraintSystem.h"
#include "DerivedConformances.h"
#include "TypeChecker.h"
#include "GenericTypeResolver.h"
#include "MiscDiagnostics.h"
#include "swift/AST/AccessScope.h"
#include "swift/AST/ASTPrinter.h"
#include "swift/AST/ASTVisitor.h"
#include "swift/AST/ASTWalker.h"
#include "swift/AST/ExistentialLayout.h"
#include "swift/AST/Expr.h"
#include "swift/AST/ForeignErrorConvention.h"
#include "swift/AST/GenericEnvironment.h"
#include "swift/AST/GenericSignatureBuilder.h"
#include "swift/AST/NameLookup.h"
#include "swift/AST/PrettyStackTrace.h"
#include "swift/AST/ProtocolConformance.h"
#include "swift/AST/ReferencedNameTracker.h"
#include "swift/AST/TypeWalker.h"
#include "swift/Basic/Statistic.h"
#include "swift/Parse/Lexer.h"
#include "swift/Parse/Parser.h"
#include "swift/Sema/IterativeTypeChecker.h"
#include "swift/Serialization/SerializedModuleLoader.h"
#include "swift/Strings.h"
#include "swift/Basic/Defer.h"
#include "llvm/ADT/APFloat.h"
#include "llvm/ADT/APInt.h"
#include "llvm/ADT/APSInt.h"
#include "llvm/ADT/SmallString.h"
#include "llvm/ADT/StringExtras.h"
#include "llvm/ADT/Twine.h"
#include "llvm/Support/Compiler.h"

using namespace swift;

#define DEBUG_TYPE "TypeCheckDecl"

namespace {

/// Used during enum raw value checking to identify duplicate raw values.
/// Character, string, float, and integer literals are all keyed by value.
/// Float and integer literals are additionally keyed by numeric equivalence.
struct RawValueKey {
  enum class Kind : uint8_t {
    String, Float, Int, Tombstone, Empty
  } kind;
  
  struct IntValueTy {
    uint64_t v0;
    uint64_t v1;

    IntValueTy(const APInt &bits) {
      APInt bits128 = bits.sextOrTrunc(128);
      assert(bits128.getBitWidth() <= 128);
      const uint64_t *data = bits128.getRawData();
      v0 = data[0];
      v1 = data[1];
    }
  };

  struct FloatValueTy {
    uint64_t v0;
    uint64_t v1;
  };

  // FIXME: doesn't accommodate >64-bit or signed raw integer or float values.
  union {
    StringRef stringValue;
    uint32_t charValue;
    IntValueTy intValue;
    FloatValueTy floatValue;
  };
  
  explicit RawValueKey(LiteralExpr *expr) {
    switch (expr->getKind()) {
    case ExprKind::IntegerLiteral:
      kind = Kind::Int;
      intValue = IntValueTy(cast<IntegerLiteralExpr>(expr)->getValue());
      return;
    case ExprKind::FloatLiteral: {
      APFloat value = cast<FloatLiteralExpr>(expr)->getValue();
      llvm::APSInt asInt(127, /*isUnsigned=*/false);
      bool isExact = false;
      APFloat::opStatus status =
          value.convertToInteger(asInt, APFloat::rmTowardZero, &isExact);
      if (asInt.getBitWidth() <= 128 && status == APFloat::opOK && isExact) {
        kind = Kind::Int;
        intValue = IntValueTy(asInt);
        return;
      }
      APInt bits = value.bitcastToAPInt();
      const uint64_t *data = bits.getRawData();
      if (bits.getBitWidth() == 80) {
        kind = Kind::Float;
        floatValue = FloatValueTy{ data[0], data[1] };
      } else {
        assert(bits.getBitWidth() == 64);
        kind = Kind::Float;
        floatValue = FloatValueTy{ data[0], 0 };
      }
      return;
    }
    case ExprKind::StringLiteral:
      kind = Kind::String;
      stringValue = cast<StringLiteralExpr>(expr)->getValue();
      return;
    default:
      llvm_unreachable("not a valid literal expr for raw value");
    }
  }
  
  explicit RawValueKey(Kind k) : kind(k) {
    assert((k == Kind::Tombstone || k == Kind::Empty)
           && "this ctor is only for creating DenseMap special values");
  }
};
  
/// Used during enum raw value checking to identify the source of a raw value,
/// which may have been derived by auto-incrementing, for diagnostic purposes.
struct RawValueSource {
  /// The decl that has the raw value.
  EnumElementDecl *sourceElt;
  /// If the sourceDecl didn't explicitly name a raw value, this is the most
  /// recent preceding decl with an explicit raw value. This is used to
  /// diagnose 'autoincrementing from' messages.
  EnumElementDecl *lastExplicitValueElt;
};

} // end anonymous namespace

namespace llvm {

template<>
class DenseMapInfo<RawValueKey> {
public:
  static RawValueKey getEmptyKey() {
    return RawValueKey(RawValueKey::Kind::Empty);
  }
  static RawValueKey getTombstoneKey() {
    return RawValueKey(RawValueKey::Kind::Tombstone);
  }
  static unsigned getHashValue(RawValueKey k) {
    switch (k.kind) {
    case RawValueKey::Kind::Float:
      // Hash as bits. We want to treat distinct but IEEE-equal values as not
      // equal.
      return DenseMapInfo<uint64_t>::getHashValue(k.floatValue.v0) ^
             DenseMapInfo<uint64_t>::getHashValue(k.floatValue.v1);
    case RawValueKey::Kind::Int:
      return DenseMapInfo<uint64_t>::getHashValue(k.intValue.v0) &
             DenseMapInfo<uint64_t>::getHashValue(k.intValue.v1);
    case RawValueKey::Kind::String:
      return llvm::HashString(k.stringValue);
    case RawValueKey::Kind::Empty:
    case RawValueKey::Kind::Tombstone:
      return 0;
    }

    llvm_unreachable("Unhandled RawValueKey in switch.");
  }
  static bool isEqual(RawValueKey a, RawValueKey b) {
    if (a.kind != b.kind)
      return false;
    switch (a.kind) {
    case RawValueKey::Kind::Float:
      // Hash as bits. We want to treat distinct but IEEE-equal values as not
      // equal.
      return a.floatValue.v0 == b.floatValue.v0 &&
             a.floatValue.v1 == b.floatValue.v1;
    case RawValueKey::Kind::Int:
      return a.intValue.v0 == b.intValue.v0 &&
             a.intValue.v1 == b.intValue.v1;
    case RawValueKey::Kind::String:
      return a.stringValue.equals(b.stringValue);
    case RawValueKey::Kind::Empty:
    case RawValueKey::Kind::Tombstone:
      return true;
    }

    llvm_unreachable("Unhandled RawValueKey in switch.");
  }
};
  
} // namespace llvm

/// Determine whether the given declaration can inherit a class.
static bool canInheritClass(Decl *decl) {
  // Classes can inherit from a class.
  if (isa<ClassDecl>(decl))
    return true;

  // Generic type parameters can inherit a class.
  if (isa<GenericTypeParamDecl>(decl))
    return true;

  // Associated types can inherit a class.
  if (isa<AssociatedTypeDecl>(decl))
    return true;

  return false;
}

// Add implicit conformances to the given declaration.
static void addImplicitConformances(
              TypeChecker &tc, Decl *decl,
              llvm::SmallSetVector<ProtocolDecl *, 4> &allProtocols) {
  if (auto nominal = dyn_cast<NominalTypeDecl>(decl)) {
    SmallVector<ProtocolDecl *, 2> protocols;
    nominal->getImplicitProtocols(protocols);
    allProtocols.insert(protocols.begin(), protocols.end());
  }
}

/// Check that the declaration attributes are ok.
static void validateAttributes(TypeChecker &TC, Decl *D);

void TypeChecker::resolveSuperclass(ClassDecl *classDecl) {
  IterativeTypeChecker ITC(*this);
  ITC.satisfy(requestTypeCheckSuperclass(classDecl));
}

void TypeChecker::resolveRawType(EnumDecl *enumDecl) {
  IterativeTypeChecker ITC(*this);
  ITC.satisfy(requestTypeCheckRawType(enumDecl));
}

void TypeChecker::validateWhereClauses(ProtocolDecl *protocol) {
  ProtocolRequirementTypeResolver resolver;
  TypeResolutionOptions options;

  if (auto whereClause = protocol->getTrailingWhereClause()) {
    DeclContext *lookupDC = protocol;
    for (auto &req : whereClause->getRequirements()) {
      // FIXME: handle error?
      (void)validateRequirement(whereClause->getWhereLoc(), req,
                                lookupDC, options, &resolver);
    }
  }

  for (auto member : protocol->getMembers()) {
    if (auto assocType = dyn_cast<AssociatedTypeDecl>(member)) {
      if (auto whereClause = assocType->getTrailingWhereClause()) {
        DeclContext *lookupDC = assocType->getDeclContext();

        for (auto &req : whereClause->getRequirements()) {
          if (!validateRequirement(whereClause->getWhereLoc(), req,
                                   lookupDC, options, &resolver))
            // FIXME handle error?
            continue;
        }
      }
    }
  }
}

void TypeChecker::resolveInheritedProtocols(ProtocolDecl *protocol) {
  IterativeTypeChecker ITC(*this);
  ITC.satisfy(requestInheritedProtocols(protocol));

  validateWhereClauses(protocol);
}

void TypeChecker::resolveInheritanceClause(
       llvm::PointerUnion<TypeDecl *, ExtensionDecl *> decl) {
  IterativeTypeChecker ITC(*this);
  unsigned numInherited;
  if (auto ext = decl.dyn_cast<ExtensionDecl *>()) {
    numInherited = ext->getInherited().size();
  } else {
    numInherited = decl.get<TypeDecl *>()->getInherited().size();
  }

  for (unsigned i = 0; i != numInherited; ++i) {
    ITC.satisfy(requestResolveInheritedClauseEntry({ decl, i }));
  }
}

/// check the inheritance clause of a type declaration or extension thereof.
///
/// This routine validates all of the types in the parsed inheritance clause,
/// recording the superclass (if any and if allowed) as well as the protocols
/// to which this type declaration conforms.
void TypeChecker::checkInheritanceClause(Decl *decl,
                                         GenericTypeResolver *resolver) {
  TypeResolutionOptions options;
  DeclContext *DC;
  if (auto nominal = dyn_cast<NominalTypeDecl>(decl)) {
    DC = nominal;
    options |= (TR_GenericSignature |
                TR_InheritanceClause |
                TR_AllowUnavailableProtocol);
  } else if (auto ext = dyn_cast<ExtensionDecl>(decl)) {
    DC = ext;
    options |= (TR_GenericSignature |
                TR_InheritanceClause |
                TR_AllowUnavailableProtocol);
  } else if (isa<GenericTypeParamDecl>(decl)) {
    // For generic parameters, we want name lookup to look at just the
    // signature of the enclosing entity.
    DC = decl->getDeclContext();
    if (auto nominal = dyn_cast<NominalTypeDecl>(DC)) {
      DC = nominal;
      options |= TR_GenericSignature;
    } else if (auto ext = dyn_cast<ExtensionDecl>(DC)) {
      DC = ext;
      options |= TR_GenericSignature;
    } else if (auto func = dyn_cast<AbstractFunctionDecl>(DC)) {
      DC = func;
      options |= TR_GenericSignature;
    } else if (!DC->isModuleScopeContext()) {
      // Skip the generic parameter's context entirely.
      DC = DC->getParent();
    }
  } else {
    DC = decl->getDeclContext();
  }

  // Establish a default generic type resolver.
  GenericTypeToArchetypeResolver defaultResolver(decl->getInnermostDeclContext());
  if (!resolver)
    resolver = &defaultResolver;

  MutableArrayRef<TypeLoc> inheritedClause;

  // If we already checked the inheritance clause, don't do so again.
  if (auto type = dyn_cast<TypeDecl>(decl)) {
    if (type->checkedInheritanceClause())
      return;

    // This breaks infinite recursion, which will be diagnosed separately.
    type->setCheckedInheritanceClause();
    inheritedClause = type->getInherited();
  } else {
    auto ext = cast<ExtensionDecl>(decl);

    validateExtension(ext);

    if (ext->isInvalid() ||
        ext->checkedInheritanceClause())
      return;

    // This breaks infinite recursion, which will be diagnosed separately.
    ext->setCheckedInheritanceClause();
    inheritedClause = ext->getInherited();

    // Protocol extensions cannot have inheritance clauses.
    if (ext->getExtendedType()->is<ProtocolType>()) {
      if (!inheritedClause.empty()) {
        diagnose(ext->getLoc(), diag::extension_protocol_inheritance,
                 ext->getExtendedType())
          .highlight(SourceRange(inheritedClause.front().getSourceRange().Start,
                                 inheritedClause.back().getSourceRange().End));
        ext->setInherited({ });
        return;
      }
    }

    // Constrained extensions cannot have inheritance clauses.
    if (!inheritedClause.empty() &&
        ext->getGenericParams() &&
        ext->getGenericParams()->hasTrailingWhereClause()) {
      diagnose(ext->getLoc(), diag::extension_constrained_inheritance,
               ext->getExtendedType())
      .highlight(SourceRange(inheritedClause.front().getSourceRange().Start,
                             inheritedClause.back().getSourceRange().End));
      ext->setInherited({ });
    }
  }

  // Retrieve the location of the start of the inheritance clause.
  auto getStartLocOfInheritanceClause = [&] {
    if (auto genericTypeDecl = dyn_cast<GenericTypeDecl>(decl)) {
      if (auto genericParams = genericTypeDecl->getGenericParams())
        return genericParams->getSourceRange().End;

      return genericTypeDecl->getNameLoc();
    }

    if (auto typeDecl = dyn_cast<TypeDecl>(decl))
      return typeDecl->getNameLoc();

    if (auto ext = dyn_cast<ExtensionDecl>(decl))
      return ext->getSourceRange().End;

    return SourceLoc();
  };

  // Compute the source range to be used when removing something from an
  // inheritance clause.
  auto getRemovalRange = [&](unsigned i) {
    // If there is just one entry, remove the entire inheritance clause.
    if (inheritedClause.size() == 1) {
      SourceLoc start = getStartLocOfInheritanceClause();
      SourceLoc end = inheritedClause[i].getSourceRange().End;
      return SourceRange(Lexer::getLocForEndOfToken(Context.SourceMgr, start),
                         Lexer::getLocForEndOfToken(Context.SourceMgr, end));
    }

    // If we're at the first entry, remove from the start of this entry to the
    // start of the next entry.
    if (i == 0) {
      return SourceRange(inheritedClause[i].getSourceRange().Start,
                         inheritedClause[i+1].getSourceRange().Start);
    }

    // Otherwise, remove from the end of the previous entry to the end of this
    // entry.
    SourceLoc afterPriorLoc =
      Lexer::getLocForEndOfToken(Context.SourceMgr,
                                 inheritedClause[i-1].getSourceRange().End);

    SourceLoc afterMyEndLoc =
      Lexer::getLocForEndOfToken(Context.SourceMgr,
                                 inheritedClause[i].getSourceRange().End);

    return SourceRange(afterPriorLoc, afterMyEndLoc);
  };

  // Check all of the types listed in the inheritance clause.
  Type superclassTy;
  SourceRange superclassRange;
  llvm::SmallSetVector<ProtocolDecl *, 4> allProtocols;
  llvm::SmallDenseMap<CanType, std::pair<unsigned, SourceRange>> inheritedTypes;
  addImplicitConformances(*this, decl, allProtocols);
  for (unsigned i = 0, n = inheritedClause.size(); i != n; ++i) {
    auto &inherited = inheritedClause[i];

    // Validate the type.
    if (validateType(inherited, DC, options, resolver)) {
      inherited.setInvalidType(Context);
      continue;
    }

    auto inheritedTy = inherited.getType();

    // If this is an error type, ignore it.
    if (inheritedTy->hasError())
      continue;

    // Retrieve the interface type for this inherited type.
    //
    // If we have a generic parameter, mapTypeOutOfContext() might not
    // work yet, if we're calling this while building the generic
    // signature. However, we're also not storing inheritedTy back
    // anywhere, so it's OK to leave it as an archetype.
    //
    // FIXME: Ideally, we wouldn't have code paths that take a mix
    // of archetypes and interface types. Other than generic parameters,
    // the only time we get an interface type here is with invalid
    // circular cases. That should be diagnosed elsewhere.
    if (inheritedTy->hasArchetype() && !isa<GenericTypeParamDecl>(decl))
      inheritedTy = DC->mapTypeOutOfContext(inheritedTy);

    // Check whether we inherited from the same type twice.
    CanType inheritedCanTy = inheritedTy->getCanonicalType();
    auto knownType = inheritedTypes.find(inheritedCanTy);
    if (knownType != inheritedTypes.end()) {
      // If the duplicated type is 'AnyObject', check whether the first was
      // written as 'class'. Downgrade the error to a warning in such cases
      // for backward compatibility with Swift <= 4.
      if (!Context.LangOpts.isSwiftVersionAtLeast(5) &&
          inheritedTy->isAnyObject() &&
          (isa<ProtocolDecl>(decl) || isa<AbstractTypeParamDecl>(decl)) &&
          Lexer::getTokenAtLocation(Context.SourceMgr,
                                    knownType->second.second.Start)
            .is(tok::kw_class)) {
        SourceLoc classLoc = knownType->second.second.Start;
        SourceRange removeRange = getRemovalRange(knownType->second.first);

        diagnose(classLoc, diag::duplicate_anyobject_class_inheritance)
          .fixItRemoveChars(removeRange.Start, removeRange.End);
        inherited.setInvalidType(Context);
        continue;
      }

      auto removeRange = getRemovalRange(i);
      diagnose(inherited.getSourceRange().Start,
               diag::duplicate_inheritance, inheritedTy)
        .fixItRemoveChars(removeRange.Start, removeRange.End)
        .highlight(knownType->second.second);
      inherited.setInvalidType(Context);
      continue;
    }
    inheritedTypes[inheritedCanTy] = { i, inherited.getSourceRange() };

    // If this is a protocol or protocol composition type, record the
    // protocols.
    if (inheritedTy->isExistentialType()) {
      auto layout = inheritedTy->getExistentialLayout();

      // Protocols, generic parameters and associated types can inherit
      // from subclass existentials, which are "exploded" into their
      // corresponding requirements.
      if (isa<ProtocolDecl>(decl) ||
          isa<AbstractTypeParamDecl>(decl) ||
          (!layout.hasExplicitAnyObject &&
           !layout.superclass)) {
        for (auto proto : layout.getProtocols()) {
          auto *protoDecl = proto->getDecl();
          allProtocols.insert(protoDecl);
        }
        continue;
      }

      // Classes can inherit from subclass existentials as long as they
      // do not contain an explicit AnyObject member.
      if (isa<ClassDecl>(decl) &&
          !layout.hasExplicitAnyObject) {
        for (auto proto : layout.getProtocols()) {
          auto *protoDecl = proto->getDecl();
          allProtocols.insert(protoDecl);
        }

        // Superclass inheritance is handled below.
        inheritedTy = layout.superclass;
        if (!inheritedTy)
          continue;
      }

      // Swift 3 compatibility -- a class inheriting from AnyObject is a no-op.
      if (Context.LangOpts.isSwiftVersion3() && isa<ClassDecl>(decl) &&
          inheritedTy->isAnyObject()) {
        auto classDecl = cast<ClassDecl>(decl);
        auto removeRange = getRemovalRange(i);
        diagnose(inherited.getSourceRange().Start,
                 diag::class_inherits_anyobject,
                 classDecl->getDeclaredInterfaceType())
          .fixItRemoveChars(removeRange.Start, removeRange.End);
        continue;
      }
    }
    
    // If this is an enum inheritance clause, check for a raw type.
    if (isa<EnumDecl>(decl)) {
      // Check if we already had a raw type.
      if (superclassTy) {
        diagnose(inherited.getSourceRange().Start,
                 diag::multiple_enum_raw_types, superclassTy, inheritedTy)
          .highlight(superclassRange);
        inherited.setInvalidType(Context);
        continue;
      }
      
      // If this is not the first entry in the inheritance clause, complain.
      if (i > 0) {
        auto removeRange = getRemovalRange(i);

        diagnose(inherited.getSourceRange().Start,
                 diag::raw_type_not_first, inheritedTy)
          .fixItRemoveChars(removeRange.Start, removeRange.End)
          .fixItInsert(inheritedClause[0].getSourceRange().Start,
                       inheritedTy.getString() + ", ");

        // Fall through to record the raw type.
      }

      // Record the raw type.
      superclassTy = inheritedTy;
      superclassRange = inherited.getSourceRange();
      
      // Add the RawRepresentable conformance implied by the raw type.
      allProtocols.insert(getProtocol(decl->getLoc(),
                                      KnownProtocolKind::RawRepresentable));
      continue;
    }

    // If this is a class type, it may be the superclass.
    if (inheritedTy->getClassOrBoundGenericClass()) {
      // First, check if we already had a superclass.
      if (superclassTy) {
        // FIXME: Check for shadowed protocol names, i.e., NSObject?

        // Complain about multiple inheritance.
        // Don't emit a Fix-It here. The user has to think harder about this.
        diagnose(inherited.getSourceRange().Start,
                 diag::multiple_inheritance, superclassTy, inheritedTy)
          .highlight(superclassRange);
        inherited.setInvalidType(Context);
        continue;
      }

      // If the declaration we're looking at doesn't allow a superclass,
      // complain.
      if (!canInheritClass(decl)) {
        diagnose(decl->getLoc(),
                 isa<ExtensionDecl>(decl)
                   ? diag::extension_class_inheritance
                   : diag::non_class_inheritance,
                 isa<ExtensionDecl>(decl)
                   ? cast<ExtensionDecl>(decl)->getDeclaredInterfaceType()
                   : cast<TypeDecl>(decl)->getDeclaredInterfaceType(),
                 inheritedTy)
          .highlight(inherited.getSourceRange());
        inherited.setInvalidType(Context);
        continue;
      }

      // If this is not the first entry in the inheritance clause, complain.
      if (i > 0) {
        auto removeRange = getRemovalRange(i);
        diagnose(inherited.getSourceRange().Start,
                 diag::superclass_not_first, inheritedTy)
          .fixItRemoveChars(removeRange.Start, removeRange.End)
          .fixItInsert(inheritedClause[0].getSourceRange().Start,
                       inheritedTy.getString() + ", ");

        // Fall through to record the superclass.
      }

      // Record the superclass.
      superclassTy = inheritedTy;
      superclassRange = inherited.getSourceRange();
      continue;
    }

    // We can't inherit from a non-class, non-protocol type.
    diagnose(decl->getLoc(),
             canInheritClass(decl)
               ? diag::inheritance_from_non_protocol_or_class
               : diag::inheritance_from_non_protocol,
             inheritedTy);
    // FIXME: Note pointing to the declaration 'inheritedTy' references?
    inherited.setInvalidType(Context);
  }

  if (auto proto = dyn_cast<ProtocolDecl>(decl)) {
    // Check for circular inheritance.
    // FIXME: The diagnostics here should be improved.
    bool diagnosedCircularity = false;
    for (unsigned i = 0, n = allProtocols.size(); i != n; /*in loop*/) {
      if (allProtocols[i] == proto || allProtocols[i]->inheritsFrom(proto)) {
        if (!diagnosedCircularity) {
          diagnose(proto, diag::circular_protocol_def, proto->getName().str());
          diagnosedCircularity = true;
        }

        allProtocols.remove(allProtocols[i]);
        --n;
        continue;
      }

      ++i;
    }
  }
  // Set the superclass.
  else if (auto classDecl = dyn_cast<ClassDecl>(decl)) {
    classDecl->setSuperclass(superclassTy);
  } else if (auto enumDecl = dyn_cast<EnumDecl>(decl)) {
    enumDecl->setRawType(superclassTy);
  } else {
    assert(!superclassTy || isa<AbstractTypeParamDecl>(decl));
  }
}

/// Retrieve the set of protocols the given protocol inherits.
static llvm::TinyPtrVector<ProtocolDecl *>
getInheritedForCycleCheck(TypeChecker &tc,
                          ProtocolDecl *proto,
                          ProtocolDecl **scratch) {
  return tc.getDirectConformsTo(proto);
}

/// Retrieve the superclass of the given class.
static ArrayRef<ClassDecl *> getInheritedForCycleCheck(TypeChecker &tc,
                                                       ClassDecl *classDecl,
                                                       ClassDecl **scratch) {
  tc.checkInheritanceClause(classDecl);

  if (classDecl->hasSuperclass()) {
    *scratch = classDecl->getSuperclass()->getClassOrBoundGenericClass();
    return *scratch;
  }
  return { };
}

/// Retrieve the raw type of the given enum.
static ArrayRef<EnumDecl *> getInheritedForCycleCheck(TypeChecker &tc,
                                                      EnumDecl *enumDecl,
                                                      EnumDecl **scratch) {
  tc.checkInheritanceClause(enumDecl);
  
  if (enumDecl->hasRawType()) {
    *scratch = enumDecl->getRawType()->getEnumOrBoundGenericEnum();
    return *scratch ? ArrayRef<EnumDecl*>(*scratch) : ArrayRef<EnumDecl*>{};
  }
  return { };
}

// Break the inheritance cycle for a protocol by removing all inherited
// protocols.
//
// FIXME: Just remove the problematic inheritance?
static void breakInheritanceCycle(ProtocolDecl *proto) {
}

/// Break the inheritance cycle for a class by removing its superclass.
static void breakInheritanceCycle(ClassDecl *classDecl) {
  classDecl->setSuperclass(Type());
}

/// Break the inheritance cycle for an enum by removing its raw type.
static void breakInheritanceCycle(EnumDecl *enumDecl) {
  enumDecl->setRawType(Type());
}

/// Check for circular inheritance.
template<typename T>
static void checkCircularity(TypeChecker &tc, T *decl,
                             Diag<StringRef> circularDiag,
                             Diag<Identifier> declHereDiag,
                             SmallVectorImpl<T *> &path) {
  switch (decl->getCircularityCheck()) {
  case CircularityCheck::Checked:
    return;

  case CircularityCheck::Checking: {
    // We're already checking this type, which means we have a cycle.

    // The beginning of the path might not be part of the cycle, so find
    // where the cycle starts.
    assert(!path.empty());

    auto cycleStart = path.end() - 1;
    while (*cycleStart != decl) {
      assert(cycleStart != path.begin() && "Missing cycle start?");
      --cycleStart;
    }

    // If the path length is 1 the type directly references itself.
    if (path.end() - cycleStart == 1) {
      tc.diagnose(path.back()->getLoc(),
                  circularDiag,
                  path.back()->getName().str());

      decl->setInvalid();
      decl->setInterfaceType(ErrorType::get(tc.Context));
      breakInheritanceCycle(decl);
      break;
    }

    // Form the textual path illustrating the cycle.
    llvm::SmallString<128> pathStr;
    for (auto i = cycleStart, iEnd = path.end(); i != iEnd; ++i) {
      if (!pathStr.empty())
        pathStr += " -> ";
      pathStr += ("'" + (*i)->getName().str() + "'").str();
    }
    pathStr += (" -> '" + decl->getName().str() + "'").str();

    // Diagnose the cycle.
    tc.diagnose(decl->getLoc(), circularDiag, pathStr);
    for (auto i = cycleStart + 1, iEnd = path.end(); i != iEnd; ++i) {
      tc.diagnose(*i, declHereDiag, (*i)->getName());
    }

    // Set this declaration as invalid, then break the cycle somehow.
    decl->setInvalid();
    decl->setInterfaceType(ErrorType::get(tc.Context));
    breakInheritanceCycle(decl);
    break;
  }

  case CircularityCheck::Unchecked: {
    // Walk to the inherited class or protocols.
    path.push_back(decl);
    decl->setCircularityCheck(CircularityCheck::Checking);
    T *scratch = nullptr;
    for (auto inherited : getInheritedForCycleCheck(tc, decl, &scratch)) {
      checkCircularity(tc, inherited, circularDiag, declHereDiag, path);
    }
    decl->setCircularityCheck(CircularityCheck::Checked);
    path.pop_back();
    break;
  }
  }
}

/// Set each bound variable in the pattern to have an error type.
static void setBoundVarsTypeError(Pattern *pattern, ASTContext &ctx) {
  pattern->forEachVariable([&](VarDecl *var) {
    // Don't change the type of a variable that we've been able to
    // compute a type for.
    if (var->hasType() && !var->getType()->hasError())
      return;

    var->markInvalid();
  });
}

/// Expose TypeChecker's handling of GenericParamList to SIL parsing.
GenericEnvironment *
TypeChecker::handleSILGenericParams(GenericParamList *genericParams,
                                    DeclContext *DC) {

  SmallVector<GenericParamList *, 2> nestedList;
  for (; genericParams; genericParams = genericParams->getOuterParameters()) {
    nestedList.push_back(genericParams);
  }

  // Since the innermost GenericParamList is in the beginning of the vector,
  // we process in reverse order to handle the outermost list first.
  GenericSignature *parentSig = nullptr;
  GenericEnvironment *parentEnv = nullptr;

  for (unsigned i = 0, e = nestedList.size(); i < e; i++) {
    auto genericParams = nestedList.rbegin()[i];
    prepareGenericParamList(genericParams, DC);

    parentEnv = checkGenericEnvironment(genericParams, DC, parentSig,
                                        /*allowConcreteGenericParams=*/true);
    parentSig = parentEnv->getGenericSignature();

    // Compute the final set of archetypes.
    revertGenericParamList(genericParams);
    GenericTypeToArchetypeResolver archetypeResolver(parentEnv);
    checkGenericParamList(nullptr, genericParams, parentSig,
                          &archetypeResolver);
  }

  return parentEnv;
}

/// Check whether the given type representation will be
/// default-initializable.
static bool isDefaultInitializable(TypeRepr *typeRepr) {
  // Look through most attributes.
  if (auto attributed = dyn_cast<AttributedTypeRepr>(typeRepr)) {
    // Weak ownership implies optionality.
    if (attributed->getAttrs().getOwnership() == Ownership::Weak)
      return true;
    
    return isDefaultInitializable(attributed->getTypeRepr());
  }

  // Optional types are default-initializable.
  if (isa<OptionalTypeRepr>(typeRepr) ||
      isa<ImplicitlyUnwrappedOptionalTypeRepr>(typeRepr))
    return true;

  // Tuple types are default-initializable if all of their element
  // types are.
  if (auto tuple = dyn_cast<TupleTypeRepr>(typeRepr)) {
    // ... but not variadic ones.
    if (tuple->hasEllipsis())
      return false;

    for (auto elt : tuple->getElements()) {
      if (!isDefaultInitializable(elt.Type))
        return false;
    }

    return true;
  }

  // Not default initializable.
  return false;
}

// @NSManaged properties never get default initialized, nor do debugger
// variables and immutable properties.
static bool isNeverDefaultInitializable(Pattern *p) {
  bool result = false;

  p->forEachVariable([&](VarDecl *var) {
    if (var->getAttrs().hasAttribute<NSManagedAttr>())
      return;

    if (var->isDebuggerVar() ||
        var->isLet())
      result = true;
  });

  return result;
}

/// Determine whether the given pattern binding declaration either has
/// an initializer expression, or is default initialized, without performing
/// any type checking on it.
static bool isDefaultInitializable(PatternBindingDecl *pbd) {
  assert(pbd->hasStorage());

  for (auto entry : pbd->getPatternList()) {
    // If it has an initializer expression, this is trivially true.
    if (entry.getInit())
      continue;

    if (isNeverDefaultInitializable(entry.getPattern()))
      return false;

    // If the pattern is typed as optional (or tuples thereof), it is
    // default initializable.
    if (auto typedPattern = dyn_cast<TypedPattern>(entry.getPattern())) {
      if (auto typeRepr = typedPattern->getTypeLoc().getTypeRepr())
        if (isDefaultInitializable(typeRepr))
          continue;
    }

    // Otherwise, we can't default initialize this binding.
    return false;
  }
  
  return true;
}

/// Build a default initializer for the given type.
static Expr *buildDefaultInitializer(TypeChecker &tc, Type type) {
  // Default-initialize optional types and weak values to 'nil'.
  if (type->getReferenceStorageReferent()->getAnyOptionalObjectType())
    return new (tc.Context) NilLiteralExpr(SourceLoc(), /*Implicit=*/true);

  // Build tuple literals for tuple types.
  if (auto tupleType = type->getAs<TupleType>()) {
    SmallVector<Expr *, 2> inits;
    for (const auto &elt : tupleType->getElements()) {
      if (elt.isVararg())
        return nullptr;

      auto eltInit = buildDefaultInitializer(tc, elt.getType());
      if (!eltInit)
        return nullptr;

      inits.push_back(eltInit);
    }

    return TupleExpr::createImplicit(tc.Context, inits, { });
  }

  // We don't default-initialize anything else.
  return nullptr;
}

/// Check whether \c current is a redeclaration.
static void checkRedeclaration(TypeChecker &tc, ValueDecl *current) {
  // If we've already checked this declaration, don't do it again.
  if (current->alreadyCheckedRedeclaration())
    return;

  // If there's no type yet, come back to it later.
  if (!current->hasInterfaceType())
    return;
  
  // Make sure we don't do this checking again.
  current->setCheckedRedeclaration(true);

  // Ignore invalid and anonymous declarations.
  if (current->isInvalid() || !current->hasName())
    return;

  // If this declaration isn't from a source file, don't check it.
  // FIXME: Should restrict this to the source file we care about.
  DeclContext *currentDC = current->getDeclContext();
  SourceFile *currentFile = currentDC->getParentSourceFile();
  if (!currentFile || currentDC->isLocalContext())
    return;

  ReferencedNameTracker *tracker = currentFile->getReferencedNameTracker();
  bool isCascading = true;
  if (current->hasAccess())
    isCascading = (current->getFormalAccess() > AccessLevel::FilePrivate);

  // Find other potential definitions.
  SmallVector<ValueDecl *, 4> otherDefinitions;
  if (currentDC->isTypeContext()) {
    // Look within a type context.
    if (auto nominal = currentDC->getAsNominalTypeOrNominalTypeExtensionContext()) {
      auto found = nominal->lookupDirect(current->getBaseName());
      otherDefinitions.append(found.begin(), found.end());
      if (tracker)
        tracker->addUsedMember({nominal, current->getBaseName()}, isCascading);
    }
  } else {
    // Look within a module context.
    currentFile->getParentModule()->lookupValue({ }, current->getBaseName(),
                                                NLKind::QualifiedLookup,
                                                otherDefinitions);
    if (tracker)
      tracker->addTopLevelName(current->getBaseName(), isCascading);
  }

  // Compare this signature against the signature of other
  // declarations with the same name.
  OverloadSignature currentSig = current->getOverloadSignature();
  ModuleDecl *currentModule = current->getModuleContext();
  for (auto other : otherDefinitions) {
    // Skip invalid declarations and ourselves.
    if (current == other || other->isInvalid())
      continue;

    // Skip declarations in other modules.
    if (currentModule != other->getModuleContext())
      continue;

    // Don't compare methods vs. non-methods (which only happens with
    // operators).
    if (currentDC->isTypeContext() != other->getDeclContext()->isTypeContext())
      continue;

    // Validate the declaration.
    tc.validateDecl(other);
    if (other->isInvalid() || !other->hasInterfaceType())
      continue;

    // Skip declarations in other files.
    // In practice, this means we will warn on a private declaration that
    // shadows a non-private one, but only in the file where the shadowing
    // happens. We will warn on conflicting non-private declarations in both
    // files.
    if (!other->isAccessibleFrom(currentDC))
      continue;

    const auto markInvalid = [&current, &tc]() {
      current->setInvalid();
      if (auto *varDecl = dyn_cast<VarDecl>(current))
        if (varDecl->hasType())
          varDecl->setType(ErrorType::get(tc.Context));
      if (current->hasInterfaceType())
        current->setInterfaceType(ErrorType::get(tc.Context));
    };

    // Thwart attempts to override the same declaration more than once.
    const auto *currentOverride = current->getOverriddenDecl();
    const auto *otherOverride = other->getOverriddenDecl();
    if (currentOverride && currentOverride == otherOverride) {
      tc.diagnose(current, diag::multiple_override, current->getFullName());
      tc.diagnose(other, diag::multiple_override_prev, other->getFullName());
      markInvalid();
      break;
    }

    // If there is another conflict, complain.
    if (conflicting(currentSig, other->getOverloadSignature())) {
      // If the two declarations occur in the same source file, make sure
      // we get the diagnostic ordering to be sensible.
      if (auto otherFile = other->getDeclContext()->getParentSourceFile()) {
        if (currentFile == otherFile &&
            current->getLoc().isValid() &&
            other->getLoc().isValid() &&
            tc.Context.SourceMgr.isBeforeInBuffer(current->getLoc(),
                                                  other->getLoc())) {
          std::swap(current, other);
        }
      }

      // If we're currently looking at a .sil and the conflicting declaration
      // comes from a .sib, don't error since we won't be considering the sil
      // from the .sib. So it's fine for the .sil to shadow it, since that's the
      // one we want.
      if (currentFile->Kind == SourceFileKind::SIL) {
        auto *otherFile = dyn_cast<SerializedASTFile>(
            other->getDeclContext()->getModuleScopeContext());
        if (otherFile && otherFile->isSIB())
          continue;
      }

      // If the conflicting declarations have non-overlapping availability and,
      // we allow the redeclaration to proceed if...
      //
      // - they are initializers with different failability,
      bool isAcceptableVersionBasedChange = false;
      {
        const auto *currentInit = dyn_cast<ConstructorDecl>(current);
        const auto *otherInit = dyn_cast<ConstructorDecl>(other);
        if (currentInit && otherInit &&
            ((currentInit->getFailability() == OTK_None) !=
             (otherInit->getFailability() == OTK_None))) {
          isAcceptableVersionBasedChange = true;
        }
      }
      // - one throws and the other does not,
      {
        const auto *currentAFD = dyn_cast<AbstractFunctionDecl>(current);
        const auto *otherAFD = dyn_cast<AbstractFunctionDecl>(other);
        if (currentAFD && otherAFD &&
            currentAFD->hasThrows() != otherAFD->hasThrows()) {
          isAcceptableVersionBasedChange = true;
        }
      }
      // - or they are computed properties of different types,
      {
        const auto *currentVD = dyn_cast<VarDecl>(current);
        const auto *otherVD = dyn_cast<VarDecl>(other);
        if (currentVD && otherVD &&
            !currentVD->hasStorage() &&
            !otherVD->hasStorage() &&
            !currentVD->getInterfaceType()->isEqual(
              otherVD->getInterfaceType())) {
          isAcceptableVersionBasedChange = true;
        }
      }

      if (isAcceptableVersionBasedChange) {
        class AvailabilityRange {
          Optional<clang::VersionTuple> introduced;
          Optional<clang::VersionTuple> obsoleted;

        public:
          static AvailabilityRange from(const ValueDecl *VD) {
            AvailabilityRange result;
            for (auto *attr : VD->getAttrs().getAttributes<AvailableAttr>()) {
              if (attr->PlatformAgnostic ==
                    PlatformAgnosticAvailabilityKind::SwiftVersionSpecific) {
                if (attr->Introduced)
                  result.introduced = attr->Introduced;
                if (attr->Obsoleted)
                  result.obsoleted = attr->Obsoleted;
              }
            }
            return result;
          }

          bool fullyPrecedes(const AvailabilityRange &other) const {
            if (!obsoleted.hasValue())
              return false;
            if (!other.introduced.hasValue())
              return false;
            return *obsoleted <= *other.introduced;
          }

          bool overlaps(const AvailabilityRange &other) const {
            return !fullyPrecedes(other) && !other.fullyPrecedes(*this);
          }
        };

        auto currentAvail = AvailabilityRange::from(current);
        auto otherAvail = AvailabilityRange::from(other);
        if (!currentAvail.overlaps(otherAvail))
          continue;
      }

      tc.diagnose(current, diag::invalid_redecl, current->getFullName());
      tc.diagnose(other, diag::invalid_redecl_prev, other->getFullName());
      markInvalid();
      break;
    }
  }
}

/// Does the context allow pattern bindings that don't bind any variables?
static bool contextAllowsPatternBindingWithoutVariables(DeclContext *dc) {
  
  // Property decls in type context must bind variables.
  if (dc->isTypeContext())
    return false;
  
  // Global variable decls must bind variables, except in scripts.
  if (dc->isModuleScopeContext()) {
    if (dc->getParentSourceFile()
        && dc->getParentSourceFile()->isScriptMode())
      return true;
    
    return false;
  }
  
  return true;
}

/// Validate the \c entryNumber'th entry in \c binding.
static void validatePatternBindingEntry(TypeChecker &tc,
                                        PatternBindingDecl *binding,
                                        unsigned entryNumber) {
  // If the pattern already has a type, we're done.
  if (binding->getPattern(entryNumber)->hasType())
    return;

  // Resolve the pattern.
  auto *pattern = tc.resolvePattern(binding->getPattern(entryNumber),
                                    binding->getDeclContext(),
                                    /*isStmtCondition*/true);
  if (!pattern) {
    binding->setInvalid();
    binding->getPattern(entryNumber)->setType(ErrorType::get(tc.Context));
    return;
  }

  binding->setPattern(entryNumber, pattern,
                      binding->getPatternList()[entryNumber].getInitContext());

  // Validate 'static'/'class' on properties in nominal type decls.
  auto StaticSpelling = binding->getStaticSpelling();
  if (StaticSpelling != StaticSpellingKind::None &&
      binding->getDeclContext()->isExtensionContext()) {
    if (auto *NTD = binding->getDeclContext()
        ->getAsNominalTypeOrNominalTypeExtensionContext()) {
      if (!isa<ClassDecl>(NTD)) {
        if (StaticSpelling == StaticSpellingKind::KeywordClass) {
          tc.diagnose(binding, diag::class_var_not_in_class)
            .fixItReplace(binding->getStaticLoc(), "static");
          tc.diagnose(NTD, diag::extended_type_declared_here);
        }
      }
    }
  }

  // Check the pattern. We treat type-checking a PatternBindingDecl like
  // type-checking an expression because that's how the initial binding is
  // checked, and they have the same effect on the file's dependencies.
  //
  // In particular, it's /not/ correct to check the PBD's DeclContext because
  // top-level variables in a script file are accessible from other files,
  // even though the PBD is inside a TopLevelCodeDecl.
  TypeResolutionOptions options = TR_InExpression;
  if (binding->getInit(entryNumber)) {
    // If we have an initializer, we can also have unknown types.
    options |= TR_AllowUnspecifiedTypes;
    options |= TR_AllowUnboundGenerics;
  }
  if (tc.typeCheckPattern(pattern, binding->getDeclContext(), options)) {
    setBoundVarsTypeError(pattern, tc.Context);
    binding->setInvalid();
    pattern->setType(ErrorType::get(tc.Context));
    return;
  }

  // If the pattern didn't get a type or if it contains an unbound generic type,
  // we'll need to check the initializer.
  if (!pattern->hasType() || pattern->getType()->hasUnboundGenericType()) {
    bool skipApplyingSolution = false;
    if (auto var = binding->getSingleVar())
      skipApplyingSolution = var->getAttrs().hasAttribute<LazyAttr>();

    if (tc.typeCheckPatternBinding(binding, entryNumber, skipApplyingSolution))
      return;
  }

  // If the pattern binding appears in a type or library file context, then
  // it must bind at least one variable.
  if (!contextAllowsPatternBindingWithoutVariables(binding->getDeclContext())) {
    llvm::SmallVector<VarDecl*, 2> vars;
    binding->getPattern(entryNumber)->collectVariables(vars);
    if (vars.empty()) {
      // Selector for error message.
      enum : unsigned {
        Property,
        GlobalVariable,
      };
      tc.diagnose(binding->getPattern(entryNumber)->getLoc(),
                  diag::pattern_binds_no_variables,
                  binding->getDeclContext()->isTypeContext()
                                                   ? Property : GlobalVariable);
    }
  }

  // If we have any type-adjusting attributes, apply them here.
  if (binding->getPattern(entryNumber)->hasType())
    if (auto var = binding->getSingleVar())
      tc.checkTypeModifyingDeclAttributes(var);
}

/// Validate the entries in the given pattern binding declaration.
static void validatePatternBindingEntries(TypeChecker &tc,
                                          PatternBindingDecl *binding) {
  if (binding->hasValidationStarted())
    return;

  binding->setIsBeingValidated();
  SWIFT_DEFER { binding->setIsBeingValidated(false); };

  for (unsigned i = 0, e = binding->getNumPatternEntries(); i != e; ++i)
    validatePatternBindingEntry(tc, binding, i);
}

void swift::makeFinal(ASTContext &ctx, ValueDecl *D) {
  if (D && !D->isFinal()) {
    assert(!D->isDynamic());
    D->getAttrs().add(new (ctx) FinalAttr(/*IsImplicit=*/true));
  }
}

void swift::makeDynamic(ASTContext &ctx, ValueDecl *D) {
  if (D && !D->isDynamic()) {
    assert(!D->isFinal());
    D->getAttrs().add(new (ctx) DynamicAttr(/*IsImplicit=*/true));
  }
}

/// Configure the implicit 'self' parameter of a function, setting its type,
/// pattern, etc.
///
/// \param func The function whose 'self' is being configured.
static void configureImplicitSelf(TypeChecker &tc,
                                  AbstractFunctionDecl *func) {
  auto selfDecl = func->getImplicitSelfDecl();

  // Compute the type of self.
  auto selfParam = computeSelfParam(func, /*isInitializingCtor*/true,
                                    /*wantDynamicSelf*/true);
  assert(selfDecl && selfParam.getPlainType() && "Not a method");

  // 'self' is 'let' for reference types (i.e., classes) or when 'self' is
  // neither inout.
  auto specifier = selfParam.getParameterFlags().isInOut()
                 ? VarDecl::Specifier::InOut
                 : VarDecl::Specifier::Owned;
  selfDecl->setSpecifier(specifier);

  selfDecl->setInterfaceType(selfParam.getPlainType());
}

/// Record the context type of 'self' after the generic environment of
/// the function has been determined.
static void recordSelfContextType(AbstractFunctionDecl *func) {
  auto selfDecl = func->getImplicitSelfDecl();
  auto selfParam = computeSelfParam(func, /*isInitializingCtor*/true,
                                    /*wantDynamicSelf*/true);

  auto selfTy = func->mapTypeIntoContext(selfParam.getType());
  if (selfParam.getParameterFlags().isInOut()) {
    selfDecl->setSpecifier(VarDecl::Specifier::InOut);
  }
  selfDecl->setType(selfTy->getInOutObjectType());
}

namespace {

class AccessScopeChecker {
  const SourceFile *File;
  TypeChecker::TypeAccessScopeCacheMap &Cache;

protected:
  ASTContext &Context;
  Optional<AccessScope> Scope = AccessScope::getPublic();

  AccessScopeChecker(const DeclContext *useDC,
                     decltype(TypeChecker::TypeAccessScopeCache) &caches)
      : File(useDC->getParentSourceFile()),
        Cache(caches[File]),
        Context(File->getASTContext()) {}

  bool visitDecl(ValueDecl *VD) {
    if (!VD || isa<GenericTypeParamDecl>(VD))
      return true;

    // FIXME: Figure out why AssociatedTypeDecls don't always have an access
    // level here.
    if (!VD->hasAccess()) {
      if (isa<AssociatedTypeDecl>(VD))
        return true;
    }

    auto cached = Cache.find(VD);
    if (cached != Cache.end()) {
      Scope = Scope->intersectWith(cached->second);
      return Scope.hasValue();
    }

    auto AS = VD->getFormalAccessScope(File);
    auto result = Cache.insert(std::make_pair(VD, AS));
    assert(result.second);
    (void) result;

    Scope = Scope->intersectWith(AS);
    return Scope.hasValue();
  }
};

class TypeReprAccessScopeChecker : private ASTWalker, AccessScopeChecker {
  TypeReprAccessScopeChecker(const DeclContext *useDC,
                             decltype(TypeChecker::TypeAccessScopeCache) &caches)
      : AccessScopeChecker(useDC, caches) {
  }

  bool walkToTypeReprPre(TypeRepr *TR) override {
    if (auto CITR = dyn_cast<ComponentIdentTypeRepr>(TR))
      return visitDecl(CITR->getBoundDecl());
    return true;
  }

  bool walkToTypeReprPost(TypeRepr *TR) override {
    return Scope.hasValue();
  }

public:
  static Optional<AccessScope>
  getAccessScope(TypeRepr *TR, const DeclContext *useDC,
                 decltype(TypeChecker::TypeAccessScopeCache) &caches) {
    TypeReprAccessScopeChecker checker(useDC, caches);
    TR->walk(checker);
    return checker.Scope;
  }
};

class TypeAccessScopeChecker : private TypeWalker, AccessScopeChecker {
  bool CanonicalizeParentTypes;

  TypeAccessScopeChecker(const DeclContext *useDC,
                         decltype(TypeChecker::TypeAccessScopeCache) &caches,
                         bool canonicalizeParentTypes)
      : AccessScopeChecker(useDC, caches),
        CanonicalizeParentTypes(canonicalizeParentTypes) {}

  Action walkToTypePre(Type T) override {
    ValueDecl *VD;
    if (auto *TAD = dyn_cast<NameAliasType>(T.getPointer()))
      VD = TAD->getDecl();
    else if (auto *NTD = T->getAnyNominal())
      VD = NTD;
    else
      VD = nullptr;

    if (!visitDecl(VD))
      return Action::Stop;

    if (!CanonicalizeParentTypes)
      return Action::Continue;

    Type nominalParentTy;
    if (auto nominalTy = dyn_cast<NominalType>(T.getPointer())) {
      nominalParentTy = nominalTy->getParent();
    } else if (auto genericTy = dyn_cast<BoundGenericType>(T.getPointer())) {
      nominalParentTy = genericTy->getParent();
      for (auto genericArg : genericTy->getGenericArgs())
        genericArg.walk(*this);
    } else {
      return Action::Continue;
    }

    if (nominalParentTy)
      nominalParentTy->getCanonicalType().walk(*this);
    return Action::SkipChildren;
  }

public:
  static Optional<AccessScope>
  getAccessScope(Type T, const DeclContext *useDC,
                 decltype(TypeChecker::TypeAccessScopeCache) &caches,
                 bool canonicalizeParentTypes = false) {
    TypeAccessScopeChecker checker(useDC, caches, canonicalizeParentTypes);
    T.walk(checker);
    return checker.Scope;
  }
};

} // end anonymous namespace


void TypeChecker::computeDefaultAccessLevel(ExtensionDecl *ED) {
  if (ED->hasDefaultAccessLevel())
    return;

  validateExtension(ED);

  if (ED->hasDefaultAccessLevel())
    return;

  AccessLevel maxAccess = AccessLevel::Public;

  if (!ED->getExtendedType().isNull() &&
      !ED->getExtendedType()->hasError()) {
    if (NominalTypeDecl *nominal = ED->getExtendedType()->getAnyNominal()) {
      validateDeclForNameLookup(nominal);
      if (ED->hasDefaultAccessLevel())
        return;
      maxAccess = std::max(nominal->getFormalAccess(),
                           AccessLevel::FilePrivate);
    }
  }

  if (const GenericParamList *genericParams = ED->getGenericParams()) {
    auto getTypeAccess = [this, ED](const TypeLoc &TL) -> AccessLevel {
      if (!TL.getType())
        return AccessLevel::Public;
      auto accessScope =
          TypeReprAccessScopeChecker::getAccessScope(TL.getTypeRepr(),
                                                     ED->getDeclContext(),
                                                     TypeAccessScopeCache);
      // This is an error case and will be diagnosed elsewhere.
      if (!accessScope.hasValue())
        return AccessLevel::Public;

      if (accessScope->isPublic())
        return AccessLevel::Public;
      if (isa<ModuleDecl>(accessScope->getDeclContext()))
        return AccessLevel::Internal;
      // Because extensions are always at top-level, they should never
      // reference declarations not at the top level. (And any such references
      // should be diagnosed elsewhere.) This code should not crash if that
      // occurs, though.
      return AccessLevel::FilePrivate;
    };

    // Only check the trailing 'where' requirements. Other requirements come
    // from the extended type and have already been checked.
    for (const RequirementRepr &req : genericParams->getTrailingRequirements()){
      switch (req.getKind()) {
      case RequirementReprKind::TypeConstraint:
        maxAccess = std::min(getTypeAccess(req.getSubjectLoc()), maxAccess);
        maxAccess = std::min(getTypeAccess(req.getConstraintLoc()), maxAccess);
        break;
      case RequirementReprKind::LayoutConstraint:
        maxAccess = std::min(getTypeAccess(req.getSubjectLoc()), maxAccess);
        break;
      case RequirementReprKind::SameType:
        maxAccess = std::min(getTypeAccess(req.getFirstTypeLoc()), maxAccess);
        maxAccess = std::min(getTypeAccess(req.getSecondTypeLoc()), maxAccess);
        break;
      }
    }
  }

  AccessLevel defaultAccess;
  if (auto *AA = ED->getAttrs().getAttribute<AccessControlAttr>())
    defaultAccess = std::max(AA->getAccess(), AccessLevel::FilePrivate);
  else
    defaultAccess = AccessLevel::Internal;

  // Don't set the max or default access level to 'open'.  This should
  // be diagnosed as invalid anyway.
  defaultAccess = std::min(defaultAccess, AccessLevel::Public);
  maxAccess = std::min(maxAccess, AccessLevel::Public);

  // Normally putting a public member in an internal extension is harmless,
  // because that member can never be used elsewhere. But if some of the types
  // in the signature are public, it could actually end up getting picked in
  // overload resolution. Therefore, we only enforce the maximum access if the
  // extension has a 'where' clause.
  if (ED->getTrailingWhereClause())
    defaultAccess = std::min(defaultAccess, maxAccess);
  else
    maxAccess = AccessLevel::Public;

  ED->setDefaultAndMaxAccess(defaultAccess, maxAccess);
}

void TypeChecker::computeAccessLevel(ValueDecl *D) {
  if (D->hasAccess())
    return;

  // Check if the decl has an explicit access control attribute.
  if (auto *AA = D->getAttrs().getAttribute<AccessControlAttr>()) {
    D->setAccess(AA->getAccess());

  } else if (auto fn = dyn_cast<FuncDecl>(D)) {
    // Special case for accessors, which inherit the access of their storage.
    // decl. A setter attribute can also override this.
    if (AbstractStorageDecl *storage = fn->getAccessorStorageDecl()) {
      if (storage->hasAccess()) {
        if (fn->getAccessorKind() == AccessorKind::IsSetter ||
            fn->getAccessorKind() == AccessorKind::IsMaterializeForSet)
          fn->setAccess(storage->getSetterFormalAccess());
        else
          fn->setAccess(storage->getFormalAccess());
      } else {
        computeAccessLevel(storage);
      }
    }
  }

  if (!D->hasAccess()) {
    DeclContext *DC = D->getDeclContext();
    switch (DC->getContextKind()) {
    case DeclContextKind::TopLevelCodeDecl:
      // Variables declared in a top-level 'guard' statement can be accessed in
      // later top-level code.
      D->setAccess(AccessLevel::FilePrivate);
      break;
    case DeclContextKind::AbstractClosureExpr:
      if (isa<ParamDecl>(D)) {
        // Closure parameters may need to be accessible to the enclosing
        // context, for single-expression closures.
        D->setAccess(AccessLevel::FilePrivate);
      } else {
        D->setAccess(AccessLevel::Private);
      }
      break;
    case DeclContextKind::SerializedLocal:
    case DeclContextKind::Initializer:
    case DeclContextKind::AbstractFunctionDecl:
    case DeclContextKind::SubscriptDecl:
      D->setAccess(AccessLevel::Private);
      break;
    case DeclContextKind::Module:
    case DeclContextKind::FileUnit:
      D->setAccess(AccessLevel::Internal);
      break;
    case DeclContextKind::GenericTypeDecl: {
      auto generic = cast<GenericTypeDecl>(DC);
      validateAccessControl(generic);
      AccessLevel access = AccessLevel::Internal;
      if (isa<ProtocolDecl>(generic))
        access = std::max(AccessLevel::FilePrivate,
                          generic->getFormalAccess());
      D->setAccess(access);
      break;
    }
    case DeclContextKind::ExtensionDecl: {
      auto extension = cast<ExtensionDecl>(DC);
      computeDefaultAccessLevel(extension);
      if (!D->hasAccess()) {
        auto access = extension->getDefaultAccessLevel();
        D->setAccess(access);
      }
    }
    }
  }

  if (auto ASD = dyn_cast<AbstractStorageDecl>(D)) {
    if (auto *AA = D->getAttrs().getAttribute<SetterAccessAttr>())
      ASD->setSetterAccess(AA->getAccess());
    else
      ASD->setSetterAccess(ASD->getFormalAccess());

    if (auto getter = ASD->getGetter())
      computeAccessLevel(getter);
    if (auto setter = ASD->getSetter())
      computeAccessLevel(setter);
  }
}

namespace {

class TypeAccessScopeDiagnoser : private ASTWalker {
  AccessScope accessScope;
  const DeclContext *useDC;
  const ComponentIdentTypeRepr *offendingType = nullptr;

  bool walkToTypeReprPre(TypeRepr *TR) override {
    // Exit early if we've already found a problem type.
    if (offendingType)
      return false;

    auto CITR = dyn_cast<ComponentIdentTypeRepr>(TR);
    if (!CITR)
      return true;

    const ValueDecl *VD = CITR->getBoundDecl();
    if (!VD)
      return true;

    if (VD->getFormalAccessScope(useDC) != accessScope)
      return true;

    offendingType = CITR;
    return false;
  }

  bool walkToTypeReprPost(TypeRepr *T) override {
    // Exit early if we've already found a problem type.
    return offendingType != nullptr;
  }

  explicit TypeAccessScopeDiagnoser(AccessScope accessScope,
                                    const DeclContext *useDC)
    : accessScope(accessScope), useDC(useDC) {}

public:
  static const TypeRepr *findTypeWithScope(TypeRepr *TR,
                                           AccessScope accessScope,
                                           const DeclContext *useDC) {
    assert(!accessScope.isPublic() &&
           "why would we need to find a public access scope?");
    if (TR == nullptr)
      return nullptr;
    TypeAccessScopeDiagnoser diagnoser(accessScope, useDC);
    TR->walk(diagnoser);
    return diagnoser.offendingType;
  }
};

/// A uniquely-typed boolean to reduce the chances of accidentally inverting
/// a check.
///
/// \see checkTypeAccess
enum class DowngradeToWarning: bool {
  No,
  Yes
};

/// \see checkTypeAccess
using CheckTypeAccessCallback =
    void(AccessScope, const TypeRepr *, DowngradeToWarning);

} // end anonymous namespace

/// Checks if the access scope of the type described by \p TL contains
/// \p contextAccessScope. If it isn't, calls \p diagnose with a TypeRepr
/// representing the offending part of \p TL.
///
/// If \p contextAccessScope is null, checks that \p TL is only made up of
/// public types.
///
/// The TypeRepr passed to \p diagnose may be null, in which case a particular
/// part of the type that caused the problem could not be found. The DeclContext
/// is never null.
static void checkTypeAccessImpl(
    TypeChecker &TC, TypeLoc TL, AccessScope contextAccessScope,
    const DeclContext *useDC,
    llvm::function_ref<CheckTypeAccessCallback> diagnose) {
  if (!TC.getLangOpts().EnableAccessControl)
    return;
  if (!TL.getType())
    return;
  // Don't spend time checking local declarations; this is always valid by the
  // time we get to this point.
  if (!contextAccessScope.isPublic() &&
      contextAccessScope.getDeclContext()->isLocalContext())
    return;

  // TypeRepr checking is more accurate, but we must also look at TypeLocs
  // without a TypeRepr, for example for 'var' declarations with an inferred
  // type.
  auto typeAccessScope =
    (TL.getTypeRepr()
     ? TypeReprAccessScopeChecker::getAccessScope(TL.getTypeRepr(), useDC,
                                                  TC.TypeAccessScopeCache)
     : TypeAccessScopeChecker::getAccessScope(TL.getType(), useDC,
                                              TC.TypeAccessScopeCache));

  // Note: This means that the type itself is invalid for this particular
  // context, because it references declarations from two incompatible scopes.
  // In this case we should have diagnosed the bad reference already.
  if (!typeAccessScope.hasValue())
    return;

  auto shouldComplainAboutAccessScope =
      [contextAccessScope](AccessScope scope) -> bool {
    if (scope.isPublic())
      return false;
    if (scope.hasEqualDeclContextWith(contextAccessScope))
      return false;
    if (contextAccessScope.isChildOf(scope))
      return false;
    return true;
  };

  if (!shouldComplainAboutAccessScope(typeAccessScope.getValue()))
    return;

  // Swift 3.0 wasn't nearly as strict as checking types because it didn't
  // look at the TypeRepr at all except to highlight a particular part of the
  // type in diagnostics, and looked through typealiases in other cases.
  // Approximate this behavior by running our non-TypeRepr-based check again
  // and downgrading to a warning when the checks disagree.
  auto downgradeToWarning = DowngradeToWarning::No;
  if (TC.getLangOpts().isSwiftVersion3()) {
    auto typeOnlyAccessScope =
       TypeAccessScopeChecker::getAccessScope(TL.getType(), useDC,
                                              TC.TypeAccessScopeCache,
                                              /*canonicalizeParents*/true);
    if (typeOnlyAccessScope.hasValue()) {
      // If Swift 4 would have complained about a private type, but Swift 4
      // would only diagnose an internal type, complain about the Swift 3
      // offense first to avoid confusing users.
      if (shouldComplainAboutAccessScope(typeOnlyAccessScope.getValue()))
        typeAccessScope = typeOnlyAccessScope;
      else
        downgradeToWarning = DowngradeToWarning::Yes;
    }
  }

  const TypeRepr *complainRepr =
        TypeAccessScopeDiagnoser::findTypeWithScope(
            TL.getTypeRepr(),
            *typeAccessScope,
            useDC);
  diagnose(*typeAccessScope, complainRepr, downgradeToWarning);
}

/// Checks if the access scope of the type described by \p TL is valid for the
/// type to be the type of \p context. If it isn't, calls \p diagnose with a
/// TypeRepr representing the offending part of \p TL.
///
/// The TypeRepr passed to \p diagnose may be null, in which case a particular
/// part of the type that caused the problem could not be found. The DeclContext
/// is never null. The DowngradeToWarning parameter is a hack to deal with
/// early versions of Swift 3 not diagnosing certain access violations.
static void checkTypeAccess(
    TypeChecker &TC, TypeLoc TL, const ValueDecl *context,
    llvm::function_ref<CheckTypeAccessCallback> diagnose) {
  const DeclContext *DC = context->getDeclContext();
  if (isa<ParamDecl>(context)) {
    context = dyn_cast<AbstractFunctionDecl>(DC);
    if (!context)
      context = cast<SubscriptDecl>(DC);
    DC = context->getDeclContext();
  }

  AccessScope contextAccessScope = context->getFormalAccessScope();
  checkTypeAccessImpl(TC, TL, contextAccessScope, DC,
                      [=, &TC](AccessScope requiredAccessScope,
                               const TypeRepr *offendingTR,
                               DowngradeToWarning downgradeToWarning) {
    if (!contextAccessScope.isPublic() &&
        !isa<ModuleDecl>(contextAccessScope.getDeclContext()) &&
        TC.getLangOpts().isSwiftVersion3()) {
      // Swift 3.0.0 mistakenly didn't diagnose any issues when the context
      // access scope represented a private or fileprivate level.
      downgradeToWarning = DowngradeToWarning::Yes;
    }
    diagnose(requiredAccessScope, offendingTR, downgradeToWarning);
  });
}

/// Highlights the given TypeRepr, and adds a note pointing to the type's
/// declaration if possible.
///
/// Just flushes \p diag as is if \p complainRepr is null.
static void highlightOffendingType(TypeChecker &TC, InFlightDiagnostic &diag,
                                   const TypeRepr *complainRepr) {
  if (!complainRepr) {
    diag.flush();
    return;
  }

  diag.highlight(complainRepr->getSourceRange());
  diag.flush();

  if (auto CITR = dyn_cast<ComponentIdentTypeRepr>(complainRepr)) {
    const ValueDecl *VD = CITR->getBoundDecl();
    TC.diagnose(VD, diag::type_declared_here);
  }
}

static void checkGenericParamAccess(TypeChecker &TC,
                                    const GenericParamList *params,
                                    const Decl *owner,
                                    AccessScope accessScope,
                                    AccessLevel contextAccess) {
  if (!params)
    return;

  // This must stay in sync with diag::generic_param_access.
  enum {
    ACEK_Parameter = 0,
    ACEK_Requirement
  } accessControlErrorKind;
  auto minAccessScope = AccessScope::getPublic();
  const TypeRepr *complainRepr = nullptr;
  auto downgradeToWarning = DowngradeToWarning::Yes;

  for (auto param : *params) {
    if (param->getInherited().empty())
      continue;
    assert(param->getInherited().size() == 1);
    checkTypeAccessImpl(TC, param->getInherited().front(), accessScope,
                        owner->getDeclContext(),
                        [&](AccessScope typeAccessScope,
                            const TypeRepr *thisComplainRepr,
                            DowngradeToWarning thisDowngrade) {
      if (typeAccessScope.isChildOf(minAccessScope) ||
          (thisDowngrade == DowngradeToWarning::No &&
           downgradeToWarning == DowngradeToWarning::Yes) ||
          (!complainRepr &&
           typeAccessScope.hasEqualDeclContextWith(minAccessScope))) {
        minAccessScope = typeAccessScope;
        complainRepr = thisComplainRepr;
        accessControlErrorKind = ACEK_Parameter;
        downgradeToWarning = thisDowngrade;
      }
    });
  }

  for (auto &requirement : params->getRequirements()) {
    auto callback = [&](AccessScope typeAccessScope,
                        const TypeRepr *thisComplainRepr,
                        DowngradeToWarning thisDowngrade) {
      if (typeAccessScope.isChildOf(minAccessScope) ||
          (thisDowngrade == DowngradeToWarning::No &&
           downgradeToWarning == DowngradeToWarning::Yes) ||
          (!complainRepr &&
           typeAccessScope.hasEqualDeclContextWith(minAccessScope))) {
        minAccessScope = typeAccessScope;
        complainRepr = thisComplainRepr;
        accessControlErrorKind = ACEK_Requirement;
        downgradeToWarning = thisDowngrade;
      }
    };
    switch (requirement.getKind()) {
    case RequirementReprKind::TypeConstraint:
      checkTypeAccessImpl(TC, requirement.getSubjectLoc(),
                          accessScope, owner->getDeclContext(),
                          callback);
      checkTypeAccessImpl(TC, requirement.getConstraintLoc(),
                          accessScope, owner->getDeclContext(),
                          callback);
      break;
    case RequirementReprKind::LayoutConstraint:
      checkTypeAccessImpl(TC, requirement.getSubjectLoc(),
                          accessScope, owner->getDeclContext(),
                          callback);
      break;
    case RequirementReprKind::SameType:
      checkTypeAccessImpl(TC, requirement.getFirstTypeLoc(),
                          accessScope, owner->getDeclContext(),
                          callback);
      checkTypeAccessImpl(TC, requirement.getSecondTypeLoc(),
                          accessScope, owner->getDeclContext(),
                          callback);
      break;
    }
  }

  if (minAccessScope.isPublic())
    return;

  // Swift 3.0.0 mistakenly didn't diagnose any issues when the context access
  // scope represented a private or fileprivate level.
  if (downgradeToWarning == DowngradeToWarning::No) {
    if (!accessScope.isPublic() &&
        !isa<ModuleDecl>(accessScope.getDeclContext()) &&
        TC.getLangOpts().isSwiftVersion3()) {
      downgradeToWarning = DowngradeToWarning::Yes;
    }
  }

  auto minAccess = minAccessScope.accessLevelForDiagnostics();

  bool isExplicit =
    owner->getAttrs().hasAttribute<AccessControlAttr>() ||
    owner->getDeclContext()->getAsProtocolOrProtocolExtensionContext();
  auto diagID = diag::generic_param_access;
  if (downgradeToWarning == DowngradeToWarning::Yes)
    diagID = diag::generic_param_access_warn;
  auto diag = TC.diagnose(owner, diagID,
                          owner->getDescriptiveKind(), isExplicit,
                          contextAccess, minAccess,
                          isa<FileUnit>(owner->getDeclContext()),
                          accessControlErrorKind);
  highlightOffendingType(TC, diag, complainRepr);
}

static void checkGenericParamAccess(TypeChecker &TC,
                                    const GenericParamList *params,
                                    const ValueDecl *owner) {
  checkGenericParamAccess(TC, params, owner, owner->getFormalAccessScope(),
                          owner->getFormalAccess());
}

/// Checks the given declaration's access to make sure it is valid given the way
/// it is defined.
///
/// \p D must be a ValueDecl or a Decl that can appear in a type context.
static void checkAccessControl(TypeChecker &TC, const Decl *D) {
  if (D->isInvalid() || D->isImplicit())
    return;

  switch (D->getKind()) {
  case DeclKind::Import:
  case DeclKind::Extension:
  case DeclKind::TopLevelCode:
  case DeclKind::InfixOperator:
  case DeclKind::PrefixOperator:
  case DeclKind::PostfixOperator:
  case DeclKind::PrecedenceGroup:
  case DeclKind::Module:
    llvm_unreachable("cannot appear in a type context");

  case DeclKind::Param:
  case DeclKind::GenericTypeParam:
  case DeclKind::MissingMember:
    llvm_unreachable("does not have access control");

  case DeclKind::IfConfig:
    // Does not have access control.
  case DeclKind::EnumCase:
    // Handled at the EnumElement level.
  case DeclKind::Var:
    // Handled at the PatternBindingDecl level.
  case DeclKind::Destructor:
    // Always correct.
    return;

  case DeclKind::PatternBinding: {
    auto PBD = cast<PatternBindingDecl>(D);
    bool isTypeContext = PBD->getDeclContext()->isTypeContext();

    llvm::DenseSet<const VarDecl *> seenVars;
    for (auto entry : PBD->getPatternList())
    entry.getPattern()->forEachNode([&](const Pattern *P) {
      if (auto *NP = dyn_cast<NamedPattern>(P)) {
        // Only check individual variables if we didn't check an enclosing
        // TypedPattern.
        const VarDecl *theVar = NP->getDecl();
        if (seenVars.count(theVar) || theVar->isInvalid())
          return;

        checkTypeAccess(TC, TypeLoc::withoutLoc(theVar->getType()),
                        theVar,
                        [&](AccessScope typeAccessScope,
                            const TypeRepr *complainRepr,
                            DowngradeToWarning downgradeToWarning) {
          auto typeAccess = typeAccessScope.accessLevelForDiagnostics();
          bool isExplicit =
            theVar->getAttrs().hasAttribute<AccessControlAttr>();
          auto theVarAccess = isExplicit
            ? theVar->getFormalAccess()
            : typeAccessScope.requiredAccessForDiagnostics();
          auto diagID = diag::pattern_type_access_inferred;
          if (downgradeToWarning == DowngradeToWarning::Yes)
            diagID = diag::pattern_type_access_inferred_warn;
          auto diag = TC.diagnose(P->getLoc(), diagID,
                                  theVar->isLet(),
                                  isTypeContext,
                                  isExplicit,
                                  theVarAccess,
                                  isa<FileUnit>(theVar->getDeclContext()),
                                  typeAccess,
                                  theVar->getType());
        });
        return;
      }

      auto *TP = dyn_cast<TypedPattern>(P);
      if (!TP)
        return;

      // FIXME: We need an access level to check against, so we pull one out of
      // some random VarDecl in the pattern. They're all going to be the same,
      // but still, ick.
      const VarDecl *anyVar = nullptr;
      TP->forEachVariable([&](VarDecl *V) {
        seenVars.insert(V);
        anyVar = V;
      });
      if (!anyVar)
        return;

      checkTypeAccess(TC, TP->getTypeLoc(), anyVar,
                      [&](AccessScope typeAccessScope,
                          const TypeRepr *complainRepr,
                          DowngradeToWarning downgradeToWarning) {
        auto typeAccess = typeAccessScope.accessLevelForDiagnostics();
        bool isExplicit =
          anyVar->getAttrs().hasAttribute<AccessControlAttr>() ||
          anyVar->getDeclContext()->getAsProtocolOrProtocolExtensionContext();
        auto diagID = diag::pattern_type_access;
        if (downgradeToWarning == DowngradeToWarning::Yes)
          diagID = diag::pattern_type_access_warn;
        auto anyVarAccess = isExplicit
          ? anyVar->getFormalAccess()
          : typeAccessScope.requiredAccessForDiagnostics();
        auto diag = TC.diagnose(P->getLoc(), diagID,
                                anyVar->isLet(),
                                isTypeContext,
                                isExplicit,
                                anyVarAccess,
                                isa<FileUnit>(anyVar->getDeclContext()),
                                typeAccess);
        highlightOffendingType(TC, diag, complainRepr);
      });
    });
    return;
  }

  case DeclKind::TypeAlias: {
    auto TAD = cast<TypeAliasDecl>(D);

    checkTypeAccess(TC, TAD->getUnderlyingTypeLoc(), TAD,
                    [&](AccessScope typeAccessScope,
                        const TypeRepr *complainRepr,
                        DowngradeToWarning downgradeToWarning) {
      auto typeAccess = typeAccessScope.accessLevelForDiagnostics();
      bool isExplicit = TAD->getAttrs().hasAttribute<AccessControlAttr>();
      auto diagID = diag::type_alias_underlying_type_access;
      if (downgradeToWarning == DowngradeToWarning::Yes)
        diagID = diag::type_alias_underlying_type_access_warn;
      auto diag = TC.diagnose(TAD, diagID,
                              isExplicit, TAD->getFormalAccess(),
                              typeAccess, isa<FileUnit>(TAD->getDeclContext()));
      highlightOffendingType(TC, diag, complainRepr);
    });

    return;
  }

  case DeclKind::AssociatedType: {
    auto assocType = cast<AssociatedTypeDecl>(D);

    // This must stay in sync with diag::associated_type_access.
    enum {
      ACEK_DefaultDefinition = 0,
      ACEK_Requirement
    } accessControlErrorKind;
    auto minAccessScope = AccessScope::getPublic();
    const TypeRepr *complainRepr = nullptr;
    auto downgradeToWarning = DowngradeToWarning::No;

    std::for_each(assocType->getInherited().begin(),
                  assocType->getInherited().end(),
                  [&](TypeLoc requirement) {
      checkTypeAccess(TC, requirement, assocType,
                      [&](AccessScope typeAccessScope,
                          const TypeRepr *thisComplainRepr,
                          DowngradeToWarning downgradeDiag) {
        if (typeAccessScope.isChildOf(minAccessScope) ||
            (!complainRepr &&
             typeAccessScope.hasEqualDeclContextWith(minAccessScope))) {
          minAccessScope = typeAccessScope;
          complainRepr = thisComplainRepr;
          accessControlErrorKind = ACEK_Requirement;
          downgradeToWarning = downgradeDiag;
        }
      });
    });
    checkTypeAccess(TC, assocType->getDefaultDefinitionLoc(), assocType,
                    [&](AccessScope typeAccessScope,
                        const TypeRepr *thisComplainRepr,
                        DowngradeToWarning downgradeDiag) {
      if (typeAccessScope.isChildOf(minAccessScope) ||
          (!complainRepr &&
           typeAccessScope.hasEqualDeclContextWith(minAccessScope))) {
        minAccessScope = typeAccessScope;
        complainRepr = thisComplainRepr;
        accessControlErrorKind = ACEK_DefaultDefinition;
        downgradeToWarning = downgradeDiag;
      }
    });

    if (!minAccessScope.isPublic()) {
      auto minAccess = minAccessScope.accessLevelForDiagnostics();
      auto diagID = diag::associated_type_access;
      if (downgradeToWarning == DowngradeToWarning::Yes)
        diagID = diag::associated_type_access_warn;
      auto diag = TC.diagnose(assocType, diagID,
                              assocType->getFormalAccess(),
                              minAccess, accessControlErrorKind);
      highlightOffendingType(TC, diag, complainRepr);
    }
    return;
  }

  case DeclKind::Enum: {
    auto ED = cast<EnumDecl>(D);

    checkGenericParamAccess(TC, ED->getGenericParams(), ED);

    if (ED->hasRawType()) {
      Type rawType = ED->getRawType();
      auto rawTypeLocIter = std::find_if(ED->getInherited().begin(),
                                         ED->getInherited().end(),
                                         [&](TypeLoc inherited) {
        if (!inherited.wasValidated())
          return false;
        return inherited.getType().getPointer() == rawType.getPointer();
      });
      if (rawTypeLocIter == ED->getInherited().end())
        return;
      checkTypeAccess(TC, *rawTypeLocIter, ED,
                      [&](AccessScope typeAccessScope,
                          const TypeRepr *complainRepr,
                          DowngradeToWarning downgradeToWarning) {
        auto typeAccess = typeAccessScope.accessLevelForDiagnostics();
        bool isExplicit = ED->getAttrs().hasAttribute<AccessControlAttr>();
        auto diagID = diag::enum_raw_type_access;
        if (downgradeToWarning == DowngradeToWarning::Yes)
          diagID = diag::enum_raw_type_access_warn;
        auto diag = TC.diagnose(ED, diagID, isExplicit,
                                ED->getFormalAccess(), typeAccess,
                                isa<FileUnit>(ED->getDeclContext()));
        highlightOffendingType(TC, diag, complainRepr);
      });
    }

    return;
  }

  case DeclKind::Struct: {
    auto SD = cast<StructDecl>(D);
    checkGenericParamAccess(TC, SD->getGenericParams(), SD);
    return;
  }

  case DeclKind::Class: {
    auto CD = cast<ClassDecl>(D);

    checkGenericParamAccess(TC, CD->getGenericParams(), CD);

    if (CD->hasSuperclass()) {
      Type superclass = CD->getSuperclass();
      auto superclassLocIter = std::find_if(CD->getInherited().begin(),
                                            CD->getInherited().end(),
                                            [&](TypeLoc inherited) {
        if (!inherited.wasValidated())
          return false;
        return inherited.getType().getPointer() == superclass.getPointer();
      });
      if (superclassLocIter == CD->getInherited().end())
        return;
      checkTypeAccess(TC, *superclassLocIter, CD,
                      [&](AccessScope typeAccessScope,
                          const TypeRepr *complainRepr,
                          DowngradeToWarning downgradeToWarning) {
        auto typeAccess = typeAccessScope.accessLevelForDiagnostics();
        bool isExplicit = CD->getAttrs().hasAttribute<AccessControlAttr>();
        auto diagID = diag::class_super_access;
        if (downgradeToWarning == DowngradeToWarning::Yes)
          diagID = diag::class_super_access_warn;
        auto diag = TC.diagnose(CD, diagID, isExplicit, CD->getFormalAccess(),
                                typeAccess,
                                isa<FileUnit>(CD->getDeclContext()));
        highlightOffendingType(TC, diag, complainRepr);
      });
    }

    return;
  }

  case DeclKind::Protocol: {
    auto proto = cast<ProtocolDecl>(D);

    auto minAccessScope = AccessScope::getPublic();
    const TypeRepr *complainRepr = nullptr;
    auto downgradeToWarning = DowngradeToWarning::No;

    std::for_each(proto->getInherited().begin(),
                  proto->getInherited().end(),
                  [&](TypeLoc requirement) {
      checkTypeAccess(TC, requirement, proto,
                      [&](AccessScope typeAccessScope,
                          const TypeRepr *thisComplainRepr,
                          DowngradeToWarning downgradeDiag) {
        if (typeAccessScope.isChildOf(minAccessScope) ||
            (!complainRepr &&
             typeAccessScope.hasEqualDeclContextWith(minAccessScope))) {
          minAccessScope = typeAccessScope;
          complainRepr = thisComplainRepr;
          downgradeToWarning = downgradeDiag;
        }
      });
    });

    if (!minAccessScope.isPublic()) {
      auto minAccess = minAccessScope.accessLevelForDiagnostics();
      bool isExplicit = proto->getAttrs().hasAttribute<AccessControlAttr>();
      auto diagID = diag::protocol_refine_access;
      if (downgradeToWarning == DowngradeToWarning::Yes)
        diagID = diag::protocol_refine_access_warn;
      auto diag = TC.diagnose(proto, diagID,
                              isExplicit, proto->getFormalAccess(), minAccess,
                              isa<FileUnit>(proto->getDeclContext()));
      highlightOffendingType(TC, diag, complainRepr);
    }
    return;
  }

  case DeclKind::Subscript: {
    auto SD = cast<SubscriptDecl>(D);

    auto minAccessScope = AccessScope::getPublic();
    const TypeRepr *complainRepr = nullptr;
    auto downgradeToWarning = DowngradeToWarning::No;
    bool problemIsElement = false;

    for (auto &P : *SD->getIndices()) {
      checkTypeAccess(TC, P->getTypeLoc(), P,
                      [&](AccessScope typeAccessScope,
                          const TypeRepr *thisComplainRepr,
                          DowngradeToWarning downgradeDiag) {
        if (typeAccessScope.isChildOf(minAccessScope) ||
            (!complainRepr &&
             typeAccessScope.hasEqualDeclContextWith(minAccessScope))) {
          minAccessScope = typeAccessScope;
          complainRepr = thisComplainRepr;
          downgradeToWarning = downgradeDiag;
        }
      });
    }

    checkTypeAccess(TC, SD->getElementTypeLoc(), SD,
                    [&](AccessScope typeAccessScope,
                        const TypeRepr *thisComplainRepr,
                        DowngradeToWarning downgradeDiag) {
      if (typeAccessScope.isChildOf(minAccessScope) ||
          (!complainRepr &&
           typeAccessScope.hasEqualDeclContextWith(minAccessScope))) {
        minAccessScope = typeAccessScope;
        complainRepr = thisComplainRepr;
        downgradeToWarning = downgradeDiag;
        problemIsElement = true;
      }
    });

    if (!minAccessScope.isPublic()) {
      auto minAccess = minAccessScope.accessLevelForDiagnostics();
      bool isExplicit =
        SD->getAttrs().hasAttribute<AccessControlAttr>() ||
        SD->getDeclContext()->getAsProtocolOrProtocolExtensionContext();
      auto diagID = diag::subscript_type_access;
      if (downgradeToWarning == DowngradeToWarning::Yes)
        diagID = diag::subscript_type_access_warn;
      auto subscriptDeclAccess = isExplicit
        ? SD->getFormalAccess()
        : minAccessScope.requiredAccessForDiagnostics();
      auto diag = TC.diagnose(SD, diagID,
                              isExplicit,
                              subscriptDeclAccess,
                              minAccess,
                              problemIsElement);
      highlightOffendingType(TC, diag, complainRepr);
    }
    return;
  }

  case DeclKind::Func:
    if (cast<FuncDecl>(D)->isAccessor())
      return;
    LLVM_FALLTHROUGH;
  case DeclKind::Constructor: {
    auto fn = cast<AbstractFunctionDecl>(D);
    bool isTypeContext = fn->getDeclContext()->isTypeContext();

    checkGenericParamAccess(TC, fn->getGenericParams(), fn);

    // This must stay in sync with diag::function_type_access.
    enum {
      FK_Function = 0,
      FK_Method,
      FK_Initializer
    };

    auto minAccessScope = AccessScope::getPublic();
    const TypeRepr *complainRepr = nullptr;
    auto downgradeToWarning = DowngradeToWarning::No;

    for (auto *PL : fn->getParameterLists().slice(isTypeContext)) {
      for (auto &P : *PL) {
        checkTypeAccess(TC, P->getTypeLoc(), P,
                        [&](AccessScope typeAccessScope,
                            const TypeRepr *thisComplainRepr,
                            DowngradeToWarning downgradeDiag) {
          if (typeAccessScope.isChildOf(minAccessScope) ||
              (!complainRepr &&
               typeAccessScope.hasEqualDeclContextWith(minAccessScope))) {
            minAccessScope = typeAccessScope;
            complainRepr = thisComplainRepr;
            downgradeToWarning = downgradeDiag;
          }
        });
      }
    }

    bool problemIsResult = false;
    if (auto FD = dyn_cast<FuncDecl>(fn)) {
      checkTypeAccess(TC, FD->getBodyResultTypeLoc(), FD,
                      [&](AccessScope typeAccessScope,
                          const TypeRepr *thisComplainRepr,
                          DowngradeToWarning downgradeDiag) {
        if (typeAccessScope.isChildOf(minAccessScope) ||
            (!complainRepr &&
             typeAccessScope.hasEqualDeclContextWith(minAccessScope))) {
          minAccessScope = typeAccessScope;
          complainRepr = thisComplainRepr;
          downgradeToWarning = downgradeDiag;
          problemIsResult = true;
        }
      });
    }

    if (!minAccessScope.isPublic()) {
      auto minAccess = minAccessScope.accessLevelForDiagnostics();
      auto functionKind = isa<ConstructorDecl>(fn)
        ? FK_Initializer
        : isTypeContext ? FK_Method : FK_Function;
      bool isExplicit =
        fn->getAttrs().hasAttribute<AccessControlAttr>() ||
        fn->getDeclContext()->getAsProtocolOrProtocolExtensionContext();
      auto diagID = diag::function_type_access;
      if (downgradeToWarning == DowngradeToWarning::Yes)
        diagID = diag::function_type_access_warn;
      auto fnAccess = isExplicit
        ? fn->getFormalAccess()
        : minAccessScope.requiredAccessForDiagnostics();
      auto diag = TC.diagnose(fn, diagID,
                              isExplicit,
                              fnAccess,
                              isa<FileUnit>(fn->getDeclContext()),
                              minAccess,
                              functionKind,
                              problemIsResult);
      highlightOffendingType(TC, diag, complainRepr);
    }
    return;
  }

  case DeclKind::EnumElement: {
    auto EED = cast<EnumElementDecl>(D);

    if (!EED->getArgumentTypeLoc().getType())
      return;
    checkTypeAccess(TC, EED->getArgumentTypeLoc(), EED,
                    [&](AccessScope typeAccessScope,
                        const TypeRepr *complainRepr,
                        DowngradeToWarning downgradeToWarning) {
      auto typeAccess = typeAccessScope.accessLevelForDiagnostics();
      auto diagID = diag::enum_case_access;
      if (downgradeToWarning == DowngradeToWarning::Yes)
        diagID = diag::enum_case_access_warn;
      auto diag = TC.diagnose(EED, diagID,
                              EED->getFormalAccess(), typeAccess);
      highlightOffendingType(TC, diag, complainRepr);
    });

    return;
  }
  }
}

/// Whether this declaration is a member of a class extension marked @objc.
static bool isMemberOfObjCClassExtension(const ValueDecl *VD) {
  auto ext = dyn_cast<ExtensionDecl>(VD->getDeclContext());
  if (!ext) return false;

  return ext->getAsClassOrClassExtensionContext() &&
    ext->getAttrs().hasAttribute<ObjCAttr>();
}

/// Whether this declaration is a member of a class with the `@objcMembers`
/// attribute.
static bool isMemberOfObjCMembersClass(const ValueDecl *VD) {
  auto classDecl = VD->getDeclContext()->getAsClassOrClassExtensionContext();
  if (!classDecl) return false;

  return classDecl->getAttrs().hasAttribute<ObjCMembersAttr>();
}
/// Figure out if a declaration should be exported to Objective-C.
static Optional<ObjCReason> shouldMarkAsObjC(TypeChecker &TC,
                                             const ValueDecl *VD,
                                             bool allowImplicit = false){
  assert(!isa<ClassDecl>(VD));

  ProtocolDecl *protocolContext =
      dyn_cast<ProtocolDecl>(VD->getDeclContext());
  bool isMemberOfObjCProtocol =
      protocolContext && protocolContext->isObjC();

  // Local function to determine whether we can implicitly infer @objc.
  auto canInferImplicitObjC = [&] {
    if (VD->isInvalid())
      return false;
    if (VD->isOperator())
      return false;

    // Implicitly generated declarations are not @objc, except for constructors.
    if (!allowImplicit && VD->isImplicit())
      return false;

    if (VD->getFormalAccess() <= AccessLevel::FilePrivate)
      return false;

    return true;
  };

  // explicitly declared @objc.
  if (VD->getAttrs().hasAttribute<ObjCAttr>())
    return ObjCReason::ExplicitlyObjC;
  // @IBOutlet, @IBAction, @NSManaged, and @GKInspectable imply @objc.
  //
  // @IBInspectable and @GKInspectable imply @objc quietly in Swift 3
  // (where they warn on failure) and loudly in Swift 4 (error on failure).
  if (VD->getAttrs().hasAttribute<IBOutletAttr>())
    return ObjCReason::ExplicitlyIBOutlet;
  if (VD->getAttrs().hasAttribute<IBActionAttr>())
    return ObjCReason::ExplicitlyIBAction;
  if (VD->getAttrs().hasAttribute<IBInspectableAttr>())
    return ObjCReason::ExplicitlyIBInspectable;
  if (VD->getAttrs().hasAttribute<GKInspectableAttr>())
    return ObjCReason::ExplicitlyGKInspectable;
  if (VD->getAttrs().hasAttribute<NSManagedAttr>())
    return ObjCReason::ExplicitlyNSManaged;
  // A member of an @objc protocol is implicitly @objc.
  if (isMemberOfObjCProtocol)
    return ObjCReason::MemberOfObjCProtocol;
  // A @nonobjc is not @objc, even if it is an override of an @objc, so check
  // for @nonobjc first.
  if (VD->getAttrs().hasAttribute<NonObjCAttr>() ||
      (isa<ExtensionDecl>(VD->getDeclContext()) &&
       cast<ExtensionDecl>(VD->getDeclContext())->getAttrs()
        .hasAttribute<NonObjCAttr>()))
    return None;
  if (isMemberOfObjCClassExtension(VD))
    return ObjCReason::MemberOfObjCExtension;
  if (isMemberOfObjCMembersClass(VD) && canInferImplicitObjC())
    return ObjCReason::MemberOfObjCMembersClass;
  // An override of an @objc declaration is implicitly @objc.
  if (VD->getOverriddenDecl() && VD->getOverriddenDecl()->isObjC())
    return ObjCReason::OverridesObjC;
  // A witness to an @objc protocol requirement is implicitly @objc.
  if (VD->getDeclContext()->getAsClassOrClassExtensionContext() &&
      !TC.findWitnessedObjCRequirements(VD,
                                        /*anySingleRequirement=*/true).empty())
    return ObjCReason::WitnessToObjC;

  // Infer '@objc' for 'dynamic' members.
  if (auto attr = VD->getAttrs().getAttribute<DynamicAttr>()) {
    // For implicit 'dynamic', just infer '@objc' implicitly.
    if (attr->isImplicit())
      return ObjCReason::ImplicitlyObjC;

    bool isAccessor =
      isa<FuncDecl>(VD) && cast<FuncDecl>(VD)->isGetterOrSetter();

    // Under Swift 3's @objc inference rules, 'dynamic' infers '@objc'.
    if (TC.Context.LangOpts.EnableSwift3ObjCInference) {
      // If we've been asked to warn about deprecated @objc inference, do so
      // now.
      if (TC.Context.LangOpts.WarnSwift3ObjCInference !=
            Swift3ObjCInferenceWarnings::None &&
          !isAccessor) {
        TC.diagnose(VD, diag::objc_inference_swift3_dynamic)
          .highlight(attr->getLocation())
          .fixItInsert(VD->getAttributeInsertionLoc(/*forModifier=*/false),
                      "@objc ");
      }

      return ObjCReason::ExplicitlyDynamic;
    }

    // Complain that 'dynamic' requires '@objc', but (quietly) infer @objc
    // anyway for better recovery.
    TC.diagnose(VD, diag::dynamic_requires_objc,
                VD->getDescriptiveKind(), VD->getFullName())
      .highlight(attr->getRange())
      .fixItInsert(VD->getAttributeInsertionLoc(/*forModifier=*/false),
                   "@objc ");

    return ObjCReason::ImplicitlyObjC;
  }

  // If we aren't provided Swift 3's @objc inference rules, we're done.
  if (!TC.Context.LangOpts.EnableSwift3ObjCInference)
    return None;

  // Infer '@objc' for valid, non-implicit, non-operator, members of classes
  // (and extensions thereof) whose class hierarchies originate in Objective-C,
  // e.g., which derive from NSObject, so long as the members have internal
  // access or greater.
  if (!canInferImplicitObjC())
    return None;

  // If this declaration is part of a class with implicitly @objc members,
  // make it implicitly @objc. However, if the declaration cannot be represented
  // as @objc, don't diagnose.
  if (auto classDecl = VD->getDeclContext()
          ->getAsClassOrClassExtensionContext()) {
    // One cannot define @objc members of any foreign classes.
    if (classDecl->isForeign())
      return None;

    if (classDecl->checkObjCAncestry() != ObjCClassKind::NonObjC) {
      return VD->isImplicit() ? ObjCReason::ImplicitlyObjC
                              : ObjCReason::MemberOfObjCSubclass;
    }
  }

  return None;
}

/// If we need to infer 'dynamic', do so now.
///
/// This occurs when
/// - it is implied by an attribute like @NSManaged
/// - when we have an override of an imported method
/// - we need to dynamically dispatch to a method in an extension
///
/// FIXME: The latter reason is a hack. We should figure out how to safely
/// put extension methods into the class vtable.
static void inferDynamic(ASTContext &ctx, ValueDecl *D) {
  // If we can't infer dynamic here, don't.
  if (!DeclAttribute::canAttributeAppearOnDecl(DAK_Dynamic, D))
    return;

  // Only 'objc' declarations use 'dynamic'.
  if (!D->isObjC() || D->hasClangNode())
    return;

  bool overridesImportedMethod =
    (D->getOverriddenDecl() &&
     D->getOverriddenDecl()->hasClangNode());

  // Only introduce 'dynamic' on declarations...
  bool isNSManaged = D->getAttrs().hasAttribute<NSManagedAttr>();
  if (!isa<ExtensionDecl>(D->getDeclContext())) {
    // ...and in classes on decls marked @NSManaged.
    if (!isNSManaged && !overridesImportedMethod)
      return;
  }

  // The presence of 'dynamic' or 'final' blocks the inference of 'dynamic'.
  if (D->isDynamic() || D->isFinal())
    return;

  // Variables declared with 'let' cannot be 'dynamic'.
  if (auto VD = dyn_cast<VarDecl>(D)) {
    auto staticSpelling = VD->getParentPatternBinding()->getStaticSpelling();

    // The presence of 'static' blocks the inference of 'dynamic'.
    if (staticSpelling == StaticSpellingKind::KeywordStatic)
      return;

    if (VD->isLet() && !isNSManaged)
      return;
  }

  // Accessors should not infer 'dynamic' on their own; they can get it from
  // their storage decls.
  if (auto FD = dyn_cast<FuncDecl>(D)) {
    if (FD->isAccessor())
      return;

    auto staticSpelling = FD->getStaticSpelling();

    // The presence of 'static' bocks the inference of 'dynamic'.
    if (staticSpelling == StaticSpellingKind::KeywordStatic)
      return;
  }

  // The presence of 'final' on a class prevents 'dynamic'.
  auto classDecl = D->getDeclContext()->getAsClassOrClassExtensionContext();
  if (!classDecl) return;
  if (!isNSManaged && classDecl->isFinal() &&
      !classDecl->requiresStoredPropertyInits())
    return;

  // Add the 'dynamic' attribute.
  D->getAttrs().add(new (ctx) DynamicAttr(/*IsImplicit=*/true));
}

/// Check runtime functions responsible for implicit bridging of Objective-C
/// types.
static void checkObjCBridgingFunctions(TypeChecker &TC,
                                       ModuleDecl *mod,
                                       StringRef bridgedTypeName,
                                       StringRef forwardConversion,
                                       StringRef reverseConversion) {
  assert(mod);
  ModuleDecl::AccessPathTy unscopedAccess = {};
  SmallVector<ValueDecl *, 4> results;
  
  auto &Ctx = TC.Context;
  mod->lookupValue(unscopedAccess, Ctx.getIdentifier(bridgedTypeName),
                   NLKind::QualifiedLookup, results);
  mod->lookupValue(unscopedAccess, Ctx.getIdentifier(forwardConversion),
                   NLKind::QualifiedLookup, results);
  mod->lookupValue(unscopedAccess, Ctx.getIdentifier(reverseConversion),
                   NLKind::QualifiedLookup, results);
  
  for (auto D : results)
    TC.validateDecl(D);
}

static void checkBridgedFunctions(TypeChecker &TC) {
  if (TC.HasCheckedBridgeFunctions)
    return;
  
  TC.HasCheckedBridgeFunctions = true;
  
  #define BRIDGE_TYPE(BRIDGED_MOD, BRIDGED_TYPE, _, NATIVE_TYPE, OPT) \
  Identifier ID_##BRIDGED_MOD = TC.Context.getIdentifier(#BRIDGED_MOD);\
  if (ModuleDecl *module = TC.Context.getLoadedModule(ID_##BRIDGED_MOD)) {\
    checkObjCBridgingFunctions(TC, module, #BRIDGED_TYPE, \
    "_convert" #BRIDGED_TYPE "To" #NATIVE_TYPE, \
    "_convert" #NATIVE_TYPE "To" #BRIDGED_TYPE); \
  }
  #include "swift/SIL/BridgedTypes.def"
  
  if (ModuleDecl *module = TC.Context.getLoadedModule(TC.Context.Id_Foundation)) {
    checkObjCBridgingFunctions(TC, module,
                               TC.Context.getSwiftName(
                                 KnownFoundationEntity::NSError),
                               "_convertNSErrorToError",
                               "_convertErrorToNSError");
  }
}

/// Infer the Objective-C name for a given declaration.
static void inferObjCName(TypeChecker &tc, ValueDecl *decl) {
  if (isa<DestructorDecl>(decl))
    return;

  // If this declaration overrides an @objc declaration, use its name.
  if (auto overridden = decl->getOverriddenDecl()) {
    if (overridden->isObjC()) {
      // Handle methods first.
      if (auto overriddenFunc = dyn_cast<AbstractFunctionDecl>(overridden)) {
        // Determine the selector of the overridden method.
        ObjCSelector overriddenSelector = overriddenFunc->getObjCSelector(&tc);

        // Dig out the @objc attribute on the method, if it exists.
        auto attr = decl->getAttrs().getAttribute<ObjCAttr>();
        if (!attr) {
          // There was no @objc attribute; add one with the
          // appropriate name.
          decl->getAttrs().add(ObjCAttr::create(tc.Context,
                                                overriddenSelector,
                                                true));
          return;
        }

        // Determine whether there is a name conflict.
        bool shouldFixName = !attr->hasName();
        if (attr->hasName() && *attr->getName() != overriddenSelector) {
          // If the user explicitly wrote the incorrect name, complain.
          if (!attr->isNameImplicit()) {
            {
              auto diag = tc.diagnose(
                            attr->AtLoc,
                            diag::objc_override_method_selector_mismatch,
                            *attr->getName(), overriddenSelector);
              fixDeclarationObjCName(diag, decl, overriddenSelector);
            }

            tc.diagnose(overriddenFunc, diag::overridden_here);
          }

          shouldFixName = true;
        }

        // If we have to set the name, do so.
        if (shouldFixName) {
          // Override the name on the attribute.
          const_cast<ObjCAttr *>(attr)->setName(overriddenSelector,
                                                /*implicit=*/true);
        }
        return;
      }

      // Handle properties.
      if (auto overriddenProp = dyn_cast<VarDecl>(overridden)) {
        Identifier overriddenName = overriddenProp->getObjCPropertyName();
        ObjCSelector overriddenNameAsSel(tc.Context, 0, overriddenName);

        // Dig out the @objc attribute, if specified.
        auto attr = decl->getAttrs().getAttribute<ObjCAttr>();
        if (!attr) {
          // There was no @objc attribute; add one with the
          // appropriate name.
          decl->getAttrs().add(
            ObjCAttr::createNullary(tc.Context,
                                    overriddenName,
                                    /*isNameImplicit=*/true));
          return;
        }

        // Determine whether there is a name conflict.
        bool shouldFixName = !attr->hasName();
        if (attr->hasName() && *attr->getName() != overriddenNameAsSel) {
          // If the user explicitly wrote the wrong name, complain.
          if (!attr->isNameImplicit()) {
            tc.diagnose(attr->AtLoc,
                        diag::objc_override_property_name_mismatch,
                        attr->getName()->getSelectorPieces()[0],
                        overriddenName)
              .fixItReplaceChars(attr->getNameLocs().front(),
                                 attr->getRParenLoc(),
                                 overriddenName.str());
            tc.diagnose(overridden, diag::overridden_here);
          }

          shouldFixName = true;
        }

        // Fix the name, if needed.
        if (shouldFixName) {
          const_cast<ObjCAttr *>(attr)->setName(overriddenNameAsSel,
                                                /*implicit=*/true);
        }
        return;
      }
    }
  }

  // Dig out the @objc attribute. If it already has a name, do
  // nothing; the protocol conformance checker will handle any
  // mismatches.
  auto attr = decl->getAttrs().getAttribute<ObjCAttr>();
  if (attr && attr->hasName()) return;

  // When no override determined the Objective-C name, look for
  // requirements for which this declaration is a witness.
  Optional<ObjCSelector> requirementObjCName;
  ValueDecl *firstReq = nullptr;
  for (auto req : tc.findWitnessedObjCRequirements(decl)) {
    // If this is the first requirement, take its name.
    if (!requirementObjCName) {
      requirementObjCName = req->getObjCRuntimeName();
      firstReq = req;
      continue;
    }

    // If this requirement has a different name from one we've seen,
    // note the ambiguity.
    if (*requirementObjCName != *req->getObjCRuntimeName()) {
      tc.diagnose(decl, diag::objc_ambiguous_inference,
                  decl->getDescriptiveKind(), decl->getFullName(),
                  *requirementObjCName, *req->getObjCRuntimeName());
      
      // Note the candidates and what Objective-C names they provide.
      auto diagnoseCandidate = [&](ValueDecl *req) {
        auto proto = cast<ProtocolDecl>(req->getDeclContext());
        auto diag = tc.diagnose(decl,
                                diag::objc_ambiguous_inference_candidate,
                                req->getFullName(),
                                proto->getFullName(),
                                *req->getObjCRuntimeName());
        fixDeclarationObjCName(diag, decl, req->getObjCRuntimeName());
      };
      diagnoseCandidate(firstReq);
      diagnoseCandidate(req);

      // Suggest '@nonobjc' to suppress this error, and not try to
      // infer @objc for anything.
      tc.diagnose(decl, diag::optional_req_near_match_nonobjc, true)
        .fixItInsert(decl->getAttributeInsertionLoc(false), "@nonobjc ");
      break;
    }
  }

  // If we have a name, install it via an @objc attribute.
  if (requirementObjCName) {
    if (attr)
      const_cast<ObjCAttr *>(attr)->setName(*requirementObjCName,
                                            /*implicit=*/true);
    else
      decl->getAttrs().add(
        ObjCAttr::create(tc.Context, *requirementObjCName,
                         /*implicitName=*/true));
  }
}

/// Mark the given declaration as being Objective-C compatible (or
/// not) as appropriate.
///
/// If the declaration has a @nonobjc attribute, diagnose an error
/// using the given Reason, if present.
void swift::markAsObjC(TypeChecker &TC, ValueDecl *D,
                       Optional<ObjCReason> isObjC,
                       Optional<ForeignErrorConvention> errorConvention) {
  D->setIsObjC(isObjC.hasValue());

  if (!isObjC) {
    // FIXME: For now, only @objc declarations can be dynamic.
    if (auto attr = D->getAttrs().getAttribute<DynamicAttr>())
      attr->setInvalid();
    return;
  }

  // By now, the caller will have handled the case where an implicit @objc
  // could be overridden by @nonobjc. If we see a @nonobjc and we are trying
  // to add an @objc for whatever reason, diagnose an error.
  if (auto *attr = D->getAttrs().getAttribute<NonObjCAttr>()) {
    if (!shouldDiagnoseObjCReason(*isObjC, TC.Context))
      isObjC = ObjCReason::ImplicitlyObjC;

    TC.diagnose(D->getStartLoc(), diag::nonobjc_not_allowed,
                getObjCDiagnosticAttrKind(*isObjC));

    attr->setInvalid();
  }

  // Make sure we have the appropriate bridging operations.
  if (!isa<DestructorDecl>(D))
    checkBridgedFunctions(TC);
  TC.useObjectiveCBridgeableConformances(D->getInnermostDeclContext(),
                                         D->getInterfaceType());

  // Record the name of this Objective-C method in its class.
  if (auto classDecl
        = D->getDeclContext()->getAsClassOrClassExtensionContext()) {
    if (auto method = dyn_cast<AbstractFunctionDecl>(D)) {
      // Determine the foreign error convention.
      if (auto baseMethod = method->getOverriddenDecl()) {
        // If the overridden method has a foreign error convention,
        // adopt it.  Set the foreign error convention for a throwing
        // method.  Note that the foreign error convention affects the
        // selector, so we perform this before inferring a selector.
        if (method->hasThrows()) {
          if (auto baseErrorConvention
                = baseMethod->getForeignErrorConvention()) {
            errorConvention = baseErrorConvention;
          }

          assert(errorConvention && "Missing error convention");
          method->setForeignErrorConvention(*errorConvention);
        }
      } else if (method->hasThrows()) {
        // Attach the foreign error convention.
        assert(errorConvention && "Missing error convention");
        method->setForeignErrorConvention(*errorConvention);
      }

      // Infer the Objective-C name for this method.
      inferObjCName(TC, method);

      // ... then record it.
      classDecl->recordObjCMethod(method);

      // Swift does not permit class methods with Objective-C selectors 'load',
      // 'alloc', or 'allocWithZone:'.
      if (!method->isInstanceMember()) {
        auto isForbiddenSelector = [&TC](ObjCSelector sel)
        -> Optional<Diag<unsigned, DeclName, ObjCSelector>> {
          switch (sel.getNumArgs()) {
          case 0:
            if (sel.getSelectorPieces().front() == TC.Context.Id_load ||
                sel.getSelectorPieces().front() == TC.Context.Id_alloc)
              return diag::objc_class_method_not_permitted;
            // Swift 3 and earlier allowed you to override `initialize`, but
            // Swift's semantics do not guarantee that it will be called at
            // the point you expect. It is disallowed in Swift 4 and later.
            if (sel.getSelectorPieces().front() == TC.Context.Id_initialize) {
              if (TC.getLangOpts().isSwiftVersion3())
                return
                  diag::objc_class_method_not_permitted_swift3_compat_warning;
              else
                return diag::objc_class_method_not_permitted;
            }
            return None;
          case 1:
            if (sel.getSelectorPieces().front() == TC.Context.Id_allocWithZone)
              return diag::objc_class_method_not_permitted;
            return None;
          default:
            return None;
          }
        };
        auto sel = method->getObjCSelector(&TC);
        if (auto diagID = isForbiddenSelector(sel)) {
          auto diagInfo = getObjCMethodDiagInfo(method);
          TC.diagnose(method, *diagID,
                      diagInfo.first, diagInfo.second, sel);
        }
      }
    } else if (isa<VarDecl>(D)) {
      // Infer the Objective-C name for this property.
      inferObjCName(TC, D);
    }
  } else if (auto method = dyn_cast<AbstractFunctionDecl>(D)) {
    if (method->hasThrows()) {
      // Attach the foreign error convention.
      assert(errorConvention && "Missing error convention");
      method->setForeignErrorConvention(*errorConvention);
    }
  }

  // Record this method in the source-file-specific Objective-C method
  // table.
  if (auto method = dyn_cast<AbstractFunctionDecl>(D)) {
    if (auto sourceFile = method->getParentSourceFile()) {
      sourceFile->ObjCMethods[method->getObjCSelector()].push_back(method);
    }
  }

  // Special handling for Swift 3 @objc inference rules that are no longer
  // present in later versions of Swift.
  if (*isObjC == ObjCReason::MemberOfObjCSubclass) {
    // If we've been asked to unconditionally warn about these deprecated
    // @objc inference rules, do so now. However, we don't warn about
    // accessors---just the main storage declarations.
    if (TC.Context.LangOpts.WarnSwift3ObjCInference ==
          Swift3ObjCInferenceWarnings::Complete &&
        !(isa<FuncDecl>(D) && cast<FuncDecl>(D)->isGetterOrSetter())) {
      TC.diagnose(D, diag::objc_inference_swift3_objc_derived);
      TC.diagnose(D, diag::objc_inference_swift3_addobjc)
        .fixItInsert(D->getAttributeInsertionLoc(/*forModifier=*/false),
                     "@objc ");
      TC.diagnose(D, diag::objc_inference_swift3_addnonobjc)
        .fixItInsert(D->getAttributeInsertionLoc(/*forModifier=*/false),
                     "@nonobjc ");
    }

    // Mark the attribute as having used Swift 3 inference, or create an
    // implicit @objc for that purpose.
    auto attr = D->getAttrs().getAttribute<ObjCAttr>();
    attr->setSwift3Inferred();
  }
}

namespace {
  /// How to generate the raw value for each element of an enum that doesn't
  /// have one explicitly specified.
  enum class AutomaticEnumValueKind {
    /// Raw values cannot be automatically generated.
    None,
    /// The raw value is the enum element's name.
    String,
    /// The raw value is the previous element's raw value, incremented.
    ///
    /// For the first element in the enum, the raw value is 0.
    Integer,
  };
} // end anonymous namespace

/// Given the raw value literal expression for an enum case, produces the
/// auto-incremented raw value for the subsequent case, or returns null if
/// the value is not auto-incrementable.
static LiteralExpr *getAutomaticRawValueExpr(TypeChecker &TC,
                                             AutomaticEnumValueKind valueKind,
                                             EnumElementDecl *forElt,
                                             LiteralExpr *prevValue) {
  switch (valueKind) {
  case AutomaticEnumValueKind::None:
    TC.diagnose(forElt->getLoc(),
                diag::enum_non_integer_convertible_raw_type_no_value);
    return nullptr;

  case AutomaticEnumValueKind::String:
    return new (TC.Context) StringLiteralExpr(forElt->getNameStr(), SourceLoc(),
                                              /*Implicit=*/true);

  case AutomaticEnumValueKind::Integer:
    // If there was no previous value, start from zero.
    if (!prevValue) {
      return new (TC.Context) IntegerLiteralExpr("0", SourceLoc(),
                                                 /*Implicit=*/true);
    }
    
    if (auto intLit = dyn_cast<IntegerLiteralExpr>(prevValue)) {
      APInt nextVal = intLit->getValue() + 1;
      bool negative = nextVal.slt(0);
      if (negative)
        nextVal = -nextVal;

      llvm::SmallString<10> nextValStr;
      nextVal.toStringSigned(nextValStr);
      auto expr = new (TC.Context)
        IntegerLiteralExpr(TC.Context.AllocateCopy(StringRef(nextValStr)),
                           forElt->getLoc(), /*Implicit=*/true);
      if (negative)
        expr->setNegative(forElt->getLoc());

      return expr;
    }

    TC.diagnose(forElt->getLoc(),
                diag::enum_non_integer_raw_value_auto_increment);
    return nullptr;
  }

  llvm_unreachable("Unhandled AutomaticEnumValueKind in switch.");
}

static void checkEnumRawValues(TypeChecker &TC, EnumDecl *ED) {
  Type rawTy = ED->getRawType();

  if (!rawTy) {
    // @objc enums must have a raw type.
    if (ED->isObjC())
      TC.diagnose(ED->getNameLoc(), diag::objc_enum_no_raw_type);
    return;
  }

  if (ED->getGenericEnvironmentOfContext() != nullptr)
    rawTy = ED->mapTypeIntoContext(rawTy);
  if (rawTy->hasError())
    return;

  AutomaticEnumValueKind valueKind;

  if (ED->isObjC()) {
    // @objc enums must have a raw type that's an ObjC-representable
    // integer type.
    if (!TC.isCIntegerType(ED, rawTy)) {
      TC.diagnose(ED->getInherited().front().getSourceRange().Start,
                  diag::objc_enum_raw_type_not_integer,
                  rawTy);
      ED->getInherited().front().setInvalidType(TC.Context);
      return;
    }
    valueKind = AutomaticEnumValueKind::Integer;
  } else {
    // Swift enums require that the raw type is convertible from one of the
    // primitive literal protocols.
    auto conformsToProtocol = [&](KnownProtocolKind protoKind) {
        ProtocolDecl *proto = TC.getProtocol(ED->getLoc(), protoKind);
        return TC.conformsToProtocol(rawTy, proto, ED->getDeclContext(), None);
    };

    static auto otherLiteralProtocolKinds = {
      KnownProtocolKind::ExpressibleByFloatLiteral,
      KnownProtocolKind::ExpressibleByUnicodeScalarLiteral,
      KnownProtocolKind::ExpressibleByExtendedGraphemeClusterLiteral,
    };

    if (conformsToProtocol(KnownProtocolKind::ExpressibleByIntegerLiteral)) {
      valueKind = AutomaticEnumValueKind::Integer;
    } else if (conformsToProtocol(KnownProtocolKind::ExpressibleByStringLiteral)){
      valueKind = AutomaticEnumValueKind::String;
    } else if (std::any_of(otherLiteralProtocolKinds.begin(),
                           otherLiteralProtocolKinds.end(),
                           conformsToProtocol)) {
      valueKind = AutomaticEnumValueKind::None;
    } else {
      TC.diagnose(ED->getInherited().front().getSourceRange().Start,
                  diag::raw_type_not_literal_convertible,
                  rawTy);
      ED->getInherited().front().setInvalidType(TC.Context);
      return;
    }
  }

  // We need at least one case to have a raw value.
  if (ED->getAllElements().empty()) {
    TC.diagnose(ED->getInherited().front().getSourceRange().Start,
                diag::empty_enum_raw_type);
    return;
  }

  // Check the raw values of the cases.
  LiteralExpr *prevValue = nullptr;
  EnumElementDecl *lastExplicitValueElt = nullptr;

  // Keep a map we can use to check for duplicate case values.
  llvm::SmallDenseMap<RawValueKey, RawValueSource, 8> uniqueRawValues;

  for (auto elt : ED->getAllElements()) {
    // Skip if the raw value expr has already been checked.
    if (elt->getTypeCheckedRawValueExpr())
      continue;

    // Make sure the element is checked out before we poke at it.
    TC.validateDecl(elt);
    
    if (elt->isInvalid())
      continue;

    // We don't yet support raw values on payload cases.
    if (elt->hasAssociatedValues()) {
      TC.diagnose(elt->getLoc(),
                  diag::enum_with_raw_type_case_with_argument);
      TC.diagnose(ED->getInherited().front().getSourceRange().Start,
                  diag::enum_raw_type_here, rawTy);
      elt->setInvalid();
      continue;
    }
    
    // Check the raw value expr, if we have one.
    if (auto *rawValue = elt->getRawValueExpr()) {
      Expr *typeCheckedExpr = rawValue;
      auto resultTy = TC.typeCheckExpression(typeCheckedExpr, ED,
                                             TypeLoc::withoutLoc(rawTy),
                                             CTP_EnumCaseRawValue);
      if (resultTy) {
        elt->setTypeCheckedRawValueExpr(typeCheckedExpr);
      }
      lastExplicitValueElt = elt;
    } else {
      // If the enum element has no explicit raw value, try to
      // autoincrement from the previous value, or start from zero if this
      // is the first element.
      auto nextValue = getAutomaticRawValueExpr(TC, valueKind, elt, prevValue);
      if (!nextValue) {
        elt->setInvalid();
        break;
      }
      elt->setRawValueExpr(nextValue);
      Expr *typeChecked = nextValue;
      auto resultTy = TC.typeCheckExpression(
          typeChecked, ED, TypeLoc::withoutLoc(rawTy), CTP_EnumCaseRawValue);
      if (resultTy)
        elt->setTypeCheckedRawValueExpr(typeChecked);
    }
    prevValue = elt->getRawValueExpr();
    assert(prevValue && "continued without setting raw value of enum case");

    // If we didn't find a valid initializer (maybe the initial value was
    // incompatible with the raw value type) mark the entry as being erroneous.
    if (!elt->getTypeCheckedRawValueExpr()) {
      elt->setInvalid();
      continue;
    }

    TC.checkEnumElementErrorHandling(elt);

    // Find the type checked version of the LiteralExpr used for the raw value.
    // this is unfortunate, but is needed because we're digging into the
    // literals to get information about them, instead of accepting general
    // expressions.
    LiteralExpr *rawValue = elt->getRawValueExpr();
    if (!rawValue->getType()) {
      elt->getTypeCheckedRawValueExpr()->forEachChildExpr([&](Expr *E)->Expr* {
        if (E->getKind() == rawValue->getKind())
          rawValue = cast<LiteralExpr>(E);
        return E;
      });
      elt->setRawValueExpr(rawValue);
    }

    prevValue = rawValue;
    assert(prevValue && "continued without setting raw value of enum case");

    // Check that the raw value is unique.
    RawValueKey key(rawValue);
    RawValueSource source{elt, lastExplicitValueElt};

    auto insertIterPair = uniqueRawValues.insert({key, source});
    if (insertIterPair.second)
      continue;

    // Diagnose the duplicate value.
    SourceLoc diagLoc = elt->getRawValueExpr()->isImplicit()
        ? elt->getLoc() : elt->getRawValueExpr()->getLoc();
    TC.diagnose(diagLoc, diag::enum_raw_value_not_unique);
    assert(lastExplicitValueElt &&
           "should not be able to have non-unique raw values when "
           "relying on autoincrement");
    if (lastExplicitValueElt != elt &&
        valueKind == AutomaticEnumValueKind::Integer) {
      TC.diagnose(lastExplicitValueElt->getRawValueExpr()->getLoc(),
                  diag::enum_raw_value_incrementing_from_here);
    }

    RawValueSource prevSource = insertIterPair.first->second;
    auto foundElt = prevSource.sourceElt;
    diagLoc = foundElt->getRawValueExpr()->isImplicit()
        ? foundElt->getLoc() : foundElt->getRawValueExpr()->getLoc();
    TC.diagnose(diagLoc, diag::enum_raw_value_used_here);
    if (foundElt != prevSource.lastExplicitValueElt &&
        valueKind == AutomaticEnumValueKind::Integer) {
      if (prevSource.lastExplicitValueElt)
        TC.diagnose(prevSource.lastExplicitValueElt
                      ->getRawValueExpr()->getLoc(),
                    diag::enum_raw_value_incrementing_from_here);
      else
        TC.diagnose(ED->getAllElements().front()->getLoc(),
                    diag::enum_raw_value_incrementing_from_zero);
    }
  }
}

/// Walks up the override chain for \p CD until it finds an initializer that is
/// required and non-implicit. If no such initializer exists, returns the
/// declaration where \c required was introduced (i.e. closest to the root
/// class).
static const ConstructorDecl *
findNonImplicitRequiredInit(const ConstructorDecl *CD) {
  while (CD->isImplicit()) {
    auto *overridden = CD->getOverriddenDecl();
    if (!overridden || !overridden->isRequired())
      break;
    CD = overridden;
  }
  return CD;
}

static void checkVarBehavior(VarDecl *decl, TypeChecker &TC) {
  // No behavior, no problems.
  if (!decl->hasBehavior())
    return;
  
  // Don't try to check the behavior if we already encountered an error.
  if (decl->getType()->hasError())
    return;
  
  auto behavior = decl->getMutableBehavior() ;
  // We should have set up the conformance during validation.
  assert(behavior->Conformance.hasValue());
  // If the behavior couldn't be resolved during validation, we can't really
  // do much more.
  auto *conformance = behavior->Conformance.getValue();
  if (!conformance)
    return;
  
  assert(behavior->ValueDecl);
  
  auto dc = decl->getDeclContext();
  auto behaviorSelf = conformance->getType();
  auto behaviorInterfaceSelf =
    conformance->getDeclContext()->mapTypeOutOfContext(behaviorSelf);
  auto behaviorProto = conformance->getProtocol();
  auto behaviorProtoTy = behaviorProto->getDeclaredType();
  
  // Treat any inherited protocols as constraints on `Self`, and gather
  // conformances from the containing type.
  //
  // It'd probably be cleaner to model as `where Self: ...` constraints when
  // we have those.
  //
  // TODO: Handle non-protocol requirements ('class', base class, etc.)
  for (auto refinedProto : behaviorProto->getInheritedProtocols()) {
    // A behavior in non-type or static context is never going to be able to
    // satisfy Self constraints (until we give structural types that ability).
    // Give a tailored error message for this case.
    if (!dc->isTypeContext() || decl->isStatic()) {
      TC.diagnose(behavior->getLoc(),
                  diag::property_behavior_with_self_requirement_not_in_type,
                  behaviorProto->getName());
      break;
    }
    
    // Blame conformance failures on the containing type.
    SourceLoc blameLoc;
    if (auto nomTy = dyn_cast<NominalTypeDecl>(dc)) {
      blameLoc = nomTy->getLoc();
    } else if (auto ext = dyn_cast<ExtensionDecl>(dc)) {
      blameLoc = ext->getLoc();
    } else {
      llvm_unreachable("unknown type context type?!");
    }

    auto inherited = TC.conformsToProtocol(behaviorSelf, refinedProto, dc,
                                           ConformanceCheckFlags::Used,
                                           blameLoc);
    if (!inherited || !inherited->isConcrete()) {
      // Add some notes that the conformance is behavior-driven.
      TC.diagnose(behavior->getLoc(),
                  diag::self_conformance_required_by_property_behavior,
                  refinedProto->getName(),
                  behaviorProto->getName());
      conformance->setInvalid();
    }
  }
  
  // Try to satisfy the protocol requirements from the property's traits.
  
  auto unknownRequirement = [&](ValueDecl *requirement) {
    // Diagnose requirements that can't be satisfied from the behavior decl.
    TC.diagnose(behavior->getLoc(),
                diag::property_behavior_unknown_requirement,
                behaviorProto->getName(),
                requirement->getBaseName());
    TC.diagnose(requirement->getLoc(),
                diag::property_behavior_unknown_requirement_here);
    conformance->setInvalid();
  };
  
  conformance->setState(ProtocolConformanceState::CheckingTypeWitnesses);
  
  // First, satisfy any associated type requirements.
  Substitution valueSub;
  AssociatedTypeDecl *valueReqt = nullptr;
  for (auto requirementDecl : behaviorProto->getMembers()) {
    auto assocTy = dyn_cast<AssociatedTypeDecl>(requirementDecl);
    if (!assocTy)
      continue;
  
    // Match a Value associated type requirement to the property type.
    if (assocTy->getName() != TC.Context.Id_Value) {
      unknownRequirement(assocTy);
      continue;
    }
    
    valueReqt = assocTy;
    
    // Check for required protocol conformances.
    // TODO: Handle secondary 'where' constraints on the associated types.
    // TODO: Handle non-protocol constraints ('class', base class)
    auto propTy = decl->getType();
    SmallVector<ProtocolConformanceRef, 4> valueConformances;
    for (auto proto : assocTy->getConformingProtocols()) {
      auto valueConformance = TC.conformsToProtocol(propTy, proto, dc,
                                                    ConformanceCheckFlags::Used,
                                                    decl->getLoc());
      if (!valueConformance) {
        conformance->setInvalid();
        TC.diagnose(behavior->getLoc(),
                    diag::value_conformance_required_by_property_behavior,
                    proto->getName(),
                    behaviorProto->getName());
        goto next_requirement;
      }
      valueConformances.push_back(*valueConformance);
    }
    
    {
      auto conformancesCopy = TC.Context.AllocateCopy(valueConformances);
      valueSub = Substitution(propTy, conformancesCopy);
      // FIXME: Maybe we should synthesize an implicit TypeAliasDecl? We
      // really don't want the behavior conformances to show up in the
      // enclosing namespace though.
      conformance->setTypeWitness(assocTy, propTy, /*typeDecl*/ nullptr);
    }
  next_requirement:;
  }
  
  // Bail out if we didn't resolve type witnesses.
  if (conformance->isInvalid()) {
    decl->markInvalid();
    return;
  }

  // Build a Substitution vector from the conformance.
  auto conformanceMem =
    TC.Context.AllocateUninitialized<ProtocolConformanceRef>(1);
  auto selfConformance = new ((void*)conformanceMem.data())
    ProtocolConformanceRef(conformance);
  Substitution allInterfaceSubs[] = {
    Substitution(behaviorInterfaceSelf, *selfConformance),
    Substitution(decl->getInterfaceType(), valueSub.getConformances()),
  };
  Substitution allContextSubs[] = {
    Substitution(behaviorSelf, *selfConformance),
    Substitution(decl->getType(), valueSub.getConformances()),
  };

  SubstitutionList interfaceSubs = allInterfaceSubs;
  if (interfaceSubs.back().getConformances().empty())
    interfaceSubs = interfaceSubs.drop_back();

  SubstitutionList contextSubs = allContextSubs;
  if (contextSubs.back().getConformances().empty())
    contextSubs = contextSubs.drop_back();

  // Now that type witnesses are done, satisfy property and method requirements.
  conformance->setState(ProtocolConformanceState::Checking);

  bool requiresParameter = false;
  for (auto requirementDecl : behaviorProto->getMembers()) {
    auto requirement = dyn_cast<ValueDecl>(requirementDecl);
    if (!requirement)
      continue;
    if (isa<AssociatedTypeDecl>(requirement))
      continue;
    
    if (auto varReqt = dyn_cast<VarDecl>(requirement)) {
      // Match a storage requirement.
      if (varReqt->getName() == TC.Context.Id_storage) {
        TC.validateDecl(varReqt);

        auto storageTy = varReqt->getInterfaceType();
        // We need an initStorage extension method to initialize this storage.
        // Should have the signature:
        //   static func initStorage() -> Storage
        // for default initialization, or:
        //   static func initStorage(_: Value) -> Storage
        // for parameterized initialization.
        auto expectedDefaultInitStorageTy =
          FunctionType::get(TC.Context.TheEmptyTupleType, storageTy);
        Type valueTy = DependentMemberType::get(
                                          behaviorProto->getSelfInterfaceType(),
                                          valueReqt);
        
        auto expectedParameterizedInitStorageTy =
          FunctionType::get(valueTy, storageTy);

        auto lookup = TC.lookupMember(dc, behaviorProtoTy,
                                      TC.Context.Id_initStorage);
        FuncDecl *defaultInitStorageDecl = nullptr;
        FuncDecl *parameterizedInitStorageDecl = nullptr;
        for (auto found : lookup) {
          if (auto foundFunc = dyn_cast<FuncDecl>(found.getValueDecl())) {
            if (!foundFunc->isStatic())
              continue;
            auto methodTy = foundFunc->getInterfaceType()
              ->castTo<AnyFunctionType>()
              ->getResult();
            if (methodTy->isEqual(expectedDefaultInitStorageTy))
              defaultInitStorageDecl = foundFunc;
            else if (methodTy->isEqual(expectedParameterizedInitStorageTy))
              parameterizedInitStorageDecl = foundFunc;
          }
        }
        
        if (defaultInitStorageDecl && parameterizedInitStorageDecl) {
          TC.diagnose(behavior->getLoc(),
                      diag::property_behavior_protocol_reqt_ambiguous,
                      TC.Context.Id_initStorage);
          TC.diagnose(defaultInitStorageDecl->getLoc(),
                      diag::property_behavior_protocol_reqt_here,
                      TC.Context.Id_initStorage);
          TC.diagnose(parameterizedInitStorageDecl->getLoc(),
                      diag::property_behavior_protocol_reqt_here,
                      TC.Context.Id_initStorage);
          conformance->setInvalid();
          continue;
        }
        
        if (!defaultInitStorageDecl && !parameterizedInitStorageDecl) {
          TC.diagnose(behavior->getLoc(),
                      diag::property_behavior_protocol_no_initStorage,
                      expectedDefaultInitStorageTy,
                      expectedParameterizedInitStorageTy);
          for (auto found : lookup)
            TC.diagnose(found.getValueDecl()->getLoc(),
                        diag::found_candidate);
          conformance->setInvalid();
          continue;
        }
        
        // TODO: Support storage-backed behaviors in non-type contexts.
        if (!dc->isTypeContext()) {
          TC.diagnose(behavior->getLoc(),
                      diag::property_behavior_with_feature_not_supported,
                      behaviorProto->getName(), "storage");
          conformance->setInvalid();
          continue;
        }
        
        // TODO: Support destructured initializers such as
        // `var (a, b) = tuple __behavior blah`. This ought to be supportable
        // if the behavior allows for DI-like initialization.
        if (parameterizedInitStorageDecl
            && !isa<NamedPattern>(decl->getParentPattern()
                                      ->getSemanticsProvidingPattern())) {
          TC.diagnose(decl->getLoc(),
                      diag::property_behavior_unsupported_initializer);
          auto PBD = decl->getParentPatternBinding();
          unsigned entryIndex = PBD->getPatternEntryIndexForVarDecl(decl);
          PBD->setInit(entryIndex, nullptr);
          PBD->setInitializerChecked(entryIndex);
          continue;
        }
        
        // Instantiate the storage next to us in the enclosing scope.
        TC.completePropertyBehaviorStorage(decl, varReqt,
                                           defaultInitStorageDecl,
                                           parameterizedInitStorageDecl,
                                           behaviorSelf,
                                           storageTy,
                                           conformance,
                                           interfaceSubs,
                                           contextSubs);
        continue;
      }
    } else if (auto func = dyn_cast<FuncDecl>(requirement)) {
      // Handle accessors as part of their property.
      if (func->isAccessor())
        continue;
      
      // Handle a parameter block requirement.
      if (func->getName() == TC.Context.Id_parameter) {
        requiresParameter = true;
        
        TC.validateDecl(func);
        
        // The requirement should be for a nongeneric, nonmutating instance
        // method.
        if (func->isStatic() || func->isGeneric() || func->isMutating()) {
          TC.diagnose(behavior->getLoc(),
                      diag::property_behavior_invalid_parameter_reqt,
                      behaviorProto->getName());
          TC.diagnose(varReqt->getLoc(),
                      diag::property_behavior_protocol_reqt_here,
                      TC.Context.Id_parameter);
          conformance->setInvalid();
          continue;
        }
        
        // The declaration must have a parameter.
        if (!decl->getBehavior()->Param) {
          TC.diagnose(behavior->getLoc(),
                      diag::property_behavior_requires_parameter,
                      behaviorProto->getName(),
                      decl->getName());
          conformance->setInvalid();
          continue;
        }
        
        // TODO: Support parameter requirements in non-type contexts.
        if (!dc->isTypeContext()) {
          TC.diagnose(behavior->getLoc(),
                      diag::property_behavior_with_feature_not_supported,
                      behaviorProto->getName(), "parameter requirement");
          conformance->setInvalid();
          continue;
        }
        
        // Build the parameter witness method.
        TC.completePropertyBehaviorParameter(decl, func,
                                             conformance,
                                             interfaceSubs,
                                             contextSubs);
        continue;
      }
    }

    unknownRequirement(requirement);
  }
  
  // If the property was declared with an initializer, but the behavior
  // didn't use it, complain.
  if (decl->getParentInitializer()) {
    TC.diagnose(decl->getParentInitializer()->getLoc(),
                diag::property_behavior_invalid_initializer,
                behaviorProto->getName());
  }
  
  // If the property was declared with a parameter, but the behavior didn't
  // use it, complain.
  // TODO: The initializer could eventually be consumed by DI-style
  // initialization.
  if (!requiresParameter && decl->getBehavior()->Param) {
    TC.diagnose(decl->getBehavior()->Param->getLoc(),
                diag::property_behavior_invalid_parameter,
                behaviorProto->getName());
  }
  
  // Bail out if we didn't resolve method witnesses.
  if (conformance->isInvalid()) {
    decl->markInvalid();
    return;
  }

  conformance->setState(ProtocolConformanceState::Complete);

  // Check that the 'value' property from the protocol matches the
  // declared property type in context.
  auto sig = behaviorProto->getGenericSignatureOfContext();
  auto map = sig->getSubstitutionMap(interfaceSubs);
  auto substValueTy = behavior->ValueDecl->getInterfaceType().subst(map);
  
  if (!substValueTy->isEqual(decl->getInterfaceType())) {
    TC.diagnose(behavior->getLoc(),
                diag::property_behavior_value_type_doesnt_match,
                behaviorProto->getName(),
                substValueTy,
                decl->getName(),
                decl->getInterfaceType());
    TC.diagnose(behavior->ValueDecl->getLoc(),
                diag::property_behavior_value_decl_here);
    decl->markInvalid();
    return;
  }

  // Synthesize the bodies of the property's accessors now, forwarding to the
  // 'value' implementation.
  TC.completePropertyBehaviorAccessors(decl, behavior->ValueDecl,
                                       decl->getType(),
                                       interfaceSubs, contextSubs);
  
  return;
}

/// For building the higher-than component of the diagnostic path,
/// we use the visited set, which we've embellished with information
/// about how we reached a particular node.  This is reasonable because
/// we need to maintain the set anyway.
static void buildHigherThanPath(PrecedenceGroupDecl *last,
                          const llvm::DenseMap<PrecedenceGroupDecl *,
                                        PrecedenceGroupDecl *> &visitedFrom,
                          raw_ostream &out) {
  auto it = visitedFrom.find(last);
  assert(it != visitedFrom.end());
  auto from = it->second;
  if (from) {
    buildHigherThanPath(from, visitedFrom, out);
  }
  out << last->getName() << " -> ";
}

/// For building the lower-than component of the diagnostic path,
/// we just do a depth-first search to find a path.
static bool buildLowerThanPath(PrecedenceGroupDecl *start,
                               PrecedenceGroupDecl *target,
                               raw_ostream &out) {
  if (start == target) {
    out << start->getName();
    return true;
  }

  if (start->isInvalid())
    return false;

  for (auto &rel : start->getLowerThan()) {
    if (rel.Group && buildLowerThanPath(rel.Group, target, out)) {
      out << " -> " << start->getName();
      return true;
    }
  }

  return false;
}

static void checkPrecedenceCircularity(TypeChecker &TC,
                                       PrecedenceGroupDecl *PGD) {
  // Don't diagnose if this group is already marked invalid.
  if (PGD->isInvalid()) return;

  // The cycle doesn't necessarily go through this specific group,
  // so we need a proper visited set to avoid infinite loops.  We
  // also record a back-reference so that we can easily reconstruct
  // the cycle.
  llvm::DenseMap<PrecedenceGroupDecl*, PrecedenceGroupDecl*> visitedFrom;
  SmallVector<PrecedenceGroupDecl*, 4> stack;

  // Fill out the targets set.
  llvm::SmallPtrSet<PrecedenceGroupDecl*, 4> targets;
  stack.push_back(PGD);
  do {
    auto cur = stack.pop_back_val();

    // If we reach an invalid node, just bail out.
    if (cur->isInvalid()) {
      PGD->setInvalid();
      return;
    }

    targets.insert(cur);

    for (auto &rel : cur->getLowerThan()) {
      if (!rel.Group) continue;

      // We can't have cycles in the lower-than relationship
      // because it has to point outside of the module.

      stack.push_back(rel.Group);
    }
  } while (!stack.empty());

  // Make sure that the PGD is its own source.
  visitedFrom.insert({PGD, nullptr});

  stack.push_back(PGD);
  do {
    auto cur = stack.pop_back_val();

    // If we reach an invalid node, just bail out.
    if (cur->isInvalid()) {
      PGD->setInvalid();
      return;
    }

    for (auto &rel : cur->getHigherThan()) {
      if (!rel.Group) continue;

      // Check whether we've reached a target declaration.
      if (!targets.count(rel.Group)) {
        // If not, check whether we've visited this group before.
        if (visitedFrom.insert({rel.Group, cur}).second) {
          // If not, add it to the queue.
          stack.push_back(rel.Group);
        }

        // Note that we'll silently ignore cycles that don't go through PGD.
        // We should eventually process the groups that are involved.
        continue;
      }

      // Otherwise, we have something to report.
      SmallString<128> path;
      {
        llvm::raw_svector_ostream str(path);

        // Build the higherThan portion of the path (PGD -> cur).
        buildHigherThanPath(cur, visitedFrom, str);

        // Build the lowerThan portion of the path (rel.Group -> PGD).
        buildLowerThanPath(PGD, rel.Group, str);
      }
      
      TC.diagnose(PGD->getHigherThanLoc(), diag::precedence_group_cycle, path);
      PGD->setInvalid();
      return;
    }
  } while (!stack.empty());
}

/// Do a primitive lookup for the given precedence group.  This does
/// not validate the precedence group or diagnose if the lookup fails
/// (other than via ambiguity); for that, use
/// TypeChecker::lookupPrecedenceGroup.
///
/// Pass an invalid source location to suppress diagnostics.
static PrecedenceGroupDecl *
lookupPrecedenceGroupPrimitive(DeclContext *dc, Identifier name,
                               SourceLoc nameLoc) {
  if (auto sf = dc->getParentSourceFile()) {
    bool cascading = dc->isCascadingContextForLookup(false);
    return sf->lookupPrecedenceGroup(name, cascading, nameLoc);
  } else {
    return dc->getParentModule()->lookupPrecedenceGroup(name, nameLoc);
  }
}

void TypeChecker::validateDecl(PrecedenceGroupDecl *PGD) {
  checkDeclAttributesEarly(PGD);
  checkDeclAttributes(PGD);

  if (PGD->isInvalid() || PGD->hasValidationStarted())
    return;
  PGD->setIsBeingValidated();
  SWIFT_DEFER { PGD->setIsBeingValidated(false); };

  bool isInvalid = false;

  // Validate the higherThan relationships.
  bool addedHigherThan = false;
  for (auto &rel : PGD->getMutableHigherThan()) {
    if (rel.Group) continue;

    auto group = lookupPrecedenceGroupPrimitive(PGD->getDeclContext(),
                                                rel.Name, rel.NameLoc);
    if (group) {
      rel.Group = group;
      validateDecl(group);
      addedHigherThan = true;
    } else if (!PGD->isInvalid()) {
      diagnose(rel.NameLoc, diag::unknown_precedence_group, rel.Name);
      isInvalid = true;
    }
  }

  // Validate the lowerThan relationships.
  for (auto &rel : PGD->getMutableLowerThan()) {
    if (rel.Group) continue;

    auto dc = PGD->getDeclContext();
    auto group = lookupPrecedenceGroupPrimitive(dc, rel.Name, rel.NameLoc);
    if (group) {
      if (group->getDeclContext()->getParentModule()
            == dc->getParentModule()) {
        if (!PGD->isInvalid()) {
          diagnose(rel.NameLoc, diag::precedence_group_lower_within_module);
          diagnose(group->getNameLoc(), diag::precedence_group_declared_here);
          isInvalid = true;
        }
      } else {
        rel.Group = group;
        validateDecl(group);
      }
    } else if (!PGD->isInvalid()) {
      diagnose(rel.NameLoc, diag::unknown_precedence_group, rel.Name);
      isInvalid = true;
    }
  }

  // Check for circularity.
  if (addedHigherThan) {
    checkPrecedenceCircularity(*this, PGD);
  }

  if (isInvalid) PGD->setInvalid();
}

PrecedenceGroupDecl *TypeChecker::lookupPrecedenceGroup(DeclContext *dc,
                                                        Identifier name,
                                                        SourceLoc nameLoc) {
  auto group = lookupPrecedenceGroupPrimitive(dc, name, nameLoc);
  if (group) {
    validateDecl(group);
  } else if (nameLoc.isValid()) {
    // FIXME: avoid diagnosing this multiple times per source file.
    diagnose(nameLoc, diag::unknown_precedence_group, name);
  }
  return group;
}

/// Validate the given operator declaration.
///
/// This establishes key invariants, such as an InfixOperatorDecl's
/// reference to its precedence group and the transitive validity of that
/// group.
void TypeChecker::validateDecl(OperatorDecl *OD) {
  checkDeclAttributesEarly(OD);
  checkDeclAttributes(OD);

  if (auto IOD = dyn_cast<InfixOperatorDecl>(OD)) {
    if (!IOD->getPrecedenceGroup()) {
      PrecedenceGroupDecl *group = nullptr;

      // If a name was given, try to look it up.
      Identifier name = IOD->getPrecedenceGroupName();
      if (!name.empty()) {
        auto loc = IOD->getPrecedenceGroupNameLoc();
        group = lookupPrecedenceGroupPrimitive(OD->getDeclContext(), name, loc);
        if (!group && !IOD->isInvalid()) {
          diagnose(loc, diag::unknown_precedence_group, name);
          IOD->setInvalid();
        }
      }

      // If that fails, or if a name was not given, use the default
      // precedence group.
      if (!group) {
        group = lookupPrecedenceGroupPrimitive(OD->getDeclContext(),
                                               Context.Id_DefaultPrecedence,
                                               SourceLoc());
        if (!group && name.empty() && !IOD->isInvalid()) {
          diagnose(OD->getLoc(), diag::missing_builtin_precedence_group,
                   Context.Id_DefaultPrecedence);
        }
      }

      // Validate the precedence group.
      if (group) {
        validateDecl(group);
        IOD->setPrecedenceGroup(group);
      }
    }
  }
}

static bool doesContextHaveValueSemantics(DeclContext *dc) {
  if (Type contextTy = dc->getDeclaredInterfaceType())
    return !contextTy->hasReferenceSemantics();
  return false;
}

static void validateSelfAccessKind(TypeChecker &TC, FuncDecl *FD) {
  // Validate the mutating attribute if present, and install it into the bit
  // on funcdecl (instead of just being a DeclAttribute).
  if (FD->getAttrs().hasAttribute<MutatingAttr>())
    FD->setSelfAccessKind(SelfAccessKind::Mutating);
  else if (FD->getAttrs().hasAttribute<NonMutatingAttr>())
    FD->setSelfAccessKind(SelfAccessKind::NonMutating);
  else if (FD->getAttrs().hasAttribute<ConsumingAttr>())
    FD->setSelfAccessKind(SelfAccessKind::__Consuming);

  if (FD->isMutating()) {
    if (!FD->isInstanceMember() ||
        !doesContextHaveValueSemantics(FD->getDeclContext()))
      FD->setSelfAccessKind(SelfAccessKind::NonMutating);
  }
}

static bool validateAccessorIsMutating(TypeChecker &TC, FuncDecl *accessor) {
  assert(accessor && "accessor not present!");
  validateSelfAccessKind(TC, accessor);
  return accessor->isMutating();
}

static bool computeIsGetterMutating(TypeChecker &TC,
                                    AbstractStorageDecl *storage) {
  switch (storage->getStorageKind()) {
  case AbstractStorageDecl::Stored:
    return false;

  case AbstractStorageDecl::StoredWithObservers:
  case AbstractStorageDecl::StoredWithTrivialAccessors:
  case AbstractStorageDecl::InheritedWithObservers:
  case AbstractStorageDecl::ComputedWithMutableAddress:
  case AbstractStorageDecl::Computed:
  case AbstractStorageDecl::AddressedWithTrivialAccessors:
  case AbstractStorageDecl::AddressedWithObservers:
    return validateAccessorIsMutating(TC, storage->getGetter());

  case AbstractStorageDecl::Addressed:
    return validateAccessorIsMutating(TC, storage->getAddressor());
  }

  llvm_unreachable("bad storage kind");
}

static bool computeIsSetterMutating(TypeChecker &TC,
                                    AbstractStorageDecl *storage) {
  switch (storage->getStorageKind()) {
  case AbstractStorageDecl::Stored:
  case AbstractStorageDecl::StoredWithTrivialAccessors:
    // Instance member setters are mutating; static property setters and
    // top-level setters are not.
    return storage->isInstanceMember() &&
           doesContextHaveValueSemantics(storage->getDeclContext());

  case AbstractStorageDecl::StoredWithObservers:
  case AbstractStorageDecl::InheritedWithObservers:
  case AbstractStorageDecl::Computed:
    if (auto setter = storage->getSetter())
      return validateAccessorIsMutating(TC, setter);
    return false;

  case AbstractStorageDecl::Addressed:
  case AbstractStorageDecl::AddressedWithTrivialAccessors:
  case AbstractStorageDecl::AddressedWithObservers:
  case AbstractStorageDecl::ComputedWithMutableAddress:
    if (auto addressor = storage->getMutableAddressor())
      return validateAccessorIsMutating(TC, addressor);
    return false;
  }
  llvm_unreachable("bad storage kind");
}

static void validateAbstractStorageDecl(TypeChecker &TC,
                                        AbstractStorageDecl *storage) {
  // isGetterMutating and isSetterMutating are part of the signature
  // of a storage declaration and need to be validated immediately.
  storage->setIsGetterMutating(computeIsGetterMutating(TC, storage));
  storage->setIsSetterMutating(computeIsSetterMutating(TC, storage));

  // Create a materializeForSet function if necessary.  This needs to
  // happen immediately so that subclass materializeForSet functions
  // will be properly marked as overriding it.
  if (storage->hasAccessorFunctions())
    maybeAddMaterializeForSet(storage, TC);
  if (storage->isFinal())
    makeFinal(TC.Context, storage->getMaterializeForSetFunc());

  // Everything else about the accessors can wait until finalization.
  TC.DeclsToFinalize.insert(storage);
}

static void finalizeAbstractStorageDecl(TypeChecker &TC,
                                        AbstractStorageDecl *storage) {
  if (auto getter = storage->getGetter())
    TC.validateDecl(getter);
  if (auto setter = storage->getSetter())
    TC.validateDecl(setter);
  if (auto materializeForSet = storage->getMaterializeForSetFunc())
    TC.validateDecl(materializeForSet);
  if (storage->hasAddressors()) {
    if (auto addressor = storage->getAddressor())
      TC.validateDecl(addressor);
    if (auto addressor = storage->getMutableAddressor())
      TC.validateDecl(addressor);
  }
}

namespace {
class DeclChecker : public DeclVisitor<DeclChecker> {
public:
  TypeChecker &TC;

  // For library-style parsing, we need to make two passes over the global
  // scope.  These booleans indicate whether this is currently the first or
  // second pass over the global scope (or neither, if we're in a context where
  // we only visit each decl once).
  unsigned IsFirstPass : 1;
  unsigned IsSecondPass : 1;

  DeclChecker(TypeChecker &TC, bool IsFirstPass, bool IsSecondPass)
      : TC(TC), IsFirstPass(IsFirstPass), IsSecondPass(IsSecondPass) {}

  void visit(Decl *decl) {
    PrettyStackTraceDecl StackTrace("type-checking", decl);
    
    DeclVisitor<DeclChecker>::visit(decl);

    if (auto VD = dyn_cast<ValueDecl>(decl)) {
      checkRedeclaration(TC, VD);
      
      // If this is a member of a nominal type, don't allow it to have a name of
      // "Type" or "Protocol" since we reserve the X.Type and X.Protocol
      // expressions to mean something builtin to the language.  We *do* allow
      // these if they are escaped with backticks though.
      auto &Context = TC.Context;
      if (VD->getDeclContext()->isTypeContext() &&
          (VD->getFullName().isSimpleName(Context.Id_Type) ||
           VD->getFullName().isSimpleName(Context.Id_Protocol)) &&
          VD->getNameLoc().isValid() &&
          Context.SourceMgr.extractText({VD->getNameLoc(), 1}) != "`") {
        TC.diagnose(VD->getNameLoc(), diag::reserved_member_name,
                    VD->getFullName(), VD->getBaseName().getIdentifier().str());
        TC.diagnose(VD->getNameLoc(), diag::backticks_to_escape)
            .fixItReplace(VD->getNameLoc(),
                          "`" + VD->getBaseName().userFacingName().str() + "`");
      }
    }

    if (!IsFirstPass) {
      TC.checkUnsupportedProtocolType(decl);
      if (auto nominal = dyn_cast<NominalTypeDecl>(decl)) {
        TC.checkDeclCircularity(nominal);
      }
    }
  }

  //===--------------------------------------------------------------------===//
  // Visit Methods.
  //===--------------------------------------------------------------------===//

  void visitGenericTypeParamDecl(GenericTypeParamDecl *D) {
    llvm_unreachable("cannot reach here");
  }
  
  void visitImportDecl(ImportDecl *ID) {
    TC.checkDeclAttributesEarly(ID);
    TC.checkDeclAttributes(ID);
  }

  void visitOperatorDecl(OperatorDecl *OD) {
    TC.validateDecl(OD);
  }

  void visitPrecedenceGroupDecl(PrecedenceGroupDecl *PGD) {
    TC.validateDecl(PGD);
  }

  void visitMissingMemberDecl(MissingMemberDecl *MMD) {
    llvm_unreachable("should always be type-checked already");
  }

  void visitBoundVariable(VarDecl *VD) {
    TC.validateDecl(VD);
    
    if (!VD->getType()->isMaterializable()) {
      TC.diagnose(VD->getStartLoc(), diag::var_type_not_materializable,
                  VD->getType());
      VD->markInvalid();
    }

    // Check the behavior.
    checkVarBehavior(VD, TC);

    // WARNING: Anything you put in this function will only be run when the
    // VarDecl is fully type-checked within its own file. It will NOT be run
    // when the VarDecl is merely used from another file.

    // Reject cases where this is a variable that has storage but it isn't
    // allowed.
    if (VD->hasStorage()) {
      // Stored properties in protocols are diagnosed in
      // maybeAddAccessorsToVariable(), to ensure they run when a
      // protocol requirement is validated but not type checked.

      // Enums and extensions cannot have stored instance properties.
      // Static stored properties are allowed, with restrictions
      // enforced below.
      if (isa<EnumDecl>(VD->getDeclContext()) &&
          !VD->isStatic()) {
        // Enums can only have computed properties.
        TC.diagnose(VD->getLoc(), diag::enum_stored_property);
        VD->markInvalid();
      } else if (isa<ExtensionDecl>(VD->getDeclContext()) &&
                 !VD->isStatic()) {
        TC.diagnose(VD->getLoc(), diag::extension_stored_property);
        VD->markInvalid();
      }
      
      // We haven't implemented type-level storage in some contexts.
      if (VD->isStatic()) {
        auto PBD = VD->getParentPatternBinding();
        // Selector for unimplemented_static_var message.
        enum : unsigned {
          Misc,
          GenericTypes,
          Classes,
          ProtocolExtensions
        };
        auto unimplementedStatic = [&](unsigned diagSel) {
          auto staticLoc = PBD->getStaticLoc();
          TC.diagnose(VD->getLoc(), diag::unimplemented_static_var,
                      diagSel, PBD->getStaticSpelling(),
                      diagSel == Classes)
            .highlight(staticLoc);
        };

        auto DC = VD->getDeclContext();
        // Non-stored properties are fine.
        if (!PBD->hasStorage()) {
          // do nothing

        // Stored type variables in a generic context need to logically
        // occur once per instantiation, which we don't yet handle.
        } else if (DC->getAsProtocolExtensionContext()) {
<<<<<<< HEAD
          unimplementedStatic(ProtocolExtensions);
=======
            unimplementedStatic(ProtocolExtensions);
>>>>>>> 8bf538ca
        } else if (DC->isGenericContext()
               && !DC->getGenericSignatureOfContext()->areAllParamsConcrete()) {
          unimplementedStatic(GenericTypes);
        } else if (DC->getAsClassOrClassExtensionContext()) {
          auto StaticSpelling = PBD->getStaticSpelling();
          if (StaticSpelling != StaticSpellingKind::KeywordStatic)
            unimplementedStatic(Classes);
        }
      }
    }

    // Synthesize accessors for lazy, all checking already been performed.
    if (VD->getAttrs().hasAttribute<LazyAttr>() && !VD->isStatic() &&
        !VD->getGetter()->hasBody())
      TC.completeLazyVarImplementation(VD);

    // If this is a willSet/didSet property, synthesize the getter and setter
    // decl.
    if (VD->hasObservers() && !VD->getGetter()->getBody())
      synthesizeObservingAccessors(VD, TC);

    // If this is a get+mutableAddress property, synthesize the setter body.
    if (VD->getStorageKind() == VarDecl::ComputedWithMutableAddress &&
        !VD->getSetter()->getBody()) {
      synthesizeSetterForMutableAddressedStorage(VD, TC);
    }

    // Typecheck any accessors that were previously synthesized
    // (that were previously only validated at point of synthesis)
    if (auto getter = VD->getGetter()) {
      if (getter->hasBody()) {
        TC.typeCheckDecl(getter, true);
        TC.typeCheckDecl(getter, false);
      }
    }
    if (auto setter = VD->getSetter()) {
      if (setter->hasBody()) {
        TC.typeCheckDecl(setter, true);
        TC.typeCheckDecl(setter, false);
      }
    }

    TC.checkDeclAttributes(VD);
  }


  void visitBoundVars(Pattern *P) {
    P->forEachVariable([&] (VarDecl *VD) { this->visitBoundVariable(VD); });
  }

  void visitPatternBindingDecl(PatternBindingDecl *PBD) {
    // Check all the pattern/init pairs in the PBD.
    validatePatternBindingEntries(TC, PBD);

    if (PBD->isBeingValidated())
      return;

    // If the initializers in the PBD aren't checked yet, do so now.
    if (!IsFirstPass) {
      for (unsigned i = 0, e = PBD->getNumPatternEntries(); i != e; ++i) {
        if (!PBD->isInitializerChecked(i) && PBD->getInit(i))
          TC.typeCheckPatternBinding(PBD, i, /*skipApplyingSolution*/false);
      }
    }

    TC.checkDeclAttributesEarly(PBD);

    if (!IsSecondPass) {
      for (unsigned i = 0, e = PBD->getNumPatternEntries(); i != e; ++i) {
        // Type check each VarDecl that this PatternBinding handles.
        visitBoundVars(PBD->getPattern(i));

        // If we have a type but no initializer, check whether the type is
        // default-initializable. If so, do it.
        if (PBD->getPattern(i)->hasType() &&
            !PBD->getInit(i) &&
            PBD->getPattern(i)->hasStorage() &&
            !PBD->getPattern(i)->getType()->hasError()) {

          // If we have a type-adjusting attribute (like ownership), apply it now.
          if (auto var = PBD->getSingleVar())
            TC.checkTypeModifyingDeclAttributes(var);

          // Decide whether we should suppress default initialization.
          if (isNeverDefaultInitializable(PBD->getPattern(i)))
            continue;

          auto type = PBD->getPattern(i)->getType();
          if (auto defaultInit = buildDefaultInitializer(TC, type)) {
            // If we got a default initializer, install it and re-type-check it
            // to make sure it is properly coerced to the pattern type.
            PBD->setInit(i, defaultInit);
            TC.typeCheckPatternBinding(PBD, i, /*skipApplyingSolution*/false);
          }
        }
      }
    }

    bool isInSILMode = false;
    if (auto sourceFile = PBD->getDeclContext()->getParentSourceFile())
      isInSILMode = sourceFile->Kind == SourceFileKind::SIL;
    bool isTypeContext = PBD->getDeclContext()->isTypeContext();

    // If this is a declaration without an initializer, reject code if
    // uninitialized vars are not allowed.
    for (unsigned i = 0, e = PBD->getNumPatternEntries(); i != e; ++i) {
      auto entry = PBD->getPatternList()[i];
    
      if (entry.getInit() || isInSILMode) continue;
      
      entry.getPattern()->forEachVariable([&](VarDecl *var) {
        // If the variable has no storage, it never needs an initializer.
        if (!var->hasStorage())
          return;

        auto *varDC = var->getDeclContext();

        // Non-member observing properties need an initializer.
        if (var->getStorageKind() == VarDecl::StoredWithObservers &&
            !isTypeContext) {
          TC.diagnose(var->getLoc(), diag::observingprop_requires_initializer);
          PBD->setInvalid();
          var->setInvalid();
          if (!var->hasType()) {
            var->markInvalid();
          }
          return;
        }

        // Static/class declarations require an initializer unless in a
        // protocol.
        if (var->isStatic() && !isa<ProtocolDecl>(varDC) &&
            !var->isInvalid() && !PBD->isInvalid()) {
          TC.diagnose(var->getLoc(), diag::static_requires_initializer,
                      var->getCorrectStaticSpelling());
          PBD->setInvalid();
          var->setInvalid();
          if (!var->hasType()) {
            var->markInvalid();
          }
          return;
        }

        // Global variables require an initializer (except in top level code).
        if (varDC->isModuleScopeContext() &&
            !varDC->getParentSourceFile()->isScriptMode() &&
            !var->isInvalid() && !PBD->isInvalid()) {
          TC.diagnose(var->getLoc(),
                      diag::global_requires_initializer, var->isLet());
          PBD->setInvalid();
          var->setInvalid();
          if (!var->hasType()) {
            var->markInvalid();
          }
          return;
        }
      });
    }

    if (!IsFirstPass)
      checkAccessControl(TC, PBD);

    TC.checkDeclAttributes(PBD);
  }

  void visitSubscriptDecl(SubscriptDecl *SD) {
    if (IsSecondPass) {
      checkAccessControl(TC, SD);
      return;
    }

    if (SD->hasInterfaceType() || SD->isBeingValidated())
      return;

    SD->setIsBeingValidated();

    auto dc = SD->getDeclContext();
    assert(dc->isTypeContext() &&
           "Decl parsing must prevent subscripts outside of types!");

    if (auto gp = SD->getGenericParams()) {
      // Write up generic parameters and check the generic parameter list.
      gp->setOuterParameters(dc->getGenericParamsOfContext());

      auto *sig = TC.validateGenericSubscriptSignature(SD);
      auto *env = sig->createGenericEnvironment(*SD->getModuleContext());
      SD->setGenericEnvironment(env);

      // Revert the types within the signature so it can be type-checked with
      // archetypes below.
      TC.revertGenericSubscriptSignature(SD);
    } else if (dc->getGenericSignatureOfContext()) {
      (void)TC.validateGenericSubscriptSignature(SD);

      // Revert all of the types within the signature of the subscript.
      TC.revertGenericSubscriptSignature(SD);

      SD->setGenericEnvironment(
          SD->getDeclContext()->getGenericEnvironmentOfContext());
    }

    // Type check the subscript parameters.
    GenericTypeToArchetypeResolver resolver(SD);

    bool isInvalid = TC.validateType(SD->getElementTypeLoc(), SD,
                                     TypeResolutionOptions(),
                                     &resolver);
    isInvalid |= TC.typeCheckParameterList(SD->getIndices(), SD,
                                           TR_SubscriptParameters,
                                           resolver);

    if (isInvalid || SD->isInvalid()) {
      SD->setInterfaceType(ErrorType::get(TC.Context));
      SD->setInvalid();
    } else {
      if (!SD->getGenericSignatureOfContext())
        TC.configureInterfaceType(SD, SD->getGenericSignature());
    }

    SD->setIsBeingValidated(false);

    TC.checkDeclAttributesEarly(SD);
    TC.computeAccessLevel(SD);

    validateAttributes(TC, SD);

    if (!checkOverrides(TC, SD)) {
      // If a subscript has an override attribute but does not override
      // anything, complain.
      if (auto *OA = SD->getAttrs().getAttribute<OverrideAttr>()) {
        if (!SD->getOverriddenDecl()) {
          TC.diagnose(SD, diag::subscript_does_not_override)
              .highlight(OA->getLocation());
          OA->setInvalid();
        }
      }
    }

    // Member subscripts need some special validation logic.
    if (auto nominalDecl = dc->getAsNominalTypeOrNominalTypeExtensionContext()) {
      // If this is a class member, mark it final if the class is final.
      if (auto cls = dyn_cast<ClassDecl>(nominalDecl)) {
        if (cls->isFinal() && !SD->isFinal()) {
          makeFinal(TC.Context, SD);
        }
      }

      // A subscript is ObjC-compatible if it's explicitly @objc, or a
      // member of an ObjC-compatible class or protocol.
      Optional<ObjCReason> isObjC = shouldMarkAsObjC(TC, SD);

      if (isObjC && !TC.isRepresentableInObjC(SD, *isObjC))
        isObjC = None;
      markAsObjC(TC, SD, isObjC);

      // Infer 'dynamic' before touching accessors.
      inferDynamic(TC.Context, SD);
    }

    // Perform accessor-related validation.
    validateAbstractStorageDecl(TC, SD);

    // If this is a get+mutableAddress property, synthesize the setter body.
    if (SD->getStorageKind() == SubscriptDecl::ComputedWithMutableAddress &&
        !SD->getSetter()->getBody()) {
      synthesizeSetterForMutableAddressedStorage(SD, TC);
    }

    TC.checkDeclAttributes(SD);
  }

  void visitTypeAliasDecl(TypeAliasDecl *TAD) {
    TC.checkDeclAttributesEarly(TAD);
    TC.computeAccessLevel(TAD);

    if (!IsSecondPass)
      TC.validateDecl(TAD);

    if (IsSecondPass)
      checkAccessControl(TC, TAD);

    TC.checkDeclAttributes(TAD);
  }
  
  void visitAssociatedTypeDecl(AssociatedTypeDecl *assocType) {
    if (!assocType->hasValidationStarted())
      TC.validateDecl(assocType);

    auto *proto = assocType->getProtocol();
    if (proto->isObjC()) {
      TC.diagnose(assocType->getLoc(),
                  diag::associated_type_objc,
                  assocType->getName(),
                  proto->getName());
    }
  }

  void checkUnsupportedNestedType(NominalTypeDecl *NTD) {
    TC.diagnoseInlineableLocalType(NTD);

    // We don't support protocols outside the top level of a file.
    if (isa<ProtocolDecl>(NTD) &&
        !NTD->getParent()->isModuleScopeContext()) {
      TC.diagnose(NTD->getLoc(),
                  diag::unsupported_nested_protocol,
                  NTD->getName());
      return;
    }

    // We don't support nested types in generics yet.
    if (NTD->isGenericContext()) {
      auto DC = NTD->getDeclContext();
      if (auto proto = DC->getAsProtocolOrProtocolExtensionContext()) {
        if (DC->getAsProtocolExtensionContext()) {
          TC.diagnose(NTD->getLoc(),
                      diag::unsupported_type_nested_in_protocol_extension,
                      NTD->getName(),
                      proto->getName());
        } else {
          TC.diagnose(NTD->getLoc(),
                      diag::unsupported_type_nested_in_protocol,
                      NTD->getName(),
                      proto->getName());
        }
      }

      if (DC->isLocalContext() && DC->isGenericContext()) {
        // A local generic context is a generic function.
        if (auto AFD = dyn_cast<AbstractFunctionDecl>(DC)) {
          TC.diagnose(NTD->getLoc(),
                      diag::unsupported_type_nested_in_generic_function,
                      NTD->getName(),
                      AFD->getFullName());
        } else {
          TC.diagnose(NTD->getLoc(),
                      diag::unsupported_type_nested_in_generic_closure,
                      NTD->getName());
        }
      }
    }
  }

  void visitEnumDecl(EnumDecl *ED) {
    TC.checkDeclAttributesEarly(ED);
    TC.computeAccessLevel(ED);

    if (!IsSecondPass) {
      checkUnsupportedNestedType(ED);

      TC.validateDecl(ED);

      TC.DeclsToFinalize.remove(ED);

      {
        // Check for circular inheritance of the raw type.
        SmallVector<EnumDecl *, 8> path;
        path.push_back(ED);
        checkCircularity(TC, ED, diag::circular_enum_inheritance,
                         diag::enum_here, path);
      }
      {
        // Check for duplicate enum members.
        llvm::DenseMap<Identifier, EnumElementDecl *> Elements;
        for (auto *EED : ED->getAllElements()) {
          auto Res = Elements.insert({ EED->getName(), EED });
          if (!Res.second) {
            EED->setInterfaceType(ErrorType::get(TC.Context));
            EED->setInvalid();
            if (auto *RawValueExpr = EED->getRawValueExpr())
              RawValueExpr->setType(ErrorType::get(TC.Context));

            auto PreviousEED = Res.first->second;
            TC.diagnose(EED->getLoc(), diag::duplicate_enum_element);
            TC.diagnose(PreviousEED->getLoc(),
                        diag::previous_decldef, true, EED->getName());
          }
        }
      }
    }

    if (!IsFirstPass) {
      checkAccessControl(TC, ED);

      if (ED->hasRawType() && !ED->isObjC()) {
        // ObjC enums have already had their raw values checked, but pure Swift
        // enums haven't.
        checkEnumRawValues(TC, ED);
      }

      TC.checkConformancesInContext(ED, ED);
    }
    
    for (Decl *member : ED->getMembers())
      visit(member);
    

    TC.checkDeclAttributes(ED);
  }

  void visitStructDecl(StructDecl *SD) {
    TC.checkDeclAttributesEarly(SD);
    TC.computeAccessLevel(SD);

    if (!IsSecondPass) {
      checkUnsupportedNestedType(SD);

      TC.validateDecl(SD);
      TC.DeclsToFinalize.remove(SD);
      TC.addImplicitConstructors(SD);
    }

    if (!IsFirstPass) {
      checkAccessControl(TC, SD);

      if (!SD->isInvalid())
        TC.checkConformancesInContext(SD, SD);
    }

    // Visit each of the members.
    for (Decl *Member : SD->getMembers())
      visit(Member);

    TC.checkDeclAttributes(SD);
  }

  /// Check whether the given properties can be @NSManaged in this class.
  static bool propertiesCanBeNSManaged(ClassDecl *classDecl,
                                       ArrayRef<VarDecl *> vars) {
    // Check whether we have an Objective-C-defined class in our
    // inheritance chain.
    while (classDecl) {
      // If we found an Objective-C-defined class, continue checking.
      if (classDecl->hasClangNode())
        break;

      // If we ran out of superclasses, we're done.
      if (!classDecl->hasSuperclass())
        return false;

      classDecl = classDecl->getSuperclass()->getClassOrBoundGenericClass();
    }

    // If all of the variables are @objc, we can use @NSManaged.
    for (auto var : vars) {
      if (!var->isObjC())
        return false;
    }

    // Okay, we can use @NSManaged.
    return true;
  }

  /// Check that all stored properties have in-class initializers.
  void checkRequiredInClassInits(ClassDecl *cd) {
    ClassDecl *source = nullptr;
    for (auto member : cd->getMembers()) {
      auto pbd = dyn_cast<PatternBindingDecl>(member);
      if (!pbd)
        continue;

      if (pbd->isStatic() || !pbd->hasStorage() || 
          isDefaultInitializable(pbd) || pbd->isInvalid())
        continue;

      // The variables in this pattern have not been
      // initialized. Diagnose the lack of initial value.
      pbd->setInvalid();
      SmallVector<VarDecl *, 4> vars;
      for (auto entry : pbd->getPatternList())
        entry.getPattern()->collectVariables(vars);
      bool suggestNSManaged = propertiesCanBeNSManaged(cd, vars);
      switch (vars.size()) {
      case 0:
        llvm_unreachable("should have been marked invalid");

      case 1:
        TC.diagnose(pbd->getLoc(), diag::missing_in_class_init_1,
                    vars[0]->getName(), suggestNSManaged);
        break;

      case 2:
        TC.diagnose(pbd->getLoc(), diag::missing_in_class_init_2,
                    vars[0]->getName(), vars[1]->getName(), suggestNSManaged);
        break;

      case 3:
        TC.diagnose(pbd->getLoc(), diag::missing_in_class_init_3plus,
                    vars[0]->getName(), vars[1]->getName(), vars[2]->getName(),
                    false, suggestNSManaged);
        break;

      default:
        TC.diagnose(pbd->getLoc(), diag::missing_in_class_init_3plus,
                    vars[0]->getName(), vars[1]->getName(), vars[2]->getName(),
                    true, suggestNSManaged);
        break;
      }

      // Figure out where this requirement came from.
      if (!source) {
        source = cd;
        while (true) {
          // If this class had the 'requires_stored_property_inits'
          // attribute, diagnose here.
          if (source->getAttrs().
                hasAttribute<RequiresStoredPropertyInitsAttr>())
            break;

          // If the superclass doesn't require in-class initial
          // values, the requirement was introduced at this point, so
          // stop here.
          auto superclass = cast<ClassDecl>(
                              source->getSuperclass()->getAnyNominal());
          if (!superclass->requiresStoredPropertyInits())
            break;

          // Keep looking.
          source = superclass;
        }
      }

      // Add a note describing why we need an initializer.
      TC.diagnose(source, diag::requires_stored_property_inits_here,
                  source->getDeclaredType(), cd == source, suggestNSManaged);
    }
  }


  void visitClassDecl(ClassDecl *CD) {
    TC.checkDeclAttributesEarly(CD);
    TC.computeAccessLevel(CD);

    if (!IsSecondPass) {
      checkUnsupportedNestedType(CD);

      TC.validateDecl(CD);
      if (!CD->hasValidSignature())
        return;

      TC.DeclsToFinalize.remove(CD);

      {
        // Check for circular inheritance.
        SmallVector<ClassDecl *, 8> path;
        path.push_back(CD);
        checkCircularity(TC, CD, diag::circular_class_inheritance,
                         diag::class_here, path);
      }
    }

    // If this class needs an implicit constructor, add it.
    if (!IsFirstPass)
      TC.addImplicitConstructors(CD);

    TC.addImplicitDestructor(CD);

    if (!IsFirstPass && !CD->isInvalid())
      TC.checkConformancesInContext(CD, CD);

    for (Decl *Member : CD->getMembers())
      visit(Member);

    // If this class requires all of its stored properties to have
    // in-class initializers, diagnose this now.
    if (CD->requiresStoredPropertyInits())
      checkRequiredInClassInits(CD);

    if (!IsFirstPass) {
      if (auto superclassTy = CD->getSuperclass()) {
        ClassDecl *Super = superclassTy->getClassOrBoundGenericClass();

        if (auto *SF = CD->getParentSourceFile()) {
          if (auto *tracker = SF->getReferencedNameTracker()) {
            bool isPrivate =
                CD->getFormalAccess() <= AccessLevel::FilePrivate;
            tracker->addUsedMember({Super, Identifier()}, !isPrivate);
          }
        }

        bool isInvalidSuperclass = false;

        if (Super->isFinal()) {
          TC.diagnose(CD, diag::inheritance_from_final_class,
                      Super->getName());
          // FIXME: should this really be skipping the rest of decl-checking?
          return;
        }

        if (Super->hasClangNode() && Super->getGenericParams()
            && superclassTy->hasTypeParameter()) {
          TC.diagnose(CD,
                      diag::inheritance_from_unspecialized_objc_generic_class,
                      Super->getName());
        }

        switch (Super->getForeignClassKind()) {
        case ClassDecl::ForeignKind::Normal:
          break;
        case ClassDecl::ForeignKind::CFType:
          TC.diagnose(CD, diag::inheritance_from_cf_class,
                      Super->getName());
          isInvalidSuperclass = true;
          break;
        case ClassDecl::ForeignKind::RuntimeOnly:
          TC.diagnose(CD, diag::inheritance_from_objc_runtime_visible_class,
                      Super->getName());
          isInvalidSuperclass = true;
          break;
        }

        if (!isInvalidSuperclass && Super->hasMissingVTableEntries()) {
          auto *superFile = Super->getModuleScopeContext();
          if (auto *serialized = dyn_cast<SerializedASTFile>(superFile)) {
            if (serialized->getLanguageVersionBuiltWith() !=
                TC.getLangOpts().EffectiveLanguageVersion) {
              TC.diagnose(CD,
                          diag::inheritance_from_class_with_missing_vtable_entries_versioned,
                          Super->getName(),
                          serialized->getLanguageVersionBuiltWith(),
                          TC.getLangOpts().EffectiveLanguageVersion);
              isInvalidSuperclass = true;
            }
          }
          if (!isInvalidSuperclass) {
            TC.diagnose(
                CD, diag::inheritance_from_class_with_missing_vtable_entries,
                Super->getName());
            isInvalidSuperclass = true;
          }
        }

        // Require the superclass to be open if this is outside its
        // defining module.  But don't emit another diagnostic if we
        // already complained about the class being inherently
        // un-subclassable.
        if (!isInvalidSuperclass &&
            Super->getFormalAccess(CD->getDeclContext())
              < AccessLevel::Open &&
            Super->getModuleContext() != CD->getModuleContext()) {
          TC.diagnose(CD, diag::superclass_not_open, superclassTy);
          isInvalidSuperclass = true;
        }

        // Require superclasses to be open if the subclass is open.
        // This is a restriction we can consider lifting in the future,
        // e.g. to enable a "sealed" superclass whose subclasses are all
        // of one of several alternatives.
        if (!isInvalidSuperclass &&
            CD->getFormalAccess() == AccessLevel::Open &&
            Super->getFormalAccess() != AccessLevel::Open) {
          TC.diagnose(CD, diag::superclass_of_open_not_open, superclassTy);
          TC.diagnose(Super, diag::superclass_here);
        }

      }

      checkAccessControl(TC, CD);
    }

    TC.checkDeclAttributes(CD);
  }

  void visitProtocolDecl(ProtocolDecl *PD) {
    TC.checkDeclAttributesEarly(PD);
    TC.computeAccessLevel(PD);

    if (!IsSecondPass) {
      checkUnsupportedNestedType(PD);
      TC.validateWhereClauses(PD);
    }

    if (IsSecondPass) {
      checkAccessControl(TC, PD);
      for (auto member : PD->getMembers()) {
        TC.checkUnsupportedProtocolType(member);
        checkAccessControl(TC, member);
      }
      TC.checkInheritanceClause(PD);
      return;
    }

    TC.validateDecl(PD);
    if (!PD->hasValidSignature())
      return;

    {
      // Check for circular inheritance within the protocol.
      SmallVector<ProtocolDecl *, 8> path;
      path.push_back(PD);
      checkCircularity(TC, PD, diag::circular_protocol_def,
                       diag::protocol_here, path);

      // Make sure the parent protocols have been fully validated.
      for (auto inherited : PD->getLocalProtocols()) {
        TC.validateDecl(inherited);
        for (auto *member : inherited->getMembers())
          if (auto *requirement = dyn_cast<ValueDecl>(member))
            TC.validateDecl(requirement);
      }

      if (auto *SF = PD->getParentSourceFile()) {
        if (auto *tracker = SF->getReferencedNameTracker()) {
          bool isNonPrivate =
              (PD->getFormalAccess() > AccessLevel::FilePrivate);
          for (auto *parentProto : PD->getInheritedProtocols())
            tracker->addUsedMember({parentProto, Identifier()}, isNonPrivate);
        }
      }
    }

    // Check the members.
    for (auto Member : PD->getMembers())
      visit(Member);

    TC.checkDeclAttributes(PD);

    if (TC.Context.LangOpts.DebugGenericSignatures) {
      auto requirementsSig =
        GenericSignature::get({PD->getProtocolSelfType()},
                              PD->getRequirementSignature());

      llvm::errs() << "Protocol requirement signature:\n";
      PD->dumpRef(llvm::errs());
      llvm::errs() << "\n";
      llvm::errs() << "Requirement signature: ";
      requirementsSig->print(llvm::errs());
      llvm::errs() << "\n";
      llvm::errs() << "Canonical requirement signature: ";
      requirementsSig->getCanonicalSignature()->print(llvm::errs());
      llvm::errs() << "\n";
    }
  }

  void visitVarDecl(VarDecl *VD) {
    // Delay type-checking on VarDecls until we see the corresponding
    // PatternBindingDecl.
  }

  bool semaFuncParamPatterns(AbstractFunctionDecl *fd,
                             GenericTypeResolver &resolver) {
    bool hadError = false;
    for (auto paramList : fd->getParameterLists()) {
      hadError |= TC.typeCheckParameterList(paramList, fd,
                                            TypeResolutionOptions(),
                                            resolver);
    }

    return hadError;
  }

  bool semaFuncDecl(FuncDecl *FD, GenericTypeResolver &resolver) {
    TC.checkForForbiddenPrefix(FD);

    bool badType = false;
    if (!FD->getBodyResultTypeLoc().isNull()) {
      TypeResolutionOptions options;
      if (FD->hasDynamicSelf())
        options |= TR_DynamicSelfResult;
      if (TC.validateType(FD->getBodyResultTypeLoc(), FD, options,
                          &resolver)) {
        badType = true;
      }
    }

    badType |= semaFuncParamPatterns(FD, resolver);

    if (badType) {
      FD->setInterfaceType(ErrorType::get(TC.Context));
      FD->setInvalid();
      return true;
    }

    return false;
  }

  /// Bind the given function declaration, which declares an operator, to
  /// the corresponding operator declaration.
  void bindFuncDeclToOperator(FuncDecl *FD) {
    OperatorDecl *op = nullptr;
    auto operatorName = FD->getFullName().getBaseIdentifier();

    // Check for static/final/class when we're in a type.
    auto dc = FD->getDeclContext();
    if (dc->isTypeContext()) {
      if (!FD->isStatic()) {
        TC.diagnose(FD->getLoc(), diag::nonstatic_operator_in_type,
                    operatorName,
                    dc->getDeclaredInterfaceType())
          .fixItInsert(FD->getAttributeInsertionLoc(/*forModifier=*/true),
                       "static ");

        FD->setStatic();
      } else if (auto classDecl = dc->getAsClassOrClassExtensionContext()) {
        // For a class, we also need the function or class to be 'final'.
        if (!classDecl->isFinal() && !FD->isFinal() &&
            FD->getStaticSpelling() != StaticSpellingKind::KeywordStatic) {
          TC.diagnose(FD->getLoc(), diag::nonfinal_operator_in_class,
                      operatorName, dc->getDeclaredInterfaceType())
            .fixItInsert(FD->getAttributeInsertionLoc(/*forModifier=*/true),
                         "final ");
          FD->getAttrs().add(new (TC.Context) FinalAttr(/*IsImplicit=*/true));
        }
      }
    } else if (!dc->isModuleScopeContext()) {
      TC.diagnose(FD, diag::operator_in_local_scope);
    }

    SourceFile &SF = *FD->getDeclContext()->getParentSourceFile();
    if (FD->isUnaryOperator()) {
      if (FD->getAttrs().hasAttribute<PrefixAttr>()) {
        op = SF.lookupPrefixOperator(operatorName,
                                     FD->isCascadingContextForLookup(false),
                                     FD->getLoc());
      } else if (FD->getAttrs().hasAttribute<PostfixAttr>()) {
        op = SF.lookupPostfixOperator(operatorName,
                                      FD->isCascadingContextForLookup(false),
                                      FD->getLoc());
      } else {
        auto prefixOp =
            SF.lookupPrefixOperator(operatorName,
                                    FD->isCascadingContextForLookup(false),
                                    FD->getLoc());
        auto postfixOp =
            SF.lookupPostfixOperator(operatorName,
                                     FD->isCascadingContextForLookup(false),
                                     FD->getLoc());

        // If we found both prefix and postfix, or neither prefix nor postfix,
        // complain. We can't fix this situation.
        if (static_cast<bool>(prefixOp) == static_cast<bool>(postfixOp)) {
          TC.diagnose(FD, diag::declared_unary_op_without_attribute);

          // If we found both, point at them.
          if (prefixOp) {
            TC.diagnose(prefixOp, diag::unary_operator_declaration_here, false)
              .fixItInsert(FD->getLoc(), "prefix ");
            TC.diagnose(postfixOp, diag::unary_operator_declaration_here, true)
              .fixItInsert(FD->getLoc(), "postfix ");
          } else {
            // FIXME: Introduce a Fix-It that adds the operator declaration?
          }

          // FIXME: Errors could cascade here, because name lookup for this
          // operator won't find this declaration.
          return;
        }

        // We found only one operator declaration, so we know whether this
        // should be a prefix or a postfix operator.

        // Fix the AST and determine the insertion text.
        const char *insertionText;
        auto &C = FD->getASTContext();
        if (postfixOp) {
          insertionText = "postfix ";
          op = postfixOp;
          FD->getAttrs().add(new (C) PostfixAttr(/*implicit*/false));
        } else {
          insertionText = "prefix ";
          op = prefixOp;
          FD->getAttrs().add(new (C) PrefixAttr(/*implicit*/false));
        }

        // Emit diagnostic with the Fix-It.
        TC.diagnose(FD->getFuncLoc(), diag::unary_op_missing_prepos_attribute,
                    static_cast<bool>(postfixOp))
          .fixItInsert(FD->getFuncLoc(), insertionText);
        TC.diagnose(op, diag::unary_operator_declaration_here,
                    static_cast<bool>(postfixOp));
      }
    } else if (FD->isBinaryOperator()) {
      op = SF.lookupInfixOperator(operatorName,
                                  FD->isCascadingContextForLookup(false),
                                  FD->getLoc());
    } else {
      TC.diagnose(FD, diag::invalid_arg_count_for_operator);
      return;
    }

    if (!op) {
      // FIXME: Add Fix-It introducing an operator declaration?
      TC.diagnose(FD, diag::declared_operator_without_operator_decl);
      return;
    }

    FD->setOperatorDecl(op);
  }

  /// Determine whether the given declaration requires a definition.
  ///
  /// Only valid for declarations that can have definitions, i.e.,
  /// functions, initializers, etc.
  static bool requiresDefinition(Decl *decl) {
    // Invalid, implicit, and Clang-imported declarations never
    // require a definition.
    if (decl->isInvalid() || decl->isImplicit() || decl->hasClangNode())
      return false;

    // Functions can have _silgen_name, semantics, and NSManaged attributes.
    if (auto func = dyn_cast<AbstractFunctionDecl>(decl)) {
      if (func->getAttrs().hasAttribute<SILGenNameAttr>() ||
          func->getAttrs().hasAttribute<SemanticsAttr>() ||
          func->getAttrs().hasAttribute<NSManagedAttr>())
        return false;
    }

    // Declarations in SIL don't require definitions.
    if (auto sourceFile = decl->getDeclContext()->getParentSourceFile()) {
      if (sourceFile->Kind == SourceFileKind::SIL)
        return false;
    }

    // Everything else requires a definition.
    return true;
  }

  /// Check for methods that return 'DynamicResult'.
  bool checkDynamicSelfReturn(FuncDecl *func) {
    // Check whether we have a specified result type.
    auto typeRepr = func->getBodyResultTypeLoc().getTypeRepr();
    if (!typeRepr)
      return false;

    // 'Self' on a free function is not dynamic 'Self'.
    if (!func->getDeclContext()->getAsClassOrClassExtensionContext() &&
        !isa<ProtocolDecl>(func->getDeclContext()))
      return false;

    // 'Self' on a property accessor is not dynamic 'Self'...even on a read-only
    // property. We could implement it as such in the future.
    if (func->isAccessor())
      return false;

    return checkDynamicSelfReturn(func, typeRepr, 0);
  }

  bool checkDynamicSelfReturn(FuncDecl *func, TypeRepr *typeRepr,
                              unsigned optionalDepth) {
    // Look through parentheses.
    if (auto parenRepr = dyn_cast<TupleTypeRepr>(typeRepr)) {
      if (!parenRepr->isParenType()) return false;
      return checkDynamicSelfReturn(func, parenRepr->getElementType(0),
                                    optionalDepth);
    }

    // Look through attributes.
    if (auto attrRepr = dyn_cast<AttributedTypeRepr>(typeRepr)) {
      TypeAttributes attrs = attrRepr->getAttrs();
      if (!attrs.empty())
        return false;
      return checkDynamicSelfReturn(func, attrRepr->getTypeRepr(),
                                    optionalDepth);
    }

    // Look through optional types.
    if (auto attrRepr = dyn_cast<OptionalTypeRepr>(typeRepr)) {
      // But only one level.
      if (optionalDepth != 0) return false;
      return checkDynamicSelfReturn(func, attrRepr->getBase(),
                                    optionalDepth + 1);
    }

    // Check whether we have a simple identifier type.
    auto simpleRepr = dyn_cast<SimpleIdentTypeRepr>(typeRepr);
    if (!simpleRepr)
      return false;

    // Check whether it is 'Self'.
    if (simpleRepr->getIdentifier() != TC.Context.Id_Self)
      return false;

    // Note that the function has a dynamic Self return type and set
    // the return type component to the dynamic self type.
    func->setDynamicSelf(true);
    return false;
  }

  void checkMemberOperator(FuncDecl *FD) {
    // Check that member operators reference the type of 'Self'.
    if (FD->getNumParameterLists() != 2 || FD->isInvalid()) return;

    auto *DC = FD->getDeclContext();
    auto selfNominal = DC->getAsNominalTypeOrNominalTypeExtensionContext();
    if (!selfNominal) return;

    // Check the parameters for a reference to 'Self'.
    bool isProtocol = isa<ProtocolDecl>(selfNominal);
    for (auto param : *FD->getParameterList(1)) {
      auto paramType = param->getInterfaceType();
      if (!paramType) break;

      // Look through 'inout'.
      paramType = paramType->getInOutObjectType();
      // Look through a metatype reference, if there is one.
      if (auto metatypeType = paramType->getAs<AnyMetatypeType>())
        paramType = metatypeType->getInstanceType();

      // Is it the same nominal type?
      if (paramType->getAnyNominal() == selfNominal) return;

      if (isProtocol) {
        // For a protocol, is it the 'Self' type parameter?
        if (auto genericParam = paramType->getAs<GenericTypeParamType>())
          if (genericParam->isEqual(DC->getSelfInterfaceType()))
            return;
      }
    }

    // We did not find 'Self'. Complain.
    TC.diagnose(FD, diag::operator_in_unrelated_type,
                FD->getDeclContext()->getDeclaredInterfaceType(),
                isProtocol, FD->getFullName());
  }

  void visitFuncDecl(FuncDecl *FD) {
    if (!IsFirstPass) {
      if (FD->hasBody()) {
        // Record the body.
        TC.definedFunctions.push_back(FD);
      } else if (requiresDefinition(FD)) {
        // Complain if we should have a body.
        TC.diagnose(FD->getLoc(), diag::func_decl_without_brace);
      }
    }

    if (IsSecondPass) {
      checkAccessControl(TC, FD);
      return;
    }

    TC.checkDeclAttributesEarly(FD);
    TC.computeAccessLevel(FD);

    if (FD->hasInterfaceType() || FD->isBeingValidated())
      return;

    FD->setIsBeingValidated();

    SWIFT_DEFER {
      assert(FD->hasInterfaceType() && "didn't assign interface type");
    };

    // Bind operator functions to the corresponding operator declaration.
    if (FD->isOperator())
      bindFuncDeclToOperator(FD);

    // Validate 'static'/'class' on functions in extensions.
    auto StaticSpelling = FD->getStaticSpelling();
    if (StaticSpelling != StaticSpellingKind::None &&
        FD->getDeclContext()->isExtensionContext()) {
      if (auto *NTD = FD->getDeclContext()
              ->getAsNominalTypeOrNominalTypeExtensionContext()) {
        if (!isa<ClassDecl>(NTD)) {
          if (StaticSpelling == StaticSpellingKind::KeywordClass) {
            TC.diagnose(FD, diag::class_func_not_in_class)
                .fixItReplace(FD->getStaticLoc(), "static");
            TC.diagnose(NTD, diag::extended_type_declared_here);
          }
        }
      }
    }

    validateSelfAccessKind(TC, FD);

    // Check whether the return type is dynamic 'Self'.
    if (checkDynamicSelfReturn(FD))
      FD->setInvalid();

    // Accessors should pick up various parts of their type signatures
    // directly from the storage declaration instead of re-deriving them.
    // FIXME: should this include the generic signature?
    if (auto storage = FD->getAccessorStorageDecl()) {
      TC.validateDecl(storage);

      // Note that it's important for correctness that we're filling in
      // empty TypeLocs, because otherwise revertGenericFuncSignature might
      // erase the types we set, causing them to be re-validated in a later
      // pass.  That later validation might be incorrect even if the TypeLocs
      // are a clone of the type locs from which we derived the value type,
      // because the rules for interpreting types in parameter contexts
      // are sometimes different from the rules elsewhere; for example,
      // function types default to non-escaping.

      auto valueParams = FD->getParameterList(FD->getParent()->isTypeContext());

      // Determine the value type.
      Type valueIfaceTy, valueTy;
      if (auto VD = dyn_cast<VarDecl>(storage)) {
        valueIfaceTy = VD->getInterfaceType()->getReferenceStorageReferent();
        valueTy = VD->getType()->getReferenceStorageReferent();
      } else {
        auto SD = cast<SubscriptDecl>(storage);
        valueIfaceTy = SD->getElementInterfaceType();
        valueTy = SD->mapTypeIntoContext(valueIfaceTy);

        // Copy the index types instead of re-validating them.
        auto indices = SD->getIndices();
        for (size_t i = 0, e = indices->size(); i != e; ++i) {
          auto subscriptParam = indices->get(i);
          if (!subscriptParam->hasInterfaceType())
            continue;

          Type paramIfaceTy = subscriptParam->getInterfaceType();
          Type paramTy = SD->mapTypeIntoContext(paramIfaceTy);

          auto accessorParam = valueParams->get(valueParams->size() - e + i);
          accessorParam->setType(paramTy);
          accessorParam->setInterfaceType(paramIfaceTy);
          accessorParam->getTypeLoc().setType(paramTy);
        }
      }

      // Propagate the value type into the correct position.
      switch (FD->getAccessorKind()) {
      case AccessorKind::NotAccessor:
        llvm_unreachable("not an accessor");

      // For getters, set the result type to the value type.
      case AccessorKind::IsGetter:
        FD->getBodyResultTypeLoc().setType(valueIfaceTy, true);
        break;

      // For setters and observers, set the old/new value parameter's type
      // to the value type.
      case AccessorKind::IsDidSet:
      case AccessorKind::IsWillSet:
      case AccessorKind::IsSetter: {
        auto newValueParam = valueParams->get(0);
        newValueParam->setType(valueTy);
        newValueParam->setInterfaceType(valueIfaceTy);
        newValueParam->getTypeLoc().setType(valueTy);
        break;
      }

      // Addressor result types can get complicated because of the owner.
      case AccessorKind::IsAddressor:
      case AccessorKind::IsMutableAddressor:
        if (Type resultType = buildAddressorResultType(FD, valueIfaceTy)) {
          FD->getBodyResultTypeLoc().setType(resultType, true);
        }
        break;

      // These don't mention the value types directly.
      case AccessorKind::IsMaterializeForSet:
        break;
      }
    }

    // Before anything else, set up the 'self' argument correctly if present.
    if (FD->getDeclContext()->isTypeContext())
      configureImplicitSelf(TC, FD);

    // If we have generic parameters, check the generic signature now.
    if (auto gp = FD->getGenericParams()) {
      gp->setOuterParameters(FD->getDeclContext()->getGenericParamsOfContext());

      auto *sig = TC.validateGenericFuncSignature(FD);

      GenericEnvironment *env;
      if (auto storage = FD->getAccessorStorageDecl()) {
        env = cast<SubscriptDecl>(storage)->getGenericEnvironment();
        assert(env && "accessor has generics but subscript is not generic");
      } else {
        env = sig->createGenericEnvironment(*FD->getModuleContext());
      }
      FD->setGenericEnvironment(env);

      // Revert the types within the signature so it can be type-checked with
      // archetypes below.
      TC.revertGenericFuncSignature(FD);
    } else if (FD->getDeclContext()->getGenericSignatureOfContext()) {
      (void)TC.validateGenericFuncSignature(FD);
      // Revert all of the types within the signature of the function.
      TC.revertGenericFuncSignature(FD);
      FD->setGenericEnvironment(
          FD->getDeclContext()->getGenericEnvironmentOfContext());
    }

    // Set the context type of 'self'.
    if (FD->getDeclContext()->isTypeContext())
      recordSelfContextType(FD);

    // Type check the parameters and return type again, now with archetypes.
    GenericTypeToArchetypeResolver resolver(FD);
    if (semaFuncDecl(FD, resolver)) {
      FD->setIsBeingValidated(false);
      return;
    }

    if (!FD->getGenericSignatureOfContext())
      TC.configureInterfaceType(FD, FD->getGenericSignature());

    // We want the function to be available for name lookup as soon
    // as it has a valid interface type.
    FD->setIsBeingValidated(false);

    if (FD->isInvalid())
      return;

    validateAttributes(TC, FD);

    // Member functions need some special validation logic.
    if (FD->getDeclContext()->isTypeContext()) {
      if (!checkOverrides(TC, FD)) {
        // If a method has an 'override' keyword but does not
        // override anything, complain.
        if (auto *OA = FD->getAttrs().getAttribute<OverrideAttr>()) {
          if (!FD->getOverriddenDecl()) {
            TC.diagnose(FD, diag::method_does_not_override)
              .highlight(OA->getLocation());
            OA->setInvalid();
          }
        }
      }

      if (FD->isOperator())
        checkMemberOperator(FD);

      Optional<ObjCReason> isObjC = shouldMarkAsObjC(TC, FD);

      auto *protocolContext = dyn_cast<ProtocolDecl>(
          FD->getDeclContext());
      if (protocolContext && FD->isAccessor()) {
        if (isObjC)
          isObjC = ObjCReason::Accessor;
      }

      if (FD->isGetterOrSetter()) {
        // If the property decl is an instance property, its accessors will
        // be instance methods and the above condition will mark them ObjC.
        // The only additional condition we need to check is if the var decl
        // had an @objc or @iboutlet property.

        AbstractStorageDecl *storage = FD->getAccessorStorageDecl();
        // Validate the subscript or property because it might not be type
        // checked yet.
        TC.validateDecl(storage);

        if (storage->getAttrs().hasAttribute<NonObjCAttr>())
          isObjC = None;
        else if (storage->isObjC()) {
          if (!isObjC) {
            // Make this accessor @objc because its property is @objc.
            isObjC = ObjCReason::Accessor;
          } else {
            // If @objc on the storage declaration was inferred using a
            // deprecated rule, but this accessor is @objc in its own right,
            // complain.
            auto storageObjCAttr = storage->getAttrs().getAttribute<ObjCAttr>();
            if (storageObjCAttr->isSwift3Inferred() &&
                shouldDiagnoseObjCReason(*isObjC, TC.Context)) {
              TC.diagnose(storage, diag::accessor_swift3_objc_inference,
                          storage->getDescriptiveKind(), storage->getFullName(),
                          isa<SubscriptDecl>(storage), FD->isSetter())
                .fixItInsert(storage->getAttributeInsertionLoc(
                                                      /*forModifier=*/false),
                             "@objc ");
            }
          }
        }

        // If the storage is dynamic or final, propagate to this accessor.
        if (isObjC &&
            storage->isDynamic())
          makeDynamic(TC.Context, FD);

        if (storage->isFinal())
          makeFinal(TC.Context, FD);
      }

      Optional<ForeignErrorConvention> errorConvention;
      if (isObjC &&
          (FD->isInvalid() || !TC.isRepresentableInObjC(FD, *isObjC,
                                                        errorConvention)))
        isObjC = None;
      markAsObjC(TC, FD, isObjC, errorConvention);
    }
    
    // If the function is exported to C, it must be representable in (Obj-)C.
    if (auto CDeclAttr = FD->getAttrs().getAttribute<swift::CDeclAttr>()) {
      Optional<ForeignErrorConvention> errorConvention;
      if (TC.isRepresentableInObjC(FD, ObjCReason::ExplicitlyCDecl,
                                   errorConvention)) {
        if (FD->hasThrows()) {
          FD->setForeignErrorConvention(*errorConvention);
          TC.diagnose(CDeclAttr->getLocation(), diag::cdecl_throws);
        }
      }
    }
    
    inferDynamic(TC.Context, FD);

    TC.checkDeclAttributes(FD);

    // If this is a class member, mark it final if the class is final.
    if (auto cls = FD->getDeclContext()->getAsClassOrClassExtensionContext()) {
      if (cls->isFinal() && !FD->isAccessor() &&
          !FD->isFinal() && !FD->isDynamic()) {
        makeFinal(TC.Context, FD);
      }
      // static func declarations in classes are synonyms
      // for `class final func` declarations.
      if (FD->getStaticSpelling() == StaticSpellingKind::KeywordStatic) {
        auto finalAttr = FD->getAttrs().getAttribute<FinalAttr>();
        if (finalAttr) {
          auto finalRange = finalAttr->getRange();
          if (finalRange.isValid())
            TC.diagnose(finalRange.Start, diag::decl_already_final)
            .highlight(finalRange)
            .fixItRemove(finalRange);
        }
        makeFinal(TC.Context, FD);
      }
    }
  }

  Type buildAddressorResultType(FuncDecl *addressor, Type valueType) {
    assert(addressor->getAccessorKind() == AccessorKind::IsAddressor ||
           addressor->getAccessorKind() == AccessorKind::IsMutableAddressor);

    Type pointerType =
      (addressor->getAccessorKind() == AccessorKind::IsAddressor)
        ? TC.getUnsafePointerType(addressor->getLoc(), valueType)
        : TC.getUnsafeMutablePointerType(addressor->getLoc(), valueType);
    if (!pointerType) return Type();

    switch (addressor->getAddressorKind()) {
    case AddressorKind::NotAddressor:
      llvm_unreachable("addressor without addressor kind");

    // For unsafe addressors, it's just the pointer type.
    case AddressorKind::Unsafe:
      return pointerType;

    // For non-native owning addressors, the return type is actually
    //   (Unsafe{,Mutable}Pointer<T>, Builtin.UnknownObject)
    case AddressorKind::Owning: {
      TupleTypeElt elts[] = {
        pointerType,
        TC.Context.TheUnknownObjectType
      };
      return TupleType::get(elts, TC.Context);
    }

    // For native owning addressors, the return type is actually
    //   (Unsafe{,Mutable}Pointer<T>, Builtin.NativeObject)
    case AddressorKind::NativeOwning: {
      TupleTypeElt elts[] = {
        pointerType,
        TC.Context.TheNativeObjectType
      };
      return TupleType::get(elts, TC.Context);
    }

    // For native pinning addressors, the return type is actually
    //   (Unsafe{,Mutable}Pointer<T>, Builtin.NativeObject?)
    case AddressorKind::NativePinning: {
      Type pinTokenType =
        TC.getOptionalType(addressor->getLoc(), TC.Context.TheNativeObjectType);
      if (!pinTokenType) return Type();

      TupleTypeElt elts[] = {
        pointerType,
        pinTokenType
      };
      return TupleType::get(elts, TC.Context);
    }
    }
    llvm_unreachable("bad addressor kind");
  }

  void visitModuleDecl(ModuleDecl *) { }

  /// Perform basic checking to determine whether a declaration can override a
  /// declaration in a superclass.
  static bool areOverrideCompatibleSimple(ValueDecl *decl,
                                          ValueDecl *parentDecl) {
    // If the number of argument labels does not match, these overrides cannot
    // be compatible.
    if (decl->getFullName().getArgumentNames().size() !=
          parentDecl->getFullName().getArgumentNames().size())
      return false;

    if (auto func = dyn_cast<FuncDecl>(decl)) {
      // Specific checking for methods.
      auto parentFunc = cast<FuncDecl>(parentDecl);
      if (func->isStatic() != parentFunc->isStatic())
        return false;
      if (func->isGeneric() != parentFunc->isGeneric())
        return false;
    } else if (auto ctor = dyn_cast<ConstructorDecl>(decl)) {
      auto parentCtor = cast<ConstructorDecl>(parentDecl);
      if (ctor->isGeneric() != parentCtor->isGeneric())
        return false;
    } else if (auto var = dyn_cast<VarDecl>(decl)) {
      auto parentVar = cast<VarDecl>(parentDecl);
      if (var->isStatic() != parentVar->isStatic())
        return false;
    } else if (auto subscript = dyn_cast<SubscriptDecl>(decl)) {
      auto parentSubscript = cast<SubscriptDecl>(parentDecl);
      if (subscript->isGeneric() != parentSubscript->isGeneric())
        return false;
    }

    return true;
  }

  /// Drop the optionality of the result type of the given function type.
  static Type dropResultOptionality(Type type, unsigned uncurryLevel) {
    // We've hit the result type.
    if (uncurryLevel == 0) {
      if (auto objectTy = type->getAnyOptionalObjectType())
        return objectTy;

      return type;
    }

    // Determine the input and result types of this function.
    auto fnType = type->castTo<AnyFunctionType>();
    Type inputType = fnType->getInput();
    Type resultType = dropResultOptionality(fnType->getResult(), 
                                            uncurryLevel - 1);
    
    // Produce the resulting function type.
    if (auto genericFn = dyn_cast<GenericFunctionType>(fnType)) {
      return GenericFunctionType::get(genericFn->getGenericSignature(),
                                      inputType, resultType,
                                      fnType->getExtInfo());
    }
    
    return FunctionType::get(inputType, resultType, fnType->getExtInfo());    
  }

  static bool
  diagnoseMismatchedOptionals(TypeChecker &TC,
                              const ValueDecl *member,
                              const ParameterList *params,
                              TypeLoc resultTL,
                              const ValueDecl *parentMember,
                              Type owningTy,
                              bool treatIUOResultAsError) {
    bool emittedError = false;
    Type plainParentTy = owningTy->adjustSuperclassMemberDeclType(
        parentMember, member, parentMember->getInterfaceType());
    const auto *parentTy = plainParentTy->castTo<FunctionType>();
    if (isa<AbstractFunctionDecl>(parentMember))
      parentTy = parentTy->getResult()->castTo<FunctionType>();

    // Check the parameter types.
    auto checkParam = [&](const ParamDecl *decl, Type parentParamTy) {
      Type paramTy = decl->getType();
      if (!paramTy || !parentParamTy)
        return;

      OptionalTypeKind paramOTK;
      (void)paramTy->getAnyOptionalObjectType(paramOTK);
      if (paramOTK == OTK_Optional)
        return;

      OptionalTypeKind parentOTK;
      (void)parentParamTy->getAnyOptionalObjectType(parentOTK);

      TypeLoc TL = decl->getTypeLoc();
      if (!TL.getTypeRepr())
        return;

      if (paramOTK == OTK_None) {
        switch (parentOTK) {
        case OTK_None:
          return;
        case OTK_ImplicitlyUnwrappedOptional:
          if (!treatIUOResultAsError)
            return;
          break;
        case OTK_Optional:
          break;
        }

        emittedError = true;
        auto diag = TC.diagnose(decl->getStartLoc(),
                                diag::override_optional_mismatch,
                                member->getDescriptiveKind(),
                                isa<SubscriptDecl>(member),
                                parentParamTy, paramTy);
        if (TL.getTypeRepr()->isSimple()) {
          diag.fixItInsertAfter(TL.getSourceRange().End, "?");
        } else {
          diag.fixItInsert(TL.getSourceRange().Start, "(");
          diag.fixItInsertAfter(TL.getSourceRange().End, ")?");
        }
        return;
      }

      if (parentOTK != OTK_None)
        return;

      // Allow silencing this warning using parens.
      if (isa<ParenType>(TL.getType().getPointer()))
        return;

      TC.diagnose(decl->getStartLoc(), diag::override_unnecessary_IUO,
                  member->getDescriptiveKind(), parentParamTy, paramTy)
        .highlight(TL.getSourceRange());

      auto sugaredForm =
        dyn_cast<ImplicitlyUnwrappedOptionalTypeRepr>(TL.getTypeRepr());
      if (sugaredForm) {
        TC.diagnose(sugaredForm->getExclamationLoc(),
                    diag::override_unnecessary_IUO_remove)
          .fixItRemove(sugaredForm->getExclamationLoc());
      }

      TC.diagnose(TL.getSourceRange().Start,
                  diag::override_unnecessary_IUO_silence)
        .fixItInsert(TL.getSourceRange().Start, "(")
        .fixItInsertAfter(TL.getSourceRange().End, ")");
    };

    auto parentInput = parentTy->getInput();
    
    if (auto parentTupleInput = parentInput->getAs<TupleType>()) {
      // FIXME: If we ever allow argument reordering, this is incorrect.
      ArrayRef<ParamDecl*> sharedParams = params->getArray();
      sharedParams = sharedParams.slice(0, parentTupleInput->getNumElements());
      for_each(sharedParams, parentTupleInput->getElementTypes(), checkParam);
    } else {
      // Otherwise, the parent has a single parameter with no label.
      checkParam(params->get(0), parentInput);
    }

    if (!resultTL.getTypeRepr())
      return emittedError;

    auto checkResult = [&](TypeLoc resultTL, Type parentResultTy) {
      Type resultTy = resultTL.getType();
      if (!resultTy || !parentResultTy)
        return;

      OptionalTypeKind resultOTK;
      if (!resultTy->getAnyOptionalObjectType(resultOTK))
        return;

      TypeRepr *TR = resultTL.getTypeRepr();

      if (resultOTK == OTK_Optional || treatIUOResultAsError) {
        if (parentResultTy->getAnyOptionalObjectType())
          return;
        emittedError = true;
        auto diag = TC.diagnose(resultTL.getSourceRange().Start,
                                diag::override_optional_result_mismatch,
                                member->getDescriptiveKind(),
                                isa<SubscriptDecl>(member),
                                parentResultTy, resultTy);
        if (auto optForm = dyn_cast<OptionalTypeRepr>(TR)) {
          diag.fixItRemove(optForm->getQuestionLoc());
        } else if (auto iuoForm =
            dyn_cast<ImplicitlyUnwrappedOptionalTypeRepr>(TR)) {
          diag.fixItRemove(iuoForm->getExclamationLoc());
        }
        return;
      }

      if (!parentResultTy->getAnyOptionalObjectType())
        return;

      // Allow silencing this warning using parens.
      if (isa<ParenType>(resultTy.getPointer()))
        return;

      TC.diagnose(resultTL.getSourceRange().Start,
                  diag::override_unnecessary_result_IUO,
                  member->getDescriptiveKind(), parentResultTy, resultTy)
        .highlight(resultTL.getSourceRange());

      auto sugaredForm = dyn_cast<ImplicitlyUnwrappedOptionalTypeRepr>(TR);
      if (sugaredForm) {
        TC.diagnose(sugaredForm->getExclamationLoc(),
                    diag::override_unnecessary_IUO_use_strict)
          .fixItReplace(sugaredForm->getExclamationLoc(), "?");
      }

      TC.diagnose(resultTL.getSourceRange().Start,
                  diag::override_unnecessary_IUO_silence)
        .fixItInsert(resultTL.getSourceRange().Start, "(")
        .fixItInsertAfter(resultTL.getSourceRange().End, ")");
    };

    checkResult(resultTL, parentTy->getResult());
    return emittedError;
  }

  /// Make sure that there is an invalid 'override' attribute on the
  /// given declaration.
  static void makeInvalidOverrideAttr(TypeChecker &TC, ValueDecl *decl) {
    if (auto overrideAttr = decl->getAttrs().getAttribute<OverrideAttr>()) {
      overrideAttr->setInvalid();
    } else {
      auto attr = new (TC.Context) OverrideAttr(true);
      decl->getAttrs().add(attr);
      attr->setInvalid();
    }

    if (auto storage = dyn_cast<AbstractStorageDecl>(decl)) {
      if (auto getter = storage->getGetter())
        makeInvalidOverrideAttr(TC, getter);
      if (auto setter = storage->getSetter())
        makeInvalidOverrideAttr(TC, setter);
    }
  }

  static void adjustFunctionTypeForOverride(Type &type) {
    // Drop 'throws'.
    // FIXME: Do we want to allow overriding a function returning a value
    // with one returning Never?
    auto fnType = type->castTo<AnyFunctionType>();
    auto extInfo = fnType->getExtInfo();
    extInfo = extInfo.withThrows(false);
    if (fnType->getExtInfo() != extInfo)
      type = fnType->withExtInfo(extInfo);
  }

  /// If the difference between the types of \p decl and \p base is something
  /// we feel confident about fixing (even partially), emit a note with fix-its
  /// attached. Otherwise, no note will be emitted.
  ///
  /// \returns true iff a diagnostic was emitted.
  static bool noteFixableMismatchedTypes(TypeChecker &TC, ValueDecl *decl,
                                         const ValueDecl *base) {
    DiagnosticTransaction tentativeDiags(TC.Diags);

    {
      Type baseTy = base->getInterfaceType();
      if (baseTy->hasError())
        return false;

      Optional<InFlightDiagnostic> activeDiag;
      if (auto *baseInit = dyn_cast<ConstructorDecl>(base)) {
        // Special-case initializers, whose "type" isn't useful besides the
        // input arguments.
        baseTy = baseTy->getAs<AnyFunctionType>()->getResult();
        Type argTy = baseTy->getAs<AnyFunctionType>()->getInput();
        auto diagKind = diag::override_type_mismatch_with_fixits_init;
        unsigned numArgs = baseInit->getParameters()->size();
        activeDiag.emplace(TC.diagnose(decl, diagKind,
                                       /*plural*/std::min(numArgs, 2U),
                                       argTy));
      } else {
        if (isa<AbstractFunctionDecl>(base))
          baseTy = baseTy->getAs<AnyFunctionType>()->getResult();

        activeDiag.emplace(TC.diagnose(decl,
                                       diag::override_type_mismatch_with_fixits,
                                       base->getDescriptiveKind(), baseTy));
      }

      if (fixItOverrideDeclarationTypes(*activeDiag, decl, base))
        return true;
    }

    // There weren't any fixes we knew how to make. Drop this diagnostic.
    tentativeDiags.abort();
    return false;
  }

  enum class OverrideCheckingAttempt {
    PerfectMatch,
    MismatchedOptional,
    MismatchedTypes,
    BaseName,
    BaseNameWithMismatchedOptional,
    Final
  };

  friend OverrideCheckingAttempt &operator++(OverrideCheckingAttempt &attempt) {
    assert(attempt != OverrideCheckingAttempt::Final);
    attempt = static_cast<OverrideCheckingAttempt>(1+static_cast<int>(attempt));
    return attempt;
  }

  struct OverrideMatch {
    ValueDecl *Decl;
    bool IsExact;
    Type SubstType;
  };

  static void diagnoseGeneralOverrideFailure(TypeChecker &TC,
                                             ValueDecl *decl,
                                             ArrayRef<OverrideMatch> matches,
                                             OverrideCheckingAttempt attempt) {
    switch (attempt) {
    case OverrideCheckingAttempt::PerfectMatch:
      TC.diagnose(decl, diag::override_multiple_decls_base,
                  decl->getFullName());
      break;
    case OverrideCheckingAttempt::BaseName:
      TC.diagnose(decl, diag::override_multiple_decls_arg_mismatch,
                  decl->getFullName());
      break;
    case OverrideCheckingAttempt::MismatchedOptional:
    case OverrideCheckingAttempt::MismatchedTypes:
    case OverrideCheckingAttempt::BaseNameWithMismatchedOptional:
      if (isa<ConstructorDecl>(decl))
        TC.diagnose(decl, diag::initializer_does_not_override);
      else if (isa<SubscriptDecl>(decl))
        TC.diagnose(decl, diag::subscript_does_not_override);
      else if (isa<VarDecl>(decl))
        TC.diagnose(decl, diag::property_does_not_override);
      else
        TC.diagnose(decl, diag::method_does_not_override);
      break;
    case OverrideCheckingAttempt::Final:
      llvm_unreachable("should have exited already");
    }

    for (auto match : matches) {
      auto matchDecl = match.Decl;
      if (attempt == OverrideCheckingAttempt::PerfectMatch) {
        TC.diagnose(matchDecl, diag::overridden_here);
        continue;
      }

      auto diag = TC.diagnose(matchDecl, diag::overridden_near_match_here,
                              matchDecl->getDescriptiveKind(),
                              matchDecl->getFullName());
      if (attempt == OverrideCheckingAttempt::BaseName) {
        fixDeclarationName(diag, cast<AbstractFunctionDecl>(decl),
                           matchDecl->getFullName());
      }
    }
  }

  /// Determine which method or subscript this method or subscript overrides
  /// (if any).
  ///
  /// \returns true if an error occurred.
  static bool checkOverrides(TypeChecker &TC, ValueDecl *decl) {
    if (decl->isInvalid() || decl->getOverriddenDecl())
      return false;

    auto *dc = decl->getDeclContext();

    auto owningTy = dc->getDeclaredInterfaceType();
    if (!owningTy)
      return false;

    auto classDecl = owningTy->getClassOrBoundGenericClass();
    if (!classDecl)
      return false;

    Type superclass = classDecl->getSuperclass();
    if (!superclass)
      return false;

    // Ignore accessor methods (e.g. getters and setters), they will be handled
    // when their storage decl is processed.
    if (auto *fd = dyn_cast<FuncDecl>(decl))
      if (fd->isAccessor())
        return false;
    
    auto method = dyn_cast<AbstractFunctionDecl>(decl);
    ConstructorDecl *ctor = nullptr;
    if (method)
      ctor = dyn_cast<ConstructorDecl>(method);

    auto abstractStorage = dyn_cast<AbstractStorageDecl>(decl);
    assert((method || abstractStorage) && "Not a method or abstractStorage?");
    SubscriptDecl *subscript = nullptr;
    if (abstractStorage)
      subscript = dyn_cast<SubscriptDecl>(abstractStorage);

    // Figure out the type of the declaration that we're using for comparisons.
    auto declTy = decl->getInterfaceType()->getUnlabeledType(TC.Context);
    if (method) {
      // For methods, strip off the 'Self' type.
      declTy = declTy->castTo<AnyFunctionType>()->getResult();
      adjustFunctionTypeForOverride(declTy);
    } if (subscript) {
      // For subscripts, we don't have a 'Self' type, but turn it
      // into a monomorphic function type.
      auto funcTy = declTy->castTo<AnyFunctionType>();
      declTy = FunctionType::get(funcTy->getInput(),
                                 funcTy->getResult());
    } else {
      // For properties, strip off ownership.
      declTy = declTy->getReferenceStorageReferent();
    }

    // Ignore the optionality of initializers when comparing types;
    // we'll enforce this separately
    if (ctor) {
      declTy = dropResultOptionality(declTy, 1);
    }

    // Look for members with the same name and matching types as this
    // one.
    auto attempt = OverrideCheckingAttempt::PerfectMatch;
    SmallVector<OverrideMatch, 2> matches;
    DeclName name = decl->getFullName();
    bool hadExactMatch = false;
    LookupResult members;

    do {
      switch (attempt) {
      case OverrideCheckingAttempt::PerfectMatch:
        break;
      case OverrideCheckingAttempt::MismatchedOptional:
        // Don't keep looking if the user didn't indicate it's an override.
        if (!decl->getAttrs().hasAttribute<OverrideAttr>())
          return false;
        break;
      case OverrideCheckingAttempt::MismatchedTypes:
        break;
      case OverrideCheckingAttempt::BaseName:
        // Don't keep looking if this is already a simple name, or if there
        // are no arguments.
        if (name.isSimpleName() || name.getArgumentNames().empty())
          return false;
        name = name.getBaseName();
        members.clear();
        break;
      case OverrideCheckingAttempt::BaseNameWithMismatchedOptional:
        break;
      case OverrideCheckingAttempt::Final:
        // Give up.
        return false;
      }

      if (members.empty()) {
        auto lookupOptions = defaultMemberLookupOptions;

        // Class methods cannot override declarations only
        // visible via dynamic dispatch.
        lookupOptions -= NameLookupFlags::DynamicLookup;

        // Class methods cannot override declarations only
        // visible as protocol requirements or protocol
        // extension members.
        lookupOptions -= NameLookupFlags::ProtocolMembers;
        lookupOptions -= NameLookupFlags::PerformConformanceCheck;

        members = TC.lookupMember(dc, superclass,
                                  name, lookupOptions);
      }

      for (auto memberResult : members) {
        auto member = memberResult.getValueDecl();

        if (member->isInvalid())
          continue;

        if (member->getKind() != decl->getKind())
          continue;

        if (!dc->getAsClassOrClassExtensionContext())
          continue;

        auto parentDecl = cast<ValueDecl>(member);

        // Check whether there are any obvious reasons why the two given
        // declarations do not have an overriding relationship.
        if (!areOverrideCompatibleSimple(decl, parentDecl))
          continue;

        auto parentMethod = dyn_cast<AbstractFunctionDecl>(parentDecl);
        auto parentStorage = dyn_cast<AbstractStorageDecl>(parentDecl);
        assert(parentMethod || parentStorage);

        // If both are Objective-C, then match based on selectors or
        // subscript kind and check the types separately.
        bool objCMatch = false;
        if (parentDecl->isObjC() && decl->isObjC()) {
          if (method) {
            if (method->getObjCSelector(&TC)
                  == parentMethod->getObjCSelector(&TC))
              objCMatch = true;
          } else if (auto *parentSubscript =
                       dyn_cast<SubscriptDecl>(parentStorage)) {
            // If the subscript kinds don't match, it's not an override.
            if (subscript->getObjCSubscriptKind(&TC)
                  == parentSubscript->getObjCSubscriptKind(&TC))
              objCMatch = true;
          }

          // Properties don't need anything here since they are always
          // checked by name.
        }

        // Check whether the types are identical.
        auto parentDeclTy = owningTy->adjustSuperclassMemberDeclType(
            parentDecl, decl, parentDecl->getInterfaceType());
        parentDeclTy = parentDeclTy->getUnlabeledType(TC.Context);
        if (method) {
          // For methods, strip off the 'Self' type.
          parentDeclTy = parentDeclTy->castTo<FunctionType>()->getResult();
          adjustFunctionTypeForOverride(parentDeclTy);
        } else {
          // For properties, strip off ownership.
          parentDeclTy = parentDeclTy->getReferenceStorageReferent();
        }

        // Ignore the optionality of initializers when comparing types;
        // we'll enforce this separately
        if (ctor) {
          parentDeclTy = dropResultOptionality(parentDeclTy, 1);

          // Factory methods cannot be overridden.
          auto parentCtor = cast<ConstructorDecl>(parentDecl);
          if (parentCtor->isFactoryInit())
            continue;
        }

        // Canonicalize with respect to the override's generic signature, if any.
        auto *genericSig = decl->getInnermostDeclContext()
          ->getGenericSignatureOfContext();
        auto *module = dc->getParentModule();

        auto canDeclTy =
          declTy->getCanonicalType(genericSig, *module);
        auto canParentDeclTy =
          parentDeclTy->getCanonicalType(genericSig, *module);

        if (canDeclTy == canParentDeclTy) {
          matches.push_back({parentDecl, true, parentDeclTy});
          hadExactMatch = true;
          continue;
        }
        
        // If this is a property, we accept the match and then reject it below
        // if the types don't line up, since you can't overload properties based
        // on types.
        if (isa<VarDecl>(parentDecl) ||
            attempt == OverrideCheckingAttempt::MismatchedTypes) {
          matches.push_back({parentDecl, false, parentDeclTy});
          continue;
        }

        // Failing that, check for subtyping.
        TypeMatchOptions matchMode = TypeMatchFlags::AllowOverride;
        if (attempt == OverrideCheckingAttempt::MismatchedOptional ||
            attempt == OverrideCheckingAttempt::BaseNameWithMismatchedOptional){
          matchMode |= TypeMatchFlags::AllowTopLevelOptionalMismatch;
        } else if (parentDecl->isObjC()) {
          matchMode |= TypeMatchFlags::AllowNonOptionalForIUOParam;
          matchMode |=
              TypeMatchFlags::IgnoreNonEscapingForOptionalFunctionParam;
        }

        if (declTy->matches(parentDeclTy, matchMode, &TC)) {
          // If the Objective-C selectors match, always call it exact.
          matches.push_back({parentDecl, objCMatch, parentDeclTy});
          hadExactMatch |= objCMatch;
          continue;
        }

        // Not a match. If we had an Objective-C match, this is a serious
        // problem.
        if (objCMatch) {
          if (method) {
            TC.diagnose(decl, diag::override_objc_type_mismatch_method,
                        method->getObjCSelector(&TC), declTy);
          } else {
            TC.diagnose(decl, diag::override_objc_type_mismatch_subscript,
                        static_cast<unsigned>(
                          subscript->getObjCSubscriptKind(&TC)),
                        declTy);
          }
          TC.diagnose(parentDecl, diag::overridden_here_with_type,
                      parentDeclTy);
          
          // Put an invalid 'override' attribute here.
          makeInvalidOverrideAttr(TC, decl);

          return true;
        }
      }
      if (!matches.empty())
        break;

      ++attempt;
    } while (true);

    assert(!matches.empty());

    // If we had an exact match, throw away any non-exact matches.
    if (hadExactMatch)
      matches.erase(std::remove_if(matches.begin(), matches.end(),
                                   [&](OverrideMatch &match) {
                                     return !match.IsExact;
                                   }), matches.end());

    // If we override more than one declaration, complain.
    if (matches.size() > 1) {
      diagnoseGeneralOverrideFailure(TC, decl, matches, attempt);
      return true;
    }

    // If we have a single match (exact or not), take it.
    auto matchDecl = matches.front().Decl;
    auto matchType = matches.front().SubstType;
    bool emittedMatchError = false;

    // If the name of our match differs from the name we were looking for,
    // complain.
    if (decl->getFullName() != matchDecl->getFullName()) {
      auto diag = TC.diagnose(decl, diag::override_argument_name_mismatch,
                              isa<ConstructorDecl>(decl),
                              decl->getFullName(),
                              matchDecl->getFullName());
      fixDeclarationName(diag, cast<AbstractFunctionDecl>(decl),
                         matchDecl->getFullName());
      emittedMatchError = true;
    }

    // If we have an explicit ownership modifier and our parent doesn't,
    // complain.
    auto parentAttr = matchDecl->getAttrs().getAttribute<OwnershipAttr>();
    if (auto ownershipAttr = decl->getAttrs().getAttribute<OwnershipAttr>()) {
      Ownership parentOwnership;
      if (parentAttr)
        parentOwnership = parentAttr->get();
      else
        parentOwnership = Ownership::Strong;
      if (parentOwnership != ownershipAttr->get()) {
        TC.diagnose(decl, diag::override_ownership_mismatch,
                    (unsigned)parentOwnership,
                    (unsigned)ownershipAttr->get());
        TC.diagnose(matchDecl, diag::overridden_here);
      }
    }

    // Check that the override has the required access level.
    // Overrides have to be at least as accessible as what they
    // override, except:
    //   - they don't have to be more accessible than their class and
    //   - a final method may be public instead of open.
    // Also diagnose attempts to override a non-open method from outside its
    // defining module.  This is not required for constructors, which are
    // never really "overridden" in the intended sense here, because of
    // course derived classes will change how the class is initialized.
    AccessLevel matchAccess = matchDecl->getFormalAccess(dc);
    if (matchAccess < AccessLevel::Open &&
        matchDecl->getModuleContext() != decl->getModuleContext() &&
        !isa<ConstructorDecl>(decl)) {
      TC.diagnose(decl, diag::override_of_non_open,
                  decl->getDescriptiveKind());

    } else if (matchAccess == AccessLevel::Open &&
               classDecl->getFormalAccess(dc) ==
                 AccessLevel::Open &&
               decl->getFormalAccess() != AccessLevel::Open &&
               !decl->isFinal()) {
      {
        auto diag = TC.diagnose(decl, diag::override_not_accessible,
                                /*setter*/false,
                                decl->getDescriptiveKind(),
                                /*fromOverridden*/true);
        fixItAccess(diag, decl, AccessLevel::Open);
      }
      TC.diagnose(matchDecl, diag::overridden_here);

    } else if (!isa<ConstructorDecl>(decl)) {
      auto matchAccessScope =
        matchDecl->getFormalAccessScope(dc);
      auto classAccessScope =
        classDecl->getFormalAccessScope(dc);
      auto requiredAccessScope =
        matchAccessScope.intersectWith(classAccessScope);
      auto scopeDC = requiredAccessScope->getDeclContext();

      bool shouldDiagnose = !decl->isAccessibleFrom(scopeDC);

      bool shouldDiagnoseSetter = false;
      if (!shouldDiagnose && matchDecl->isSettable(dc)){
        auto matchASD = cast<AbstractStorageDecl>(matchDecl);
        if (matchASD->isSetterAccessibleFrom(dc)) {
          auto matchSetterAccessScope = matchASD->getSetter()
            ->getFormalAccessScope(dc);
          auto requiredSetterAccessScope =
            matchSetterAccessScope.intersectWith(classAccessScope);
          auto setterScopeDC = requiredSetterAccessScope->getDeclContext();

          const auto *ASD = cast<AbstractStorageDecl>(decl);
          shouldDiagnoseSetter =
              ASD->isSettable(setterScopeDC) &&
              !ASD->isSetterAccessibleFrom(setterScopeDC);
        }
      }

      if (shouldDiagnose || shouldDiagnoseSetter) {
        bool overriddenForcesAccess =
          (requiredAccessScope->hasEqualDeclContextWith(matchAccessScope) &&
           matchAccess != AccessLevel::Open);
        AccessLevel requiredAccess =
          requiredAccessScope->requiredAccessForDiagnostics();
        {
          auto diag = TC.diagnose(decl, diag::override_not_accessible,
                                  shouldDiagnoseSetter,
                                  decl->getDescriptiveKind(),
                                  overriddenForcesAccess);
          fixItAccess(diag, decl, requiredAccess,
                             shouldDiagnoseSetter);
        }
        TC.diagnose(matchDecl, diag::overridden_here);
      }
    }

    bool mayHaveMismatchedOptionals =
        (attempt == OverrideCheckingAttempt::MismatchedOptional ||
         attempt == OverrideCheckingAttempt::BaseNameWithMismatchedOptional);

    // If this is an exact type match, we're successful!
    if (declTy->isEqual(matchType)) {
      // Nothing to do.
      
    } else if (method) {
      if (attempt == OverrideCheckingAttempt::MismatchedTypes) {
        auto diagKind = diag::method_does_not_override;
        if (ctor)
          diagKind = diag::initializer_does_not_override;
        TC.diagnose(decl, diagKind);
        noteFixableMismatchedTypes(TC, decl, matchDecl);
        TC.diagnose(matchDecl, diag::overridden_near_match_here,
                    matchDecl->getDescriptiveKind(),
                    matchDecl->getFullName());
        emittedMatchError = true;

      } else if ((!isa<FuncDecl>(method) ||
                  !cast<FuncDecl>(method)->isAccessor()) &&
                 (matchDecl->isObjC() || mayHaveMismatchedOptionals)) {
        // Private migration help for overrides of Objective-C methods.
        TypeLoc resultTL;
        if (auto *methodAsFunc = dyn_cast<FuncDecl>(method))
          resultTL = methodAsFunc->getBodyResultTypeLoc();
        emittedMatchError |=
            diagnoseMismatchedOptionals(TC, method,
                                        method->getParameterList(1), resultTL,
                                        matchDecl, owningTy,
                                        mayHaveMismatchedOptionals);
      }
    } else if (auto subscript =
                 dyn_cast_or_null<SubscriptDecl>(abstractStorage)) {
      // Otherwise, if this is a subscript, validate that covariance is ok.
      // If the parent is non-mutable, it's okay to be covariant.
      auto parentSubscript = cast<SubscriptDecl>(matchDecl);
      if (parentSubscript->getSetter()) {
        TC.diagnose(subscript, diag::override_mutable_covariant_subscript,
                    declTy, matchType);
        TC.diagnose(matchDecl, diag::subscript_override_here);
        return true;
      }

      if (attempt == OverrideCheckingAttempt::MismatchedTypes) {
        TC.diagnose(decl, diag::subscript_does_not_override);
        noteFixableMismatchedTypes(TC, decl, matchDecl);
        TC.diagnose(matchDecl, diag::overridden_near_match_here,
                    matchDecl->getDescriptiveKind(),
                    matchDecl->getFullName());
        emittedMatchError = true;

      } else if (mayHaveMismatchedOptionals) {
        emittedMatchError |=
            diagnoseMismatchedOptionals(TC, subscript,
                                        subscript->getIndices(),
                                        subscript->getElementTypeLoc(),
                                        matchDecl, owningTy,
                                        mayHaveMismatchedOptionals);
      }
    } else if (auto property = dyn_cast_or_null<VarDecl>(abstractStorage)) {
      auto propertyTy = property->getInterfaceType();
      auto parentPropertyTy = superclass->adjustSuperclassMemberDeclType(
          matchDecl, decl, matchDecl->getInterfaceType());
      
      if (!propertyTy->matches(parentPropertyTy,
                               TypeMatchFlags::AllowOverride,
                               &TC)) {
        TC.diagnose(property, diag::override_property_type_mismatch,
                    property->getName(), propertyTy, parentPropertyTy);
        noteFixableMismatchedTypes(TC, decl, matchDecl);
        TC.diagnose(matchDecl, diag::property_override_here);
        return true;
      }
      
      // Differing only in Optional vs. ImplicitlyUnwrappedOptional is fine.
      bool IsSilentDifference = false;
      if (auto propertyTyNoOptional = propertyTy->getAnyOptionalObjectType())
        if (auto parentPropertyTyNoOptional =
            parentPropertyTy->getAnyOptionalObjectType())
          if (propertyTyNoOptional->isEqual(parentPropertyTyNoOptional))
            IsSilentDifference = true;
      
      // The overridden property must not be mutable.
      if (cast<AbstractStorageDecl>(matchDecl)->getSetter() &&
          !IsSilentDifference) {
        TC.diagnose(property, diag::override_mutable_covariant_property,
                    property->getName(), parentPropertyTy, propertyTy);
        TC.diagnose(matchDecl, diag::property_override_here);
        return true;
      }
    }

    // Catch-all to make sure we don't silently accept something we shouldn't.
    if (attempt != OverrideCheckingAttempt::PerfectMatch &&
        !emittedMatchError) {
      diagnoseGeneralOverrideFailure(TC, decl, matches, attempt);
    }

    return recordOverride(TC, decl, matchDecl);
  }

  /// Attribute visitor that checks how the given attribute should be
  /// considered when overriding a declaration.
  ///
  /// Note that the attributes visited are those of the base
  /// declaration, so if you need to check that the overriding
  /// declaration doesn't have an attribute if the base doesn't have
  /// it, this isn't sufficient.
  class AttributeOverrideChecker
          : public AttributeVisitor<AttributeOverrideChecker> {
    TypeChecker &TC;
    ValueDecl *Base;
    ValueDecl *Override;

  public:
    AttributeOverrideChecker(TypeChecker &tc, ValueDecl *base,
                             ValueDecl *override)
      : TC(tc), Base(base), Override(override) { }

    /// Deleting this ensures that all attributes are covered by the visitor
    /// below.
    void visitDeclAttribute(DeclAttribute *A) = delete;

#define UNINTERESTING_ATTR(CLASS)                                              \
    void visit##CLASS##Attr(CLASS##Attr *) {}

    UNINTERESTING_ATTR(AccessControl)
    UNINTERESTING_ATTR(Alignment)
    UNINTERESTING_ATTR(CDecl)
    UNINTERESTING_ATTR(Consuming)
    UNINTERESTING_ATTR(SILGenName)
    UNINTERESTING_ATTR(Exported)
    UNINTERESTING_ATTR(GKInspectable)
    UNINTERESTING_ATTR(IBAction)
    UNINTERESTING_ATTR(IBDesignable)
    UNINTERESTING_ATTR(IBInspectable)
    UNINTERESTING_ATTR(IBOutlet)
    UNINTERESTING_ATTR(Indirect)
    UNINTERESTING_ATTR(Inline)
    UNINTERESTING_ATTR(Inlineable)
    UNINTERESTING_ATTR(Effects)
    UNINTERESTING_ATTR(FixedLayout)
    UNINTERESTING_ATTR(Lazy)
    UNINTERESTING_ATTR(LLDBDebuggerFunction)
    UNINTERESTING_ATTR(Mutating)
    UNINTERESTING_ATTR(NonMutating)
    UNINTERESTING_ATTR(NonObjC)
    UNINTERESTING_ATTR(NoReturn)
    UNINTERESTING_ATTR(NSApplicationMain)
    UNINTERESTING_ATTR(NSCopying)
    UNINTERESTING_ATTR(NSManaged)
    UNINTERESTING_ATTR(ObjCBridged)
    UNINTERESTING_ATTR(Optional)
    UNINTERESTING_ATTR(Override)
    UNINTERESTING_ATTR(RawDocComment)
    UNINTERESTING_ATTR(Required)
    UNINTERESTING_ATTR(Convenience)
    UNINTERESTING_ATTR(Semantics)
    UNINTERESTING_ATTR(SetterAccess)
    UNINTERESTING_ATTR(UIApplicationMain)
    UNINTERESTING_ATTR(Versioned)
    UNINTERESTING_ATTR(ObjCNonLazyRealization)
    UNINTERESTING_ATTR(UnsafeNoObjCTaggedPointer)
    UNINTERESTING_ATTR(SwiftNativeObjCRuntimeBase)
    UNINTERESTING_ATTR(ShowInInterface)
    UNINTERESTING_ATTR(Specialize)

    // These can't appear on overridable declarations.
    UNINTERESTING_ATTR(Prefix)
    UNINTERESTING_ATTR(Postfix)
    UNINTERESTING_ATTR(Infix)
    UNINTERESTING_ATTR(Ownership)

    UNINTERESTING_ATTR(SynthesizedProtocol)
    UNINTERESTING_ATTR(RequiresStoredPropertyInits)
    UNINTERESTING_ATTR(Transparent)
    UNINTERESTING_ATTR(SILStored)
    UNINTERESTING_ATTR(Testable)

    UNINTERESTING_ATTR(WarnUnqualifiedAccess)
    UNINTERESTING_ATTR(DiscardableResult)

    UNINTERESTING_ATTR(ObjCMembers)
    UNINTERESTING_ATTR(ObjCRuntimeName)
    UNINTERESTING_ATTR(RestatedObjCConformance)
    UNINTERESTING_ATTR(Implements)
    UNINTERESTING_ATTR(StaticInitializeObjCMetadata)
    UNINTERESTING_ATTR(DowngradeExhaustivityCheck)
#undef UNINTERESTING_ATTR

    void visitAvailableAttr(AvailableAttr *attr) {
      // FIXME: Check that this declaration is at least as available as the
      // one it overrides.
    }

    void visitRethrowsAttr(RethrowsAttr *attr) {
      // 'rethrows' functions are a subtype of ordinary 'throws' functions.
      // Require 'rethrows' on the override if it was there on the base,
      // unless the override is completely non-throwing.
      if (!Override->getAttrs().hasAttribute<RethrowsAttr>() &&
          cast<AbstractFunctionDecl>(Override)->hasThrows()) {
        TC.diagnose(Override, diag::override_rethrows_with_non_rethrows,
                    isa<ConstructorDecl>(Override));
        TC.diagnose(Base, diag::overridden_here);
      }
    }

    void visitFinalAttr(FinalAttr *attr) {
      // If this is an accessor, don't complain if we would have
      // complained about the storage declaration.
      if (auto func = dyn_cast<FuncDecl>(Override)) {
        if (auto storageDecl = func->getAccessorStorageDecl()) {
          if (storageDecl->getOverriddenDecl() &&
              storageDecl->getOverriddenDecl()->isFinal())
            return;
        }
      }

      // FIXME: Customize message to the kind of thing.
      auto baseKind = Base->getDescriptiveKind();
      switch (baseKind) {
      case DescriptiveDeclKind::StaticLet:
      case DescriptiveDeclKind::StaticVar:
      case DescriptiveDeclKind::StaticMethod:
        TC.diagnose(Override, diag::override_static, baseKind);
        break;
      default:
        TC.diagnose(Override, diag::override_final,
                    Override->getDescriptiveKind(), baseKind);
        break;
      }

      TC.diagnose(Base, diag::overridden_here);
    }

    void visitDynamicAttr(DynamicAttr *attr) {
      // Final overrides are not dynamic.
      if (Override->isFinal())
        return;

      makeDynamic(TC.Context, Override);
    }

    void visitObjCAttr(ObjCAttr *attr) {
      // Checking for overrides of declarations that are implicitly @objc
      // and occur in class extensions, because overriding will no longer be
      // possible under the Swift 4 rules.

      // We only care about the storage declaration.
      if (auto func = dyn_cast<FuncDecl>(Override)) {
        if (func->isAccessor()) return;
      }

      // If @objc was explicit or handled elsewhere, nothing to do.
      if (!attr->isSwift3Inferred()) return;

      // If we aren't warning about Swift 3 @objc inference, we're done.
      if (TC.Context.LangOpts.WarnSwift3ObjCInference ==
            Swift3ObjCInferenceWarnings::None)
        return;

      // If 'dynamic' was implicit, we'll already have warned about this.
      if (auto dynamicAttr = Base->getAttrs().getAttribute<DynamicAttr>()) {
        if (!dynamicAttr->isImplicit()) return;
      }

      // The overridden declaration needs to be in an extension.
      if (!isa<ExtensionDecl>(Base->getDeclContext())) return;

      // Complain.
      TC.diagnose(Override, diag::override_swift3_objc_inference,
                  Override->getDescriptiveKind(),
                  Override->getFullName(),
                  Base->getDeclContext()
                    ->getAsNominalTypeOrNominalTypeExtensionContext()
                    ->getName());
      TC.diagnose(Base, diag::make_decl_objc, Base->getDescriptiveKind())
        .fixItInsert(Base->getAttributeInsertionLoc(false),
                     "@objc ");
    }
  };

  /// Determine whether overriding the given declaration requires a keyword.
  static bool overrideRequiresKeyword(ValueDecl *overridden) {
    if (auto ctor = dyn_cast<ConstructorDecl>(overridden)) {
      return ctor->isDesignatedInit() && !ctor->isRequired();
    }

    return true;
  }

  /// Returns true if a diagnostic about an accessor being less available
  /// than the accessor it overrides would be redundant because we will
  /// already emit another diagnostic.
  static bool
  isRedundantAccessorOverrideAvailabilityDiagnostic(TypeChecker &TC,
                                                    ValueDecl *override,
                                                    ValueDecl *base) {

    auto *overrideFn = dyn_cast<FuncDecl>(override);
    auto *baseFn = dyn_cast<FuncDecl>(base);
    if (!overrideFn || !baseFn)
      return false;

    AbstractStorageDecl *overrideASD = overrideFn->getAccessorStorageDecl();
    AbstractStorageDecl *baseASD = baseFn->getAccessorStorageDecl();
    if (!overrideASD || !baseASD)
      return false;

    if (overrideASD->getOverriddenDecl() != baseASD)
      return false;

    // If we have already emitted a diagnostic about an unsafe override
    // for the property, don't complain about the accessor.
    if (!TC.isAvailabilitySafeForOverride(overrideASD, baseASD)) {
      return true;
    }

    // Returns true if we will already diagnose a bad override
    // on the property's accessor of the given kind.
    auto accessorOverrideAlreadyDiagnosed = [&](AccessorKind kind) {
      FuncDecl *overrideAccessor = overrideASD->getAccessorFunction(kind);
      FuncDecl *baseAccessor = baseASD->getAccessorFunction(kind);
      if (overrideAccessor && baseAccessor &&
          !TC.isAvailabilitySafeForOverride(overrideAccessor, baseAccessor)) {
        return true;
      }
      return false;
    };

    // If we have already emitted a diagnostic about an unsafe override
    // for a getter or a setter, no need to complain about materializeForSet,
    // which is synthesized to be as available as both the getter and
    // the setter.
    if (overrideFn->getAccessorKind() == AccessorKind::IsMaterializeForSet) {
      if (accessorOverrideAlreadyDiagnosed(AccessorKind::IsGetter) ||
          accessorOverrideAlreadyDiagnosed(AccessorKind::IsSetter)) {
        return true;
      }
    }

    return false;
  }

  /// Diagnose an override for potential availability. Returns true if
  /// a diagnostic was emitted and false otherwise.
  static bool diagnoseOverrideForAvailability(TypeChecker &TC,
                                              ValueDecl *override,
                                              ValueDecl *base) {
    if (TC.isAvailabilitySafeForOverride(override, base))
      return false;

    // Suppress diagnostics about availability overrides for accessors
    // if they would be redundant with other diagnostics.
    if (isRedundantAccessorOverrideAvailabilityDiagnostic(TC, override, base))
      return false;

    if (auto *FD = dyn_cast<FuncDecl>(override)) {
      if (FD->isAccessor()) {
        TC.diagnose(override, diag::override_accessor_less_available,
                    FD->getDescriptiveKind(),
                    FD->getAccessorStorageDecl()->getBaseName());
        TC.diagnose(base, diag::overridden_here);
        return true;
      }
    }

    TC.diagnose(override, diag::override_less_available,
                override->getBaseName());
    TC.diagnose(base, diag::overridden_here);

    return true;
  }

  /// Record that the \c overriding declarations overrides the
  /// \c overridden declaration.
  ///
  /// \returns true if an error occurred.
  static bool recordOverride(TypeChecker &TC, ValueDecl *override,
                             ValueDecl *base, bool isKnownObjC = false) {
    // Check property and subscript overriding.
    if (auto *baseASD = dyn_cast<AbstractStorageDecl>(base)) {
      auto *overrideASD = cast<AbstractStorageDecl>(override);
      
      // Make sure that the overriding property doesn't have storage.
      if (overrideASD->hasStorage() && !overrideASD->hasObservers()) {
        TC.diagnose(overrideASD, diag::override_with_stored_property,
                    overrideASD->getBaseName().getIdentifier());
        TC.diagnose(baseASD, diag::property_override_here);
        return true;
      }

      // Make sure that an observing property isn't observing something
      // read-only.  Observing properties look at change, read-only properties
      // have nothing to observe!
      bool baseIsSettable = baseASD->isSettable(baseASD->getDeclContext());
      if (baseIsSettable && TC.Context.LangOpts.EnableAccessControl) {
        baseIsSettable =
           baseASD->isSetterAccessibleFrom(overrideASD->getDeclContext());
      }
      if (overrideASD->hasObservers() && !baseIsSettable) {
        TC.diagnose(overrideASD, diag::observing_readonly_property,
                    overrideASD->getBaseName().getIdentifier());
        TC.diagnose(baseASD, diag::property_override_here);
        return true;
      }

      // Make sure we're not overriding a settable property with a non-settable
      // one.  The only reasonable semantics for this would be to inherit the
      // setter but override the getter, and that would be surprising at best.
      if (baseIsSettable && !override->isSettable(override->getDeclContext())) {
        TC.diagnose(overrideASD, diag::override_mutable_with_readonly_property,
                    overrideASD->getBaseName().getIdentifier());
        TC.diagnose(baseASD, diag::property_override_here);
        return true;
      }
      
      
      // Make sure a 'let' property is only overridden by 'let' properties.  A
      // let property provides more guarantees than the getter of a 'var'
      // property.
      if (auto VD = dyn_cast<VarDecl>(baseASD)) {
        if (VD->isLet()) {
          TC.diagnose(overrideASD, diag::override_let_property,
                      VD->getName());
          TC.diagnose(baseASD, diag::property_override_here);
          return true;
        }
      }
    }
    
    // Non-Objective-C declarations in extensions cannot override or
    // be overridden.
    if ((base->getDeclContext()->isExtensionContext() ||
         override->getDeclContext()->isExtensionContext()) &&
        !base->isObjC() && !isKnownObjC) {
      TC.diagnose(override, diag::override_decl_extension,
                  !override->getDeclContext()->isExtensionContext());
      TC.diagnose(base, diag::overridden_here);
      return true;
    }
    
    // If the overriding declaration does not have the 'override' modifier on
    // it, complain.
    if (!override->getAttrs().hasAttribute<OverrideAttr>() &&
        overrideRequiresKeyword(base)) {
      // FIXME: rdar://16320042 - For properties, we don't have a useful
      // location for the 'var' token.  Instead of emitting a bogus fixit, only
      // emit the fixit for 'func's.
      if (!isa<VarDecl>(override))
        TC.diagnose(override, diag::missing_override)
            .fixItInsert(override->getStartLoc(), "override ");
      else
        TC.diagnose(override, diag::missing_override);
      TC.diagnose(base, diag::overridden_here);
      override->getAttrs().add(
          new (TC.Context) OverrideAttr(SourceLoc()));
    }

    // If the overridden method is declared in a Swift Class Declaration,
    // dispatch will use table dispatch. If the override is in an extension
    // warn, since it is not added to the class vtable.
    //
    // FIXME: Only warn if the extension is in another module, and if
    // it is in the same module, update the vtable.
    if (auto *baseDecl = dyn_cast<ClassDecl>(base->getDeclContext())) {
      if (baseDecl->hasKnownSwiftImplementation() && 
          !base->isDynamic() && !isKnownObjC &&
          override->getDeclContext()->isExtensionContext()) {
        // For compatibility, only generate a warning in Swift 3
        TC.diagnose(override, (TC.Context.isSwiftVersion3()
          ? diag::override_class_declaration_in_extension_warning
          : diag::override_class_declaration_in_extension));
        TC.diagnose(base, diag::overridden_here);
      }
    }
    // If the overriding declaration is 'throws' but the base is not,
    // complain.
    if (auto overrideFn = dyn_cast<AbstractFunctionDecl>(override)) {
      if (overrideFn->hasThrows() &&
          !cast<AbstractFunctionDecl>(base)->hasThrows()) {
        TC.diagnose(override, diag::override_throws,
                    isa<ConstructorDecl>(override));
        TC.diagnose(base, diag::overridden_here);
      }

      if (!overrideFn->hasThrows() && base->isObjC() &&
          cast<AbstractFunctionDecl>(base)->hasThrows()) {
        TC.diagnose(override, diag::override_throws_objc,
                    isa<ConstructorDecl>(override));
        TC.diagnose(base, diag::overridden_here);
      }
    }

    // FIXME: Possibly should extend to more availability checking.
    if (auto *attr = base->getAttrs().getUnavailable(TC.Context)) {
      TC.diagnoseUnavailableOverride(override, base, attr);
    }
    
    if (!TC.getLangOpts().DisableAvailabilityChecking) {
      diagnoseOverrideForAvailability(TC, override, base);
    }

    /// Check attributes associated with the base; some may need to merged with
    /// or checked against attributes in the overriding declaration.
    AttributeOverrideChecker attrChecker(TC, base, override);
    for (auto attr : base->getAttrs()) {
      attrChecker.visit(attr);
    }

    if (auto overridingFunc = dyn_cast<FuncDecl>(override)) {
      overridingFunc->setOverriddenDecl(cast<FuncDecl>(base));
    } else if (auto overridingCtor = dyn_cast<ConstructorDecl>(override)) {
      overridingCtor->setOverriddenDecl(cast<ConstructorDecl>(base));
    } else if (auto overridingASD = dyn_cast<AbstractStorageDecl>(override)) {
      auto *baseASD = cast<AbstractStorageDecl>(base);
      overridingASD->setOverriddenDecl(baseASD);

      // Make sure we get consistent overrides for the accessors as well.
      assert(baseASD->hasAccessorFunctions());

      auto recordAccessorOverride = [&](AccessorKind kind) {
        // We need the same accessor on both.
        auto baseAccessor = baseASD->getAccessorFunction(kind);
        if (!baseAccessor) return;
        auto overridingAccessor = overridingASD->getAccessorFunction(kind);
        if (!overridingAccessor) return;

        // For setter accessors, we need the base's setter to be
        // accessible from the overriding context, or it's not an override.
        if ((kind == AccessorKind::IsSetter ||
             kind == AccessorKind::IsMaterializeForSet) &&
            !baseASD->isSetterAccessibleFrom(overridingASD->getDeclContext()))
          return;

        // FIXME: Egregious hack to set an 'override' attribute.
        if (!overridingAccessor->getAttrs().hasAttribute<OverrideAttr>()) {
          auto loc = overridingASD->getOverrideLoc();
          overridingAccessor->getAttrs().add(
              new (TC.Context) OverrideAttr(loc));
        }

        recordOverride(TC, overridingAccessor, baseAccessor,
                       baseASD->isObjC());
      };

      recordAccessorOverride(AccessorKind::IsGetter);
      recordAccessorOverride(AccessorKind::IsSetter);
      recordAccessorOverride(AccessorKind::IsMaterializeForSet);
    } else {
      llvm_unreachable("Unexpected decl");
    }
    
    return false;
  }

  void visitEnumCaseDecl(EnumCaseDecl *ECD) {
    // The type-checker doesn't care about how these are grouped.
  }

  void visitEnumElementDecl(EnumElementDecl *EED) {
    if (IsSecondPass) {
      checkAccessControl(TC, EED);
      return;
    }
    if (EED->hasInterfaceType() || EED->isBeingValidated())
      return;
    
    TC.checkDeclAttributesEarly(EED);
    TC.validateAccessControl(EED);

    // Only attempt to validate the argument type or raw value if the element
    // is not currently being validated.
    if (EED->getRecursiveness() == ElementRecursiveness::NotRecursive) {
      EED->setRecursiveness(ElementRecursiveness::PotentiallyRecursive);
      
      validateAttributes(TC, EED);
      
      if (!EED->getArgumentTypeLoc().isNull()) {
        if (TC.validateType(EED->getArgumentTypeLoc(), EED->getDeclContext(),
                            TR_EnumCase)) {
          EED->setInterfaceType(ErrorType::get(TC.Context));
          EED->setInvalid();
          return;
        }
      }

      // If we have a raw value, make sure there's a raw type as well.
      if (auto *rawValue = EED->getRawValueExpr()) {
        EnumDecl *ED = EED->getParentEnum();
        if (!ED->hasRawType()) {
          TC.diagnose(rawValue->getLoc(),diag::enum_raw_value_without_raw_type);
          // Recover by setting the raw type as this element's type.
          Expr *typeCheckedExpr = rawValue;
          if (!TC.typeCheckExpression(typeCheckedExpr, ED)) {
            EED->setTypeCheckedRawValueExpr(typeCheckedExpr);
            TC.checkEnumElementErrorHandling(EED);
          }
        } else {
          // Wait until the second pass, when all the raw value expressions
          // can be checked together.
        }
      }
    } else if (EED->getRecursiveness() ==
                ElementRecursiveness::PotentiallyRecursive) {
      EED->setRecursiveness(ElementRecursiveness::Recursive);
    }
    
    // If the element was not already marked as recursive by a re-entrant call,
    // we can be sure it's not recursive.
    if (EED->getRecursiveness() == ElementRecursiveness::PotentiallyRecursive) {
      EED->setRecursiveness(ElementRecursiveness::NotRecursive);
    }

    // Now that we have an argument type we can set the element's declared
    // type.
    if (!EED->hasInterfaceType() && !EED->computeType())
      return;

    // Require the carried type to be materializable.
    if (auto argTy = EED->getArgumentInterfaceType()) {
      assert(!argTy->hasLValueType() && "enum element cannot carry @lvalue");
      
      if (!argTy->isMaterializable()) {
        TC.diagnose(EED->getLoc(), diag::enum_element_not_materializable, argTy);
        EED->setInterfaceType(ErrorType::get(TC.Context));
        EED->setInvalid();
      }
    }
    TC.checkDeclAttributes(EED);
  }

  void visitExtensionDecl(ExtensionDecl *ED) {
    TC.validateExtension(ED);

    TC.checkDeclAttributesEarly(ED);

    if (!IsSecondPass) {
      if (auto extendedTy = ED->getExtendedType()) {
        if (!extendedTy->is<NominalType>() &&
            !extendedTy->is<BoundGenericType>() &&
            !extendedTy->hasError()) {
          // FIXME: Redundant diagnostic test here?
          TC.diagnose(ED->getStartLoc(), diag::non_nominal_extension,
                      extendedTy);
          // FIXME: It would be nice to point out where we found the named type
          // declaration, if any.
          ED->setInvalid();
        }
      }

      TC.checkInheritanceClause(ED);
      if (auto extendedTy = ED->getExtendedType()) {
        if (auto nominal = extendedTy->getAnyNominal()) {
          TC.validateDecl(nominal);
          // Check the raw values of an enum, since we might synthesize
          // RawRepresentable while checking conformances on this extension.
          if (auto enumDecl = dyn_cast<EnumDecl>(nominal)) {
            if (enumDecl->hasRawType())
              checkEnumRawValues(TC, enumDecl);
          }
        }
      }

      validateAttributes(TC, ED);
    }

    // Check conformances before visiting members, since we might
    // synthesize bodies for derived conformances
    if (!IsFirstPass) {
      TC.computeDefaultAccessLevel(ED);
      if (auto *AA = ED->getAttrs().getAttribute<AccessControlAttr>()) {
        const auto access = AA->getAccess();
        AccessScope desiredAccessScope = AccessScope::getPublic();
        switch (access) {
        case AccessLevel::Private:
          assert((ED->isInvalid() ||
                  ED->getDeclContext()->isModuleScopeContext()) &&
                 "non-top-level extensions make 'private' != 'fileprivate'");
          LLVM_FALLTHROUGH;
        case AccessLevel::FilePrivate: {
          const DeclContext *DC = ED->getModuleScopeContext();
          bool isPrivate = access == AccessLevel::Private;
          desiredAccessScope = AccessScope(DC, isPrivate);
          break;
        }
        case AccessLevel::Internal:
          desiredAccessScope = AccessScope(ED->getModuleContext());
          break;
        case AccessLevel::Public:
        case AccessLevel::Open:
          break;
        }
        checkGenericParamAccess(TC, ED->getGenericParams(), ED,
                                desiredAccessScope, access);
      }
      TC.checkConformancesInContext(ED, ED);
    }

    for (Decl *Member : ED->getMembers())
      visit(Member);

    if (!ED->isInvalid())
      TC.checkDeclAttributes(ED);
 }

  void visitTopLevelCodeDecl(TopLevelCodeDecl *TLCD) {
    // See swift::performTypeChecking for TopLevelCodeDecl handling.
    llvm_unreachable("TopLevelCodeDecls are handled elsewhere");
  }
  
  void visitIfConfigDecl(IfConfigDecl *ICD) {
    // The active members of the #if block will be type checked along with
    // their enclosing declaration.
    TC.checkDeclAttributesEarly(ICD);
    TC.checkDeclAttributes(ICD);
  }

  void visitConstructorDecl(ConstructorDecl *CD) {
    if (!IsFirstPass) {
      if (CD->getBody()) {
        TC.definedFunctions.push_back(CD);
      } else if (requiresDefinition(CD)) {
        // Complain if we should have a body.
        TC.diagnose(CD->getLoc(), diag::missing_initializer_def);
      }
    }

    if (IsSecondPass) {
      checkAccessControl(TC, CD);
      return;
    }
    if (CD->hasInterfaceType() || CD->isBeingValidated())
      return;

    CD->setIsBeingValidated();

    TC.checkDeclAttributesEarly(CD);
    TC.computeAccessLevel(CD);

    // convenience initializers are only allowed on classes and in
    // extensions thereof.
    if (CD->isConvenienceInit()) {
      if (auto extType = CD->getDeclContext()->getDeclaredInterfaceType()) {
        auto extClass = extType->getClassOrBoundGenericClass();

        // Forbid convenience inits on Foreign CF types, as Swift does not yet
        // support user-defined factory inits.
        if (extClass &&
            extClass->getForeignClassKind() == ClassDecl::ForeignKind::CFType) {
          TC.diagnose(CD->getLoc(), diag::cfclass_convenience_init);
        }

        if (!extClass && !extType->hasError()) {
          auto ConvenienceLoc =
            CD->getAttrs().getAttribute<ConvenienceAttr>()->getLocation();

          // Produce a tailored diagnostic for structs and enums.
          bool isStruct = extType->getStructOrBoundGenericStruct() != nullptr;
          if (isStruct || extType->getEnumOrBoundGenericEnum()) {
            TC.diagnose(CD->getLoc(), diag::enumstruct_convenience_init,
                        isStruct ? "structs" : "enums")
              .fixItRemove(ConvenienceLoc);
          } else {
            TC.diagnose(CD->getLoc(), diag::nonclass_convenience_init, extType)
              .fixItRemove(ConvenienceLoc);
          }
          CD->setInitKind(CtorInitializerKind::Designated);
        }
      }
    } else if (auto extType = CD->getDeclContext()->getDeclaredInterfaceType()) {
      // A designated initializer for a class must be written within the class
      // itself.
      //
      // This is because designated initializers of classes get a vtable entry,
      // and extensions cannot add vtable entries to the extended type.
      //
      // If we implement the ability for extensions defined in the same module
      // (or the same file) to add vtable entries, we can re-evaluate this
      // restriction.
      if (extType->getClassOrBoundGenericClass() &&
          isa<ExtensionDecl>(CD->getDeclContext())) {
        TC.diagnose(CD->getLoc(), diag::designated_init_in_extension, extType)
          .fixItInsert(CD->getLoc(), "convenience ");
        CD->setInitKind(CtorInitializerKind::Convenience);
      } else if (CD->getDeclContext()->getAsProtocolExtensionContext()) {
        CD->setInitKind(CtorInitializerKind::Convenience);
      }
    }

    if (CD->getDeclContext()->isTypeContext())
      configureImplicitSelf(TC, CD);

    if (auto gp = CD->getGenericParams()) {
      // Write up generic parameters and check the generic parameter list.
      gp->setOuterParameters(CD->getDeclContext()->getGenericParamsOfContext());

      auto *sig = TC.validateGenericFuncSignature(CD);
      auto *env = sig->createGenericEnvironment(*CD->getModuleContext());
      CD->setGenericEnvironment(env);

      // Revert the types within the signature so it can be type-checked with
      // archetypes below.
      TC.revertGenericFuncSignature(CD);
    } else if (CD->getDeclContext()->getGenericSignatureOfContext()) {
      (void)TC.validateGenericFuncSignature(CD);

      // Revert all of the types within the signature of the constructor.
      TC.revertGenericFuncSignature(CD);

      CD->setGenericEnvironment(
          CD->getDeclContext()->getGenericEnvironmentOfContext());
    }

    // Set the context type of 'self'.
    if (CD->getDeclContext()->isTypeContext())
      recordSelfContextType(CD);

    // Type check the constructor parameters.
    GenericTypeToArchetypeResolver resolver(CD);
    if (semaFuncParamPatterns(CD, resolver) || CD->isInvalid()) {
      CD->setInterfaceType(ErrorType::get(TC.Context));
      CD->setInvalid();
    } else {
      if (!CD->getGenericSignatureOfContext())
        TC.configureInterfaceType(CD, CD->getGenericSignature());
    }

    // We want the constructor to be available for name lookup as soon
    // as it has a valid interface type.
    CD->setIsBeingValidated(false);

    validateAttributes(TC, CD);

    // Check whether this initializer overrides an initializer in its
    // superclass.
    if (!checkOverrides(TC, CD)) {
      // If an initializer has an override attribute but does not override
      // anything or overrides something that doesn't need an 'override'
      // keyword (e.g., a convenience initializer), complain.
      // anything, or overrides something that complain.
      if (auto *attr = CD->getAttrs().getAttribute<OverrideAttr>()) {
        if (!CD->getOverriddenDecl()) {
          TC.diagnose(CD, diag::initializer_does_not_override)
            .highlight(attr->getLocation());
          attr->setInvalid();
        } else if (!overrideRequiresKeyword(CD->getOverriddenDecl())) {
          // Special case: we are overriding a 'required' initializer, so we
          // need (only) the 'required' keyword.
          if (cast<ConstructorDecl>(CD->getOverriddenDecl())->isRequired()) {
            if (CD->getAttrs().hasAttribute<RequiredAttr>()) {
              TC.diagnose(CD, diag::required_initializer_override_keyword)
                .fixItRemove(attr->getLocation());
            } else {
              TC.diagnose(CD, diag::required_initializer_override_wrong_keyword)
                .fixItReplace(attr->getLocation(), "required");
              CD->getAttrs().add(
                new (TC.Context) RequiredAttr(/*IsImplicit=*/true));
            }

            TC.diagnose(findNonImplicitRequiredInit(CD->getOverriddenDecl()),
                        diag::overridden_required_initializer_here);
          } else {
            // We tried to override a convenience initializer.
            TC.diagnose(CD, diag::initializer_does_not_override)
              .highlight(attr->getLocation());
            TC.diagnose(CD->getOverriddenDecl(),
                        diag::convenience_init_override_here);
          }
        }
      }

      // A failable initializer cannot override a non-failable one.
      // This would normally be diagnosed by the covariance rules;
      // however, those are disabled so that we can provide a more
      // specific diagnostic here.
      if (CD->getFailability() != OTK_None &&
          CD->getOverriddenDecl() &&
          CD->getOverriddenDecl()->getFailability() == OTK_None) {
        TC.diagnose(CD, diag::failable_initializer_override,
                    CD->getFullName());
        TC.diagnose(CD->getOverriddenDecl(), 
                    diag::nonfailable_initializer_override_here,
                    CD->getOverriddenDecl()->getFullName());
      }
    }

    // An initializer is ObjC-compatible if it's explicitly @objc or a member
    // of an ObjC-compatible class.
    if (CD->getDeclContext()->isTypeContext()) {
      Optional<ObjCReason> isObjC = shouldMarkAsObjC(TC, CD,
          /*allowImplicit=*/true);

      Optional<ForeignErrorConvention> errorConvention;
      if (isObjC &&
          (CD->isInvalid() ||
           !TC.isRepresentableInObjC(CD, *isObjC, errorConvention)))
        isObjC = None;
      markAsObjC(TC, CD, isObjC, errorConvention);
    }

    // If this initializer overrides a 'required' initializer, it must itself
    // be marked 'required'.
    if (!CD->getAttrs().hasAttribute<RequiredAttr>()) {
      if (CD->getOverriddenDecl() && CD->getOverriddenDecl()->isRequired()) {
        TC.diagnose(CD, diag::required_initializer_missing_keyword)
          .fixItInsert(CD->getLoc(), "required ");

        TC.diagnose(findNonImplicitRequiredInit(CD->getOverriddenDecl()),
                    diag::overridden_required_initializer_here);

        CD->getAttrs().add(
            new (TC.Context) RequiredAttr(/*IsImplicit=*/true));
      }
    }

    if (CD->isRequired()) {
      if (auto nominal = CD->getDeclContext()
              ->getAsNominalTypeOrNominalTypeExtensionContext()) {
        auto requiredAccess = std::min(nominal->getFormalAccess(),
                                       AccessLevel::Public);
        if (requiredAccess == AccessLevel::Private)
          requiredAccess = AccessLevel::FilePrivate;
        if (CD->getFormalAccess() < requiredAccess) {
          auto diag = TC.diagnose(CD,
                                  diag::required_initializer_not_accessible);
          fixItAccess(diag, CD, requiredAccess);
        }
      }
    }

    inferDynamic(TC.Context, CD);

    TC.checkDeclAttributes(CD);
  }

  void visitDestructorDecl(DestructorDecl *DD) {
    if (DD->isInvalid()) {
      DD->setInterfaceType(ErrorType::get(TC.Context));
      return;
    }

    if (!IsFirstPass) {
      if (DD->getBody())
        TC.definedFunctions.push_back(DD);
    }

    if (IsSecondPass ||
        DD->hasInterfaceType() ||
        DD->isBeingValidated()) {
      return;
    }

    DD->setIsBeingValidated();

    assert(DD->getDeclContext()->isTypeContext()
           && "Decl parsing must prevent destructors outside of types!");

    TC.checkDeclAttributesEarly(DD);
    if (!DD->hasAccess()) {
      auto enclosingClass = cast<ClassDecl>(DD->getParent());
      DD->setAccess(enclosingClass->getFormalAccess());
    }

    configureImplicitSelf(TC, DD);

    if (DD->getDeclContext()->getGenericSignatureOfContext()) {
      (void)TC.validateGenericFuncSignature(DD);
      DD->setGenericEnvironment(
          DD->getDeclContext()->getGenericEnvironmentOfContext());
    }

    // Set the context type of 'self'.
    recordSelfContextType(DD);

    GenericTypeToArchetypeResolver resolver(DD);
    if (semaFuncParamPatterns(DD, resolver)) {
      DD->setInterfaceType(ErrorType::get(TC.Context));
      DD->setInvalid();
    }

    if (!DD->getGenericSignatureOfContext())
      TC.configureInterfaceType(DD, DD->getGenericSignature());

    DD->setIsBeingValidated(false);

    // Do this before markAsObjC() to diagnose @nonobjc better
    validateAttributes(TC, DD);

    // Destructors are always @objc, because their Objective-C entry point is
    // -dealloc.
    markAsObjC(TC, DD, ObjCReason::ImplicitlyObjC);

    TC.checkDeclAttributes(DD);
  }
};
} // end anonymous namespace

bool swift::checkOverrides(TypeChecker &TC, ValueDecl *decl) {
  return DeclChecker::checkOverrides(TC, decl);
}

bool TypeChecker::isAvailabilitySafeForOverride(ValueDecl *override,
                                                ValueDecl *base) {
  // API availability ranges are contravariant: make sure the version range
  // of an overridden declaration is fully contained in the range of the
  // overriding declaration.
  AvailabilityContext overrideInfo =
      AvailabilityInference::availableRange(override, Context);
  AvailabilityContext baseInfo =
      AvailabilityInference::availableRange(base, Context);

  return baseInfo.isContainedIn(overrideInfo);
}

bool TypeChecker::isAvailabilitySafeForConformance(
    ProtocolDecl *proto, ValueDecl *requirement, ValueDecl *witness,
    DeclContext *dc, AvailabilityContext &requirementInfo) {

  // We assume conformances in
  // non-SourceFiles have already been checked for availability.
  if (!dc->getParentSourceFile())
    return true;

  NominalTypeDecl *conformingDecl = dc->getAsNominalTypeOrNominalTypeExtensionContext();
  assert(conformingDecl && "Must have conforming declaration");

  // Make sure that any access of the witness through the protocol
  // can only occur when the witness is available. That is, make sure that
  // on every version where the conforming declaration is available, if the
  // requirement is available then the witness is available as well.
  // We do this by checking that (an over-approximation of) the intersection of
  // the requirement's available range with both the conforming declaration's
  // available range and the protocol's available range is fully contained in
  // (an over-approximation of) the intersection of the witnesses's available
  // range with both the conforming type's available range and the protocol
  // declaration's available range.
  AvailabilityContext witnessInfo =
      AvailabilityInference::availableRange(witness, Context);
  requirementInfo = AvailabilityInference::availableRange(requirement, Context);

  AvailabilityContext infoForConformingDecl =
      overApproximateAvailabilityAtLocation(conformingDecl->getLoc(),
                                            conformingDecl);

  // Constrain over-approximates intersection of version ranges.
  witnessInfo.constrainWith(infoForConformingDecl);
  requirementInfo.constrainWith(infoForConformingDecl);

  AvailabilityContext infoForProtocolDecl =
      overApproximateAvailabilityAtLocation(proto->getLoc(), proto);

  witnessInfo.constrainWith(infoForProtocolDecl);
  requirementInfo.constrainWith(infoForProtocolDecl);

  return requirementInfo.isContainedIn(witnessInfo);
}

void TypeChecker::typeCheckDecl(Decl *D, bool isFirstPass) {
  checkForForbiddenPrefix(D);
  bool isSecondPass =
    !isFirstPass && D->getDeclContext()->isModuleScopeContext();
  DeclChecker(*this, isFirstPass, isSecondPass).visit(D);
}

// A class is @objc if it does not have generic ancestry, and it either has
// an explicit @objc attribute, or its superclass is @objc.
static Optional<ObjCReason> shouldMarkClassAsObjC(TypeChecker &TC,
                                                  ClassDecl *CD) {
  ObjCClassKind kind = CD->checkObjCAncestry();

  if (auto attr = CD->getAttrs().getAttribute<ObjCAttr>()) {
    if (kind == ObjCClassKind::ObjCMembers) {
      if (attr->hasName() && !CD->isGenericContext()) {
        // @objc with a name on a non-generic subclass of a generic class is
        // just controlling the runtime name. Don't diagnose this case.
        CD->getAttrs().add(new (TC.Context) ObjCRuntimeNameAttr(*attr));
        return None;
      }

      TC.diagnose(attr->getLocation(), diag::objc_for_generic_class)
        .fixItRemove(attr->getRangeWithAt());
    }

    // Only allow ObjC-rooted classes to be @objc.
    // (Leave a hole for test cases.)
    if (kind == ObjCClassKind::ObjCWithSwiftRoot &&
        TC.getLangOpts().EnableObjCAttrRequiresFoundation) {
      TC.diagnose(attr->getLocation(), diag::invalid_objc_swift_rooted_class)
        .fixItRemove(attr->getRangeWithAt());
    }

    return ObjCReason::ExplicitlyObjC;
  }

  if (kind == ObjCClassKind::ObjCWithSwiftRoot ||
      kind == ObjCClassKind::ObjC)
    return ObjCReason::ImplicitlyObjC;

  return None;
}

/// Validate the underlying type of the given typealias.
static void validateTypealiasType(TypeChecker &tc, TypeAliasDecl *typeAlias) {
  TypeResolutionOptions options = TR_TypeAliasUnderlyingType;
  if (typeAlias->getFormalAccess() <= AccessLevel::FilePrivate)
    options |= TR_KnownNonCascadingDependency;

  if (typeAlias->getDeclContext()->isModuleScopeContext() &&
      typeAlias->getGenericParams() == nullptr) {
    IterativeTypeChecker ITC(tc);
    ITC.satisfy(requestResolveTypeDecl(typeAlias));
  } else {
    if (tc.validateType(typeAlias->getUnderlyingTypeLoc(),
                        typeAlias, options)) {
      typeAlias->setInvalid();
      typeAlias->getUnderlyingTypeLoc().setInvalidType(tc.Context);
    }

    typeAlias->setUnderlyingType(typeAlias->getUnderlyingTypeLoc().getType());
  }
}

void TypeChecker::validateDecl(ValueDecl *D) {
  // Generic parameters are validated as part of their context.
  if (isa<GenericTypeParamDecl>(D))
    return;

  // Handling validation failure due to re-entrancy is left
  // up to the caller, who must call hasValidSignature() to
  // check that validateDecl() returned a fully-formed decl.
  if (D->hasValidationStarted()) {
    // If this isn't reentrant (i.e. D has already been validated), the
    // signature better be valid.
    assert(D->isBeingValidated() || D->hasValidSignature());
    return;
  }

  PrettyStackTraceDecl StackTrace("validating", D);

  if (hasEnabledForbiddenTypecheckPrefix())
    checkForForbiddenPrefix(D);

  validateAccessControl(D);

  // Validate the context.
  auto dc = D->getDeclContext();
  if (auto nominal = dyn_cast<NominalTypeDecl>(dc)) {
    validateDecl(nominal);
    if (!nominal->hasValidSignature())
      return;
  } else if (auto ext = dyn_cast<ExtensionDecl>(dc)) {
    validateExtension(ext);
    if (!ext->hasValidSignature())
      return;
  }

  SWIFT_FUNC_STAT;
  // FIXME: (transitional) increment the redundant "always-on" counter.
  if (Context.Stats)
    Context.Stats->getFrontendCounters().NumDeclsValidated++;

  switch (D->getKind()) {
  case DeclKind::Import:
  case DeclKind::Extension:
  case DeclKind::PatternBinding:
  case DeclKind::EnumCase:
  case DeclKind::TopLevelCode:
  case DeclKind::InfixOperator:
  case DeclKind::PrefixOperator:
  case DeclKind::PostfixOperator:
  case DeclKind::PrecedenceGroup:
  case DeclKind::IfConfig:
  case DeclKind::MissingMember:
    llvm_unreachable("not a value decl");

  case DeclKind::Module:
    return;
      
  case DeclKind::GenericTypeParam:
    llvm_unreachable("handled above");

  case DeclKind::AssociatedType: {
    auto assocType = cast<AssociatedTypeDecl>(D);

    assocType->setIsBeingValidated();
    SWIFT_DEFER { assocType->setIsBeingValidated(false); };

    validateAccessControl(assocType);

    checkDeclAttributesEarly(assocType);
    checkInheritanceClause(assocType);

    // Check the default definition, if there is one.
    TypeLoc &defaultDefinition = assocType->getDefaultDefinitionLoc();
    if (!defaultDefinition.isNull()) {
      if (validateType(defaultDefinition, assocType->getDeclContext())) {
        defaultDefinition.setInvalidType(Context);
      } else {
        // associatedtype X = X is invalid
        auto mentionsItself =
            defaultDefinition.getType().findIf([&](Type type) {
              if (auto DMT = type->getAs<ArchetypeType>()) {
                return DMT->getAssocType() == assocType;
              }
              return false;
            });

        if (mentionsItself) {
          diagnose(defaultDefinition.getLoc(), diag::recursive_type_reference,
                   assocType->getDescriptiveKind(), assocType->getName());
          diagnose(assocType, diag::type_declared_here);
        }
      }
    }
    // Finally, set the interface type.
    if (!assocType->hasInterfaceType())
      assocType->computeType();

    checkDeclAttributes(assocType);
    break;
  }

  case DeclKind::TypeAlias: {
    auto typeAlias = cast<TypeAliasDecl>(D);
    // Check generic parameters, if needed.
    typeAlias->setIsBeingValidated();
    SWIFT_DEFER { typeAlias->setIsBeingValidated(false); };

    validateGenericTypeSignature(typeAlias);
    validateTypealiasType(*this, typeAlias);
    break;
  }

  case DeclKind::Enum:
  case DeclKind::Struct:
  case DeclKind::Class: {
    auto nominal = cast<NominalTypeDecl>(D);
    nominal->computeType();

    // Check generic parameters, if needed.
    nominal->setIsBeingValidated();
    validateGenericTypeSignature(nominal);
    nominal->setIsBeingValidated(false);

    checkInheritanceClause(D);

    validateAttributes(*this, D);

    if (auto CD = dyn_cast<ClassDecl>(nominal)) {
      // Mark a class as @objc. This must happen before checking its members.
      Optional<ObjCReason> isObjC = shouldMarkClassAsObjC(*this, CD);
      markAsObjC(*this, CD, isObjC);

      // Determine whether we require in-class initializers.
      if (CD->getAttrs().hasAttribute<RequiresStoredPropertyInitsAttr>() ||
          (CD->hasSuperclass() &&
           CD->getSuperclass()->getClassOrBoundGenericClass()
             ->requiresStoredPropertyInits()))
        CD->setRequiresStoredPropertyInits(true);

      // Inherit @objcMembers.
      if (auto superclass = CD->getSuperclassDecl()) {
        if (superclass->getAttrs().hasAttribute<ObjCMembersAttr>() &&
            !CD->getAttrs().hasAttribute<ObjCMembersAttr>()) {
          CD->getAttrs().add(new (Context) ObjCMembersAttr(/*IsImplicit=*/true));
        }
      }
    }

    if (auto *ED = dyn_cast<EnumDecl>(nominal)) {
      // @objc enums use their raw values as the value representation, so we
      // need to force the values to be checked.
      if (ED->isObjC())
        checkEnumRawValues(*this, ED);
    }

    DeclsToFinalize.insert(nominal);
    break;
  }

  case DeclKind::Protocol: {
    auto proto = cast<ProtocolDecl>(D);
    if (!proto->hasInterfaceType())
      proto->computeType();

    // Validate the generic type signature, which is just <Self : P>.
    proto->setIsBeingValidated();
    validateGenericTypeSignature(proto);
    proto->setIsBeingValidated(false);

    // See the comment in validateDeclForNameLookup(); we may have validated
    // the alias before we built the protocol's generic environment.
    //
    // FIXME: Hopefully this can all go away with the ITC.
    for (auto member : proto->getMembers()) {
      if (auto *aliasDecl = dyn_cast<TypeAliasDecl>(member)) {
        if (!aliasDecl->isGeneric()) {
          aliasDecl->setGenericEnvironment(proto->getGenericEnvironment());

          // If the underlying alias declaration has a type parameter,
          // we have unresolved dependent member types we will need to deal
          // with. Wipe out the types and validate them again.
          // FIXME: We never should have recorded such a type in the first
          // place.
          if (!aliasDecl->getUnderlyingTypeLoc().getType() ||
              aliasDecl->getUnderlyingTypeLoc().getType()
                ->findUnresolvedDependentMemberType()) {
            aliasDecl->getUnderlyingTypeLoc().setType(Type(),
                                                      /*validated=*/false);
            validateAccessControl(aliasDecl);

            // Check generic parameters, if needed.
            aliasDecl->setIsBeingValidated();
            SWIFT_DEFER { aliasDecl->setIsBeingValidated(false); };

            validateTypealiasType(*this, aliasDecl);
          }
        }
      }
    }

    // Record inherited protocols.
    resolveInheritedProtocols(proto);

    validateAttributes(*this, D);

    // If the protocol is @objc, it may only refine other @objc protocols.
    // FIXME: Revisit this restriction.
    if (proto->getAttrs().hasAttribute<ObjCAttr>()) {
      Optional<ObjCReason> isObjC = ObjCReason::ImplicitlyObjC;

      for (auto inherited : proto->getInheritedProtocols()) {
        if (!inherited->isObjC()) {
          diagnose(proto->getLoc(),
                   diag::objc_protocol_inherits_non_objc_protocol,
                   proto->getDeclaredType(), inherited->getDeclaredType());
          diagnose(inherited->getLoc(), diag::protocol_here,
                   inherited->getName());
          isObjC = None;
        }
      }

      markAsObjC(*this, proto, isObjC);
    }

    DeclsToFinalize.insert(proto);
    break;
  }

  case DeclKind::Var:
  case DeclKind::Param: {
    auto VD = cast<VarDecl>(D);

    D->setIsBeingValidated();

    if (!VD->hasInterfaceType()) {
      if (VD->isSelfParameter()) {
        if (!VD->hasInterfaceType()) {
          VD->setInterfaceType(ErrorType::get(Context));
          VD->setInvalid();
        }
        recordSelfContextType(cast<AbstractFunctionDecl>(VD->getDeclContext()));
      } else if (PatternBindingDecl *PBD = VD->getParentPatternBinding()) {
        if (PBD->isBeingValidated()) {
          diagnose(VD, diag::pattern_used_in_type, VD->getName());

        } else {
          validatePatternBindingEntries(*this, PBD);
        }

        auto parentPattern = VD->getParentPattern();
        if (PBD->isInvalid() || !parentPattern->hasType()) {
          parentPattern->setType(ErrorType::get(Context));
          setBoundVarsTypeError(parentPattern, Context);
          
          // If no type has been set for the initializer, we need to diagnose
          // the failure.
          if (VD->getParentInitializer() &&
              !VD->getParentInitializer()->getType()) {
            diagnose(parentPattern->getLoc(), diag::identifier_init_failure,
                     parentPattern->getBoundName());
          }
        }
      } else {
        // FIXME: This case is hit when code completion occurs in a function
        // parameter list. Previous parameters are definitely in scope, but
        // we don't really know how to type-check them.
        // We can also hit this when code-completing in a closure body.
        assert(isa<AbstractFunctionDecl>(D->getDeclContext()) ||
               isa<AbstractClosureExpr>(D->getDeclContext()) ||
               isa<TopLevelCodeDecl>(D->getDeclContext()));
        VD->markInvalid();
      }
    }

    // We're not really done with processing the signature yet, but
    // @objc checking requires the declaration to call itself validated
    // so that it can be considered as a witness.
    D->setIsBeingValidated(false);

    checkDeclAttributesEarly(VD);
    validateAttributes(*this, VD);

    if (!DeclChecker::checkOverrides(*this, VD)) {
      // If a property has an override attribute but does not override
      // anything, complain.
      auto overridden = VD->getOverriddenDecl();
      if (auto *OA = VD->getAttrs().getAttribute<OverrideAttr>()) {
        if (!overridden) {
          diagnose(VD, diag::property_does_not_override)
            .highlight(OA->getLocation());
          OA->setInvalid();
        }
      }
    }

    // Properties need some special validation logic.
    if (auto *nominalDecl = VD->getDeclContext()
            ->getAsNominalTypeOrNominalTypeExtensionContext()) {
      // If this is a property, check if it needs to be exposed to
      // Objective-C.
      Optional<ObjCReason> isObjC = shouldMarkAsObjC(*this, VD);

      if (isObjC && !isRepresentableInObjC(VD, *isObjC))
        isObjC = None;

      markAsObjC(*this, VD, isObjC);

      // Under the Swift 3 inference rules, if we have @IBInspectable or
      // @GKInspectable but did not infer @objc, warn that the attribute is
      if (!isObjC && Context.LangOpts.EnableSwift3ObjCInference) {
        if (auto attr = VD->getAttrs().getAttribute<IBInspectableAttr>()) {
          diagnose(attr->getLocation(),
                   diag::attribute_meaningless_when_nonobjc,
                   attr->getAttrName())
            .fixItRemove(attr->getRange());
        }

        if (auto attr = VD->getAttrs().getAttribute<GKInspectableAttr>()) {
          diagnose(attr->getLocation(),
                   diag::attribute_meaningless_when_nonobjc,
                   attr->getAttrName())
            .fixItRemove(attr->getRange());
        }
      }

      // Infer 'dynamic' before touching accessors.
      inferDynamic(Context, VD);

      // If this variable is a class member, mark it final if the
      // class is final, or if it was declared with 'let'.
      if (auto cls = dyn_cast<ClassDecl>(nominalDecl)) {
        if (cls->isFinal() || VD->isLet()) {
          if (!VD->isFinal() && !VD->isDynamic()) {
            makeFinal(Context, VD);
          }
        }
        if (VD->isStatic()) {
          auto staticSpelling =
            VD->getParentPatternBinding()->getStaticSpelling();
          if (staticSpelling == StaticSpellingKind::KeywordStatic) {
            auto finalAttr = VD->getAttrs().getAttribute<FinalAttr>();
            if (finalAttr) {
              auto finalRange = finalAttr->getRange();
              if (finalRange.isValid())
                diagnose(finalRange.Start, diag::decl_already_final)
                .highlight(finalRange)
                .fixItRemove(finalRange);
            }
            makeFinal(Context, VD);
          }
        }
      }
    }

    // Perform accessor-related validation.
    validateAbstractStorageDecl(*this, VD);

    // Synthesize accessors as necessary.
    maybeAddAccessorsToVariable(VD, *this);

    break;
  }
      
  case DeclKind::Func: {
    typeCheckDecl(D, true);
    break;
  }

  case DeclKind::Subscript:
  case DeclKind::Constructor:
    typeCheckDecl(D, true);
    break;

  case DeclKind::Destructor:
  case DeclKind::EnumElement: {
    if (auto container = dyn_cast<NominalTypeDecl>(D->getDeclContext())) {
      validateDecl(container);
      typeCheckDecl(D, true);
    } else {
      D->setInterfaceType(ErrorType::get(Context));
    }
    break;
  }
  }

  assert(D->hasValidSignature());
}

void TypeChecker::validateDeclForNameLookup(ValueDecl *D) {
  // Validate the context.
  auto dc = D->getDeclContext();
  if (auto nominal = dyn_cast<NominalTypeDecl>(dc)) {
    validateDeclForNameLookup(nominal);
    if (!nominal->hasInterfaceType())
      return;
  } else if (auto ext = dyn_cast<ExtensionDecl>(dc)) {
    validateExtension(ext);
    if (!ext->hasValidSignature())
      return;
  }

  switch (D->getKind()) {
  case DeclKind::Protocol: {
    auto proto = cast<ProtocolDecl>(D);
    if (proto->hasInterfaceType())
      return;
    proto->computeType();

    auto *gp = proto->getGenericParams();
    unsigned depth = gp->getDepth();
    for (auto paramDecl : *gp)
      paramDecl->setDepth(depth);

    validateAccessControl(proto);

    // Record inherited protocols.
    resolveInheritedProtocols(proto);

    for (auto member : proto->getMembers()) {
      if (auto ATD = dyn_cast<AssociatedTypeDecl>(member)) {
        validateDeclForNameLookup(ATD);
      }
    }

    // Make sure the protocol is fully validated by the end of Sema.
    DeclsToFinalize.insert(proto);
    break;
  }
  case DeclKind::AssociatedType: {
    auto assocType = cast<AssociatedTypeDecl>(D);
    if (assocType->hasInterfaceType())
      return;
    assocType->computeType();
    validateAccessControl(assocType);
    break;
  }
  case DeclKind::TypeAlias: {
    auto typealias = cast<TypeAliasDecl>(D);
    if (typealias->getUnderlyingTypeLoc().getType())
      return;

    // Perform earlier validation of typealiases in protocols.
    if (isa<ProtocolDecl>(dc)) {
      if (!typealias->getGenericParams()) {
        ProtocolRequirementTypeResolver resolver;
        TypeResolutionOptions options;

        if (typealias->isBeingValidated()) return;

        typealias->setIsBeingValidated();
        SWIFT_DEFER { typealias->setIsBeingValidated(false); };

        validateAccessControl(typealias);
        if (typealias->getFormalAccess() <= AccessLevel::FilePrivate)
          options |= TR_KnownNonCascadingDependency;

        if (validateType(typealias->getUnderlyingTypeLoc(),
                         typealias, options, &resolver)) {
          typealias->setInvalid();
          typealias->getUnderlyingTypeLoc().setInvalidType(Context);
        }

        typealias->setUnderlyingType(
                                typealias->getUnderlyingTypeLoc().getType());

        // Note that this doesn't set the generic environment of the alias yet,
        // because we haven't built one for the protocol.
        //
        // See how validateDecl() sets the generic environment on alias members
        // explicitly.
        //
        // FIXME: Hopefully this can all go away with the ITC.
        return;
      }
    }
    LLVM_FALLTHROUGH;
  }

  default:
    validateDecl(D);
    break;
  }
}

static bool shouldValidateMemberDuringFinalization(NominalTypeDecl *nominal,
                                                   ValueDecl *VD) {
  // For enums, we only need to validate enum elements to know
  // the layout.
  if (isa<EnumDecl>(nominal) &&
      isa<EnumElementDecl>(VD))
    return true;

  // For structs, we only need to validate stored properties to
  // know the layout.
  if (isa<StructDecl>(nominal) &&
      (isa<VarDecl>(VD) &&
       !cast<VarDecl>(VD)->isStatic() &&
       (cast<VarDecl>(VD)->hasStorage() ||
        VD->getAttrs().hasAttribute<LazyAttr>())))
    return true;

  // For classes, we need to validate properties and functions,
  // but skipping nested types is OK.
  if (isa<ClassDecl>(nominal) &&
      !isa<TypeDecl>(VD))
    return true;

  // For protocols, skip nested typealiases and nominal types.
  if (isa<ProtocolDecl>(nominal) &&
      !isa<GenericTypeDecl>(VD))
    return true;

  return false;
}

static void finalizeType(TypeChecker &TC, NominalTypeDecl *nominal) {
  Optional<bool> lazyVarsAlreadyHaveImplementation;

  for (auto *D : nominal->getMembers()) {
    auto VD = dyn_cast<ValueDecl>(D);
    if (!VD)
      continue;

    if (!shouldValidateMemberDuringFinalization(nominal, VD))
      continue;

    TC.validateDecl(VD);

    // The only thing left to do is synthesize storage for lazy variables.
    // We only have to do that if it's a type from another file, though.
    // In NDEBUG builds, bail out as soon as we can.
#ifdef NDEBUG
    if (lazyVarsAlreadyHaveImplementation.hasValue() &&
        lazyVarsAlreadyHaveImplementation.getValue())
      continue;
#endif
    auto *prop = dyn_cast<VarDecl>(D);
    if (!prop)
      continue;

    if (prop->getAttrs().hasAttribute<LazyAttr>() && !prop->isStatic()
                                                  && prop->getGetter()) {
      bool hasImplementation = prop->getGetter()->hasBody();

      if (lazyVarsAlreadyHaveImplementation.hasValue()) {
        assert(lazyVarsAlreadyHaveImplementation.getValue() ==
                 hasImplementation &&
               "only some lazy vars already have implementations");
      } else {
        lazyVarsAlreadyHaveImplementation = hasImplementation;
      }

      if (!hasImplementation)
        TC.completeLazyVarImplementation(prop);
    }
  }

  // FIXME: We need to add implicit initializers and dtors when a decl is
  // touched, because it affects vtable layout.  If you're not defining the
  // class, you shouldn't have to know what the vtable layout is.
  if (auto *CD = dyn_cast<ClassDecl>(nominal)) {
    TC.addImplicitConstructors(CD);
    TC.addImplicitDestructor(CD);
  }

  // validateDeclForNameLookup will not trigger an immediate full
  // validation of protocols, but clients will assume that things
  // like the requirement signature have been set.
  if (auto PD = dyn_cast<ProtocolDecl>(nominal)) {
    if (!PD->isRequirementSignatureComputed()) {
      TC.validateDecl(PD);
    }
  }
}

void TypeChecker::finalizeDecl(ValueDecl *decl) {
  if (auto nominal = dyn_cast<NominalTypeDecl>(decl)) {
    finalizeType(*this, nominal);
  } else if (auto func = dyn_cast<AbstractFunctionDecl>(decl)) {
    // We synthesize certain functions --- mostly accessors --- at
    // times that can be inconvenient for immediate validation.  We add
    // them to the list of declarations to finalize so that we can
    // fully validate them at a more opportune time.
    validateDecl(func);
  } else {
    auto storage = cast<AbstractStorageDecl>(decl);
    finalizeAbstractStorageDecl(*this, storage);
  }
}

void TypeChecker::validateAccessControl(ValueDecl *D) {
  if (D->hasAccess())
    return;

  // FIXME: Encapsulate the following in computeAccessLevel() ?

  switch (D->getKind()) {
  case DeclKind::Import:
  case DeclKind::Extension:
  case DeclKind::PatternBinding:
  case DeclKind::EnumCase:
  case DeclKind::TopLevelCode:
  case DeclKind::InfixOperator:
  case DeclKind::PrefixOperator:
  case DeclKind::PostfixOperator:
  case DeclKind::PrecedenceGroup:
  case DeclKind::IfConfig:
  case DeclKind::MissingMember:
    llvm_unreachable("not a value decl");

  case DeclKind::Module:
    break;

  case DeclKind::TypeAlias:
    computeAccessLevel(D);
    break;

  case DeclKind::GenericTypeParam:
    // Ultimately handled in generic signature validation.
    return;

  case DeclKind::AssociatedType: {
      auto assocType = cast<AssociatedTypeDecl>(D);
      auto prot = assocType->getProtocol();
      validateAccessControl(prot);
      assocType->setAccess(std::max(prot->getFormalAccess(),
                                    AccessLevel::Internal));
      break;
    }

  case DeclKind::Enum:
  case DeclKind::Struct:
  case DeclKind::Class:
  case DeclKind::Protocol:
  case DeclKind::Var:
  case DeclKind::Param:
  case DeclKind::Func:
  case DeclKind::Subscript:
  case DeclKind::Constructor:
    computeAccessLevel(D);
    break;

  case DeclKind::Destructor:
  case DeclKind::EnumElement: {
    if (D->isInvalid()) {
      D->setAccess(AccessLevel::Private);
    } else {
      auto container = cast<NominalTypeDecl>(D->getDeclContext());
      validateAccessControl(container);
      D->setAccess(std::max(container->getFormalAccess(),
                            AccessLevel::Internal));
    }
    break;
  }
  }

  assert(D->hasAccess());
}

/// Form the interface type of an extension from the raw type and the
/// extension's list of generic parameters.
static Type formExtensionInterfaceType(Type type,
                                       GenericParamList *genericParams) {
  // Find the nominal type declaration and its parent type.
  Type parentType;
  NominalTypeDecl *nominal;
  if (auto unbound = type->getAs<UnboundGenericType>()) {
    parentType = unbound->getParent();
    nominal = cast<NominalTypeDecl>(unbound->getDecl());
  } else if (auto bound = type->getAs<BoundGenericType>()) {
    parentType = bound->getParent();
    nominal = bound->getDecl();
  } else {
    auto nominalType = type->castTo<NominalType>();
    parentType = nominalType->getParent();
    nominal = nominalType->getDecl();
  }

  // Reconstruct the parent, if there is one.
  if (parentType) {
    // Build the nested extension type.
    auto parentGenericParams = nominal->getGenericParams()
                                 ? genericParams->getOuterParameters()
                                 : genericParams;
    parentType = formExtensionInterfaceType(parentType, parentGenericParams);
  }

  // If we don't have generic parameters at this level, just build the result.
  if (!nominal->getGenericParams() || isa<ProtocolDecl>(nominal)) {
    Type resultType = NominalType::get(nominal, parentType,
                                       nominal->getASTContext());

    // If the parent was unchanged, return the original pointer.
    return resultType->isEqual(type) ? type : resultType;
  }

  // Form the bound generic type with the type parameters provided.
  SmallVector<Type, 2> genericArgs;
  for (auto gp : *genericParams) {
    genericArgs.push_back(gp->getDeclaredInterfaceType());
  }

  Type resultType = BoundGenericType::get(nominal, parentType, genericArgs);
  return resultType->isEqual(type) ? type : resultType;
}

/// Visit the given generic parameter lists from the outermost to the innermost,
/// calling the visitor function for each list.
static void visitOuterToInner(
                      GenericParamList *genericParams,
                      llvm::function_ref<void(GenericParamList *)> visitor) {
  if (auto outerGenericParams = genericParams->getOuterParameters())
    visitOuterToInner(outerGenericParams, visitor);

  visitor(genericParams);
}

/// Check the generic parameters of an extension, recursively handling all of
/// the parameter lists within the extension.
static std::pair<GenericEnvironment *, Type>
checkExtensionGenericParams(TypeChecker &tc, ExtensionDecl *ext, Type type,
                            GenericParamList *genericParams) {
  // Form the interface type of the extension.
  Type extInterfaceType = formExtensionInterfaceType(type, genericParams);

  // Prepare all of the generic parameter lists for generic signature
  // validation.
  visitOuterToInner(genericParams, [&](GenericParamList *gpList) {
    tc.prepareGenericParamList(gpList, ext);
  });

  // Local function used to infer requirements from the extended type.
  auto inferExtendedTypeReqs = [&](GenericSignatureBuilder &builder) {
    auto source =
      GenericSignatureBuilder::FloatingRequirementSource::forInferred(
                                          nullptr, /*quietly=*/false);

    builder.inferRequirements(*ext->getModuleContext(),
                              TypeLoc::withoutLoc(extInterfaceType),
                              source);
  };

  // Validate the generic type signature.
  auto *env = tc.checkGenericEnvironment(genericParams,
                                         ext->getDeclContext(), nullptr,
                                         /*allowConcreteGenericParams=*/true,
                                         inferExtendedTypeReqs);

  // Validate the generic parameters for the last time, to splat down
  // actual archetypes.
  visitOuterToInner(genericParams, [&](GenericParamList *gpList) {
    tc.revertGenericParamList(gpList);
  });
  GenericTypeToArchetypeResolver archetypeResolver(env);
  visitOuterToInner(genericParams, [&](GenericParamList *gpList) {
    tc.checkGenericParamList(nullptr, gpList, nullptr, &archetypeResolver);
  });

  Type extContextType =
    env->mapTypeIntoContext(extInterfaceType);
  return { env, extContextType };
}

// FIXME: In TypeChecker.cpp; only needed because LLDB creates
// extensions of typealiases to unbound generic types, which is
// ill-formed but convenient.
namespace swift {
GenericParamList *cloneGenericParams(ASTContext &ctx,
                                     DeclContext *dc,
                                     GenericParamList *fromParams);
} // namespace swift

void TypeChecker::validateExtension(ExtensionDecl *ext) {
  // If we're currently validating, or have already validated this extension,
  // there's nothing more to do now.
  if (ext->hasValidationStarted())
    return;

  ext->setIsBeingValidated();
  SWIFT_DEFER { ext->setIsBeingValidated(false); };

  // If the extension is already known to be invalid, we're done.
  if (ext->isInvalid())
    return;

  // FIXME: We need to check whether anything is specialized, because
  // the innermost extended type might itself be a non-generic type
  // within a generic type.
  auto extendedType = ext->getExtendedType();

  if (extendedType.isNull() || extendedType->hasError())
    return;

  if (extendedType->hasUnboundGenericType()) {
    // Validate the nominal type declaration being extended.
    auto nominal = extendedType->getAnyNominal();
    validateDecl(nominal);

    auto genericParams = ext->getGenericParams();

    // The debugger synthesizes typealiases of unbound generic types
    // to produce its extensions, which subverts bindExtensionDecl's
    // ability to create the generic parameter lists. Create the list now.
    if (!genericParams && Context.LangOpts.DebuggerSupport) {
      genericParams = cloneGenericParams(Context, ext,
                                         nominal->getGenericParams());
      ext->setGenericParams(genericParams);
    }
    assert(genericParams && "bindExtensionDecl didn't set generic params?");

    // Check generic parameters.
    GenericEnvironment *env;
    std::tie(env, extendedType) = checkExtensionGenericParams(
        *this, ext, ext->getExtendedType(), ext->getGenericParams());

    ext->getExtendedTypeLoc().setType(extendedType);
    ext->setGenericEnvironment(env);
    return;
  }
  
  // If we're extending a protocol, check the generic parameters.
  //
  // Canonicalize the type to work around the fact that getAs<> cannot
  // "look through" protocol<X, Y> where X and Y both desugar to the same
  // thing.
  //
  // FIXME: Probably the above comes up elsewhere, perhaps getAs<>()
  // should be fixed.
  if (auto proto = extendedType->getCanonicalType()->getAs<ProtocolType>()) {
    GenericEnvironment *env;
    std::tie(env, extendedType) =
        checkExtensionGenericParams(*this, ext, proto, ext->getGenericParams());

    ext->getExtendedTypeLoc().setType(extendedType);
    ext->setGenericEnvironment(env);
    return;
  }

  assert(extendedType->is<NominalType>());
}

llvm::TinyPtrVector<ProtocolDecl *>
TypeChecker::getDirectConformsTo(ProtocolDecl *proto) {
  resolveInheritedProtocols(proto);
  return proto->getInheritedProtocols();
}

/// Build a default initializer string for the given pattern.
///
/// This string is suitable for display in diagnostics.
static Optional<std::string> buildDefaultInitializerString(TypeChecker &tc,
                                                           DeclContext *dc,
                                                           Pattern *pattern) {
  switch (pattern->getKind()) {
#define REFUTABLE_PATTERN(Id, Parent) case PatternKind::Id:
#define PATTERN(Id, Parent)
#include "swift/AST/PatternNodes.def"
    return None;
  case PatternKind::Any:
    return None;

  case PatternKind::Named: {
    if (!pattern->hasType())
      return None;

    // Special-case the various types we might see here.
    auto type = pattern->getType();

    // For literal-convertible types, form the corresponding literal.
#define CHECK_LITERAL_PROTOCOL(Kind, String) \
    if (auto proto = tc.getProtocol(SourceLoc(), KnownProtocolKind::Kind)) { \
      if (tc.conformsToProtocol(type, proto, dc, \
                                ConformanceCheckFlags::InExpression)) \
        return std::string(String); \
    }
    CHECK_LITERAL_PROTOCOL(ExpressibleByArrayLiteral, "[]")
    CHECK_LITERAL_PROTOCOL(ExpressibleByDictionaryLiteral, "[:]")
    CHECK_LITERAL_PROTOCOL(ExpressibleByUnicodeScalarLiteral, "\"\"")
    CHECK_LITERAL_PROTOCOL(ExpressibleByExtendedGraphemeClusterLiteral, "\"\"")
    CHECK_LITERAL_PROTOCOL(ExpressibleByFloatLiteral, "0.0")
    CHECK_LITERAL_PROTOCOL(ExpressibleByIntegerLiteral, "0")
    CHECK_LITERAL_PROTOCOL(ExpressibleByStringLiteral, "\"\"")
#undef CHECK_LITERAL_PROTOCOL

    // For optional types, use 'nil'.
    if (type->getAnyOptionalObjectType())
      return std::string("nil");

    return None;
  }

  case PatternKind::Paren: {
    if (auto sub = buildDefaultInitializerString(
                     tc, dc, cast<ParenPattern>(pattern)->getSubPattern())) {
      return "(" + *sub + ")";
    }

    return None;
  }

  case PatternKind::Tuple: {
    std::string result = "(";
    bool first = true;
    for (auto elt : cast<TuplePattern>(pattern)->getElements()) {
      if (auto sub = buildDefaultInitializerString(tc, dc, elt.getPattern())) {
        if (first) {
          first = false;
        } else {
          result += ", ";
        }

        result += *sub;
      } else {
        return None;
      }
    }
    result += ")";
    return result;
  }

  case PatternKind::Typed:
    return buildDefaultInitializerString(
             tc, dc, cast<TypedPattern>(pattern)->getSubPattern());

  case PatternKind::Var:
    return buildDefaultInitializerString(
             tc, dc, cast<VarPattern>(pattern)->getSubPattern());
  }

  llvm_unreachable("Unhandled PatternKind in switch.");
}

/// Diagnose a class that does not have any initializers.
static void diagnoseClassWithoutInitializers(TypeChecker &tc,
                                             ClassDecl *classDecl) {
  tc.diagnose(classDecl, diag::class_without_init,
              classDecl->getDeclaredType());

  // HACK: We've got a special case to look out for and diagnose specifically to
  // improve the experience of seeing this, and mitigate some confusion.
  //
  // For a class A which inherits from Decodable class B, class A may have
  // additional members which prevent default initializer synthesis (and
  // inheritance of other initializers). The user may have assumed that this
  // case would synthesize Encodable/Decodable conformance for class A the same
  // way it may have for class B, or other classes.
  //
  // It is helpful to suggest here that the user may have forgotten to override
  // init(from:) (and encode(to:), if applicable) in a note, before we start
  // listing the members that prevented initializer synthesis.
  // TODO: Add a fixit along with this suggestion.
  if (auto *superclassDecl = classDecl->getSuperclassDecl()) {
    ASTContext &C = tc.Context;
    auto *decodableProto = C.getProtocol(KnownProtocolKind::Decodable);
    auto superclassType = superclassDecl->getDeclaredInterfaceType();
    if (auto ref = tc.conformsToProtocol(superclassType, decodableProto,
                                         superclassDecl,
                                         ConformanceCheckOptions(),
                                         SourceLoc())) {
      // super conforms to Decodable, so we've failed to inherit init(from:).
      // Let's suggest overriding it here.
      //
      // We're going to diagnose on the concrete init(from:) decl if it exists
      // and isn't implicit; otherwise, on the subclass itself.
      ValueDecl *diagDest = classDecl;
      auto initFrom = DeclName(C, C.Id_init, C.Id_from);
      auto result = tc.lookupMember(superclassDecl, superclassType, initFrom,
                                    NameLookupFlags::ProtocolMembers |
                                    NameLookupFlags::IgnoreAccessControl);

      if (!result.empty() && !result.front().getValueDecl()->isImplicit())
        diagDest = result.front().getValueDecl();

      auto diagName = diag::decodable_suggest_overriding_init_here;

      // This is also a bit of a hack, but the best place we've got at the
      // moment to suggest this.
      //
      // If the superclass also conforms to Encodable, it's quite
      // likely that the user forgot to override its encode(to:). In this case,
      // we can produce a slightly different diagnostic to suggest doing so.
      auto *encodableProto = C.getProtocol(KnownProtocolKind::Encodable);
      if ((ref = tc.conformsToProtocol(superclassType, encodableProto,
                                       superclassDecl,
                                       ConformanceCheckOptions(),
                                       SourceLoc()))) {
        // We only want to produce this version of the diagnostic if the
        // subclass doesn't directly implement encode(to:).
        // The direct lookup here won't see an encode(to:) if it is inherited
        // from the superclass.
        auto encodeTo = DeclName(C, C.Id_encode, C.Id_to);
        if (classDecl->lookupDirect(encodeTo).empty())
          diagName = diag::codable_suggest_overriding_init_here;
      }

      tc.diagnose(diagDest, diagName);
    }
  }

  for (auto member : classDecl->getMembers()) {
    auto pbd = dyn_cast<PatternBindingDecl>(member);
    if (!pbd)
      continue;

    if (pbd->isStatic() || !pbd->hasStorage() || isDefaultInitializable(pbd) ||
        pbd->isInvalid())
      continue;
   
    for (auto entry : pbd->getPatternList()) {
      if (entry.getInit()) continue;
      
      SmallVector<VarDecl *, 4> vars;
      entry.getPattern()->collectVariables(vars);
      if (vars.empty()) continue;

      auto varLoc = vars[0]->getLoc();
      
      Optional<InFlightDiagnostic> diag;
      switch (vars.size()) {
      case 1:
        diag.emplace(tc.diagnose(varLoc, diag::note_no_in_class_init_1,
                                 vars[0]->getName()));
        break;
      case 2:
        diag.emplace(tc.diagnose(varLoc, diag::note_no_in_class_init_2,
                                 vars[0]->getName(), vars[1]->getName()));
        break;
      case 3:
        diag.emplace(tc.diagnose(varLoc, diag::note_no_in_class_init_3plus,
                                 vars[0]->getName(), vars[1]->getName(), 
                                 vars[2]->getName(), false));
        break;
      default:
        diag.emplace(tc.diagnose(varLoc, diag::note_no_in_class_init_3plus,
                                 vars[0]->getName(), vars[1]->getName(), 
                                 vars[2]->getName(), true));
        break;
      }

      if (auto defaultValueSuggestion
             = buildDefaultInitializerString(tc, classDecl, entry.getPattern()))
        diag->fixItInsertAfter(entry.getPattern()->getEndLoc(),
                               " = " + *defaultValueSuggestion);
    }
  }
}

/// Diagnose a missing required initializer.
static void diagnoseMissingRequiredInitializer(
              TypeChecker &TC,
              ClassDecl *classDecl,
              ConstructorDecl *superInitializer) {
  // Find the location at which we should insert the new initializer.
  SourceLoc insertionLoc;
  SourceLoc indentationLoc;
  for (auto member : classDecl->getMembers()) {
    // If we don't have an indentation location yet, grab one from this
    // member.
    if (indentationLoc.isInvalid()) {
      indentationLoc = member->getLoc();
    }

    // We only want to look at explicit constructors.
    auto ctor = dyn_cast<ConstructorDecl>(member);
    if (!ctor)
      continue;

    if (ctor->isImplicit())
      continue;

    insertionLoc = ctor->getEndLoc();
    indentationLoc = ctor->getLoc();
  }

  // If no initializers were listed, start at the opening '{' for the class.
  if (insertionLoc.isInvalid()) {
    insertionLoc = classDecl->getBraces().Start;
  }
  if (indentationLoc.isInvalid()) {
    indentationLoc = classDecl->getBraces().End;
  }

  // Adjust the insertion location to point at the end of this line (i.e.,
  // the start of the next line).
  insertionLoc = Lexer::getLocForEndOfLine(TC.Context.SourceMgr,
                                           insertionLoc);

  // Find the indentation used on the indentation line.
  StringRef indentation = Lexer::getIndentationForLine(TC.Context.SourceMgr,
                                                       indentationLoc);

  // Pretty-print the superclass initializer into a string.
  // FIXME: Form a new initializer by performing the appropriate
  // substitutions of subclass types into the superclass types, so that
  // we get the right generic parameters.
  std::string initializerText;
  {
    PrintOptions options;
    options.PrintDefaultParameterPlaceholder = false;
    options.PrintImplicitAttrs = false;

    // Render the text.
    llvm::raw_string_ostream out(initializerText);
    {
      ExtraIndentStreamPrinter printer(out, indentation);
      printer.printNewline();

      // If there is no explicit 'required', print one.
      bool hasExplicitRequiredAttr = false;
      if (auto requiredAttr
            = superInitializer->getAttrs().getAttribute<RequiredAttr>())
          hasExplicitRequiredAttr = !requiredAttr->isImplicit();

      if (!hasExplicitRequiredAttr)
        printer << "required ";

      superInitializer->print(printer, options);
    }

    // FIXME: Infer body indentation from the source rather than hard-coding
    // 4 spaces.

    // Add a dummy body.
    out << " {\n";
    out << indentation << "    fatalError(\"";
    superInitializer->getFullName().printPretty(out);
    out << " has not been implemented\")\n";
    out << indentation << "}\n";
  }

  // Complain.
  TC.diagnose(insertionLoc, diag::required_initializer_missing,
              superInitializer->getFullName(),
              superInitializer->getDeclContext()->getDeclaredTypeOfContext())
    .fixItInsert(insertionLoc, initializerText);

  TC.diagnose(findNonImplicitRequiredInit(superInitializer),
              diag::required_initializer_here);
}

void TypeChecker::addImplicitConstructors(NominalTypeDecl *decl) {
  // We can only synthesize implicit constructors for classes and structs.
 if (!isa<ClassDecl>(decl) && !isa<StructDecl>(decl))
   return;

  // If we already added implicit initializers, we're done.
  if (decl->addedImplicitInitializers())
    return;
  
  // Don't add implicit constructors for an invalid declaration
  if (decl->isInvalid())
    return;

  // Local function that produces the canonical parameter type of the given
  // initializer.
  // FIXME: Doesn't work properly for generics.
  auto getInitializerParamType = [](ConstructorDecl *ctor) -> CanType {
    auto interfaceTy = ctor->getInterfaceType();

    // Skip the 'self' parameter.
    auto uncurriedInitTy = interfaceTy->castTo<AnyFunctionType>()->getResult();

    // Grab the parameter type;
    auto paramTy = uncurriedInitTy->castTo<AnyFunctionType>()->getInput();

    return paramTy->getCanonicalType();
  };

  // Bail out if we're validating one of our constructors already; we'll
  // revisit the issue later.
  bool alreadyValidatingCtor = false;
  for (auto member : decl->getMembers()) {
    if (auto ctor = dyn_cast<ConstructorDecl>(member)) {
      validateDecl(ctor);
      if (!ctor->hasValidSignature())
        alreadyValidatingCtor = true;
    }
  }
  if (alreadyValidatingCtor)
    return;

  // Check whether there is a user-declared constructor or an instance
  // variable.
  bool FoundMemberwiseInitializedProperty = false;
  bool SuppressDefaultInitializer = false;
  bool SuppressMemberwiseInitializer = false;
  bool FoundSynthesizedInit = false;
  bool FoundDesignatedInit = false;
  decl->setAddedImplicitInitializers();

  // Before we look for constructors, we need to make sure that all synthesized
  // initializers are properly synthesized.
  //
  // NOTE: Lookups of synthesized initializers MUST come after
  //       decl->setAddedImplicitInitializers() in case synthesis requires
  //       protocol conformance checking, which might be recursive here.
  // FIXME: Disable this code and prevent _any_ implicit constructors from doing
  //        this. Investigate why this hasn't worked otherwise.
  DeclName synthesizedInitializers[1] = {
    // init(from:) is synthesized by derived conformance to Decodable.
    DeclName(Context, DeclBaseName(Context.Id_init), Context.Id_from)
  };

  auto initializerIsSynthesized = [=](ConstructorDecl *initializer) {
    if (!initializer->isImplicit())
      return false;

    for (auto &name : synthesizedInitializers)
      if (initializer->getFullName() == name)
        return true;

    return false;
  };

  for (auto &name : synthesizedInitializers) {
    synthesizeMemberForLookup(decl, name);
  }

  SmallPtrSet<CanType, 4> initializerParamTypes;
  llvm::SmallPtrSet<ConstructorDecl *, 4> overriddenInits;
  for (auto member : decl->getMembers()) {
    if (auto ctor = dyn_cast<ConstructorDecl>(member)) {
      // Synthesized initializers others than the default initializer should
      // not prevent default initializer synthesis.
      if (initializerIsSynthesized(ctor)) {
        FoundSynthesizedInit = true;
      } else if (ctor->isDesignatedInit()) {
        FoundDesignatedInit = true;
      }

      if (!ctor->isInvalid())
        initializerParamTypes.insert(getInitializerParamType(ctor));

      if (auto overridden = ctor->getOverriddenDecl())
        overriddenInits.insert(overridden);

      continue;
    }

    if (auto var = dyn_cast<VarDecl>(member)) {
      if (var->hasStorage() && !var->isStatic() && !var->isInvalid()) {
        // Initialized 'let' properties have storage, but don't get an argument
        // to the memberwise initializer since they already have an initial
        // value that cannot be overridden.
        if (var->isLet() && var->getParentInitializer()) {
          
          // We cannot handle properties like:
          //   let (a,b) = (1,2)
          // for now, just disable implicit init synthesization in structs in
          // this case.
          auto SP = var->getParentPattern();
          if (auto *TP = dyn_cast<TypedPattern>(SP))
            SP = TP->getSubPattern();
          if (!isa<NamedPattern>(SP) && isa<StructDecl>(decl))
            return;
          
          continue;
        }
        
        FoundMemberwiseInitializedProperty = true;
      }
      
      // FIXME: Disable memberwise initializer if a property uses a behavior.
      // Behaviors should be able to control whether they interact with
      // memberwise initialization.
      if (var->hasBehavior())
        SuppressMemberwiseInitializer = true;
      continue;
    }

    // If a stored property lacks an initial value and if there is no way to
    // synthesize an initial value (e.g. for an optional) then we suppress
    // generation of the default initializer.
    if (auto pbd = dyn_cast<PatternBindingDecl>(member)) {
      if (pbd->hasStorage() && !pbd->isStatic() && !pbd->isImplicit())
        for (auto entry : pbd->getPatternList()) {
          if (entry.getInit()) continue;

          // If one of the bound variables is @NSManaged, go ahead no matter
          // what.
          bool CheckDefaultInitializer = true;
          entry.getPattern()->forEachVariable([&](VarDecl *vd) {
            if (vd->getAttrs().hasAttribute<NSManagedAttr>())
              CheckDefaultInitializer = false;
          });
          
          // If we cannot default initialize the property, we cannot
          // synthesize a default initializer for the class.
          if (CheckDefaultInitializer && !isDefaultInitializable(pbd))
            SuppressDefaultInitializer = true;
        }
      continue;
    }
  }

  if (auto structDecl = dyn_cast<StructDecl>(decl)) {
    if (!FoundDesignatedInit && !SuppressMemberwiseInitializer
        && !structDecl->hasUnreferenceableStorage()) {
      // For a struct with memberwise initialized properties, we add a
      // memberwise init.
      if (FoundMemberwiseInitializedProperty) {
        // Create the implicit memberwise constructor.
        auto ctor = createImplicitConstructor(
                      *this, decl, ImplicitConstructorKind::Memberwise);
        decl->addMember(ctor);
      }

      // If we found a stored property, add a default constructor.
      if (!SuppressDefaultInitializer)
        defineDefaultConstructor(decl);
    }
    return;
  }
 
  // For a class with a superclass, automatically define overrides
  // for all of the superclass's designated initializers.
  // FIXME: Currently skipping generic classes.
  auto classDecl = cast<ClassDecl>(decl);
  if (classDecl->hasSuperclass()) {
    bool canInheritInitializers = !FoundDesignatedInit;

    // We can't define these overrides if we have any uninitialized
    // stored properties.
    if (SuppressDefaultInitializer && !FoundDesignatedInit
        && !FoundSynthesizedInit) {
      diagnoseClassWithoutInitializers(*this, classDecl);
      return;
    }

    auto superclassTy = classDecl->getSuperclass();
    auto *superclassDecl = superclassTy->getClassOrBoundGenericClass();
    assert(superclassDecl && "Superclass of class is not a class?");
    if (!superclassDecl->addedImplicitInitializers())
      addImplicitConstructors(superclassDecl);

    auto ctors = lookupConstructors(classDecl, superclassTy,
                                    NameLookupFlags::IgnoreAccessControl);

    for (auto memberResult : ctors) {
      auto member = memberResult.getValueDecl();

      // Skip unavailable superclass initializers.
      if (AvailableAttr::isUnavailable(member))
        continue;

      // Skip invalid superclass initializers.
      auto superclassCtor = dyn_cast<ConstructorDecl>(member);
      if (superclassCtor->isInvalid())
        continue;

      // We only care about required or designated initializers.
      if (!superclassCtor->isRequired() &&
          !superclassCtor->isDesignatedInit())
        continue;

      // If we have an override for this constructor, it's okay.
      if (overriddenInits.count(superclassCtor) > 0)
        continue;

      // If the superclass constructor is a convenience initializer
      // that is inherited into the current class, it's okay.
      if (superclassCtor->isInheritable() &&
          classDecl->inheritsSuperclassInitializers(this)) {
        assert(superclassCtor->isRequired());
        continue;
      }

      // Diagnose a missing override of a required initializer.
      if (superclassCtor->isRequired() && FoundDesignatedInit) {
        diagnoseMissingRequiredInitializer(*this, classDecl, superclassCtor);
        continue;
      }

      // A designated or required initializer has not been overridden.

      // Skip this designated initializer if it's in an extension.
      // FIXME: We shouldn't allow this.
      if (isa<ExtensionDecl>(superclassCtor->getDeclContext()))
        continue;

      // If we have already introduced an initializer with this parameter type,
      // don't add one now.
      if (!initializerParamTypes.insert(
             getInitializerParamType(superclassCtor)).second)
        continue;

      // If we're inheriting initializers, create an override delegating
      // to 'super.init'. Otherwise, create a stub which traps at runtime.
      auto kind = canInheritInitializers
                    ? DesignatedInitKind::Chaining
                    : DesignatedInitKind::Stub;

      // If the superclass initializer is not accessible from the derived
      // class, we cannot chain to 'super.init' either -- create a stub.
      if (!superclassCtor->isAccessibleFrom(classDecl)) {
        assert(!superclassCtor->isRequired() &&
               "required initializer less visible than the class?");
        kind = DesignatedInitKind::Stub;
      }

      // We have a designated initializer. Create an override of it.
      if (auto ctor = createDesignatedInitOverride(
                        *this, classDecl, superclassCtor, kind)) {
        classDecl->addMember(ctor);
      }
    }

    return;
  }

  if (!FoundDesignatedInit) {
    // For a class with no superclass, automatically define a default
    // constructor.

    // ... unless there are uninitialized stored properties.
    if (SuppressDefaultInitializer) {
      if (!FoundSynthesizedInit)
        diagnoseClassWithoutInitializers(*this, classDecl);

      return;
    }

    defineDefaultConstructor(decl);
  }
}

void TypeChecker::synthesizeMemberForLookup(NominalTypeDecl *target,
                                            DeclName member) {
  auto baseName = member.getBaseName();
  if (baseName.isSpecial())
    return;

  // Checks whether the target conforms to the given protocol. If the
  // conformance is incomplete, check the conformance to force synthesis, if
  // possible.
  //
  // Swallows diagnostics if conformance checking is already in progress (so we
  // don't display diagnostics twice).
  //
  // Returns whether the target conforms to the protocol and the conformance is
  // complete.
  auto evaluateTargetConformanceTo = [&](ProtocolDecl *protocol) {
    auto targetType = target->getDeclaredInterfaceType();
    if (auto ref = conformsToProtocol(targetType, protocol, target,
                                      ConformanceCheckFlags::Used,
                                      SourceLoc())) {
      if (auto *conformance =
          dyn_cast_or_null<NormalProtocolConformance>(ref->getConcrete())) {
        if (conformance->isIncomplete()) {
          // Check conformance, forcing synthesis.
          //
          // If synthesizing conformance fails, this will produce diagnostics.
          // If conformance checking was already in progress elsewhere, though,
          // this could produce diagnostics twice.
          //
          // To prevent this duplication, we swallow the diagnostics if the
          // state of the conformance is not Incomplete.
          DiagnosticTransaction transaction(Context.Diags);
          auto shouldSwallowDiagnostics =
            conformance->getState() != ProtocolConformanceState::Incomplete;

          checkConformance(conformance);
          if (shouldSwallowDiagnostics)
            transaction.abort();

          return conformance->isComplete();
        }
      }
    }

    return false;
  };

  if (member.isSimpleName()) {
    if (baseName.getIdentifier() == Context.Id_CodingKeys) {
      // CodingKeys is a special type which may be synthesized as part of
      // Encodable/Decodable conformance. If the target conforms to either
      // protocol and would derive conformance to either, the type may be
      // synthesized.
      // If the target conforms to either and the conformance has not yet been
      // evaluated, then we should do that here.
      //
      // Try to synthesize Decodable first. If that fails, try to synthesize
      // Encodable. If either succeeds and CodingKeys should have been
      // synthesized, it will be synthesized.
      auto *decodableProto = Context.getProtocol(KnownProtocolKind::Decodable);
      auto *encodableProto = Context.getProtocol(KnownProtocolKind::Encodable);
      if (!evaluateTargetConformanceTo(decodableProto))
        (void)evaluateTargetConformanceTo(encodableProto);
    }
  } else {
    auto argumentNames = member.getArgumentNames();
    if (argumentNames.size() != 1)
      return;

    auto argumentName = argumentNames.front();
    if (baseName.getIdentifier() == Context.Id_init &&
        argumentName == Context.Id_from) {
      // init(from:) may be synthesized as part of derived conformance to the
      // Decodable protocol.
      // If the target should conform to the Decodable protocol, check the
      // conformance here to attempt synthesis.
      auto *decodableProto = Context.getProtocol(KnownProtocolKind::Decodable);
      (void)evaluateTargetConformanceTo(decodableProto);
    } else if (baseName.getIdentifier() == Context.Id_encode &&
               argumentName == Context.Id_to) {
      // encode(to:) may be synthesized as part of derived conformance to the
      // Encodable protocol.
      // If the target should conform to the Encodable protocol, check the
      // conformance here to attempt synthesis.
      auto *encodableProto = Context.getProtocol(KnownProtocolKind::Encodable);
      (void)evaluateTargetConformanceTo(encodableProto);
    }
  }
}

void TypeChecker::addImplicitStructConformances(StructDecl *SD) {
  // Type-check the protocol conformances of the struct decl to instantiate its
  // derived conformances.
  checkConformancesInContext(SD, SD);
}

void TypeChecker::addImplicitEnumConformances(EnumDecl *ED) {
  // Type-check the raw values of the enum.
  for (auto elt : ED->getAllElements()) {
    assert(elt->hasRawValueExpr());
    if (elt->getTypeCheckedRawValueExpr()) continue;
    Expr *typeChecked = elt->getRawValueExpr();
    Type rawTy = ED->mapTypeIntoContext(ED->getRawType());
    auto resultTy = typeCheckExpression(
        typeChecked, ED, TypeLoc::withoutLoc(rawTy), CTP_EnumCaseRawValue);
    assert(resultTy);
    (void)resultTy;
    elt->setTypeCheckedRawValueExpr(typeChecked);
    checkEnumElementErrorHandling(elt);
  }
  
  // Type-check the protocol conformances of the enum decl to instantiate its
  // derived conformances.
  checkConformancesInContext(ED, ED);
}

void TypeChecker::defineDefaultConstructor(NominalTypeDecl *decl) {
  PrettyStackTraceDecl stackTrace("defining default constructor for",
                                  decl);

  // Clang-imported types should never get a default constructor, just a
  // memberwise one.
  if (decl->hasClangNode())
    return;

  // For a class, check whether the superclass (if it exists) is
  // default-initializable.
  if (isa<ClassDecl>(decl)) {
    // We need to look for a default constructor.
    if (auto superTy = getSuperClassOf(decl->getDeclaredInterfaceType())) {
      // If there are no default ctors for our supertype, we can't do anything.
      auto ctors = lookupConstructors(decl, superTy);
      if (!ctors)
        return;

      // Check whether we have a constructor that can be called with an empty
      // tuple.
      bool foundDefaultConstructor = false;
      for (auto memberResult : ctors) {
        auto member = memberResult.getValueDecl();

        // Dig out the parameter tuple for this constructor.
        auto ctor = dyn_cast<ConstructorDecl>(member);
        if (!ctor || ctor->isInvalid())
          continue;

        // Check to see if this ctor has zero arguments, or if they all have
        // default values.
        auto params = ctor->getParameters();
        
        bool missingInit = false;
        for (auto param : *params) {
          if (!param->isDefaultArgument()) {
            missingInit = true;
            break;
          }
        }

        // Check to see if this is an impossible candidate.
        if (missingInit) {
          // If we found an impossible designated initializer, then we cannot
          // call super.init(), even if there is a match.
          if (ctor->isDesignatedInit())
            return;

          // Otherwise, keep looking.
          continue;
        }

        // Ok, we found a constructor that can be invoked with an empty tuple.
        // If this is our second, then we bail out, because we don't want to
        // pick one arbitrarily.
        if (foundDefaultConstructor)
          return;

        foundDefaultConstructor = true;
      }

      // If our superclass isn't default constructible, we aren't either.
      if (!foundDefaultConstructor) return;
    }
  }

  // Create the default constructor.
  auto ctor = createImplicitConstructor(*this, decl,
                                        ImplicitConstructorKind::Default);

  // Add the constructor.
  decl->addMember(ctor);

  // Create an empty body for the default constructor. The type-check of the
  // constructor body will introduce default initializations of the members.
  ctor->setBody(BraceStmt::create(Context, SourceLoc(), { }, SourceLoc()));
}

static void validateAttributes(TypeChecker &TC, Decl *D) {
  DeclAttributes &Attrs = D->getAttrs();

  auto checkObjCDeclContext = [](Decl *D) {
    DeclContext *DC = D->getDeclContext();
    if (DC->getAsClassOrClassExtensionContext())
      return true;
    if (auto *PD = dyn_cast<ProtocolDecl>(DC))
      if (PD->isObjC())
        return true;
    return false;
  };

  if (auto objcAttr = Attrs.getAttribute<ObjCAttr>()) {
    // Only certain decls can be ObjC.
    Optional<Diag<>> error;
    if (isa<ClassDecl>(D) ||
        isa<ProtocolDecl>(D)) {
      /* ok */
    } else if (auto Ext = dyn_cast<ExtensionDecl>(D)) {
      if (!Ext->getAsClassOrClassExtensionContext())
        error = diag::objc_extension_not_class;
    } else if (auto ED = dyn_cast<EnumDecl>(D)) {
      if (ED->isGenericContext())
        error = diag::objc_enum_generic;
    } else if (auto EED = dyn_cast<EnumElementDecl>(D)) {
      auto ED = EED->getParentEnum();
      if (!ED->getAttrs().hasAttribute<ObjCAttr>())
        error = diag::objc_enum_case_req_objc_enum;
      else if (objcAttr->hasName() && EED->getParentCase()->getElements().size() > 1)
        error = diag::objc_enum_case_multi;
    } else if (auto *func = dyn_cast<FuncDecl>(D)) {
      if (!checkObjCDeclContext(D))
        error = diag::invalid_objc_decl_context;
      else if (func->isAccessor() && !func->isGetterOrSetter())
        error = diag::objc_observing_accessor;
    } else if (isa<ConstructorDecl>(D) ||
               isa<DestructorDecl>(D) ||
               isa<SubscriptDecl>(D) ||
               isa<VarDecl>(D)) {
      if (!checkObjCDeclContext(D))
        error = diag::invalid_objc_decl_context;
      /* ok */
    } else {
      error = diag::invalid_objc_decl;
    }

    if (error) {
      TC.diagnose(D->getStartLoc(), *error)
        .fixItRemove(objcAttr->getRangeWithAt());
      objcAttr->setInvalid();
      return;
    }

    // If there is a name, check whether the kind of name is
    // appropriate.
    if (auto objcName = objcAttr->getName()) {
      if (isa<ClassDecl>(D) || isa<ProtocolDecl>(D) || isa<VarDecl>(D)
          || isa<EnumDecl>(D) || isa<EnumElementDecl>(D)) {
        // Types and properties can only have nullary
        // names. Complain and recover by chopping off everything
        // after the first name.
        if (objcName->getNumArgs() > 0) {
          SourceLoc firstNameLoc = objcAttr->getNameLocs().front();
          SourceLoc afterFirstNameLoc = 
            Lexer::getLocForEndOfToken(TC.Context.SourceMgr, firstNameLoc);
          TC.diagnose(firstNameLoc, diag::objc_name_req_nullary,
                      D->getDescriptiveKind())
            .fixItRemoveChars(afterFirstNameLoc, objcAttr->getRParenLoc());
          const_cast<ObjCAttr *>(objcAttr)->setName(
            ObjCSelector(TC.Context, 0, objcName->getSelectorPieces()[0]),
            /*implicit=*/false);
        }
      } else if (isa<SubscriptDecl>(D) || isa<DestructorDecl>(D)) {
        TC.diagnose(objcAttr->getLParenLoc(),
                    isa<SubscriptDecl>(D)
                      ? diag::objc_name_subscript
                      : diag::objc_name_deinit);
        const_cast<ObjCAttr *>(objcAttr)->clearName();
      } else {
        // We have a function. Make sure that the number of parameters
        // matches the "number of colons" in the name.
        auto func = cast<AbstractFunctionDecl>(D);
        auto params = func->getParameterList(1);
        unsigned numParameters = params->size();
        if (auto CD = dyn_cast<ConstructorDecl>(func))
          if (CD->isObjCZeroParameterWithLongSelector())
            numParameters = 0;  // Something like "init(foo: ())"

        // A throwing method has an error parameter.
        if (func->hasThrows())
          ++numParameters;

        unsigned numArgumentNames = objcName->getNumArgs();
        if (numArgumentNames != numParameters) {
          TC.diagnose(objcAttr->getNameLocs().front(), 
                      diag::objc_name_func_mismatch,
                      isa<FuncDecl>(func), 
                      numArgumentNames, 
                      numArgumentNames != 1,
                      numParameters,
                      numParameters != 1,
                      func->hasThrows());
          D->getAttrs().add(
            ObjCAttr::createUnnamed(TC.Context,
                                    objcAttr->AtLoc,
                                    objcAttr->Range.Start));
          D->getAttrs().removeAttribute(objcAttr);
        }
      }
    } else if (isa<EnumElementDecl>(D)) {
      // Enum elements require names.
      TC.diagnose(objcAttr->getLocation(), diag::objc_enum_case_req_name)
        .fixItRemove(objcAttr->getRangeWithAt());
      objcAttr->setInvalid();
    }
  }

  if (auto nonObjcAttr = Attrs.getAttribute<NonObjCAttr>()) {
    // Only extensions of classes; methods, properties, subscripts
    // and constructors can be NonObjC.
    // The last three are handled automatically by generic attribute
    // validation -- for the first one, we have to check FuncDecls
    // ourselves.
    Optional<Diag<>> error;

    auto func = dyn_cast<FuncDecl>(D);
    if (func &&
        (isa<DestructorDecl>(func) ||
         !checkObjCDeclContext(func) ||
         (func->isAccessor() && !func->isGetterOrSetter()))) {
      error = diag::invalid_nonobjc_decl;
    }

    if (auto ext = dyn_cast<ExtensionDecl>(D)) {
      if (!ext->getAsClassOrClassExtensionContext())
        error = diag::invalid_nonobjc_extension;
    }

    if (error) {
      TC.diagnose(D->getStartLoc(), *error)
        .fixItRemove(nonObjcAttr->getRangeWithAt());
      nonObjcAttr->setInvalid();
      return;
    }
  }

  // Only protocol members can be optional.
  if (auto *OA = Attrs.getAttribute<OptionalAttr>()) {
    if (!isa<ProtocolDecl>(D->getDeclContext())) {
      TC.diagnose(OA->getLocation(), diag::optional_attribute_non_protocol)
        .fixItRemove(OA->getRange());
      D->getAttrs().removeAttribute(OA);
    } else if (!cast<ProtocolDecl>(D->getDeclContext())->isObjC()) {
      TC.diagnose(OA->getLocation(),
                  diag::optional_attribute_non_objc_protocol);
      D->getAttrs().removeAttribute(OA);
    } else if (isa<ConstructorDecl>(D)) {
      TC.diagnose(OA->getLocation(),
                  diag::optional_attribute_initializer);
      D->getAttrs().removeAttribute(OA);
    } else {
      auto objcAttr = D->getAttrs().getAttribute<ObjCAttr>();
      if (!objcAttr || objcAttr->isImplicit()) {
        auto diag = TC.diagnose(OA->getLocation(),
                                diag::optional_attribute_missing_explicit_objc);
        if (auto VD = dyn_cast<ValueDecl>(D))
          diag.fixItInsert(VD->getAttributeInsertionLoc(false), "@objc ");
      }
    }
  }

  // Only protocols that are @objc can have "unavailable" methods.
  if (auto AvAttr = Attrs.getUnavailable(TC.Context)) {
    if (auto PD = dyn_cast<ProtocolDecl>(D->getDeclContext())) {
      if (!PD->isObjC()) {
        TC.diagnose(AvAttr->getLocation(),
                    diag::unavailable_method_non_objc_protocol);
        D->getAttrs().removeAttribute(AvAttr);
      }
    }
  }
}<|MERGE_RESOLUTION|>--- conflicted
+++ resolved
@@ -4139,11 +4139,7 @@
         // Stored type variables in a generic context need to logically
         // occur once per instantiation, which we don't yet handle.
         } else if (DC->getAsProtocolExtensionContext()) {
-<<<<<<< HEAD
           unimplementedStatic(ProtocolExtensions);
-=======
-            unimplementedStatic(ProtocolExtensions);
->>>>>>> 8bf538ca
         } else if (DC->isGenericContext()
                && !DC->getGenericSignatureOfContext()->areAllParamsConcrete()) {
           unimplementedStatic(GenericTypes);
