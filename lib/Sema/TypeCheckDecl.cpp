//===--- TypeCheckDecl.cpp - Type Checking for Declarations ---------------===//
//
// This source file is part of the Swift.org open source project
//
// Copyright (c) 2014 - 2017 Apple Inc. and the Swift project authors
// Licensed under Apache License v2.0 with Runtime Library Exception
//
// See https://swift.org/LICENSE.txt for license information
// See https://swift.org/CONTRIBUTORS.txt for the list of Swift project authors
//
//===----------------------------------------------------------------------===//
//
// This file implements semantic analysis for declarations.
//
//===----------------------------------------------------------------------===//

#include "CodeSynthesis.h"
#include "ConstraintSystem.h"
#include "DerivedConformances.h"
#include "TypeChecker.h"
#include "GenericTypeResolver.h"
#include "MiscDiagnostics.h"
#include "swift/AST/AccessScope.h"
#include "swift/AST/ASTPrinter.h"
#include "swift/AST/ASTVisitor.h"
#include "swift/AST/ASTWalker.h"
#include "swift/AST/ExistentialLayout.h"
#include "swift/AST/Expr.h"
#include "swift/AST/ForeignErrorConvention.h"
#include "swift/AST/GenericEnvironment.h"
#include "swift/AST/GenericSignatureBuilder.h"
#include "swift/AST/NameLookup.h"
#include "swift/AST/PrettyStackTrace.h"
#include "swift/AST/ProtocolConformance.h"
#include "swift/AST/ReferencedNameTracker.h"
#include "swift/AST/TypeWalker.h"
#include "swift/Basic/Statistic.h"
#include "swift/Parse/Lexer.h"
#include "swift/Parse/Parser.h"
#include "swift/Sema/IterativeTypeChecker.h"
#include "swift/Serialization/SerializedModuleLoader.h"
#include "swift/Strings.h"
#include "swift/Basic/Defer.h"
#include "llvm/ADT/APFloat.h"
#include "llvm/ADT/APInt.h"
#include "llvm/ADT/APSInt.h"
#include "llvm/ADT/SmallString.h"
#include "llvm/ADT/StringExtras.h"
#include "llvm/ADT/Twine.h"
#include "llvm/Support/Compiler.h"

using namespace swift;

#define DEBUG_TYPE "TypeCheckDecl"

namespace {

/// Used during enum raw value checking to identify duplicate raw values.
/// Character, string, float, and integer literals are all keyed by value.
/// Float and integer literals are additionally keyed by numeric equivalence.
struct RawValueKey {
  enum class Kind : uint8_t {
    String, Float, Int, Tombstone, Empty
  } kind;
  
  struct IntValueTy {
    uint64_t v0;
    uint64_t v1;

    IntValueTy(const APInt &bits) {
      APInt bits128 = bits.sextOrTrunc(128);
      assert(bits128.getBitWidth() <= 128);
      const uint64_t *data = bits128.getRawData();
      v0 = data[0];
      v1 = data[1];
    }
  };

  struct FloatValueTy {
    uint64_t v0;
    uint64_t v1;
  };

  // FIXME: doesn't accommodate >64-bit or signed raw integer or float values.
  union {
    StringRef stringValue;
    uint32_t charValue;
    IntValueTy intValue;
    FloatValueTy floatValue;
  };
  
  explicit RawValueKey(LiteralExpr *expr) {
    switch (expr->getKind()) {
    case ExprKind::IntegerLiteral:
      kind = Kind::Int;
      intValue = IntValueTy(cast<IntegerLiteralExpr>(expr)->getValue());
      return;
    case ExprKind::FloatLiteral: {
      APFloat value = cast<FloatLiteralExpr>(expr)->getValue();
      llvm::APSInt asInt(127, /*isUnsigned=*/false);
      bool isExact = false;
      APFloat::opStatus status =
          value.convertToInteger(asInt, APFloat::rmTowardZero, &isExact);
      if (asInt.getBitWidth() <= 128 && status == APFloat::opOK && isExact) {
        kind = Kind::Int;
        intValue = IntValueTy(asInt);
        return;
      }
      APInt bits = value.bitcastToAPInt();
      const uint64_t *data = bits.getRawData();
      if (bits.getBitWidth() == 80) {
        kind = Kind::Float;
        floatValue = FloatValueTy{ data[0], data[1] };
      } else {
        assert(bits.getBitWidth() == 64);
        kind = Kind::Float;
        floatValue = FloatValueTy{ data[0], 0 };
      }
      return;
    }
    case ExprKind::StringLiteral:
      kind = Kind::String;
      stringValue = cast<StringLiteralExpr>(expr)->getValue();
      return;
    default:
      llvm_unreachable("not a valid literal expr for raw value");
    }
  }
  
  explicit RawValueKey(Kind k) : kind(k) {
    assert((k == Kind::Tombstone || k == Kind::Empty)
           && "this ctor is only for creating DenseMap special values");
  }
};
  
/// Used during enum raw value checking to identify the source of a raw value,
/// which may have been derived by auto-incrementing, for diagnostic purposes.
struct RawValueSource {
  /// The decl that has the raw value.
  EnumElementDecl *sourceElt;
  /// If the sourceDecl didn't explicitly name a raw value, this is the most
  /// recent preceding decl with an explicit raw value. This is used to
  /// diagnose 'autoincrementing from' messages.
  EnumElementDecl *lastExplicitValueElt;
};

} // end anonymous namespace

namespace llvm {

template<>
class DenseMapInfo<RawValueKey> {
public:
  static RawValueKey getEmptyKey() {
    return RawValueKey(RawValueKey::Kind::Empty);
  }
  static RawValueKey getTombstoneKey() {
    return RawValueKey(RawValueKey::Kind::Tombstone);
  }
  static unsigned getHashValue(RawValueKey k) {
    switch (k.kind) {
    case RawValueKey::Kind::Float:
      // Hash as bits. We want to treat distinct but IEEE-equal values as not
      // equal.
      return DenseMapInfo<uint64_t>::getHashValue(k.floatValue.v0) ^
             DenseMapInfo<uint64_t>::getHashValue(k.floatValue.v1);
    case RawValueKey::Kind::Int:
      return DenseMapInfo<uint64_t>::getHashValue(k.intValue.v0) &
             DenseMapInfo<uint64_t>::getHashValue(k.intValue.v1);
    case RawValueKey::Kind::String:
      return llvm::HashString(k.stringValue);
    case RawValueKey::Kind::Empty:
    case RawValueKey::Kind::Tombstone:
      return 0;
    }

    llvm_unreachable("Unhandled RawValueKey in switch.");
  }
  static bool isEqual(RawValueKey a, RawValueKey b) {
    if (a.kind != b.kind)
      return false;
    switch (a.kind) {
    case RawValueKey::Kind::Float:
      // Hash as bits. We want to treat distinct but IEEE-equal values as not
      // equal.
      return a.floatValue.v0 == b.floatValue.v0 &&
             a.floatValue.v1 == b.floatValue.v1;
    case RawValueKey::Kind::Int:
      return a.intValue.v0 == b.intValue.v0 &&
             a.intValue.v1 == b.intValue.v1;
    case RawValueKey::Kind::String:
      return a.stringValue.equals(b.stringValue);
    case RawValueKey::Kind::Empty:
    case RawValueKey::Kind::Tombstone:
      return true;
    }

    llvm_unreachable("Unhandled RawValueKey in switch.");
  }
};
  
} // namespace llvm

/// Determine whether the given declaration can inherit a class.
static bool canInheritClass(Decl *decl) {
  // Classes can inherit from a class.
  if (isa<ClassDecl>(decl))
    return true;

  // Generic type parameters can inherit a class.
  if (isa<GenericTypeParamDecl>(decl))
    return true;

  // Associated types can inherit a class.
  if (isa<AssociatedTypeDecl>(decl))
    return true;

  return false;
}

// Add implicit conformances to the given declaration.
static void addImplicitConformances(
              TypeChecker &tc, Decl *decl,
              llvm::SmallSetVector<ProtocolDecl *, 4> &allProtocols) {
  if (auto nominal = dyn_cast<NominalTypeDecl>(decl)) {
    SmallVector<ProtocolDecl *, 2> protocols;
    nominal->getImplicitProtocols(protocols);
    allProtocols.insert(protocols.begin(), protocols.end());
  }
}

/// Check that the declaration attributes are ok.
static void validateAttributes(TypeChecker &TC, Decl *D);

void TypeChecker::resolveSuperclass(ClassDecl *classDecl) {
  IterativeTypeChecker ITC(*this);
  ITC.satisfy(requestTypeCheckSuperclass(classDecl));
}

void TypeChecker::resolveRawType(EnumDecl *enumDecl) {
  IterativeTypeChecker ITC(*this);
  ITC.satisfy(requestTypeCheckRawType(enumDecl));
}

void TypeChecker::validateWhereClauses(ProtocolDecl *protocol,
                                       GenericTypeResolver *resolver) {
  TypeResolutionOptions options;

  if (auto whereClause = protocol->getTrailingWhereClause()) {
    revertGenericRequirements(whereClause->getRequirements());
    validateRequirements(whereClause->getWhereLoc(),
                         whereClause->getRequirements(), protocol,
                         options, resolver);
  }

  for (auto assocType : protocol->getAssociatedTypeMembers()) {
    if (auto whereClause = assocType->getTrailingWhereClause()) {
      revertGenericRequirements(whereClause->getRequirements());
      validateRequirements(whereClause->getWhereLoc(),
                           whereClause->getRequirements(),
                           protocol, options, resolver);
    }
  }
}

void TypeChecker::resolveInheritedProtocols(ProtocolDecl *protocol) {
  IterativeTypeChecker ITC(*this);
  ITC.satisfy(requestInheritedProtocols(protocol));

  ProtocolRequirementTypeResolver resolver;
  validateWhereClauses(protocol, &resolver);
}

void TypeChecker::resolveInheritanceClause(
       llvm::PointerUnion<TypeDecl *, ExtensionDecl *> decl) {
  IterativeTypeChecker ITC(*this);
  unsigned numInherited;
  if (auto ext = decl.dyn_cast<ExtensionDecl *>()) {
    numInherited = ext->getInherited().size();
  } else {
    numInherited = decl.get<TypeDecl *>()->getInherited().size();
  }

  for (unsigned i = 0; i != numInherited; ++i) {
    ITC.satisfy(requestResolveInheritedClauseEntry({ decl, i }));
  }
}

/// check the inheritance clause of a type declaration or extension thereof.
///
/// This routine validates all of the types in the parsed inheritance clause,
/// recording the superclass (if any and if allowed) as well as the protocols
/// to which this type declaration conforms.
void TypeChecker::checkInheritanceClause(Decl *decl,
                                         GenericTypeResolver *resolver) {
  TypeResolutionOptions options;
  DeclContext *DC;
  if (auto nominal = dyn_cast<NominalTypeDecl>(decl)) {
    DC = nominal;
    options |= TypeResolutionFlags::GenericSignature;
    options |= TypeResolutionFlags::InheritanceClause;
    options |= TypeResolutionFlags::AllowUnavailableProtocol;
  } else if (auto ext = dyn_cast<ExtensionDecl>(decl)) {
    DC = ext;
    options |= TypeResolutionFlags::GenericSignature;
    options |= TypeResolutionFlags::InheritanceClause;
    options |= TypeResolutionFlags::AllowUnavailableProtocol;
  } else if (isa<GenericTypeParamDecl>(decl)) {
    // For generic parameters, we want name lookup to look at just the
    // signature of the enclosing entity.
    DC = decl->getDeclContext();
    if (auto nominal = dyn_cast<NominalTypeDecl>(DC)) {
      DC = nominal;
      options |= TypeResolutionFlags::GenericSignature;
    } else if (auto ext = dyn_cast<ExtensionDecl>(DC)) {
      DC = ext;
      options |= TypeResolutionFlags::GenericSignature;
    } else if (auto func = dyn_cast<AbstractFunctionDecl>(DC)) {
      DC = func;
      options |= TypeResolutionFlags::GenericSignature;
    } else if (!DC->isModuleScopeContext()) {
      // Skip the generic parameter's context entirely.
      DC = DC->getParent();
    }
  } else {
    DC = decl->getDeclContext();
  }

  // Establish a default generic type resolver.
  GenericTypeToArchetypeResolver defaultResolver(decl->getInnermostDeclContext());
  if (!resolver)
    resolver = &defaultResolver;

  MutableArrayRef<TypeLoc> inheritedClause;

  // If we already checked the inheritance clause, don't do so again.
  if (auto type = dyn_cast<TypeDecl>(decl)) {
    if (type->checkedInheritanceClause())
      return;

    // This breaks infinite recursion, which will be diagnosed separately.
    type->setCheckedInheritanceClause();
    inheritedClause = type->getInherited();
  } else {
    auto ext = cast<ExtensionDecl>(decl);

    validateExtension(ext);

    if (ext->isInvalid() ||
        ext->checkedInheritanceClause())
      return;

    // This breaks infinite recursion, which will be diagnosed separately.
    ext->setCheckedInheritanceClause();
    inheritedClause = ext->getInherited();

    // Protocol extensions cannot have inheritance clauses.
    if (ext->getExtendedType()->is<ProtocolType>()) {
      if (!inheritedClause.empty()) {
        diagnose(ext->getLoc(), diag::extension_protocol_inheritance,
                 ext->getExtendedType())
          .highlight(SourceRange(inheritedClause.front().getSourceRange().Start,
                                 inheritedClause.back().getSourceRange().End));
        ext->setInherited({ });
        return;
      }
    }
  }

  // Retrieve the location of the start of the inheritance clause.
  auto getStartLocOfInheritanceClause = [&] {
    if (auto genericTypeDecl = dyn_cast<GenericTypeDecl>(decl)) {
      if (auto genericParams = genericTypeDecl->getGenericParams())
        return genericParams->getSourceRange().End;

      return genericTypeDecl->getNameLoc();
    }

    if (auto typeDecl = dyn_cast<TypeDecl>(decl))
      return typeDecl->getNameLoc();

    if (auto ext = dyn_cast<ExtensionDecl>(decl))
      return ext->getSourceRange().End;

    return SourceLoc();
  };

  // Compute the source range to be used when removing something from an
  // inheritance clause.
  auto getRemovalRange = [&](unsigned i) {
    // If there is just one entry, remove the entire inheritance clause.
    if (inheritedClause.size() == 1) {
      SourceLoc start = getStartLocOfInheritanceClause();
      SourceLoc end = inheritedClause[i].getSourceRange().End;
      return SourceRange(Lexer::getLocForEndOfToken(Context.SourceMgr, start),
                         Lexer::getLocForEndOfToken(Context.SourceMgr, end));
    }

    // If we're at the first entry, remove from the start of this entry to the
    // start of the next entry.
    if (i == 0) {
      return SourceRange(inheritedClause[i].getSourceRange().Start,
                         inheritedClause[i+1].getSourceRange().Start);
    }

    // Otherwise, remove from the end of the previous entry to the end of this
    // entry.
    SourceLoc afterPriorLoc =
      Lexer::getLocForEndOfToken(Context.SourceMgr,
                                 inheritedClause[i-1].getSourceRange().End);

    SourceLoc afterMyEndLoc =
      Lexer::getLocForEndOfToken(Context.SourceMgr,
                                 inheritedClause[i].getSourceRange().End);

    return SourceRange(afterPriorLoc, afterMyEndLoc);
  };

  // Check all of the types listed in the inheritance clause.
  Type superclassTy;
  SourceRange superclassRange;
  llvm::SmallSetVector<ProtocolDecl *, 4> allProtocols;
  llvm::SmallDenseMap<CanType, std::pair<unsigned, SourceRange>> inheritedTypes;
  addImplicitConformances(*this, decl, allProtocols);
  for (unsigned i = 0, n = inheritedClause.size(); i != n; ++i) {
    auto &inherited = inheritedClause[i];

    // Validate the type.
    if (validateType(inherited, DC, options, resolver)) {
      inherited.setInvalidType(Context);
      continue;
    }

    auto inheritedTy = inherited.getType();

    // If this is an error type, ignore it.
    if (inheritedTy->hasError())
      continue;

    // Retrieve the interface type for this inherited type.
    //
    // If we have a generic parameter, mapTypeOutOfContext() might not
    // work yet, if we're calling this while building the generic
    // signature. However, we're also not storing inheritedTy back
    // anywhere, so it's OK to leave it as an archetype.
    //
    // FIXME: Ideally, we wouldn't have code paths that take a mix
    // of archetypes and interface types. Other than generic parameters,
    // the only time we get an interface type here is with invalid
    // circular cases. That should be diagnosed elsewhere.
    if (inheritedTy->hasArchetype() && !isa<GenericTypeParamDecl>(decl))
      inheritedTy = inheritedTy->mapTypeOutOfContext();

    // Check whether we inherited from the same type twice.
    CanType inheritedCanTy = inheritedTy->getCanonicalType();
    auto knownType = inheritedTypes.find(inheritedCanTy);
    if (knownType != inheritedTypes.end()) {
      // If the duplicated type is 'AnyObject', check whether the first was
      // written as 'class'. Downgrade the error to a warning in such cases
      // for backward compatibility with Swift <= 4.
      if (!Context.LangOpts.isSwiftVersionAtLeast(5) &&
          inheritedTy->isAnyObject() &&
          (isa<ProtocolDecl>(decl) || isa<AbstractTypeParamDecl>(decl)) &&
          Lexer::getTokenAtLocation(Context.SourceMgr,
                                    knownType->second.second.Start)
            .is(tok::kw_class)) {
        SourceLoc classLoc = knownType->second.second.Start;
        SourceRange removeRange = getRemovalRange(knownType->second.first);

        diagnose(classLoc, diag::duplicate_anyobject_class_inheritance)
          .fixItRemoveChars(removeRange.Start, removeRange.End);
        inherited.setInvalidType(Context);
        continue;
      }

      auto removeRange = getRemovalRange(i);
      diagnose(inherited.getSourceRange().Start,
               diag::duplicate_inheritance, inheritedTy)
        .fixItRemoveChars(removeRange.Start, removeRange.End)
        .highlight(knownType->second.second);
      inherited.setInvalidType(Context);
      continue;
    }
    inheritedTypes[inheritedCanTy] = { i, inherited.getSourceRange() };

    // If this is a protocol or protocol composition type, record the
    // protocols.
    if (inheritedTy->isExistentialType()) {
      auto layout = inheritedTy->getExistentialLayout();

      // Protocols, generic parameters and associated types can inherit
      // from subclass existentials, which are "exploded" into their
      // corresponding requirements.
      if (isa<ProtocolDecl>(decl) ||
          isa<AbstractTypeParamDecl>(decl) ||
          (!layout.hasExplicitAnyObject &&
           !layout.superclass)) {
        for (auto proto : layout.getProtocols()) {
          auto *protoDecl = proto->getDecl();
          allProtocols.insert(protoDecl);
        }
        continue;
      }

      // Classes can inherit from subclass existentials as long as they
      // do not contain an explicit AnyObject member.
      if (isa<ClassDecl>(decl) &&
          !layout.hasExplicitAnyObject) {
        for (auto proto : layout.getProtocols()) {
          auto *protoDecl = proto->getDecl();
          allProtocols.insert(protoDecl);
        }

        // Superclass inheritance is handled below.
        inheritedTy = layout.superclass;
        if (!inheritedTy)
          continue;
      }

      // Swift 3 compatibility -- a class inheriting from AnyObject is a no-op.
      if (Context.LangOpts.isSwiftVersion3() && isa<ClassDecl>(decl) &&
          inheritedTy->isAnyObject()) {
        auto classDecl = cast<ClassDecl>(decl);
        auto removeRange = getRemovalRange(i);
        diagnose(inherited.getSourceRange().Start,
                 diag::class_inherits_anyobject,
                 classDecl->getDeclaredInterfaceType())
          .fixItRemoveChars(removeRange.Start, removeRange.End);
        continue;
      }
    }
    
    // If this is an enum inheritance clause, check for a raw type.
    if (isa<EnumDecl>(decl)) {
      // Check if we already had a raw type.
      if (superclassTy) {
        diagnose(inherited.getSourceRange().Start,
                 diag::multiple_enum_raw_types, superclassTy, inheritedTy)
          .highlight(superclassRange);
        inherited.setInvalidType(Context);
        continue;
      }
      
      // If this is not the first entry in the inheritance clause, complain.
      if (i > 0) {
        auto removeRange = getRemovalRange(i);

        diagnose(inherited.getSourceRange().Start,
                 diag::raw_type_not_first, inheritedTy)
          .fixItRemoveChars(removeRange.Start, removeRange.End)
          .fixItInsert(inheritedClause[0].getSourceRange().Start,
                       inheritedTy.getString() + ", ");

        // Fall through to record the raw type.
      }

      // Record the raw type.
      superclassTy = inheritedTy;
      superclassRange = inherited.getSourceRange();
      
      // Add the RawRepresentable conformance implied by the raw type.
      allProtocols.insert(getProtocol(decl->getLoc(),
                                      KnownProtocolKind::RawRepresentable));
      continue;
    }

    // If this is a class type, it may be the superclass.
    if (inheritedTy->getClassOrBoundGenericClass()) {
      // First, check if we already had a superclass.
      if (superclassTy) {
        // FIXME: Check for shadowed protocol names, i.e., NSObject?

        // Complain about multiple inheritance.
        // Don't emit a Fix-It here. The user has to think harder about this.
        diagnose(inherited.getSourceRange().Start,
                 diag::multiple_inheritance, superclassTy, inheritedTy)
          .highlight(superclassRange);
        inherited.setInvalidType(Context);
        continue;
      }

      // If the declaration we're looking at doesn't allow a superclass,
      // complain.
      if (!canInheritClass(decl)) {
        diagnose(decl->getLoc(),
                 isa<ExtensionDecl>(decl)
                   ? diag::extension_class_inheritance
                   : diag::non_class_inheritance,
                 isa<ExtensionDecl>(decl)
                   ? cast<ExtensionDecl>(decl)->getDeclaredInterfaceType()
                   : cast<TypeDecl>(decl)->getDeclaredInterfaceType(),
                 inheritedTy)
          .highlight(inherited.getSourceRange());
        inherited.setInvalidType(Context);
        continue;
      }

      // If this is not the first entry in the inheritance clause, complain.
      if (i > 0) {
        auto removeRange = getRemovalRange(i);
        diagnose(inherited.getSourceRange().Start,
                 diag::superclass_not_first, inheritedTy)
          .fixItRemoveChars(removeRange.Start, removeRange.End)
          .fixItInsert(inheritedClause[0].getSourceRange().Start,
                       inheritedTy.getString() + ", ");

        // Fall through to record the superclass.
      }

      // Record the superclass.
      superclassTy = inheritedTy;
      superclassRange = inherited.getSourceRange();
      continue;
    }

    // We can't inherit from a non-class, non-protocol type.
    diagnose(decl->getLoc(),
             canInheritClass(decl)
               ? diag::inheritance_from_non_protocol_or_class
               : diag::inheritance_from_non_protocol,
             inheritedTy);
    // FIXME: Note pointing to the declaration 'inheritedTy' references?
    inherited.setInvalidType(Context);
  }

  if (auto proto = dyn_cast<ProtocolDecl>(decl)) {
    // Check for circular inheritance.
    // FIXME: The diagnostics here should be improved.
    bool diagnosedCircularity = false;
    for (unsigned i = 0, n = allProtocols.size(); i != n; /*in loop*/) {
      if (allProtocols[i] == proto || allProtocols[i]->inheritsFrom(proto)) {
        if (!diagnosedCircularity) {
          diagnose(proto, diag::circular_protocol_def, proto->getName().str());
          diagnosedCircularity = true;
        }

        allProtocols.remove(allProtocols[i]);
        --n;
        continue;
      }

      ++i;
    }
  }
  // Set the superclass.
  else if (auto classDecl = dyn_cast<ClassDecl>(decl)) {
    classDecl->setSuperclass(superclassTy);
  } else if (auto enumDecl = dyn_cast<EnumDecl>(decl)) {
    enumDecl->setRawType(superclassTy);
  } else {
    assert(!superclassTy || isa<AbstractTypeParamDecl>(decl));
  }
}

/// Retrieve the set of protocols the given protocol inherits.
static llvm::TinyPtrVector<ProtocolDecl *>
getInheritedForCycleCheck(TypeChecker &tc,
                          ProtocolDecl *proto,
                          ProtocolDecl **scratch) {
  return tc.getDirectConformsTo(proto);
}

/// Retrieve the superclass of the given class.
static ArrayRef<ClassDecl *> getInheritedForCycleCheck(TypeChecker &tc,
                                                       ClassDecl *classDecl,
                                                       ClassDecl **scratch) {
  tc.checkInheritanceClause(classDecl);

  if (classDecl->hasSuperclass()) {
    *scratch = classDecl->getSuperclass()->getClassOrBoundGenericClass();
    return *scratch;
  }
  return { };
}

/// Retrieve the raw type of the given enum.
static ArrayRef<EnumDecl *> getInheritedForCycleCheck(TypeChecker &tc,
                                                      EnumDecl *enumDecl,
                                                      EnumDecl **scratch) {
  tc.checkInheritanceClause(enumDecl);
  
  if (enumDecl->hasRawType()) {
    *scratch = enumDecl->getRawType()->getEnumOrBoundGenericEnum();
    return *scratch ? ArrayRef<EnumDecl*>(*scratch) : ArrayRef<EnumDecl*>{};
  }
  return { };
}

// Break the inheritance cycle for a protocol by removing all inherited
// protocols.
//
// FIXME: Just remove the problematic inheritance?
static void breakInheritanceCycle(ProtocolDecl *proto) {
}

/// Break the inheritance cycle for a class by removing its superclass.
static void breakInheritanceCycle(ClassDecl *classDecl) {
  classDecl->setSuperclass(Type());
}

/// Break the inheritance cycle for an enum by removing its raw type.
static void breakInheritanceCycle(EnumDecl *enumDecl) {
  enumDecl->setRawType(Type());
}

/// Check for circular inheritance.
template<typename T>
static void checkCircularity(TypeChecker &tc, T *decl,
                             Diag<StringRef> circularDiag,
                             Diag<Identifier> declHereDiag,
                             SmallVectorImpl<T *> &path) {
  switch (decl->getCircularityCheck()) {
  case CircularityCheck::Checked:
    return;

  case CircularityCheck::Checking: {
    // We're already checking this type, which means we have a cycle.

    // The beginning of the path might not be part of the cycle, so find
    // where the cycle starts.
    assert(!path.empty());

    auto cycleStart = path.end() - 1;
    while (*cycleStart != decl) {
      assert(cycleStart != path.begin() && "Missing cycle start?");
      --cycleStart;
    }

    // If the path length is 1 the type directly references itself.
    if (path.end() - cycleStart == 1) {
      tc.diagnose(path.back()->getLoc(),
                  circularDiag,
                  path.back()->getName().str());

      decl->setInvalid();
      decl->setInterfaceType(ErrorType::get(tc.Context));
      breakInheritanceCycle(decl);
      break;
    }

    // Form the textual path illustrating the cycle.
    llvm::SmallString<128> pathStr;
    for (auto i = cycleStart, iEnd = path.end(); i != iEnd; ++i) {
      if (!pathStr.empty())
        pathStr += " -> ";
      pathStr += ("'" + (*i)->getName().str() + "'").str();
    }
    pathStr += (" -> '" + decl->getName().str() + "'").str();

    // Diagnose the cycle.
    tc.diagnose(decl->getLoc(), circularDiag, pathStr);
    for (auto i = cycleStart + 1, iEnd = path.end(); i != iEnd; ++i) {
      tc.diagnose(*i, declHereDiag, (*i)->getName());
    }

    // Set this declaration as invalid, then break the cycle somehow.
    decl->setInvalid();
    decl->setInterfaceType(ErrorType::get(tc.Context));
    breakInheritanceCycle(decl);
    break;
  }

  case CircularityCheck::Unchecked: {
    // Walk to the inherited class or protocols.
    path.push_back(decl);
    decl->setCircularityCheck(CircularityCheck::Checking);
    T *scratch = nullptr;
    for (auto inherited : getInheritedForCycleCheck(tc, decl, &scratch)) {
      checkCircularity(tc, inherited, circularDiag, declHereDiag, path);
    }
    decl->setCircularityCheck(CircularityCheck::Checked);
    path.pop_back();
    break;
  }
  }
}

/// Set each bound variable in the pattern to have an error type.
static void setBoundVarsTypeError(Pattern *pattern, ASTContext &ctx) {
  pattern->forEachVariable([&](VarDecl *var) {
    // Don't change the type of a variable that we've been able to
    // compute a type for.
    if (var->hasType() && !var->getType()->hasError())
      return;

    var->markInvalid();
  });
}

/// Expose TypeChecker's handling of GenericParamList to SIL parsing.
GenericEnvironment *
TypeChecker::handleSILGenericParams(GenericParamList *genericParams,
                                    DeclContext *DC) {

  SmallVector<GenericParamList *, 2> nestedList;
  for (; genericParams; genericParams = genericParams->getOuterParameters()) {
    nestedList.push_back(genericParams);
  }

  // Since the innermost GenericParamList is in the beginning of the vector,
  // we process in reverse order to handle the outermost list first.
  GenericSignature *parentSig = nullptr;
  GenericEnvironment *parentEnv = nullptr;

  for (unsigned i = 0, e = nestedList.size(); i < e; i++) {
    auto genericParams = nestedList.rbegin()[i];
    prepareGenericParamList(genericParams, DC);

    parentEnv = checkGenericEnvironment(genericParams, DC, parentSig,
                                        /*allowConcreteGenericParams=*/true,
                                        /*ext=*/nullptr);
    parentSig = parentEnv->getGenericSignature();

    // Compute the final set of archetypes.
    revertGenericParamList(genericParams);
    GenericTypeToArchetypeResolver archetypeResolver(parentEnv);
    checkGenericParamList(nullptr, genericParams, parentSig,
                          &archetypeResolver);
  }

  return parentEnv;
}

/// Build a default initializer for the given type.
static Expr *buildDefaultInitializer(TypeChecker &tc, Type type) {
  // Default-initialize optional types and weak values to 'nil'.
  if (type->getReferenceStorageReferent()->getOptionalObjectType())
    return new (tc.Context) NilLiteralExpr(SourceLoc(), /*Implicit=*/true);

  // Build tuple literals for tuple types.
  if (auto tupleType = type->getAs<TupleType>()) {
    SmallVector<Expr *, 2> inits;
    for (const auto &elt : tupleType->getElements()) {
      if (elt.isVararg())
        return nullptr;

      auto eltInit = buildDefaultInitializer(tc, elt.getType());
      if (!eltInit)
        return nullptr;

      inits.push_back(eltInit);
    }

    return TupleExpr::createImplicit(tc.Context, inits, { });
  }

  // We don't default-initialize anything else.
  return nullptr;
}

/// Check whether \c current is a redeclaration.
static void checkRedeclaration(TypeChecker &tc, ValueDecl *current) {
  // If we've already checked this declaration, don't do it again.
  if (current->alreadyCheckedRedeclaration())
    return;

  // If there's no type yet, come back to it later.
  if (!current->hasInterfaceType())
    return;
  
  // Make sure we don't do this checking again.
  current->setCheckedRedeclaration(true);

  // Ignore invalid and anonymous declarations.
  if (current->isInvalid() || !current->hasName())
    return;

  // If this declaration isn't from a source file, don't check it.
  // FIXME: Should restrict this to the source file we care about.
  DeclContext *currentDC = current->getDeclContext();
  SourceFile *currentFile = currentDC->getParentSourceFile();
  if (!currentFile || currentDC->isLocalContext())
    return;

  ReferencedNameTracker *tracker = currentFile->getReferencedNameTracker();
  bool isCascading = true;
  if (current->hasAccess())
    isCascading = (current->getFormalAccess() > AccessLevel::FilePrivate);

  // Find other potential definitions.
  SmallVector<ValueDecl *, 4> otherDefinitions;
  if (currentDC->isTypeContext()) {
    // Look within a type context.
    if (auto nominal = currentDC->getAsNominalTypeOrNominalTypeExtensionContext()) {
      auto found = nominal->lookupDirect(current->getBaseName());
      otherDefinitions.append(found.begin(), found.end());
      if (tracker)
        tracker->addUsedMember({nominal, current->getBaseName()}, isCascading);
    }
  } else {
    // Look within a module context.
    currentFile->getParentModule()->lookupValue({ }, current->getBaseName(),
                                                NLKind::QualifiedLookup,
                                                otherDefinitions);
    if (tracker)
      tracker->addTopLevelName(current->getBaseName(), isCascading);
  }

  // Compare this signature against the signature of other
  // declarations with the same name.
  OverloadSignature currentSig = current->getOverloadSignature();
  CanType currentSigType = current->getOverloadSignatureType();
  ModuleDecl *currentModule = current->getModuleContext();
  for (auto other : otherDefinitions) {
    // Skip invalid declarations and ourselves.
    if (current == other || other->isInvalid())
      continue;

    // Skip declarations in other modules.
    if (currentModule != other->getModuleContext())
      continue;

    // Don't compare methods vs. non-methods (which only happens with
    // operators).
    if (currentDC->isTypeContext() != other->getDeclContext()->isTypeContext())
      continue;

    // Check whether the overload signatures conflict (ignoring the type for
    // now).
    auto otherSig = other->getOverloadSignature();
    if (!conflicting(currentSig, otherSig))
      continue;

    // Validate the declaration but only if it came from a different context.
    if (other->getDeclContext() != current->getDeclContext())
      tc.validateDecl(other);

    // Skip invalid or not yet seen declarations.
    if (other->isInvalid() || !other->hasInterfaceType())
      continue;

    // Skip declarations in other files.
    // In practice, this means we will warn on a private declaration that
    // shadows a non-private one, but only in the file where the shadowing
    // happens. We will warn on conflicting non-private declarations in both
    // files.
    if (!other->isAccessibleFrom(currentDC))
      continue;

    const auto markInvalid = [&current, &tc]() {
      current->setInvalid();
      if (auto *varDecl = dyn_cast<VarDecl>(current))
        if (varDecl->hasType())
          varDecl->setType(ErrorType::get(tc.Context));
      if (current->hasInterfaceType())
        current->setInterfaceType(ErrorType::get(tc.Context));
    };

    // Thwart attempts to override the same declaration more than once.
    const auto *currentOverride = current->getOverriddenDecl();
    const auto *otherOverride = other->getOverriddenDecl();
    if (currentOverride && currentOverride == otherOverride) {
      tc.diagnose(current, diag::multiple_override, current->getFullName());
      tc.diagnose(other, diag::multiple_override_prev, other->getFullName());
      markInvalid();
      break;
    }

    // Get the overload signature type.
    CanType otherSigType = other->getOverloadSignatureType();

    bool wouldBeSwift5Redeclaration = false;
    auto isRedeclaration = conflicting(tc.Context, currentSig, currentSigType,
                                       otherSig, otherSigType,
                                       &wouldBeSwift5Redeclaration);
    // If there is another conflict, complain.
    if (isRedeclaration || wouldBeSwift5Redeclaration) {
      // If the two declarations occur in the same source file, make sure
      // we get the diagnostic ordering to be sensible.
      if (auto otherFile = other->getDeclContext()->getParentSourceFile()) {
        if (currentFile == otherFile &&
            current->getLoc().isValid() &&
            other->getLoc().isValid() &&
            tc.Context.SourceMgr.isBeforeInBuffer(current->getLoc(),
                                                  other->getLoc())) {
          std::swap(current, other);
        }
      }

      // If we're currently looking at a .sil and the conflicting declaration
      // comes from a .sib, don't error since we won't be considering the sil
      // from the .sib. So it's fine for the .sil to shadow it, since that's the
      // one we want.
      if (currentFile->Kind == SourceFileKind::SIL) {
        auto *otherFile = dyn_cast<SerializedASTFile>(
            other->getDeclContext()->getModuleScopeContext());
        if (otherFile && otherFile->isSIB())
          continue;
      }

      // If the conflicting declarations have non-overlapping availability and,
      // we allow the redeclaration to proceed if...
      //
      // - they are initializers with different failability,
      bool isAcceptableVersionBasedChange = false;
      {
        const auto *currentInit = dyn_cast<ConstructorDecl>(current);
        const auto *otherInit = dyn_cast<ConstructorDecl>(other);
        if (currentInit && otherInit &&
            ((currentInit->getFailability() == OTK_None) !=
             (otherInit->getFailability() == OTK_None))) {
          isAcceptableVersionBasedChange = true;
        }
      }
      // - one throws and the other does not,
      {
        const auto *currentAFD = dyn_cast<AbstractFunctionDecl>(current);
        const auto *otherAFD = dyn_cast<AbstractFunctionDecl>(other);
        if (currentAFD && otherAFD &&
            currentAFD->hasThrows() != otherAFD->hasThrows()) {
          isAcceptableVersionBasedChange = true;
        }
      }
      // - or they are computed properties of different types,
      {
        const auto *currentVD = dyn_cast<VarDecl>(current);
        const auto *otherVD = dyn_cast<VarDecl>(other);
        if (currentVD && otherVD &&
            !currentVD->hasStorage() &&
            !otherVD->hasStorage() &&
            !currentVD->getInterfaceType()->isEqual(
              otherVD->getInterfaceType())) {
          isAcceptableVersionBasedChange = true;
        }
      }

      if (isAcceptableVersionBasedChange) {
        class AvailabilityRange {
          Optional<clang::VersionTuple> introduced;
          Optional<clang::VersionTuple> obsoleted;

        public:
          static AvailabilityRange from(const ValueDecl *VD) {
            AvailabilityRange result;
            for (auto *attr : VD->getAttrs().getAttributes<AvailableAttr>()) {
              if (attr->PlatformAgnostic ==
                    PlatformAgnosticAvailabilityKind::SwiftVersionSpecific) {
                if (attr->Introduced)
                  result.introduced = attr->Introduced;
                if (attr->Obsoleted)
                  result.obsoleted = attr->Obsoleted;
              }
            }
            return result;
          }

          bool fullyPrecedes(const AvailabilityRange &other) const {
            if (!obsoleted.hasValue())
              return false;
            if (!other.introduced.hasValue())
              return false;
            return *obsoleted <= *other.introduced;
          }

          bool overlaps(const AvailabilityRange &other) const {
            return !fullyPrecedes(other) && !other.fullyPrecedes(*this);
          }
        };

        auto currentAvail = AvailabilityRange::from(current);
        auto otherAvail = AvailabilityRange::from(other);
        if (!currentAvail.overlaps(otherAvail))
          continue;
      }

      // If this isn't a redeclaration in the current version of Swift, but
      // would be in Swift 5 mode, emit a warning instead of an error.
      if (wouldBeSwift5Redeclaration) {
        tc.diagnose(current, diag::invalid_redecl_swift5_warning,
                    current->getFullName());
        tc.diagnose(other, diag::invalid_redecl_prev, other->getFullName());
      } else {
        tc.diagnose(current, diag::invalid_redecl, current->getFullName());
        tc.diagnose(other, diag::invalid_redecl_prev, other->getFullName());
        markInvalid();
      }

      // Make sure we don't do this checking again for the same decl. We also
      // set this at the beginning of the function, but we might have swapped
      // the decls for diagnostics; so ensure we also set this for the actual
      // decl we diagnosed on.
      current->setCheckedRedeclaration(true);
      break;
    }
  }
}

/// Does the context allow pattern bindings that don't bind any variables?
static bool contextAllowsPatternBindingWithoutVariables(DeclContext *dc) {
  
  // Property decls in type context must bind variables.
  if (dc->isTypeContext())
    return false;
  
  // Global variable decls must bind variables, except in scripts.
  if (dc->isModuleScopeContext()) {
    if (dc->getParentSourceFile()
        && dc->getParentSourceFile()->isScriptMode())
      return true;
    
    return false;
  }
  
  return true;
}

/// Validate the \c entryNumber'th entry in \c binding.
static void validatePatternBindingEntry(TypeChecker &tc,
                                        PatternBindingDecl *binding,
                                        unsigned entryNumber) {
  // If the pattern already has a type, we're done.
  if (binding->getPattern(entryNumber)->hasType())
    return;

  // Resolve the pattern.
  auto *pattern = tc.resolvePattern(binding->getPattern(entryNumber),
                                    binding->getDeclContext(),
                                    /*isStmtCondition*/true);
  if (!pattern) {
    binding->setInvalid();
    binding->getPattern(entryNumber)->setType(ErrorType::get(tc.Context));
    return;
  }

  binding->setPattern(entryNumber, pattern,
                      binding->getPatternList()[entryNumber].getInitContext());

  // Validate 'static'/'class' on properties in nominal type decls.
  auto StaticSpelling = binding->getStaticSpelling();
  if (StaticSpelling != StaticSpellingKind::None &&
      binding->getDeclContext()->isExtensionContext()) {
    if (auto *NTD = binding->getDeclContext()
        ->getAsNominalTypeOrNominalTypeExtensionContext()) {
      if (!isa<ClassDecl>(NTD)) {
        if (StaticSpelling == StaticSpellingKind::KeywordClass) {
          tc.diagnose(binding, diag::class_var_not_in_class)
            .fixItReplace(binding->getStaticLoc(), "static");
          tc.diagnose(NTD, diag::extended_type_declared_here);
        }
      }
    }
  }

  // Check the pattern. We treat type-checking a PatternBindingDecl like
  // type-checking an expression because that's how the initial binding is
  // checked, and they have the same effect on the file's dependencies.
  //
  // In particular, it's /not/ correct to check the PBD's DeclContext because
  // top-level variables in a script file are accessible from other files,
  // even though the PBD is inside a TopLevelCodeDecl.
  TypeResolutionOptions options = TypeResolutionFlags::InExpression;

  options |= TypeResolutionFlags::AllowIUO;
  if (binding->getInit(entryNumber)) {
    // If we have an initializer, we can also have unknown types.
    options |= TypeResolutionFlags::AllowUnspecifiedTypes;
    options |= TypeResolutionFlags::AllowUnboundGenerics;
  }
  if (tc.typeCheckPattern(pattern, binding->getDeclContext(), options)) {
    setBoundVarsTypeError(pattern, tc.Context);
    binding->setInvalid();
    pattern->setType(ErrorType::get(tc.Context));
    return;
  }

  // If the pattern didn't get a type or if it contains an unbound generic type,
  // we'll need to check the initializer.
  if (!pattern->hasType() || pattern->getType()->hasUnboundGenericType()) {
    bool skipApplyingSolution = false;
    if (auto var = binding->getSingleVar())
      skipApplyingSolution = var->getAttrs().hasAttribute<LazyAttr>();

    if (tc.typeCheckPatternBinding(binding, entryNumber, skipApplyingSolution))
      return;
  }

  // If the pattern binding appears in a type or library file context, then
  // it must bind at least one variable.
  if (!contextAllowsPatternBindingWithoutVariables(binding->getDeclContext())) {
    llvm::SmallVector<VarDecl*, 2> vars;
    binding->getPattern(entryNumber)->collectVariables(vars);
    if (vars.empty()) {
      // Selector for error message.
      enum : unsigned {
        Property,
        GlobalVariable,
      };
      tc.diagnose(binding->getPattern(entryNumber)->getLoc(),
                  diag::pattern_binds_no_variables,
                  binding->getDeclContext()->isTypeContext()
                                                   ? Property : GlobalVariable);
    }
  }

  // If we have any type-adjusting attributes, apply them here.
  if (binding->getPattern(entryNumber)->hasType())
    if (auto var = binding->getSingleVar())
      tc.checkTypeModifyingDeclAttributes(var);
}

/// Validate the entries in the given pattern binding declaration.
static void validatePatternBindingEntries(TypeChecker &tc,
                                          PatternBindingDecl *binding) {
  if (binding->hasValidationStarted())
    return;

  binding->setIsBeingValidated();
  SWIFT_DEFER { binding->setIsBeingValidated(false); };

  for (unsigned i = 0, e = binding->getNumPatternEntries(); i != e; ++i)
    validatePatternBindingEntry(tc, binding, i);
}

void swift::makeFinal(ASTContext &ctx, ValueDecl *D) {
  if (D && !D->isFinal()) {
    assert(isa<ClassDecl>(D) || D->isPotentiallyOverridable());
    D->getAttrs().add(new (ctx) FinalAttr(/*IsImplicit=*/true));
  }
}

void swift::makeDynamic(ASTContext &ctx, ValueDecl *D) {
  if (D && !D->isDynamic()) {
    D->getAttrs().add(new (ctx) DynamicAttr(/*IsImplicit=*/true));
  }
}

namespace {
// The raw values of this enum must be kept in sync with
// diag::implicitly_final_cannot_be_open.
enum class ImplicitlyFinalReason : unsigned {
  /// A property was declared with 'let'.
  Let,
  /// The containing class is final.
  FinalClass,
  /// A member was declared as 'static'.
  Static
};
}

static void inferFinalAndDiagnoseIfNeeded(TypeChecker &TC, ValueDecl *D,
                                          StaticSpellingKind staticSpelling) {
  auto cls = D->getDeclContext()->getAsClassOrClassExtensionContext();
  if (!cls)
    return;

  // Are there any reasons to infer 'final'? Prefer 'static' over the class
  // being final for the purposes of diagnostics.
  Optional<ImplicitlyFinalReason> reason;
  if (staticSpelling == StaticSpellingKind::KeywordStatic) {
    reason = ImplicitlyFinalReason::Static;

    if (auto finalAttr = D->getAttrs().getAttribute<FinalAttr>()) {
      auto finalRange = finalAttr->getRange();
      if (finalRange.isValid()) {
        TC.diagnose(finalRange.Start, diag::static_decl_already_final)
        .fixItRemove(finalRange);
      }
    }
  } else if (cls->isFinal()) {
    reason = ImplicitlyFinalReason::FinalClass;
  }

  if (!reason)
    return;

  if (D->getFormalAccess() == AccessLevel::Open) {
    auto diagID = diag::implicitly_final_cannot_be_open;
    if (!TC.Context.isSwiftVersionAtLeast(5))
      diagID = diag::implicitly_final_cannot_be_open_swift4;
    auto inFlightDiag = TC.diagnose(D, diagID,
                                    static_cast<unsigned>(reason.getValue()));
    fixItAccess(inFlightDiag, D, AccessLevel::Public);
  }

  makeFinal(TC.Context, D);
}

/// Configure the implicit 'self' parameter of a function, setting its type,
/// pattern, etc.
///
/// \param func The function whose 'self' is being configured.
static void configureImplicitSelf(TypeChecker &tc,
                                  AbstractFunctionDecl *func) {
  auto selfDecl = func->getImplicitSelfDecl();

  // Compute the type of self.
  auto selfParam = computeSelfParam(func, /*isInitializingCtor*/true,
                                    /*wantDynamicSelf*/true);
  assert(selfDecl && selfParam.getPlainType() && "Not a method");

  // 'self' is 'let' for reference types (i.e., classes) or when 'self' is
  // neither inout.
  auto specifier = selfParam.getParameterFlags().isInOut()
                       ? VarDecl::Specifier::InOut
                       : VarDecl::Specifier::Default;
  selfDecl->setSpecifier(specifier);

  selfDecl->setInterfaceType(selfParam.getPlainType());
}

/// Record the context type of 'self' after the generic environment of
/// the function has been determined.
static void recordSelfContextType(AbstractFunctionDecl *func) {
  auto selfDecl = func->getImplicitSelfDecl();
  auto selfParam = computeSelfParam(func, /*isInitializingCtor*/true,
                                    /*wantDynamicSelf*/true);

  auto selfTy = func->mapTypeIntoContext(selfParam.getType());
  if (selfParam.getParameterFlags().isInOut()) {
    selfDecl->setSpecifier(VarDecl::Specifier::InOut);
  }
  selfDecl->setType(selfTy->getInOutObjectType());
}

namespace {

class AccessScopeChecker {
  const SourceFile *File;
  TypeChecker::TypeAccessScopeCacheMap &Cache;

protected:
  ASTContext &Context;
  Optional<AccessScope> Scope = AccessScope::getPublic();

  AccessScopeChecker(const DeclContext *useDC,
                     decltype(TypeChecker::TypeAccessScopeCache) &caches)
      : File(useDC->getParentSourceFile()),
        Cache(caches[File]),
        Context(File->getASTContext()) {}

  bool visitDecl(ValueDecl *VD) {
    if (!VD || isa<GenericTypeParamDecl>(VD))
      return true;

    // FIXME: Figure out why AssociatedTypeDecls don't always have an access
    // level here.
    if (!VD->hasAccess()) {
      if (isa<AssociatedTypeDecl>(VD))
        return true;
    }

    auto cached = Cache.find(VD);
    if (cached != Cache.end()) {
      Scope = Scope->intersectWith(cached->second);
      return Scope.hasValue();
    }

    auto AS = VD->getFormalAccessScope(File);
    auto result = Cache.insert(std::make_pair(VD, AS));
    assert(result.second);
    (void) result;

    Scope = Scope->intersectWith(AS);
    return Scope.hasValue();
  }
};

class TypeReprAccessScopeChecker : private ASTWalker, AccessScopeChecker {
  TypeReprAccessScopeChecker(const DeclContext *useDC,
                             decltype(TypeChecker::TypeAccessScopeCache) &caches)
      : AccessScopeChecker(useDC, caches) {
  }

  bool walkToTypeReprPre(TypeRepr *TR) override {
    if (auto CITR = dyn_cast<ComponentIdentTypeRepr>(TR))
      return visitDecl(CITR->getBoundDecl());
    return true;
  }

  bool walkToTypeReprPost(TypeRepr *TR) override {
    return Scope.hasValue();
  }

public:
  static Optional<AccessScope>
  getAccessScope(TypeRepr *TR, const DeclContext *useDC,
                 decltype(TypeChecker::TypeAccessScopeCache) &caches) {
    TypeReprAccessScopeChecker checker(useDC, caches);
    TR->walk(checker);
    return checker.Scope;
  }
};

class TypeAccessScopeChecker : private TypeWalker, AccessScopeChecker {
  bool CanonicalizeParentTypes;

  TypeAccessScopeChecker(const DeclContext *useDC,
                         decltype(TypeChecker::TypeAccessScopeCache) &caches,
                         bool canonicalizeParentTypes)
      : AccessScopeChecker(useDC, caches),
        CanonicalizeParentTypes(canonicalizeParentTypes) {}

  Action walkToTypePre(Type T) override {
    ValueDecl *VD;
    if (auto *BNAD = dyn_cast<NameAliasType>(T.getPointer())) {
      if (CanonicalizeParentTypes &&
          BNAD->getDecl()->getUnderlyingTypeLoc().getType()->hasTypeParameter())
        VD = nullptr;
      else
        VD = BNAD->getDecl();
    }
    else if (auto *NTD = T->getAnyNominal())
      VD = NTD;
    else
      VD = nullptr;

    if (!visitDecl(VD))
      return Action::Stop;

    if (!CanonicalizeParentTypes) {
      return isa<NameAliasType>(T.getPointer()) ? Action::SkipChildren
                                                     : Action::Continue;
    }
    
    Type nominalParentTy;
    if (auto nominalTy = dyn_cast<NominalType>(T.getPointer())) {
      nominalParentTy = nominalTy->getParent();
    } else if (auto genericTy = dyn_cast<BoundGenericType>(T.getPointer())) {
      nominalParentTy = genericTy->getParent();
      for (auto genericArg : genericTy->getGenericArgs())
        genericArg.walk(*this);
    } else if (auto NameAliasTy =
                 dyn_cast<NameAliasType>(T.getPointer())) {
      // The parent type would have been lost previously, so look right through
      // this type.
      if (NameAliasTy->getDecl()->getUnderlyingTypeLoc().getType()
            ->hasTypeParameter())
        Type(NameAliasTy->getSinglyDesugaredType()).walk(*this);
    } else {
      return Action::Continue;
    }

    if (nominalParentTy)
      nominalParentTy->getCanonicalType().walk(*this);
    return Action::SkipChildren;
  }

public:
  static Optional<AccessScope>
  getAccessScope(Type T, const DeclContext *useDC,
                 decltype(TypeChecker::TypeAccessScopeCache) &caches,
                 bool canonicalizeParentTypes = false) {
    TypeAccessScopeChecker checker(useDC, caches, canonicalizeParentTypes);
    T.walk(checker);
    return checker.Scope;
  }
};

} // end anonymous namespace


void TypeChecker::computeDefaultAccessLevel(ExtensionDecl *ED) {
  if (ED->hasDefaultAccessLevel())
    return;

  validateExtension(ED);

  if (ED->hasDefaultAccessLevel())
    return;

  AccessLevel maxAccess = AccessLevel::Public;

  if (!ED->getExtendedType().isNull() &&
      !ED->getExtendedType()->hasError()) {
    if (NominalTypeDecl *nominal = ED->getExtendedType()->getAnyNominal()) {
      validateDeclForNameLookup(nominal);
      if (ED->hasDefaultAccessLevel())
        return;
      maxAccess = std::max(nominal->getFormalAccess(),
                           AccessLevel::FilePrivate);
    }
  }

  if (const GenericParamList *genericParams = ED->getGenericParams()) {
    auto getTypeAccess = [this, ED](const TypeLoc &TL) -> AccessLevel {
      if (!TL.getType())
        return AccessLevel::Public;
      auto accessScope =
          TypeReprAccessScopeChecker::getAccessScope(TL.getTypeRepr(),
                                                     ED->getDeclContext(),
                                                     TypeAccessScopeCache);
      // This is an error case and will be diagnosed elsewhere.
      if (!accessScope.hasValue())
        return AccessLevel::Public;

      if (accessScope->isPublic())
        return AccessLevel::Public;
      if (isa<ModuleDecl>(accessScope->getDeclContext()))
        return AccessLevel::Internal;
      // Because extensions are always at top-level, they should never
      // reference declarations not at the top level. (And any such references
      // should be diagnosed elsewhere.) This code should not crash if that
      // occurs, though.
      return AccessLevel::FilePrivate;
    };

    // Only check the trailing 'where' requirements. Other requirements come
    // from the extended type and have already been checked.
    for (const RequirementRepr &req : genericParams->getTrailingRequirements()){
      switch (req.getKind()) {
      case RequirementReprKind::TypeConstraint:
        maxAccess = std::min(getTypeAccess(req.getSubjectLoc()), maxAccess);
        maxAccess = std::min(getTypeAccess(req.getConstraintLoc()), maxAccess);
        break;
      case RequirementReprKind::LayoutConstraint:
        maxAccess = std::min(getTypeAccess(req.getSubjectLoc()), maxAccess);
        break;
      case RequirementReprKind::SameType:
        maxAccess = std::min(getTypeAccess(req.getFirstTypeLoc()), maxAccess);
        maxAccess = std::min(getTypeAccess(req.getSecondTypeLoc()), maxAccess);
        break;
      }
    }
  }

  AccessLevel defaultAccess;
  if (auto *AA = ED->getAttrs().getAttribute<AccessControlAttr>())
    defaultAccess = std::max(AA->getAccess(), AccessLevel::FilePrivate);
  else
    defaultAccess = AccessLevel::Internal;

  // Don't set the max or default access level to 'open'.  This should
  // be diagnosed as invalid anyway.
  defaultAccess = std::min(defaultAccess, AccessLevel::Public);
  maxAccess = std::min(maxAccess, AccessLevel::Public);

  // Normally putting a public member in an internal extension is harmless,
  // because that member can never be used elsewhere. But if some of the types
  // in the signature are public, it could actually end up getting picked in
  // overload resolution. Therefore, we only enforce the maximum access if the
  // extension has a 'where' clause.
  if (ED->getTrailingWhereClause())
    defaultAccess = std::min(defaultAccess, maxAccess);
  else
    maxAccess = AccessLevel::Public;

  ED->setDefaultAndMaxAccess(defaultAccess, maxAccess);
}

void TypeChecker::computeAccessLevel(ValueDecl *D) {
  if (D->hasAccess())
    return;

  // Check if the decl has an explicit access control attribute.
  if (auto *AA = D->getAttrs().getAttribute<AccessControlAttr>()) {
    D->setAccess(AA->getAccess());

  } else if (auto accessor = dyn_cast<AccessorDecl>(D)) {
    // Special case for accessors, which inherit the access of their storage.
    // decl. A setter attribute can also override this.
    AbstractStorageDecl *storage = accessor->getStorage();
    if (storage->hasAccess()) {
      switch (accessor->getAccessorKind()) {
      case AccessorKind::IsGetter:
      case AccessorKind::IsAddressor:
        accessor->setAccess(storage->getFormalAccess());
        break;
      case AccessorKind::IsSetter:
      case AccessorKind::IsMutableAddressor:
      case AccessorKind::IsMaterializeForSet:
        accessor->setAccess(storage->getSetterFormalAccess());
        break;
      case AccessorKind::IsWillSet:
      case AccessorKind::IsDidSet:
        // These are only needed to synthesize the setter.
        accessor->setAccess(AccessLevel::Private);
        break;
      }
    } else {
      computeAccessLevel(storage);
      assert(accessor->hasAccess() &&
             "if the accessor isn't just the getter/setter this isn't enough");
    }
  }

  if (!D->hasAccess()) {
    DeclContext *DC = D->getDeclContext();
    switch (DC->getContextKind()) {
    case DeclContextKind::TopLevelCodeDecl:
      // Variables declared in a top-level 'guard' statement can be accessed in
      // later top-level code.
      D->setAccess(AccessLevel::FilePrivate);
      break;
    case DeclContextKind::AbstractClosureExpr:
      if (isa<ParamDecl>(D)) {
        // Closure parameters may need to be accessible to the enclosing
        // context, for single-expression closures.
        D->setAccess(AccessLevel::FilePrivate);
      } else {
        D->setAccess(AccessLevel::Private);
      }
      break;
    case DeclContextKind::SerializedLocal:
    case DeclContextKind::Initializer:
    case DeclContextKind::AbstractFunctionDecl:
    case DeclContextKind::SubscriptDecl:
      D->setAccess(AccessLevel::Private);
      break;
    case DeclContextKind::Module:
    case DeclContextKind::FileUnit:
      D->setAccess(AccessLevel::Internal);
      break;
    case DeclContextKind::GenericTypeDecl: {
      auto generic = cast<GenericTypeDecl>(DC);
      validateAccessControl(generic);
      AccessLevel access = AccessLevel::Internal;
      if (isa<ProtocolDecl>(generic))
        access = std::max(AccessLevel::FilePrivate,
                          generic->getFormalAccess());
      D->setAccess(access);
      break;
    }
    case DeclContextKind::ExtensionDecl: {
      auto extension = cast<ExtensionDecl>(DC);
      computeDefaultAccessLevel(extension);
      if (!D->hasAccess()) {
        auto access = extension->getDefaultAccessLevel();
        D->setAccess(access);
      }
    }
    }
  }

  if (auto ASD = dyn_cast<AbstractStorageDecl>(D)) {
    if (auto *AA = D->getAttrs().getAttribute<SetterAccessAttr>())
      ASD->setSetterAccess(AA->getAccess());
    else
      ASD->setSetterAccess(ASD->getFormalAccess());

    if (auto getter = ASD->getGetter())
      computeAccessLevel(getter);
    if (auto setter = ASD->getSetter())
      computeAccessLevel(setter);
  }
}

namespace {

class TypeAccessScopeDiagnoser : private ASTWalker {
  AccessScope accessScope;
  const DeclContext *useDC;
  const ComponentIdentTypeRepr *offendingType = nullptr;

  bool walkToTypeReprPre(TypeRepr *TR) override {
    // Exit early if we've already found a problem type.
    if (offendingType)
      return false;

    auto CITR = dyn_cast<ComponentIdentTypeRepr>(TR);
    if (!CITR)
      return true;

    const ValueDecl *VD = CITR->getBoundDecl();
    if (!VD)
      return true;

    if (VD->getFormalAccessScope(useDC) != accessScope)
      return true;

    offendingType = CITR;
    return false;
  }

  bool walkToTypeReprPost(TypeRepr *T) override {
    // Exit early if we've already found a problem type.
    return offendingType != nullptr;
  }

  explicit TypeAccessScopeDiagnoser(AccessScope accessScope,
                                    const DeclContext *useDC)
    : accessScope(accessScope), useDC(useDC) {}

public:
  static const TypeRepr *findTypeWithScope(TypeRepr *TR,
                                           AccessScope accessScope,
                                           const DeclContext *useDC) {
    assert(!accessScope.isPublic() &&
           "why would we need to find a public access scope?");
    if (TR == nullptr)
      return nullptr;
    TypeAccessScopeDiagnoser diagnoser(accessScope, useDC);
    TR->walk(diagnoser);
    return diagnoser.offendingType;
  }
};

/// A uniquely-typed boolean to reduce the chances of accidentally inverting
/// a check.
///
/// \see checkTypeAccess
enum class DowngradeToWarning: bool {
  No,
  Yes
};

/// \see checkTypeAccess
using CheckTypeAccessCallback =
    void(AccessScope, const TypeRepr *, DowngradeToWarning);

} // end anonymous namespace

/// Checks if the access scope of the type described by \p TL contains
/// \p contextAccessScope. If it isn't, calls \p diagnose with a TypeRepr
/// representing the offending part of \p TL.
///
/// If \p contextAccessScope is null, checks that \p TL is only made up of
/// public types.
///
/// The TypeRepr passed to \p diagnose may be null, in which case a particular
/// part of the type that caused the problem could not be found. The DeclContext
/// is never null.
static void checkTypeAccessImpl(
    TypeChecker &TC, TypeLoc TL, AccessScope contextAccessScope,
    const DeclContext *useDC,
    llvm::function_ref<CheckTypeAccessCallback> diagnose) {
  if (!TC.getLangOpts().EnableAccessControl)
    return;
  if (!TL.getType())
    return;
  // Don't spend time checking local declarations; this is always valid by the
  // time we get to this point.
  if (!contextAccessScope.isPublic() &&
      contextAccessScope.getDeclContext()->isLocalContext())
    return;

  // TypeRepr checking is more accurate, but we must also look at TypeLocs
  // without a TypeRepr, for example for 'var' declarations with an inferred
  // type.
  auto typeAccessScope =
    (TL.getTypeRepr()
     ? TypeReprAccessScopeChecker::getAccessScope(TL.getTypeRepr(), useDC,
                                                  TC.TypeAccessScopeCache)
     : TypeAccessScopeChecker::getAccessScope(TL.getType(), useDC,
                                              TC.TypeAccessScopeCache));

  // Note: This means that the type itself is invalid for this particular
  // context, because it references declarations from two incompatible scopes.
  // In this case we should have diagnosed the bad reference already.
  if (!typeAccessScope.hasValue())
    return;

  auto shouldComplainAboutAccessScope =
      [contextAccessScope](AccessScope scope) -> bool {
    if (scope.isPublic())
      return false;
    if (scope.hasEqualDeclContextWith(contextAccessScope))
      return false;
    if (contextAccessScope.isChildOf(scope))
      return false;
    return true;
  };

  if (!shouldComplainAboutAccessScope(typeAccessScope.getValue()))
    return;

  // Swift 3.0 wasn't nearly as strict as checking types because it didn't
  // look at the TypeRepr at all except to highlight a particular part of the
  // type in diagnostics, and looked through typealiases in other cases.
  // Approximate this behavior by running our non-TypeRepr-based check again
  // and downgrading to a warning when the checks disagree.
  auto downgradeToWarning = DowngradeToWarning::No;
  if (TC.getLangOpts().isSwiftVersion3()) {
    auto typeOnlyAccessScope =
       TypeAccessScopeChecker::getAccessScope(TL.getType(), useDC,
                                              TC.TypeAccessScopeCache,
                                              /*canonicalizeParents*/true);
    if (typeOnlyAccessScope.hasValue()) {
      // If Swift 4 would have complained about a private type, but Swift 4
      // would only diagnose an internal type, complain about the Swift 3
      // offense first to avoid confusing users.
      if (shouldComplainAboutAccessScope(typeOnlyAccessScope.getValue()))
        typeAccessScope = typeOnlyAccessScope;
      else
        downgradeToWarning = DowngradeToWarning::Yes;
    }
  }

  const TypeRepr *complainRepr =
        TypeAccessScopeDiagnoser::findTypeWithScope(
            TL.getTypeRepr(),
            *typeAccessScope,
            useDC);
  diagnose(*typeAccessScope, complainRepr, downgradeToWarning);
}

/// Checks if the access scope of the type described by \p TL is valid for the
/// type to be the type of \p context. If it isn't, calls \p diagnose with a
/// TypeRepr representing the offending part of \p TL.
///
/// The TypeRepr passed to \p diagnose may be null, in which case a particular
/// part of the type that caused the problem could not be found. The DeclContext
/// is never null. The DowngradeToWarning parameter is a hack to deal with
/// early versions of Swift 3 not diagnosing certain access violations.
static void checkTypeAccess(
    TypeChecker &TC, TypeLoc TL, const ValueDecl *context,
    llvm::function_ref<CheckTypeAccessCallback> diagnose) {
  const DeclContext *DC = context->getDeclContext();
  if (isa<ParamDecl>(context)) {
    context = dyn_cast<AbstractFunctionDecl>(DC);
    if (!context)
      context = dyn_cast<SubscriptDecl>(DC);
    if (!context)
      context = cast<EnumDecl>(DC);
    DC = context->getDeclContext();
  }

  AccessScope contextAccessScope = context->getFormalAccessScope();
  checkTypeAccessImpl(TC, TL, contextAccessScope, DC,
                      [=, &TC](AccessScope requiredAccessScope,
                               const TypeRepr *offendingTR,
                               DowngradeToWarning downgradeToWarning) {
    if (!contextAccessScope.isPublic() &&
        !isa<ModuleDecl>(contextAccessScope.getDeclContext()) &&
        TC.getLangOpts().isSwiftVersion3()) {
      // Swift 3.0.0 mistakenly didn't diagnose any issues when the context
      // access scope represented a private or fileprivate level.
      downgradeToWarning = DowngradeToWarning::Yes;
    }
    diagnose(requiredAccessScope, offendingTR, downgradeToWarning);
  });
}

/// Highlights the given TypeRepr, and adds a note pointing to the type's
/// declaration if possible.
///
/// Just flushes \p diag as is if \p complainRepr is null.
static void highlightOffendingType(TypeChecker &TC, InFlightDiagnostic &diag,
                                   const TypeRepr *complainRepr) {
  if (!complainRepr) {
    diag.flush();
    return;
  }

  diag.highlight(complainRepr->getSourceRange());
  diag.flush();

  if (auto CITR = dyn_cast<ComponentIdentTypeRepr>(complainRepr)) {
    const ValueDecl *VD = CITR->getBoundDecl();
    TC.diagnose(VD, diag::type_declared_here);
  }
}

static void checkGenericParamAccess(TypeChecker &TC,
                                    const GenericParamList *params,
                                    const Decl *owner,
                                    AccessScope accessScope,
                                    AccessLevel contextAccess) {
  if (!params)
    return;

  // This must stay in sync with diag::generic_param_access.
<<<<<<< HEAD
  enum class ACEK {
=======
  enum ACEK {
>>>>>>> 4e8ae198
    Parameter = 0,
    Requirement
  } accessControlErrorKind;
  auto minAccessScope = AccessScope::getPublic();
  const TypeRepr *complainRepr = nullptr;
  auto downgradeToWarning = DowngradeToWarning::Yes;

  auto callbackACEK = ACEK::Parameter;

  auto callback = [&](AccessScope typeAccessScope,
                      const TypeRepr *thisComplainRepr,
                      DowngradeToWarning thisDowngrade) {
    if (typeAccessScope.isChildOf(minAccessScope) ||
        (thisDowngrade == DowngradeToWarning::No &&
         downgradeToWarning == DowngradeToWarning::Yes) ||
        (!complainRepr &&
         typeAccessScope.hasEqualDeclContextWith(minAccessScope))) {
      minAccessScope = typeAccessScope;
      complainRepr = thisComplainRepr;
      accessControlErrorKind = callbackACEK;
      downgradeToWarning = thisDowngrade;
    }
  };
  for (auto param : *params) {
    if (param->getInherited().empty())
      continue;
    assert(param->getInherited().size() == 1);
    checkTypeAccessImpl(TC, param->getInherited().front(), accessScope,
                        owner->getDeclContext(),
                        callback);
  }
  callbackACEK = ACEK::Requirement;

  for (auto &requirement : params->getRequirements()) {
    switch (requirement.getKind()) {
    case RequirementReprKind::TypeConstraint:
      checkTypeAccessImpl(TC, requirement.getSubjectLoc(),
                          accessScope, owner->getDeclContext(),
                          callback);
      checkTypeAccessImpl(TC, requirement.getConstraintLoc(),
                          accessScope, owner->getDeclContext(),
                          callback);
      break;
    case RequirementReprKind::LayoutConstraint:
      checkTypeAccessImpl(TC, requirement.getSubjectLoc(),
                          accessScope, owner->getDeclContext(),
                          callback);
      break;
    case RequirementReprKind::SameType:
      checkTypeAccessImpl(TC, requirement.getFirstTypeLoc(),
                          accessScope, owner->getDeclContext(),
                          callback);
      checkTypeAccessImpl(TC, requirement.getSecondTypeLoc(),
                          accessScope, owner->getDeclContext(),
                          callback);
      break;
    }
  }

  if (minAccessScope.isPublic())
    return;

  // Swift 3.0.0 mistakenly didn't diagnose any issues when the context access
  // scope represented a private or fileprivate level.
  if (downgradeToWarning == DowngradeToWarning::No) {
    if (!accessScope.isPublic() &&
        !isa<ModuleDecl>(accessScope.getDeclContext()) &&
        TC.getLangOpts().isSwiftVersion3()) {
      downgradeToWarning = DowngradeToWarning::Yes;
    }
  }

  auto minAccess = minAccessScope.accessLevelForDiagnostics();

  bool isExplicit =
    owner->getAttrs().hasAttribute<AccessControlAttr>() ||
    owner->getDeclContext()->getAsProtocolOrProtocolExtensionContext();
  auto diagID = diag::generic_param_access;
  if (downgradeToWarning == DowngradeToWarning::Yes)
    diagID = diag::generic_param_access_warn;
  auto diag = TC.diagnose(owner, diagID,
                          owner->getDescriptiveKind(), isExplicit,
                          contextAccess, minAccess,
                          isa<FileUnit>(owner->getDeclContext()),
                          accessControlErrorKind == ACEK::Requirement);
  highlightOffendingType(TC, diag, complainRepr);
}

static void checkGenericParamAccess(TypeChecker &TC,
                                    const GenericParamList *params,
                                    const ValueDecl *owner) {
  checkGenericParamAccess(TC, params, owner, owner->getFormalAccessScope(),
                          owner->getFormalAccess());
}

/// Checks the given declaration's access to make sure it is valid given the way
/// it is defined.
///
/// \p D must be a ValueDecl or a Decl that can appear in a type context.
static void checkAccessControl(TypeChecker &TC, const Decl *D) {
  if (D->isInvalid() || D->isImplicit())
    return;

  switch (D->getKind()) {
  case DeclKind::Import:
  case DeclKind::Extension:
  case DeclKind::TopLevelCode:
  case DeclKind::InfixOperator:
  case DeclKind::PrefixOperator:
  case DeclKind::PostfixOperator:
  case DeclKind::PrecedenceGroup:
  case DeclKind::Module:
    llvm_unreachable("cannot appear in a type context");

  case DeclKind::Param:
  case DeclKind::GenericTypeParam:
  case DeclKind::MissingMember:
    llvm_unreachable("does not have access control");

  case DeclKind::IfConfig:
  case DeclKind::PoundDiagnostic:
    // Does not have access control.
  case DeclKind::EnumCase:
    // Handled at the EnumElement level.
  case DeclKind::Var:
    // Handled at the PatternBindingDecl level.
  case DeclKind::Destructor:
    // Always correct.
    return;

  case DeclKind::PatternBinding: {
    auto PBD = cast<PatternBindingDecl>(D);
    bool isTypeContext = PBD->getDeclContext()->isTypeContext();

    llvm::DenseSet<const VarDecl *> seenVars;
    for (auto entry : PBD->getPatternList())
    entry.getPattern()->forEachNode([&](const Pattern *P) {
      if (auto *NP = dyn_cast<NamedPattern>(P)) {
        // Only check individual variables if we didn't check an enclosing
        // TypedPattern.
        const VarDecl *theVar = NP->getDecl();
        if (seenVars.count(theVar) || theVar->isInvalid())
          return;

        checkTypeAccess(TC, TypeLoc::withoutLoc(theVar->getType()),
                        theVar,
                        [&](AccessScope typeAccessScope,
                            const TypeRepr *complainRepr,
                            DowngradeToWarning downgradeToWarning) {
          auto typeAccess = typeAccessScope.accessLevelForDiagnostics();
          bool isExplicit =
            theVar->getAttrs().hasAttribute<AccessControlAttr>();
          auto theVarAccess = isExplicit
            ? theVar->getFormalAccess()
            : typeAccessScope.requiredAccessForDiagnostics();
          auto diagID = diag::pattern_type_access_inferred;
          if (downgradeToWarning == DowngradeToWarning::Yes)
            diagID = diag::pattern_type_access_inferred_warn;
          auto diag = TC.diagnose(P->getLoc(), diagID,
                                  theVar->isLet(),
                                  isTypeContext,
                                  isExplicit,
                                  theVarAccess,
                                  isa<FileUnit>(theVar->getDeclContext()),
                                  typeAccess,
                                  theVar->getType());
        });
        return;
      }

      auto *TP = dyn_cast<TypedPattern>(P);
      if (!TP)
        return;

      // FIXME: We need an access level to check against, so we pull one out of
      // some random VarDecl in the pattern. They're all going to be the same,
      // but still, ick.
      const VarDecl *anyVar = nullptr;
      TP->forEachVariable([&](VarDecl *V) {
        seenVars.insert(V);
        anyVar = V;
      });
      if (!anyVar)
        return;

      checkTypeAccess(TC, TP->getTypeLoc(), anyVar,
                      [&](AccessScope typeAccessScope,
                          const TypeRepr *complainRepr,
                          DowngradeToWarning downgradeToWarning) {
        auto typeAccess = typeAccessScope.accessLevelForDiagnostics();
        bool isExplicit =
          anyVar->getAttrs().hasAttribute<AccessControlAttr>() ||
          anyVar->getDeclContext()->getAsProtocolOrProtocolExtensionContext();
        auto diagID = diag::pattern_type_access;
        if (downgradeToWarning == DowngradeToWarning::Yes)
          diagID = diag::pattern_type_access_warn;
        auto anyVarAccess = isExplicit
          ? anyVar->getFormalAccess()
          : typeAccessScope.requiredAccessForDiagnostics();
        auto diag = TC.diagnose(P->getLoc(), diagID,
                                anyVar->isLet(),
                                isTypeContext,
                                isExplicit,
                                anyVarAccess,
                                isa<FileUnit>(anyVar->getDeclContext()),
                                typeAccess);
        highlightOffendingType(TC, diag, complainRepr);
      });
    });
    return;
  }

  case DeclKind::TypeAlias: {
    auto TAD = cast<TypeAliasDecl>(D);

    checkTypeAccess(TC, TAD->getUnderlyingTypeLoc(), TAD,
                    [&](AccessScope typeAccessScope,
                        const TypeRepr *complainRepr,
                        DowngradeToWarning downgradeToWarning) {
      auto typeAccess = typeAccessScope.accessLevelForDiagnostics();
      bool isExplicit = TAD->getAttrs().hasAttribute<AccessControlAttr>();
      auto diagID = diag::type_alias_underlying_type_access;
      if (downgradeToWarning == DowngradeToWarning::Yes)
        diagID = diag::type_alias_underlying_type_access_warn;
      auto diag = TC.diagnose(TAD, diagID,
                              isExplicit, TAD->getFormalAccess(),
                              typeAccess, isa<FileUnit>(TAD->getDeclContext()));
      highlightOffendingType(TC, diag, complainRepr);
    });

    return;
  }

  case DeclKind::AssociatedType: {
    auto assocType = cast<AssociatedTypeDecl>(D);

    // This must stay in sync with diag::associated_type_access.
    enum {
      ACEK_DefaultDefinition = 0,
      ACEK_Requirement
    } accessControlErrorKind;
    auto minAccessScope = AccessScope::getPublic();
    const TypeRepr *complainRepr = nullptr;
    auto downgradeToWarning = DowngradeToWarning::No;

    std::for_each(assocType->getInherited().begin(),
                  assocType->getInherited().end(),
                  [&](TypeLoc requirement) {
      checkTypeAccess(TC, requirement, assocType,
                      [&](AccessScope typeAccessScope,
                          const TypeRepr *thisComplainRepr,
                          DowngradeToWarning downgradeDiag) {
        if (typeAccessScope.isChildOf(minAccessScope) ||
            (!complainRepr &&
             typeAccessScope.hasEqualDeclContextWith(minAccessScope))) {
          minAccessScope = typeAccessScope;
          complainRepr = thisComplainRepr;
          accessControlErrorKind = ACEK_Requirement;
          downgradeToWarning = downgradeDiag;
        }
      });
    });
    checkTypeAccess(TC, assocType->getDefaultDefinitionLoc(), assocType,
                    [&](AccessScope typeAccessScope,
                        const TypeRepr *thisComplainRepr,
                        DowngradeToWarning downgradeDiag) {
      if (typeAccessScope.isChildOf(minAccessScope) ||
          (!complainRepr &&
           typeAccessScope.hasEqualDeclContextWith(minAccessScope))) {
        minAccessScope = typeAccessScope;
        complainRepr = thisComplainRepr;
        accessControlErrorKind = ACEK_DefaultDefinition;
        downgradeToWarning = downgradeDiag;
      }
    });

    if (!minAccessScope.isPublic()) {
      auto minAccess = minAccessScope.accessLevelForDiagnostics();
      auto diagID = diag::associated_type_access;
      if (downgradeToWarning == DowngradeToWarning::Yes)
        diagID = diag::associated_type_access_warn;
      auto diag = TC.diagnose(assocType, diagID,
                              assocType->getFormalAccess(),
                              minAccess, accessControlErrorKind);
      highlightOffendingType(TC, diag, complainRepr);
    }
    return;
  }

  case DeclKind::Enum: {
    auto ED = cast<EnumDecl>(D);

    checkGenericParamAccess(TC, ED->getGenericParams(), ED);

    if (ED->hasRawType()) {
      Type rawType = ED->getRawType();
      auto rawTypeLocIter = std::find_if(ED->getInherited().begin(),
                                         ED->getInherited().end(),
                                         [&](TypeLoc inherited) {
        if (!inherited.wasValidated())
          return false;
        return inherited.getType().getPointer() == rawType.getPointer();
      });
      if (rawTypeLocIter == ED->getInherited().end())
        return;
      checkTypeAccess(TC, *rawTypeLocIter, ED,
                      [&](AccessScope typeAccessScope,
                          const TypeRepr *complainRepr,
                          DowngradeToWarning downgradeToWarning) {
        auto typeAccess = typeAccessScope.accessLevelForDiagnostics();
        bool isExplicit = ED->getAttrs().hasAttribute<AccessControlAttr>();
        auto diagID = diag::enum_raw_type_access;
        if (downgradeToWarning == DowngradeToWarning::Yes)
          diagID = diag::enum_raw_type_access_warn;
        auto diag = TC.diagnose(ED, diagID, isExplicit,
                                ED->getFormalAccess(), typeAccess,
                                isa<FileUnit>(ED->getDeclContext()));
        highlightOffendingType(TC, diag, complainRepr);
      });
    }

    return;
  }

  case DeclKind::Struct: {
    auto SD = cast<StructDecl>(D);
    checkGenericParamAccess(TC, SD->getGenericParams(), SD);
    return;
  }

  case DeclKind::Class: {
    auto CD = cast<ClassDecl>(D);

    checkGenericParamAccess(TC, CD->getGenericParams(), CD);

    if (CD->hasSuperclass()) {
      const NominalTypeDecl *superclassDecl =
          CD->getSuperclass()->getAnyNominal();
      // Be slightly defensive here in the presence of badly-ordered
      // inheritance clauses.
      auto superclassLocIter = std::find_if(CD->getInherited().begin(),
                                            CD->getInherited().end(),
                                            [&](TypeLoc inherited) {
        if (!inherited.wasValidated())
          return false;
        Type ty = inherited.getType();
        if (ty->is<ProtocolCompositionType>())
          ty = ty->getExistentialLayout().superclass;
        return ty->getAnyNominal() == superclassDecl;
      });
      // Sanity check: we couldn't find the superclass for whatever reason
      // (possibly because it's synthetic or something), so don't bother
      // checking it.
      if (superclassLocIter == CD->getInherited().end())
        return;

      auto outerDowngradeToWarning = DowngradeToWarning::No;
      if (superclassDecl->isGenericContext() &&
          !TC.getLangOpts().isSwiftVersionAtLeast(5)) {
        // Swift 4 failed to properly check this if the superclass was generic,
        // because the above loop was too strict.
        outerDowngradeToWarning = DowngradeToWarning::Yes;
      }

      checkTypeAccess(TC, *superclassLocIter, CD,
                      [&](AccessScope typeAccessScope,
                          const TypeRepr *complainRepr,
                          DowngradeToWarning downgradeToWarning) {
        auto typeAccess = typeAccessScope.accessLevelForDiagnostics();
        bool isExplicit = CD->getAttrs().hasAttribute<AccessControlAttr>();
        auto diagID = diag::class_super_access;
        if (downgradeToWarning == DowngradeToWarning::Yes ||
            outerDowngradeToWarning == DowngradeToWarning::Yes)
          diagID = diag::class_super_access_warn;

        auto diag = TC.diagnose(CD, diagID, isExplicit, CD->getFormalAccess(),
                                typeAccess,
                                isa<FileUnit>(CD->getDeclContext()),
                                superclassLocIter->getTypeRepr() != complainRepr);
        highlightOffendingType(TC, diag, complainRepr);
      });
    }

    return;
  }

  case DeclKind::Protocol: {
    auto proto = cast<ProtocolDecl>(D);

    auto minAccessScope = AccessScope::getPublic();
    const TypeRepr *complainRepr = nullptr;
    auto downgradeToWarning = DowngradeToWarning::No;

    std::for_each(proto->getInherited().begin(),
                  proto->getInherited().end(),
                  [&](TypeLoc requirement) {
      checkTypeAccess(TC, requirement, proto,
                      [&](AccessScope typeAccessScope,
                          const TypeRepr *thisComplainRepr,
                          DowngradeToWarning downgradeDiag) {
        if (typeAccessScope.isChildOf(minAccessScope) ||
            (!complainRepr &&
             typeAccessScope.hasEqualDeclContextWith(minAccessScope))) {
          minAccessScope = typeAccessScope;
          complainRepr = thisComplainRepr;
          downgradeToWarning = downgradeDiag;
        }
      });
    });

    if (!minAccessScope.isPublic()) {
      auto minAccess = minAccessScope.accessLevelForDiagnostics();
      bool isExplicit = proto->getAttrs().hasAttribute<AccessControlAttr>();
      auto diagID = diag::protocol_refine_access;
      if (downgradeToWarning == DowngradeToWarning::Yes)
        diagID = diag::protocol_refine_access_warn;
      auto diag = TC.diagnose(proto, diagID,
                              isExplicit, proto->getFormalAccess(), minAccess,
                              isa<FileUnit>(proto->getDeclContext()));
      highlightOffendingType(TC, diag, complainRepr);
    }
    return;
  }

  case DeclKind::Subscript: {
    auto SD = cast<SubscriptDecl>(D);

    auto minAccessScope = AccessScope::getPublic();
    const TypeRepr *complainRepr = nullptr;
    auto downgradeToWarning = DowngradeToWarning::No;
    bool problemIsElement = false;

    for (auto &P : *SD->getIndices()) {
      checkTypeAccess(TC, P->getTypeLoc(), P,
                      [&](AccessScope typeAccessScope,
                          const TypeRepr *thisComplainRepr,
                          DowngradeToWarning downgradeDiag) {
        if (typeAccessScope.isChildOf(minAccessScope) ||
            (!complainRepr &&
             typeAccessScope.hasEqualDeclContextWith(minAccessScope))) {
          minAccessScope = typeAccessScope;
          complainRepr = thisComplainRepr;
          downgradeToWarning = downgradeDiag;
        }
      });
    }

    checkTypeAccess(TC, SD->getElementTypeLoc(), SD,
                    [&](AccessScope typeAccessScope,
                        const TypeRepr *thisComplainRepr,
                        DowngradeToWarning downgradeDiag) {
      if (typeAccessScope.isChildOf(minAccessScope) ||
          (!complainRepr &&
           typeAccessScope.hasEqualDeclContextWith(minAccessScope))) {
        minAccessScope = typeAccessScope;
        complainRepr = thisComplainRepr;
        downgradeToWarning = downgradeDiag;
        problemIsElement = true;
      }
    });

    if (!minAccessScope.isPublic()) {
      auto minAccess = minAccessScope.accessLevelForDiagnostics();
      bool isExplicit =
        SD->getAttrs().hasAttribute<AccessControlAttr>() ||
        SD->getDeclContext()->getAsProtocolOrProtocolExtensionContext();
      auto diagID = diag::subscript_type_access;
      if (downgradeToWarning == DowngradeToWarning::Yes)
        diagID = diag::subscript_type_access_warn;
      auto subscriptDeclAccess = isExplicit
        ? SD->getFormalAccess()
        : minAccessScope.requiredAccessForDiagnostics();
      auto diag = TC.diagnose(SD, diagID,
                              isExplicit,
                              subscriptDeclAccess,
                              minAccess,
                              problemIsElement);
      highlightOffendingType(TC, diag, complainRepr);
    }
    return;
  }

  case DeclKind::Accessor:
    return;

  case DeclKind::Func:
  case DeclKind::Constructor: {
    auto fn = cast<AbstractFunctionDecl>(D);
    bool isTypeContext = fn->getDeclContext()->isTypeContext();

    checkGenericParamAccess(TC, fn->getGenericParams(), fn);

    // This must stay in sync with diag::function_type_access.
    enum {
      FK_Function = 0,
      FK_Method,
      FK_Initializer
    };

    auto minAccessScope = AccessScope::getPublic();
    const TypeRepr *complainRepr = nullptr;
    auto downgradeToWarning = DowngradeToWarning::No;

    for (auto *PL : fn->getParameterLists().slice(isTypeContext)) {
      for (auto &P : *PL) {
        checkTypeAccess(TC, P->getTypeLoc(), P,
                        [&](AccessScope typeAccessScope,
                            const TypeRepr *thisComplainRepr,
                            DowngradeToWarning downgradeDiag) {
          if (typeAccessScope.isChildOf(minAccessScope) ||
              (!complainRepr &&
               typeAccessScope.hasEqualDeclContextWith(minAccessScope))) {
            minAccessScope = typeAccessScope;
            complainRepr = thisComplainRepr;
            downgradeToWarning = downgradeDiag;
          }
        });
      }
    }

    bool problemIsResult = false;
    if (auto FD = dyn_cast<FuncDecl>(fn)) {
      checkTypeAccess(TC, FD->getBodyResultTypeLoc(), FD,
                      [&](AccessScope typeAccessScope,
                          const TypeRepr *thisComplainRepr,
                          DowngradeToWarning downgradeDiag) {
        if (typeAccessScope.isChildOf(minAccessScope) ||
            (!complainRepr &&
             typeAccessScope.hasEqualDeclContextWith(minAccessScope))) {
          minAccessScope = typeAccessScope;
          complainRepr = thisComplainRepr;
          downgradeToWarning = downgradeDiag;
          problemIsResult = true;
        }
      });
    }

    if (!minAccessScope.isPublic()) {
      auto minAccess = minAccessScope.accessLevelForDiagnostics();
      auto functionKind = isa<ConstructorDecl>(fn)
        ? FK_Initializer
        : isTypeContext ? FK_Method : FK_Function;
      bool isExplicit =
        fn->getAttrs().hasAttribute<AccessControlAttr>() ||
        fn->getDeclContext()->getAsProtocolOrProtocolExtensionContext();
      auto diagID = diag::function_type_access;
      if (downgradeToWarning == DowngradeToWarning::Yes)
        diagID = diag::function_type_access_warn;
      auto fnAccess = isExplicit
        ? fn->getFormalAccess()
        : minAccessScope.requiredAccessForDiagnostics();
      auto diag = TC.diagnose(fn, diagID,
                              isExplicit,
                              fnAccess,
                              isa<FileUnit>(fn->getDeclContext()),
                              minAccess,
                              functionKind,
                              problemIsResult);
      highlightOffendingType(TC, diag, complainRepr);
    }
    return;
  }

  case DeclKind::EnumElement: {
    auto EED = cast<EnumElementDecl>(D);

    if (!EED->hasAssociatedValues())
      return;
    for (auto &P : *EED->getParameterList()) {
      checkTypeAccess(TC, P->getTypeLoc(), P,
                             [&](AccessScope typeAccessScope,
                                 const TypeRepr *complainRepr,
                                 DowngradeToWarning downgradeToWarning) {
        auto typeAccess = typeAccessScope.accessLevelForDiagnostics();
        auto diagID = diag::enum_case_access;
        if (downgradeToWarning == DowngradeToWarning::Yes)
          diagID = diag::enum_case_access_warn;
        auto diag = TC.diagnose(EED, diagID,
                                EED->getFormalAccess(), typeAccess);
        highlightOffendingType(TC, diag, complainRepr);
      });
    }

    return;
  }
  }
}

/// Whether this declaration is a member of a class extension marked @objc.
static bool isMemberOfObjCClassExtension(const ValueDecl *VD) {
  auto ext = dyn_cast<ExtensionDecl>(VD->getDeclContext());
  if (!ext) return false;

  return ext->getAsClassOrClassExtensionContext() &&
    ext->getAttrs().hasAttribute<ObjCAttr>();
}

/// Whether this declaration is a member of a class with the `@objcMembers`
/// attribute.
static bool isMemberOfObjCMembersClass(const ValueDecl *VD) {
  auto classDecl = VD->getDeclContext()->getAsClassOrClassExtensionContext();
  if (!classDecl) return false;

  return classDecl->getAttrs().hasAttribute<ObjCMembersAttr>();
}
/// Figure out if a declaration should be exported to Objective-C.
static Optional<ObjCReason> shouldMarkAsObjC(TypeChecker &TC,
                                             const ValueDecl *VD,
                                             bool allowImplicit = false){
  assert(!isa<ClassDecl>(VD));

  ProtocolDecl *protocolContext =
      dyn_cast<ProtocolDecl>(VD->getDeclContext());
  bool isMemberOfObjCProtocol =
      protocolContext && protocolContext->isObjC();

  // Local function to determine whether we can implicitly infer @objc.
  auto canInferImplicitObjC = [&] {
    if (VD->isInvalid())
      return false;
    if (VD->isOperator())
      return false;

    // Implicitly generated declarations are not @objc, except for constructors.
    if (!allowImplicit && VD->isImplicit())
      return false;

    if (VD->getFormalAccess() <= AccessLevel::FilePrivate)
      return false;

    return true;
  };

  // explicitly declared @objc.
  if (VD->getAttrs().hasAttribute<ObjCAttr>())
    return ObjCReason::ExplicitlyObjC;
  // @IBOutlet, @IBAction, @NSManaged, and @GKInspectable imply @objc.
  //
  // @IBInspectable and @GKInspectable imply @objc quietly in Swift 3
  // (where they warn on failure) and loudly in Swift 4 (error on failure).
  if (VD->getAttrs().hasAttribute<IBOutletAttr>())
    return ObjCReason::ExplicitlyIBOutlet;
  if (VD->getAttrs().hasAttribute<IBActionAttr>())
    return ObjCReason::ExplicitlyIBAction;
  if (VD->getAttrs().hasAttribute<IBInspectableAttr>())
    return ObjCReason::ExplicitlyIBInspectable;
  if (VD->getAttrs().hasAttribute<GKInspectableAttr>())
    return ObjCReason::ExplicitlyGKInspectable;
  if (VD->getAttrs().hasAttribute<NSManagedAttr>())
    return ObjCReason::ExplicitlyNSManaged;
  // A member of an @objc protocol is implicitly @objc.
  if (isMemberOfObjCProtocol)
    return ObjCReason::MemberOfObjCProtocol;
  // A @nonobjc is not @objc, even if it is an override of an @objc, so check
  // for @nonobjc first.
  if (VD->getAttrs().hasAttribute<NonObjCAttr>() ||
      (isa<ExtensionDecl>(VD->getDeclContext()) &&
       cast<ExtensionDecl>(VD->getDeclContext())->getAttrs()
        .hasAttribute<NonObjCAttr>()))
    return None;
  if (isMemberOfObjCClassExtension(VD))
    return ObjCReason::MemberOfObjCExtension;
  if (isMemberOfObjCMembersClass(VD) && canInferImplicitObjC())
    return ObjCReason::MemberOfObjCMembersClass;
  // An override of an @objc declaration is implicitly @objc.
  if (VD->getOverriddenDecl() && VD->getOverriddenDecl()->isObjC())
    return ObjCReason::OverridesObjC;
  // A witness to an @objc protocol requirement is implicitly @objc.
  if (VD->getDeclContext()->getAsClassOrClassExtensionContext() &&
      !TC.findWitnessedObjCRequirements(VD,
                                        /*anySingleRequirement=*/true).empty())
    return ObjCReason::WitnessToObjC;

  // Infer '@objc' for 'dynamic' members.
  if (auto attr = VD->getAttrs().getAttribute<DynamicAttr>()) {
    // For implicit 'dynamic', just infer '@objc' implicitly.
    if (attr->isImplicit())
      return ObjCReason::ImplicitlyObjC;

    bool isGetterOrSetter =
      isa<AccessorDecl>(VD) && cast<AccessorDecl>(VD)->isGetterOrSetter();

    // Under Swift 3's @objc inference rules, 'dynamic' infers '@objc'.
    if (TC.Context.LangOpts.EnableSwift3ObjCInference) {
      // If we've been asked to warn about deprecated @objc inference, do so
      // now.
      if (TC.Context.LangOpts.WarnSwift3ObjCInference !=
            Swift3ObjCInferenceWarnings::None &&
          !isGetterOrSetter) {
        TC.diagnose(VD, diag::objc_inference_swift3_dynamic)
          .highlight(attr->getLocation())
          .fixItInsert(VD->getAttributeInsertionLoc(/*forModifier=*/false),
                      "@objc ");
      }

      return ObjCReason::ExplicitlyDynamic;
    }

    // Complain that 'dynamic' requires '@objc', but (quietly) infer @objc
    // anyway for better recovery.
    TC.diagnose(VD, diag::dynamic_requires_objc,
                VD->getDescriptiveKind(), VD->getFullName())
      .highlight(attr->getRange())
      .fixItInsert(VD->getAttributeInsertionLoc(/*forModifier=*/false),
                   "@objc ");

    return ObjCReason::ImplicitlyObjC;
  }

  // If we aren't provided Swift 3's @objc inference rules, we're done.
  if (!TC.Context.LangOpts.EnableSwift3ObjCInference)
    return None;

  // Infer '@objc' for valid, non-implicit, non-operator, members of classes
  // (and extensions thereof) whose class hierarchies originate in Objective-C,
  // e.g., which derive from NSObject, so long as the members have internal
  // access or greater.
  if (!canInferImplicitObjC())
    return None;

  // If this declaration is part of a class with implicitly @objc members,
  // make it implicitly @objc. However, if the declaration cannot be represented
  // as @objc, don't diagnose.
  if (auto classDecl = VD->getDeclContext()
          ->getAsClassOrClassExtensionContext()) {
    // One cannot define @objc members of any foreign classes.
    if (classDecl->isForeign())
      return None;

    if (classDecl->checkObjCAncestry() != ObjCClassKind::NonObjC) {
      return VD->isImplicit() ? ObjCReason::ImplicitlyObjC
                              : ObjCReason::MemberOfObjCSubclass;
    }
  }

  return None;
}

/// If we need to infer 'dynamic', do so now.
///
/// This occurs when
/// - it is implied by an attribute like @NSManaged
/// - when we have an override of an imported method
/// - we need to dynamically dispatch to a method in an extension
///
/// FIXME: The latter reason is a hack. We should figure out how to safely
/// put extension methods into the class vtable.
static void inferDynamic(ASTContext &ctx, ValueDecl *D) {
  // If we can't infer dynamic here, don't.
  if (!DeclAttribute::canAttributeAppearOnDecl(DAK_Dynamic, D))
    return;

  // The presence of 'dynamic' blocks the inference of 'dynamic'.
  if (D->isDynamic())
    return;

  // Only 'objc' declarations use 'dynamic'.
  if (!D->isObjC() || D->hasClangNode())
    return;

  bool overridesImportedMethod =
    (D->getOverriddenDecl() &&
     D->getOverriddenDecl()->hasClangNode());

  bool isNSManaged = D->getAttrs().hasAttribute<NSManagedAttr>();

  bool isExtension = isa<ExtensionDecl>(D->getDeclContext());

  // We only infer 'dynamic' in these three cases.
  if (!isExtension && !isNSManaged && !overridesImportedMethod)
    return;

  // The presence of 'final' blocks the inference of 'dynamic'.
  if (D->isFinal() && !isNSManaged)
    return;

  // Accessors should not infer 'dynamic' on their own; they can get it from
  // their storage decls.
  if (isa<AccessorDecl>(D))
    return;

  // Only classes can use 'dynamic'.
  auto classDecl = D->getDeclContext()->getAsClassOrClassExtensionContext();
  if (!classDecl)
    return;

  // Add the 'dynamic' attribute.
  D->getAttrs().add(new (ctx) DynamicAttr(/*IsImplicit=*/true));
}

/// Check runtime functions responsible for implicit bridging of Objective-C
/// types.
static void checkObjCBridgingFunctions(TypeChecker &TC,
                                       ModuleDecl *mod,
                                       StringRef bridgedTypeName,
                                       StringRef forwardConversion,
                                       StringRef reverseConversion) {
  assert(mod);
  ModuleDecl::AccessPathTy unscopedAccess = {};
  SmallVector<ValueDecl *, 4> results;
  
  auto &Ctx = TC.Context;
  mod->lookupValue(unscopedAccess, Ctx.getIdentifier(bridgedTypeName),
                   NLKind::QualifiedLookup, results);
  mod->lookupValue(unscopedAccess, Ctx.getIdentifier(forwardConversion),
                   NLKind::QualifiedLookup, results);
  mod->lookupValue(unscopedAccess, Ctx.getIdentifier(reverseConversion),
                   NLKind::QualifiedLookup, results);
  
  for (auto D : results)
    TC.validateDecl(D);
}

static void checkBridgedFunctions(TypeChecker &TC) {
  if (TC.HasCheckedBridgeFunctions)
    return;
  
  TC.HasCheckedBridgeFunctions = true;
  
  #define BRIDGE_TYPE(BRIDGED_MOD, BRIDGED_TYPE, _, NATIVE_TYPE, OPT) \
  Identifier ID_##BRIDGED_MOD = TC.Context.getIdentifier(#BRIDGED_MOD);\
  if (ModuleDecl *module = TC.Context.getLoadedModule(ID_##BRIDGED_MOD)) {\
    checkObjCBridgingFunctions(TC, module, #BRIDGED_TYPE, \
    "_convert" #BRIDGED_TYPE "To" #NATIVE_TYPE, \
    "_convert" #NATIVE_TYPE "To" #BRIDGED_TYPE); \
  }
  #include "swift/SIL/BridgedTypes.def"
  
  if (ModuleDecl *module = TC.Context.getLoadedModule(TC.Context.Id_Foundation)) {
    checkObjCBridgingFunctions(TC, module,
                               TC.Context.getSwiftName(
                                 KnownFoundationEntity::NSError),
                               "_convertNSErrorToError",
                               "_convertErrorToNSError");
  }
}

/// Infer the Objective-C name for a given declaration.
static void inferObjCName(TypeChecker &tc, ValueDecl *decl) {
  if (isa<DestructorDecl>(decl))
    return;

  auto attr = decl->getAttrs().getAttribute<ObjCAttr>();
  assert(attr && "should only be called on decls already marked @objc");

  // If this declaration overrides an @objc declaration, use its name.
  if (auto overridden = decl->getOverriddenDecl()) {
    if (overridden->isObjC()) {
      // Handle methods first.
      if (auto overriddenFunc = dyn_cast<AbstractFunctionDecl>(overridden)) {
        // Determine the selector of the overridden method.
        ObjCSelector overriddenSelector = overriddenFunc->getObjCSelector();

        // Determine whether there is a name conflict.
        bool shouldFixName = !attr->hasName();
        if (attr->hasName() && *attr->getName() != overriddenSelector) {
          // If the user explicitly wrote the incorrect name, complain.
          if (!attr->isNameImplicit()) {
            {
              auto diag = tc.diagnose(
                            attr->AtLoc,
                            diag::objc_override_method_selector_mismatch,
                            *attr->getName(), overriddenSelector);
              fixDeclarationObjCName(diag, decl, overriddenSelector);
            }

            tc.diagnose(overriddenFunc, diag::overridden_here);
          }

          shouldFixName = true;
        }

        // If we have to set the name, do so.
        if (shouldFixName) {
          // Override the name on the attribute.
          const_cast<ObjCAttr *>(attr)->setName(overriddenSelector,
                                                /*implicit=*/true);
        }
        return;
      }

      // Handle properties.
      if (auto overriddenProp = dyn_cast<VarDecl>(overridden)) {
        Identifier overriddenName = overriddenProp->getObjCPropertyName();
        ObjCSelector overriddenNameAsSel(tc.Context, 0, overriddenName);

        // Determine whether there is a name conflict.
        bool shouldFixName = !attr->hasName();
        if (attr->hasName() && *attr->getName() != overriddenNameAsSel) {
          // If the user explicitly wrote the wrong name, complain.
          if (!attr->isNameImplicit()) {
            tc.diagnose(attr->AtLoc,
                        diag::objc_override_property_name_mismatch,
                        attr->getName()->getSelectorPieces()[0],
                        overriddenName)
              .fixItReplaceChars(attr->getNameLocs().front(),
                                 attr->getRParenLoc(),
                                 overriddenName.str());
            tc.diagnose(overridden, diag::overridden_here);
          }

          shouldFixName = true;
        }

        // Fix the name, if needed.
        if (shouldFixName) {
          const_cast<ObjCAttr *>(attr)->setName(overriddenNameAsSel,
                                                /*implicit=*/true);
        }
        return;
      }
    }
  }

  // If the decl already has a name, do nothing; the protocol conformance
  // checker will handle any mismatches.
  if (attr->hasName()) return;

  // When no override determined the Objective-C name, look for
  // requirements for which this declaration is a witness.
  Optional<ObjCSelector> requirementObjCName;
  ValueDecl *firstReq = nullptr;
  for (auto req : tc.findWitnessedObjCRequirements(decl)) {
    // If this is the first requirement, take its name.
    if (!requirementObjCName) {
      requirementObjCName = req->getObjCRuntimeName();
      firstReq = req;
      continue;
    }

    // If this requirement has a different name from one we've seen,
    // note the ambiguity.
    if (*requirementObjCName != *req->getObjCRuntimeName()) {
      tc.diagnose(decl, diag::objc_ambiguous_inference,
                  decl->getDescriptiveKind(), decl->getFullName(),
                  *requirementObjCName, *req->getObjCRuntimeName());
      
      // Note the candidates and what Objective-C names they provide.
      auto diagnoseCandidate = [&](ValueDecl *req) {
        auto proto = cast<ProtocolDecl>(req->getDeclContext());
        auto diag = tc.diagnose(decl,
                                diag::objc_ambiguous_inference_candidate,
                                req->getFullName(),
                                proto->getFullName(),
                                *req->getObjCRuntimeName());
        fixDeclarationObjCName(diag, decl, req->getObjCRuntimeName());
      };
      diagnoseCandidate(firstReq);
      diagnoseCandidate(req);

      // Suggest '@nonobjc' to suppress this error, and not try to
      // infer @objc for anything.
      tc.diagnose(decl, diag::req_near_match_nonobjc, true)
        .fixItInsert(decl->getAttributeInsertionLoc(false), "@nonobjc ");
      break;
    }
  }

  // If we have a name, install it via an @objc attribute.
  if (requirementObjCName) {
    const_cast<ObjCAttr *>(attr)->setName(*requirementObjCName,
                                          /*implicit=*/true);
  }
}

/// Mark the given declaration as being Objective-C compatible (or
/// not) as appropriate.
///
/// If the declaration has a @nonobjc attribute, diagnose an error
/// using the given Reason, if present.
void swift::markAsObjC(TypeChecker &TC, ValueDecl *D,
                       Optional<ObjCReason> isObjC,
                       Optional<ForeignErrorConvention> errorConvention) {
  D->setIsObjC(isObjC.hasValue());

  if (!isObjC) {
    // FIXME: For now, only @objc declarations can be dynamic.
    if (auto attr = D->getAttrs().getAttribute<DynamicAttr>())
      attr->setInvalid();
    return;
  }

  // By now, the caller will have handled the case where an implicit @objc
  // could be overridden by @nonobjc. If we see a @nonobjc and we are trying
  // to add an @objc for whatever reason, diagnose an error.
  if (auto *attr = D->getAttrs().getAttribute<NonObjCAttr>()) {
    if (!shouldDiagnoseObjCReason(*isObjC, TC.Context))
      isObjC = ObjCReason::ImplicitlyObjC;

    TC.diagnose(D->getStartLoc(), diag::nonobjc_not_allowed,
                getObjCDiagnosticAttrKind(*isObjC));

    attr->setInvalid();
  }

  // Make sure we have the appropriate bridging operations.
  if (!isa<DestructorDecl>(D))
    checkBridgedFunctions(TC);
  TC.useObjectiveCBridgeableConformances(D->getInnermostDeclContext(),
                                         D->getInterfaceType());

  // Record the name of this Objective-C method in its class.
  if (auto classDecl
        = D->getDeclContext()->getAsClassOrClassExtensionContext()) {
    if (auto method = dyn_cast<AbstractFunctionDecl>(D)) {
      // Determine the foreign error convention.
      if (auto baseMethod = method->getOverriddenDecl()) {
        // If the overridden method has a foreign error convention,
        // adopt it.  Set the foreign error convention for a throwing
        // method.  Note that the foreign error convention affects the
        // selector, so we perform this before inferring a selector.
        if (method->hasThrows()) {
          if (auto baseErrorConvention
                = baseMethod->getForeignErrorConvention()) {
            errorConvention = baseErrorConvention;
          }

          assert(errorConvention && "Missing error convention");
          method->setForeignErrorConvention(*errorConvention);
        }
      } else if (method->hasThrows()) {
        // Attach the foreign error convention.
        assert(errorConvention && "Missing error convention");
        method->setForeignErrorConvention(*errorConvention);
      }

      // Infer the Objective-C name for this method.
      inferObjCName(TC, method);

      // ... then record it.
      classDecl->recordObjCMethod(method);

      // Swift does not permit class methods with Objective-C selectors 'load',
      // 'alloc', or 'allocWithZone:'.
      if (!method->isInstanceMember()) {
        auto isForbiddenSelector = [&TC](ObjCSelector sel)
        -> Optional<Diag<unsigned, DeclName, ObjCSelector>> {
          switch (sel.getNumArgs()) {
          case 0:
            if (sel.getSelectorPieces().front() == TC.Context.Id_load ||
                sel.getSelectorPieces().front() == TC.Context.Id_alloc)
              return diag::objc_class_method_not_permitted;
            // Swift 3 and earlier allowed you to override `initialize`, but
            // Swift's semantics do not guarantee that it will be called at
            // the point you expect. It is disallowed in Swift 4 and later.
            if (sel.getSelectorPieces().front() == TC.Context.Id_initialize) {
              if (TC.getLangOpts().isSwiftVersion3())
                return
                  diag::objc_class_method_not_permitted_swift3_compat_warning;
              else
                return diag::objc_class_method_not_permitted;
            }
            return None;
          case 1:
            if (sel.getSelectorPieces().front() == TC.Context.Id_allocWithZone)
              return diag::objc_class_method_not_permitted;
            return None;
          default:
            return None;
          }
        };
        auto sel = method->getObjCSelector();
        if (auto diagID = isForbiddenSelector(sel)) {
          auto diagInfo = getObjCMethodDiagInfo(method);
          TC.diagnose(method, *diagID,
                      diagInfo.first, diagInfo.second, sel);
        }
      }
    } else if (isa<VarDecl>(D)) {
      // Infer the Objective-C name for this property.
      inferObjCName(TC, D);
    }
  } else if (auto method = dyn_cast<AbstractFunctionDecl>(D)) {
    if (method->hasThrows()) {
      // Attach the foreign error convention.
      assert(errorConvention && "Missing error convention");
      method->setForeignErrorConvention(*errorConvention);
    }
  }

  // Record this method in the source-file-specific Objective-C method
  // table.
  if (auto method = dyn_cast<AbstractFunctionDecl>(D)) {
    if (auto sourceFile = method->getParentSourceFile()) {
      sourceFile->ObjCMethods[method->getObjCSelector()].push_back(method);
    }
  }

  // Special handling for Swift 3 @objc inference rules that are no longer
  // present in later versions of Swift.
  if (*isObjC == ObjCReason::MemberOfObjCSubclass) {
    // If we've been asked to unconditionally warn about these deprecated
    // @objc inference rules, do so now. However, we don't warn about
    // accessors---just the main storage declarations.
    if (TC.Context.LangOpts.WarnSwift3ObjCInference ==
          Swift3ObjCInferenceWarnings::Complete &&
        !(isa<AccessorDecl>(D) && cast<AccessorDecl>(D)->isGetterOrSetter())) {
      TC.diagnose(D, diag::objc_inference_swift3_objc_derived);
      TC.diagnose(D, diag::objc_inference_swift3_addobjc)
        .fixItInsert(D->getAttributeInsertionLoc(/*forModifier=*/false),
                     "@objc ");
      TC.diagnose(D, diag::objc_inference_swift3_addnonobjc)
        .fixItInsert(D->getAttributeInsertionLoc(/*forModifier=*/false),
                     "@nonobjc ");
    }

    // Mark the attribute as having used Swift 3 inference, or create an
    // implicit @objc for that purpose.
    auto attr = D->getAttrs().getAttribute<ObjCAttr>();
    attr->setSwift3Inferred();
  }
}

namespace {
  /// How to generate the raw value for each element of an enum that doesn't
  /// have one explicitly specified.
  enum class AutomaticEnumValueKind {
    /// Raw values cannot be automatically generated.
    None,
    /// The raw value is the enum element's name.
    String,
    /// The raw value is the previous element's raw value, incremented.
    ///
    /// For the first element in the enum, the raw value is 0.
    Integer,
  };
} // end anonymous namespace

/// Given the raw value literal expression for an enum case, produces the
/// auto-incremented raw value for the subsequent case, or returns null if
/// the value is not auto-incrementable.
static LiteralExpr *getAutomaticRawValueExpr(TypeChecker &TC,
                                             AutomaticEnumValueKind valueKind,
                                             EnumElementDecl *forElt,
                                             LiteralExpr *prevValue) {
  switch (valueKind) {
  case AutomaticEnumValueKind::None:
    TC.diagnose(forElt->getLoc(),
                diag::enum_non_integer_convertible_raw_type_no_value);
    return nullptr;

  case AutomaticEnumValueKind::String:
    return new (TC.Context) StringLiteralExpr(forElt->getNameStr(), SourceLoc(),
                                              /*Implicit=*/true);

  case AutomaticEnumValueKind::Integer:
    // If there was no previous value, start from zero.
    if (!prevValue) {
      return new (TC.Context) IntegerLiteralExpr("0", SourceLoc(),
                                                 /*Implicit=*/true);
    }
    
    if (auto intLit = dyn_cast<IntegerLiteralExpr>(prevValue)) {
      APInt nextVal = intLit->getValue() + 1;
      bool negative = nextVal.slt(0);
      if (negative)
        nextVal = -nextVal;

      llvm::SmallString<10> nextValStr;
      nextVal.toStringSigned(nextValStr);
      auto expr = new (TC.Context)
        IntegerLiteralExpr(TC.Context.AllocateCopy(StringRef(nextValStr)),
                           forElt->getLoc(), /*Implicit=*/true);
      if (negative)
        expr->setNegative(forElt->getLoc());

      return expr;
    }

    TC.diagnose(forElt->getLoc(),
                diag::enum_non_integer_raw_value_auto_increment);
    return nullptr;
  }

  llvm_unreachable("Unhandled AutomaticEnumValueKind in switch.");
}

static void checkEnumRawValues(TypeChecker &TC, EnumDecl *ED) {
  Type rawTy = ED->getRawType();

  if (!rawTy) {
    // @objc enums must have a raw type.
    if (ED->isObjC())
      TC.diagnose(ED->getNameLoc(), diag::objc_enum_no_raw_type);
    return;
  }

  if (ED->getGenericEnvironmentOfContext() != nullptr)
    rawTy = ED->mapTypeIntoContext(rawTy);
  if (rawTy->hasError())
    return;

  AutomaticEnumValueKind valueKind;

  if (ED->isObjC()) {
    // @objc enums must have a raw type that's an ObjC-representable
    // integer type.
    if (!TC.isCIntegerType(ED, rawTy)) {
      TC.diagnose(ED->getInherited().front().getSourceRange().Start,
                  diag::objc_enum_raw_type_not_integer,
                  rawTy);
      ED->getInherited().front().setInvalidType(TC.Context);
      return;
    }
    valueKind = AutomaticEnumValueKind::Integer;
  } else {
    // Swift enums require that the raw type is convertible from one of the
    // primitive literal protocols.
    auto conformsToProtocol = [&](KnownProtocolKind protoKind) {
        ProtocolDecl *proto = TC.getProtocol(ED->getLoc(), protoKind);
        return TC.conformsToProtocol(rawTy, proto, ED->getDeclContext(), None);
    };

    static auto otherLiteralProtocolKinds = {
      KnownProtocolKind::ExpressibleByFloatLiteral,
      KnownProtocolKind::ExpressibleByUnicodeScalarLiteral,
      KnownProtocolKind::ExpressibleByExtendedGraphemeClusterLiteral,
    };

    if (conformsToProtocol(KnownProtocolKind::ExpressibleByIntegerLiteral)) {
      valueKind = AutomaticEnumValueKind::Integer;
    } else if (conformsToProtocol(KnownProtocolKind::ExpressibleByStringLiteral)){
      valueKind = AutomaticEnumValueKind::String;
    } else if (std::any_of(otherLiteralProtocolKinds.begin(),
                           otherLiteralProtocolKinds.end(),
                           conformsToProtocol)) {
      valueKind = AutomaticEnumValueKind::None;
    } else {
      TC.diagnose(ED->getInherited().front().getSourceRange().Start,
                  diag::raw_type_not_literal_convertible,
                  rawTy);
      ED->getInherited().front().setInvalidType(TC.Context);
      return;
    }
  }

  // We need at least one case to have a raw value.
  if (ED->getAllElements().empty()) {
    TC.diagnose(ED->getInherited().front().getSourceRange().Start,
                diag::empty_enum_raw_type);
    return;
  }

  // Check the raw values of the cases.
  LiteralExpr *prevValue = nullptr;
  EnumElementDecl *lastExplicitValueElt = nullptr;

  // Keep a map we can use to check for duplicate case values.
  llvm::SmallDenseMap<RawValueKey, RawValueSource, 8> uniqueRawValues;

  for (auto elt : ED->getAllElements()) {
    // Skip if the raw value expr has already been checked.
    if (elt->getTypeCheckedRawValueExpr())
      continue;

    // Make sure the element is checked out before we poke at it.
    TC.validateDecl(elt);
    
    if (elt->isInvalid())
      continue;

    // We don't yet support raw values on payload cases.
    if (elt->hasAssociatedValues()) {
      TC.diagnose(elt->getLoc(),
                  diag::enum_with_raw_type_case_with_argument);
      TC.diagnose(ED->getInherited().front().getSourceRange().Start,
                  diag::enum_raw_type_here, rawTy);
      elt->setInvalid();
      continue;
    }
    
    // Check the raw value expr, if we have one.
    if (auto *rawValue = elt->getRawValueExpr()) {
      Expr *typeCheckedExpr = rawValue;
      auto resultTy = TC.typeCheckExpression(typeCheckedExpr, ED,
                                             TypeLoc::withoutLoc(rawTy),
                                             CTP_EnumCaseRawValue);
      if (resultTy) {
        elt->setTypeCheckedRawValueExpr(typeCheckedExpr);
      }
      lastExplicitValueElt = elt;
    } else {
      // If the enum element has no explicit raw value, try to
      // autoincrement from the previous value, or start from zero if this
      // is the first element.
      auto nextValue = getAutomaticRawValueExpr(TC, valueKind, elt, prevValue);
      if (!nextValue) {
        elt->setInvalid();
        break;
      }
      elt->setRawValueExpr(nextValue);
      Expr *typeChecked = nextValue;
      auto resultTy = TC.typeCheckExpression(
          typeChecked, ED, TypeLoc::withoutLoc(rawTy), CTP_EnumCaseRawValue);
      if (resultTy)
        elt->setTypeCheckedRawValueExpr(typeChecked);
    }
    prevValue = elt->getRawValueExpr();
    assert(prevValue && "continued without setting raw value of enum case");

    // If we didn't find a valid initializer (maybe the initial value was
    // incompatible with the raw value type) mark the entry as being erroneous.
    if (!elt->getTypeCheckedRawValueExpr()) {
      elt->setInvalid();
      continue;
    }

    TC.checkEnumElementErrorHandling(elt);

    // Find the type checked version of the LiteralExpr used for the raw value.
    // this is unfortunate, but is needed because we're digging into the
    // literals to get information about them, instead of accepting general
    // expressions.
    LiteralExpr *rawValue = elt->getRawValueExpr();
    if (!rawValue->getType()) {
      elt->getTypeCheckedRawValueExpr()->forEachChildExpr([&](Expr *E)->Expr* {
        if (E->getKind() == rawValue->getKind())
          rawValue = cast<LiteralExpr>(E);
        return E;
      });
      elt->setRawValueExpr(rawValue);
    }

    prevValue = rawValue;
    assert(prevValue && "continued without setting raw value of enum case");

    // Check that the raw value is unique.
    RawValueKey key(rawValue);
    RawValueSource source{elt, lastExplicitValueElt};

    auto insertIterPair = uniqueRawValues.insert({key, source});
    if (insertIterPair.second)
      continue;

    // Diagnose the duplicate value.
    SourceLoc diagLoc = elt->getRawValueExpr()->isImplicit()
        ? elt->getLoc() : elt->getRawValueExpr()->getLoc();
    TC.diagnose(diagLoc, diag::enum_raw_value_not_unique);
    assert(lastExplicitValueElt &&
           "should not be able to have non-unique raw values when "
           "relying on autoincrement");
    if (lastExplicitValueElt != elt &&
        valueKind == AutomaticEnumValueKind::Integer) {
      TC.diagnose(lastExplicitValueElt->getRawValueExpr()->getLoc(),
                  diag::enum_raw_value_incrementing_from_here);
    }

    RawValueSource prevSource = insertIterPair.first->second;
    auto foundElt = prevSource.sourceElt;
    diagLoc = foundElt->getRawValueExpr()->isImplicit()
        ? foundElt->getLoc() : foundElt->getRawValueExpr()->getLoc();
    TC.diagnose(diagLoc, diag::enum_raw_value_used_here);
    if (foundElt != prevSource.lastExplicitValueElt &&
        valueKind == AutomaticEnumValueKind::Integer) {
      if (prevSource.lastExplicitValueElt)
        TC.diagnose(prevSource.lastExplicitValueElt
                      ->getRawValueExpr()->getLoc(),
                    diag::enum_raw_value_incrementing_from_here);
      else
        TC.diagnose(ED->getAllElements().front()->getLoc(),
                    diag::enum_raw_value_incrementing_from_zero);
    }
  }
}

/// Walks up the override chain for \p CD until it finds an initializer that is
/// required and non-implicit. If no such initializer exists, returns the
/// declaration where \c required was introduced (i.e. closest to the root
/// class).
static const ConstructorDecl *
findNonImplicitRequiredInit(const ConstructorDecl *CD) {
  while (CD->isImplicit()) {
    auto *overridden = CD->getOverriddenDecl();
    if (!overridden || !overridden->isRequired())
      break;
    CD = overridden;
  }
  return CD;
}

static void checkVarBehavior(VarDecl *decl, TypeChecker &TC) {
  // No behavior, no problems.
  if (!decl->hasBehavior())
    return;
  
  // Don't try to check the behavior if we already encountered an error.
  if (decl->getType()->hasError())
    return;
  
  auto behavior = decl->getMutableBehavior() ;
  // We should have set up the conformance during validation.
  assert(behavior->Conformance.hasValue());
  // If the behavior couldn't be resolved during validation, we can't really
  // do much more.
  auto *conformance = behavior->Conformance.getValue();
  if (!conformance)
    return;
  
  assert(behavior->ValueDecl);
  
  auto dc = decl->getDeclContext();
  auto behaviorSelf = conformance->getType();
  auto behaviorInterfaceSelf = behaviorSelf->mapTypeOutOfContext();
  auto behaviorProto = conformance->getProtocol();
  auto behaviorProtoTy = behaviorProto->getDeclaredType();
  
  // Treat any inherited protocols as constraints on `Self`, and gather
  // conformances from the containing type.
  //
  // It'd probably be cleaner to model as `where Self: ...` constraints when
  // we have those.
  //
  // TODO: Handle non-protocol requirements ('class', base class, etc.)
  for (auto refinedProto : behaviorProto->getInheritedProtocols()) {
    // A behavior in non-type or static context is never going to be able to
    // satisfy Self constraints (until we give structural types that ability).
    // Give a tailored error message for this case.
    if (!dc->isTypeContext() || decl->isStatic()) {
      TC.diagnose(behavior->getLoc(),
                  diag::property_behavior_with_self_requirement_not_in_type,
                  behaviorProto->getName());
      break;
    }
    
    // Blame conformance failures on the containing type.
    SourceLoc blameLoc;
    if (auto nomTy = dyn_cast<NominalTypeDecl>(dc)) {
      blameLoc = nomTy->getLoc();
    } else if (auto ext = dyn_cast<ExtensionDecl>(dc)) {
      blameLoc = ext->getLoc();
    } else {
      llvm_unreachable("unknown type context type?!");
    }

    auto inherited = TC.conformsToProtocol(behaviorSelf, refinedProto, dc,
                                           ConformanceCheckFlags::Used,
                                           blameLoc);
    if (!inherited || !inherited->isConcrete()) {
      // Add some notes that the conformance is behavior-driven.
      TC.diagnose(behavior->getLoc(),
                  diag::self_conformance_required_by_property_behavior,
                  refinedProto->getName(),
                  behaviorProto->getName());
      conformance->setInvalid();
    }
  }
  
  // Try to satisfy the protocol requirements from the property's traits.
  
  auto unknownRequirement = [&](ValueDecl *requirement) {
    // Diagnose requirements that can't be satisfied from the behavior decl.
    TC.diagnose(behavior->getLoc(),
                diag::property_behavior_unknown_requirement,
                behaviorProto->getName(),
                requirement->getBaseName());
    TC.diagnose(requirement->getLoc(),
                diag::property_behavior_unknown_requirement_here);
    conformance->setInvalid();
  };
  
  conformance->setState(ProtocolConformanceState::CheckingTypeWitnesses);
  
  // First, satisfy any associated type requirements.
  Substitution valueSub;
  AssociatedTypeDecl *valueReqt = nullptr;
  for (auto assocTy : behaviorProto->getAssociatedTypeMembers()) {
  
    // Match a Value associated type requirement to the property type.
    if (assocTy->getName() != TC.Context.Id_Value) {
      unknownRequirement(assocTy);
      continue;
    }
    
    valueReqt = assocTy;
    
    // Check for required protocol conformances.
    // TODO: Handle secondary 'where' constraints on the associated types.
    // TODO: Handle non-protocol constraints ('class', base class)
    auto propTy = decl->getType();
    SmallVector<ProtocolConformanceRef, 4> valueConformances;
    for (auto proto : assocTy->getConformingProtocols()) {
      auto valueConformance = TC.conformsToProtocol(propTy, proto, dc,
                                                    ConformanceCheckFlags::Used,
                                                    decl->getLoc());
      if (!valueConformance) {
        conformance->setInvalid();
        TC.diagnose(behavior->getLoc(),
                    diag::value_conformance_required_by_property_behavior,
                    proto->getName(),
                    behaviorProto->getName());
        goto next_requirement;
      }
      valueConformances.push_back(*valueConformance);
    }
    
    {
      auto conformancesCopy = TC.Context.AllocateCopy(valueConformances);
      valueSub = Substitution(propTy, conformancesCopy);
      // FIXME: Maybe we should synthesize an implicit TypeAliasDecl? We
      // really don't want the behavior conformances to show up in the
      // enclosing namespace though.
      conformance->setTypeWitness(assocTy, propTy, /*typeDecl*/ nullptr);
    }
  next_requirement:;
  }
  
  // Bail out if we didn't resolve type witnesses.
  if (conformance->isInvalid()) {
    decl->markInvalid();
    return;
  }

  // Build a Substitution vector from the conformance.
  auto conformanceMem =
    TC.Context.AllocateUninitialized<ProtocolConformanceRef>(1);
  auto selfConformance = new ((void*)conformanceMem.data())
    ProtocolConformanceRef(conformance);
  Substitution allInterfaceSubs[] = {
    Substitution(behaviorInterfaceSelf, *selfConformance),
    Substitution(decl->getInterfaceType(), valueSub.getConformances()),
  };
  Substitution allContextSubs[] = {
    Substitution(behaviorSelf, *selfConformance),
    Substitution(decl->getType(), valueSub.getConformances()),
  };

  SubstitutionList interfaceSubs = allInterfaceSubs;
  if (interfaceSubs.back().getConformances().empty())
    interfaceSubs = interfaceSubs.drop_back();

  SubstitutionList contextSubs = allContextSubs;
  if (contextSubs.back().getConformances().empty())
    contextSubs = contextSubs.drop_back();

  // Now that type witnesses are done, satisfy property and method requirements.
  conformance->setState(ProtocolConformanceState::Checking);

  bool requiresParameter = false;
  for (auto requirementDecl : behaviorProto->getMembers()) {
    auto requirement = dyn_cast<ValueDecl>(requirementDecl);
    if (!requirement)
      continue;
    if (isa<AssociatedTypeDecl>(requirement))
      continue;
    
    if (auto varReqt = dyn_cast<VarDecl>(requirement)) {
      // Match a storage requirement.
      if (varReqt->getName() == TC.Context.Id_storage) {
        TC.validateDecl(varReqt);

        auto storageTy = varReqt->getInterfaceType();
        // We need an initStorage extension method to initialize this storage.
        // Should have the signature:
        //   static func initStorage() -> Storage
        // for default initialization, or:
        //   static func initStorage(_: Value) -> Storage
        // for parameterized initialization.
        auto expectedDefaultInitStorageTy =
          FunctionType::get(TC.Context.TheEmptyTupleType, storageTy);
        Type valueTy = DependentMemberType::get(
                                          behaviorProto->getSelfInterfaceType(),
                                          valueReqt);
        
        auto expectedParameterizedInitStorageTy =
          FunctionType::get(valueTy, storageTy);

        auto lookup = TC.lookupMember(dc, behaviorProtoTy,
                                      TC.Context.Id_initStorage);
        FuncDecl *defaultInitStorageDecl = nullptr;
        FuncDecl *parameterizedInitStorageDecl = nullptr;
        for (auto found : lookup) {
          if (auto foundFunc = dyn_cast<FuncDecl>(found.getValueDecl())) {
            if (!foundFunc->isStatic())
              continue;
            auto methodTy = foundFunc->getInterfaceType()
              ->castTo<AnyFunctionType>()
              ->getResult();
            if (methodTy->isEqual(expectedDefaultInitStorageTy))
              defaultInitStorageDecl = foundFunc;
            else if (methodTy->isEqual(expectedParameterizedInitStorageTy))
              parameterizedInitStorageDecl = foundFunc;
          }
        }
        
        if (defaultInitStorageDecl && parameterizedInitStorageDecl) {
          TC.diagnose(behavior->getLoc(),
                      diag::property_behavior_protocol_reqt_ambiguous,
                      TC.Context.Id_initStorage);
          TC.diagnose(defaultInitStorageDecl->getLoc(),
                      diag::property_behavior_protocol_reqt_here,
                      TC.Context.Id_initStorage);
          TC.diagnose(parameterizedInitStorageDecl->getLoc(),
                      diag::property_behavior_protocol_reqt_here,
                      TC.Context.Id_initStorage);
          conformance->setInvalid();
          continue;
        }
        
        if (!defaultInitStorageDecl && !parameterizedInitStorageDecl) {
          TC.diagnose(behavior->getLoc(),
                      diag::property_behavior_protocol_no_initStorage,
                      expectedDefaultInitStorageTy,
                      expectedParameterizedInitStorageTy);
          for (auto found : lookup)
            TC.diagnose(found.getValueDecl()->getLoc(),
                        diag::found_candidate);
          conformance->setInvalid();
          continue;
        }
        
        // TODO: Support storage-backed behaviors in non-type contexts.
        if (!dc->isTypeContext()) {
          TC.diagnose(behavior->getLoc(),
                      diag::property_behavior_with_feature_not_supported,
                      behaviorProto->getName(), "storage");
          conformance->setInvalid();
          continue;
        }
        
        // TODO: Support destructured initializers such as
        // `var (a, b) = tuple __behavior blah`. This ought to be supportable
        // if the behavior allows for DI-like initialization.
        if (parameterizedInitStorageDecl
            && !isa<NamedPattern>(decl->getParentPattern()
                                      ->getSemanticsProvidingPattern())) {
          TC.diagnose(decl->getLoc(),
                      diag::property_behavior_unsupported_initializer);
          auto PBD = decl->getParentPatternBinding();
          unsigned entryIndex = PBD->getPatternEntryIndexForVarDecl(decl);
          PBD->setInit(entryIndex, nullptr);
          PBD->setInitializerChecked(entryIndex);
          continue;
        }
        
        // Instantiate the storage next to us in the enclosing scope.
        TC.completePropertyBehaviorStorage(decl, varReqt,
                                           defaultInitStorageDecl,
                                           parameterizedInitStorageDecl,
                                           behaviorSelf,
                                           storageTy,
                                           conformance,
                                           interfaceSubs,
                                           contextSubs);
        continue;
      }
    } else if (auto func = dyn_cast<FuncDecl>(requirement)) {
      // Handle accessors as part of their property.
      if (isa<AccessorDecl>(func))
        continue;
      
      // Handle a parameter block requirement.
      if (func->getName() == TC.Context.Id_parameter) {
        requiresParameter = true;
        
        TC.validateDecl(func);
        
        // The requirement should be for a nongeneric, nonmutating instance
        // method.
        if (func->isStatic() || func->isGeneric() || func->isMutating()) {
          TC.diagnose(behavior->getLoc(),
                      diag::property_behavior_invalid_parameter_reqt,
                      behaviorProto->getName());
          TC.diagnose(varReqt->getLoc(),
                      diag::property_behavior_protocol_reqt_here,
                      TC.Context.Id_parameter);
          conformance->setInvalid();
          continue;
        }
        
        // The declaration must have a parameter.
        if (!decl->getBehavior()->Param) {
          TC.diagnose(behavior->getLoc(),
                      diag::property_behavior_requires_parameter,
                      behaviorProto->getName(),
                      decl->getName());
          conformance->setInvalid();
          continue;
        }
        
        // TODO: Support parameter requirements in non-type contexts.
        if (!dc->isTypeContext()) {
          TC.diagnose(behavior->getLoc(),
                      diag::property_behavior_with_feature_not_supported,
                      behaviorProto->getName(), "parameter requirement");
          conformance->setInvalid();
          continue;
        }
        
        // Build the parameter witness method.
        TC.completePropertyBehaviorParameter(decl, func,
                                             conformance,
                                             interfaceSubs,
                                             contextSubs);
        continue;
      }
    }

    unknownRequirement(requirement);
  }
  
  // If the property was declared with an initializer, but the behavior
  // didn't use it, complain.
  if (decl->getParentInitializer()) {
    TC.diagnose(decl->getParentInitializer()->getLoc(),
                diag::property_behavior_invalid_initializer,
                behaviorProto->getName());
  }
  
  // If the property was declared with a parameter, but the behavior didn't
  // use it, complain.
  // TODO: The initializer could eventually be consumed by DI-style
  // initialization.
  if (!requiresParameter && decl->getBehavior()->Param) {
    TC.diagnose(decl->getBehavior()->Param->getLoc(),
                diag::property_behavior_invalid_parameter,
                behaviorProto->getName());
  }
  
  // Bail out if we didn't resolve method witnesses.
  if (conformance->isInvalid()) {
    decl->markInvalid();
    return;
  }

  conformance->setState(ProtocolConformanceState::Complete);

  // Check that the 'value' property from the protocol matches the
  // declared property type in context.
  auto sig = behaviorProto->getGenericSignatureOfContext();
  auto map = sig->getSubstitutionMap(interfaceSubs);
  auto substValueTy = behavior->ValueDecl->getInterfaceType().subst(map);
  
  if (!substValueTy->isEqual(decl->getInterfaceType())) {
    TC.diagnose(behavior->getLoc(),
                diag::property_behavior_value_type_doesnt_match,
                behaviorProto->getName(),
                substValueTy,
                decl->getName(),
                decl->getInterfaceType());
    TC.diagnose(behavior->ValueDecl->getLoc(),
                diag::property_behavior_value_decl_here);
    decl->markInvalid();
    return;
  }

  // Synthesize the bodies of the property's accessors now, forwarding to the
  // 'value' implementation.
  TC.completePropertyBehaviorAccessors(decl, behavior->ValueDecl,
                                       decl->getType(),
                                       interfaceSubs, contextSubs);
  
  return;
}

/// For building the higher-than component of the diagnostic path,
/// we use the visited set, which we've embellished with information
/// about how we reached a particular node.  This is reasonable because
/// we need to maintain the set anyway.
static void buildHigherThanPath(PrecedenceGroupDecl *last,
                          const llvm::DenseMap<PrecedenceGroupDecl *,
                                        PrecedenceGroupDecl *> &visitedFrom,
                          raw_ostream &out) {
  auto it = visitedFrom.find(last);
  assert(it != visitedFrom.end());
  auto from = it->second;
  if (from) {
    buildHigherThanPath(from, visitedFrom, out);
  }
  out << last->getName() << " -> ";
}

/// For building the lower-than component of the diagnostic path,
/// we just do a depth-first search to find a path.
static bool buildLowerThanPath(PrecedenceGroupDecl *start,
                               PrecedenceGroupDecl *target,
                               raw_ostream &out) {
  if (start == target) {
    out << start->getName();
    return true;
  }

  if (start->isInvalid())
    return false;

  for (auto &rel : start->getLowerThan()) {
    if (rel.Group && buildLowerThanPath(rel.Group, target, out)) {
      out << " -> " << start->getName();
      return true;
    }
  }

  return false;
}

static void checkPrecedenceCircularity(TypeChecker &TC,
                                       PrecedenceGroupDecl *PGD) {
  // Don't diagnose if this group is already marked invalid.
  if (PGD->isInvalid()) return;

  // The cycle doesn't necessarily go through this specific group,
  // so we need a proper visited set to avoid infinite loops.  We
  // also record a back-reference so that we can easily reconstruct
  // the cycle.
  llvm::DenseMap<PrecedenceGroupDecl*, PrecedenceGroupDecl*> visitedFrom;
  SmallVector<PrecedenceGroupDecl*, 4> stack;

  // Fill out the targets set.
  llvm::SmallPtrSet<PrecedenceGroupDecl*, 4> targets;
  stack.push_back(PGD);
  do {
    auto cur = stack.pop_back_val();

    // If we reach an invalid node, just bail out.
    if (cur->isInvalid()) {
      PGD->setInvalid();
      return;
    }

    targets.insert(cur);

    for (auto &rel : cur->getLowerThan()) {
      if (!rel.Group) continue;

      // We can't have cycles in the lower-than relationship
      // because it has to point outside of the module.

      stack.push_back(rel.Group);
    }
  } while (!stack.empty());

  // Make sure that the PGD is its own source.
  visitedFrom.insert({PGD, nullptr});

  stack.push_back(PGD);
  do {
    auto cur = stack.pop_back_val();

    // If we reach an invalid node, just bail out.
    if (cur->isInvalid()) {
      PGD->setInvalid();
      return;
    }

    for (auto &rel : cur->getHigherThan()) {
      if (!rel.Group) continue;

      // Check whether we've reached a target declaration.
      if (!targets.count(rel.Group)) {
        // If not, check whether we've visited this group before.
        if (visitedFrom.insert({rel.Group, cur}).second) {
          // If not, add it to the queue.
          stack.push_back(rel.Group);
        }

        // Note that we'll silently ignore cycles that don't go through PGD.
        // We should eventually process the groups that are involved.
        continue;
      }

      // Otherwise, we have something to report.
      SmallString<128> path;
      {
        llvm::raw_svector_ostream str(path);

        // Build the higherThan portion of the path (PGD -> cur).
        buildHigherThanPath(cur, visitedFrom, str);

        // Build the lowerThan portion of the path (rel.Group -> PGD).
        buildLowerThanPath(PGD, rel.Group, str);
      }
      
      TC.diagnose(PGD->getHigherThanLoc(), diag::precedence_group_cycle, path);
      PGD->setInvalid();
      return;
    }
  } while (!stack.empty());
}

/// Do a primitive lookup for the given precedence group.  This does
/// not validate the precedence group or diagnose if the lookup fails
/// (other than via ambiguity); for that, use
/// TypeChecker::lookupPrecedenceGroup.
///
/// Pass an invalid source location to suppress diagnostics.
static PrecedenceGroupDecl *
lookupPrecedenceGroupPrimitive(DeclContext *dc, Identifier name,
                               SourceLoc nameLoc) {
  if (auto sf = dc->getParentSourceFile()) {
    bool cascading = dc->isCascadingContextForLookup(false);
    return sf->lookupPrecedenceGroup(name, cascading, nameLoc);
  } else {
    return dc->getParentModule()->lookupPrecedenceGroup(name, nameLoc);
  }
}

void TypeChecker::validateDecl(PrecedenceGroupDecl *PGD) {
  checkDeclAttributesEarly(PGD);
  checkDeclAttributes(PGD);

  if (PGD->isInvalid() || PGD->hasValidationStarted())
    return;
  PGD->setIsBeingValidated();
  SWIFT_DEFER { PGD->setIsBeingValidated(false); };

  bool isInvalid = false;

  // Validate the higherThan relationships.
  bool addedHigherThan = false;
  for (auto &rel : PGD->getMutableHigherThan()) {
    if (rel.Group) continue;

    auto group = lookupPrecedenceGroupPrimitive(PGD->getDeclContext(),
                                                rel.Name, rel.NameLoc);
    if (group) {
      rel.Group = group;
      validateDecl(group);
      addedHigherThan = true;
    } else if (!PGD->isInvalid()) {
      diagnose(rel.NameLoc, diag::unknown_precedence_group, rel.Name);
      isInvalid = true;
    }
  }

  // Validate the lowerThan relationships.
  for (auto &rel : PGD->getMutableLowerThan()) {
    if (rel.Group) continue;

    auto dc = PGD->getDeclContext();
    auto group = lookupPrecedenceGroupPrimitive(dc, rel.Name, rel.NameLoc);
    if (group) {
      if (group->getDeclContext()->getParentModule()
            == dc->getParentModule()) {
        if (!PGD->isInvalid()) {
          diagnose(rel.NameLoc, diag::precedence_group_lower_within_module);
          diagnose(group->getNameLoc(), diag::precedence_group_declared_here);
          isInvalid = true;
        }
      } else {
        rel.Group = group;
        validateDecl(group);
      }
    } else if (!PGD->isInvalid()) {
      diagnose(rel.NameLoc, diag::unknown_precedence_group, rel.Name);
      isInvalid = true;
    }
  }

  // Check for circularity.
  if (addedHigherThan) {
    checkPrecedenceCircularity(*this, PGD);
  }

  if (isInvalid) PGD->setInvalid();
}

PrecedenceGroupDecl *TypeChecker::lookupPrecedenceGroup(DeclContext *dc,
                                                        Identifier name,
                                                        SourceLoc nameLoc) {
  auto group = lookupPrecedenceGroupPrimitive(dc, name, nameLoc);
  if (group) {
    validateDecl(group);
  } else if (nameLoc.isValid()) {
    // FIXME: avoid diagnosing this multiple times per source file.
    diagnose(nameLoc, diag::unknown_precedence_group, name);
  }
  return group;
}

/// Validate the given operator declaration.
///
/// This establishes key invariants, such as an InfixOperatorDecl's
/// reference to its precedence group and the transitive validity of that
/// group.
void TypeChecker::validateDecl(OperatorDecl *OD) {
  checkDeclAttributesEarly(OD);
  checkDeclAttributes(OD);

  if (auto IOD = dyn_cast<InfixOperatorDecl>(OD)) {
    if (!IOD->getPrecedenceGroup()) {
      PrecedenceGroupDecl *group = nullptr;

      // If a name was given, try to look it up.
      Identifier name = IOD->getPrecedenceGroupName();
      if (!name.empty()) {
        auto loc = IOD->getPrecedenceGroupNameLoc();
        group = lookupPrecedenceGroupPrimitive(OD->getDeclContext(), name, loc);
        if (!group && !IOD->isInvalid()) {
          diagnose(loc, diag::unknown_precedence_group, name);
          IOD->setInvalid();
        }
      }

      // If that fails, or if a name was not given, use the default
      // precedence group.
      if (!group) {
        group = lookupPrecedenceGroupPrimitive(OD->getDeclContext(),
                                               Context.Id_DefaultPrecedence,
                                               SourceLoc());
        if (!group && name.empty() && !IOD->isInvalid()) {
          diagnose(OD->getLoc(), diag::missing_builtin_precedence_group,
                   Context.Id_DefaultPrecedence);
        }
      }

      // Validate the precedence group.
      if (group) {
        validateDecl(group);
        IOD->setPrecedenceGroup(group);
      }
    }
  }
}

static bool doesContextHaveValueSemantics(DeclContext *dc) {
  if (Type contextTy = dc->getDeclaredInterfaceType())
    return !contextTy->hasReferenceSemantics();
  return false;
}

static void validateSelfAccessKind(TypeChecker &TC, FuncDecl *FD) {
  // Validate the mutating attribute if present, and install it into the bit
  // on funcdecl (instead of just being a DeclAttribute).
  if (FD->getAttrs().hasAttribute<MutatingAttr>())
    FD->setSelfAccessKind(SelfAccessKind::Mutating);
  else if (FD->getAttrs().hasAttribute<NonMutatingAttr>())
    FD->setSelfAccessKind(SelfAccessKind::NonMutating);
  else if (FD->getAttrs().hasAttribute<ConsumingAttr>())
    FD->setSelfAccessKind(SelfAccessKind::__Consuming);

  if (FD->isMutating()) {
    if (!FD->isInstanceMember() ||
        !doesContextHaveValueSemantics(FD->getDeclContext()))
      FD->setSelfAccessKind(SelfAccessKind::NonMutating);
  }
}

static bool validateAccessorIsMutating(TypeChecker &TC, FuncDecl *accessor) {
  assert(accessor && "accessor not present!");
  validateSelfAccessKind(TC, accessor);
  return accessor->isMutating();
}

static bool computeIsGetterMutating(TypeChecker &TC,
                                    AbstractStorageDecl *storage) {
  switch (storage->getStorageKind()) {
  case AbstractStorageDecl::Stored:
    return false;

  case AbstractStorageDecl::StoredWithObservers:
  case AbstractStorageDecl::StoredWithTrivialAccessors:
  case AbstractStorageDecl::InheritedWithObservers:
  case AbstractStorageDecl::ComputedWithMutableAddress:
  case AbstractStorageDecl::Computed:
  case AbstractStorageDecl::AddressedWithTrivialAccessors:
  case AbstractStorageDecl::AddressedWithObservers:
    return validateAccessorIsMutating(TC, storage->getGetter());

  case AbstractStorageDecl::Addressed:
    return validateAccessorIsMutating(TC, storage->getAddressor());
  }

  llvm_unreachable("bad storage kind");
}

static bool computeIsSetterMutating(TypeChecker &TC,
                                    AbstractStorageDecl *storage) {
  switch (storage->getStorageKind()) {
  case AbstractStorageDecl::Stored:
  case AbstractStorageDecl::StoredWithTrivialAccessors:
    // Instance member setters are mutating; static property setters and
    // top-level setters are not.
    return storage->isInstanceMember() &&
           doesContextHaveValueSemantics(storage->getDeclContext());

  case AbstractStorageDecl::StoredWithObservers:
  case AbstractStorageDecl::InheritedWithObservers:
  case AbstractStorageDecl::Computed:
    if (auto setter = storage->getSetter())
      return validateAccessorIsMutating(TC, setter);
    return false;

  case AbstractStorageDecl::Addressed:
  case AbstractStorageDecl::AddressedWithTrivialAccessors:
  case AbstractStorageDecl::AddressedWithObservers:
  case AbstractStorageDecl::ComputedWithMutableAddress:
    if (auto addressor = storage->getMutableAddressor())
      return validateAccessorIsMutating(TC, addressor);
    return false;
  }
  llvm_unreachable("bad storage kind");
}

static void validateAbstractStorageDecl(TypeChecker &TC,
                                        AbstractStorageDecl *storage) {
  // isGetterMutating and isSetterMutating are part of the signature
  // of a storage declaration and need to be validated immediately.
  storage->setIsGetterMutating(computeIsGetterMutating(TC, storage));
  storage->setIsSetterMutating(computeIsSetterMutating(TC, storage));

  // We can't delay validation of getters and setters on @objc properties,
  // because if they never get validated at all then conformance checkers
  // will complain about selector mismatches.
  if (storage->isObjC()) {
    if (auto *getter = storage->getGetter())
      TC.validateDecl(getter);
    if (auto *setter = storage->getSetter())
      TC.validateDecl(setter);
  }

  // Create a materializeForSet function if necessary.  This needs to
  // happen immediately so that subclass materializeForSet functions
  // will be properly marked as overriding it.
  if (storage->hasAccessorFunctions())
    maybeAddMaterializeForSet(storage, TC);
  if (storage->isFinal())
    makeFinal(TC.Context, storage->getMaterializeForSetFunc());

  // Everything else about the accessors can wait until finalization.
  TC.DeclsToFinalize.insert(storage);
}

static void finalizeAbstractStorageDecl(TypeChecker &TC,
                                        AbstractStorageDecl *storage) {
  if (auto getter = storage->getGetter())
    TC.validateDecl(getter);
  if (auto setter = storage->getSetter())
    TC.validateDecl(setter);
  if (auto materializeForSet = storage->getMaterializeForSetFunc())
    TC.validateDecl(materializeForSet);
  if (storage->hasAddressors()) {
    if (auto addressor = storage->getAddressor())
      TC.validateDecl(addressor);
    if (auto addressor = storage->getMutableAddressor())
      TC.validateDecl(addressor);
  }
}

namespace {
class DeclChecker : public DeclVisitor<DeclChecker> {
public:
  TypeChecker &TC;

  explicit DeclChecker(TypeChecker &TC) : TC(TC) {}

  void visit(Decl *decl) {
    FrontendStatsTracer StatsTracer(TC.Context.Stats, "typecheck-decl", decl);
    PrettyStackTraceDecl StackTrace("type-checking", decl);
    
    DeclVisitor<DeclChecker>::visit(decl);

    TC.checkUnsupportedProtocolType(decl);

    if (auto VD = dyn_cast<ValueDecl>(decl)) {
      checkRedeclaration(TC, VD);
      
      // If this is a member of a nominal type, don't allow it to have a name of
      // "Type" or "Protocol" since we reserve the X.Type and X.Protocol
      // expressions to mean something builtin to the language.  We *do* allow
      // these if they are escaped with backticks though.
      auto &Context = TC.Context;
      if (VD->getDeclContext()->isTypeContext() &&
          (VD->getFullName().isSimpleName(Context.Id_Type) ||
           VD->getFullName().isSimpleName(Context.Id_Protocol)) &&
          VD->getNameLoc().isValid() &&
          Context.SourceMgr.extractText({VD->getNameLoc(), 1}) != "`") {
        TC.diagnose(VD->getNameLoc(), diag::reserved_member_name,
                    VD->getFullName(), VD->getBaseName().getIdentifier().str());
        TC.diagnose(VD->getNameLoc(), diag::backticks_to_escape)
            .fixItReplace(VD->getNameLoc(),
                          "`" + VD->getBaseName().userFacingName().str() + "`");
      }
    }
  }

  //===--------------------------------------------------------------------===//
  // Visit Methods.
  //===--------------------------------------------------------------------===//

  void visitGenericTypeParamDecl(GenericTypeParamDecl *D) {
    llvm_unreachable("cannot reach here");
  }
  
  void visitImportDecl(ImportDecl *ID) {
    TC.checkDeclAttributesEarly(ID);
    TC.checkDeclAttributes(ID);
  }

  void visitOperatorDecl(OperatorDecl *OD) {
    TC.validateDecl(OD);
  }

  void visitPrecedenceGroupDecl(PrecedenceGroupDecl *PGD) {
    TC.validateDecl(PGD);
  }

  void visitMissingMemberDecl(MissingMemberDecl *MMD) {
    llvm_unreachable("should always be type-checked already");
  }

  void visitBoundVariable(VarDecl *VD) {
    TC.validateDecl(VD);

    // Check the behavior.
    checkVarBehavior(VD, TC);

    // WARNING: Anything you put in this function will only be run when the
    // VarDecl is fully type-checked within its own file. It will NOT be run
    // when the VarDecl is merely used from another file.

    // Reject cases where this is a variable that has storage but it isn't
    // allowed.
    if (VD->hasStorage()) {
      // Stored properties in protocols are diagnosed in
      // maybeAddAccessorsToVariable(), to ensure they run when a
      // protocol requirement is validated but not type checked.

      // Enums and extensions cannot have stored instance properties.
      // Static stored properties are allowed, with restrictions
      // enforced below.
      if (isa<EnumDecl>(VD->getDeclContext()) &&
          !VD->isStatic()) {
        // Enums can only have computed properties.
        TC.diagnose(VD->getLoc(), diag::enum_stored_property);
        VD->markInvalid();
      } else if (isa<ExtensionDecl>(VD->getDeclContext()) &&
                 !VD->isStatic()) {
        TC.diagnose(VD->getLoc(), diag::extension_stored_property);
        VD->markInvalid();
      }
      
      // We haven't implemented type-level storage in some contexts.
      if (VD->isStatic()) {
        auto PBD = VD->getParentPatternBinding();
        // Selector for unimplemented_static_var message.
        enum : unsigned {
          Misc,
          GenericTypes,
          Classes,
          ProtocolExtensions
        };
        auto unimplementedStatic = [&](unsigned diagSel) {
          auto staticLoc = PBD->getStaticLoc();
          TC.diagnose(VD->getLoc(), diag::unimplemented_static_var,
                      diagSel, PBD->getStaticSpelling(),
                      diagSel == Classes)
            .highlight(staticLoc);
        };

        auto DC = VD->getDeclContext();

        // Non-stored properties are fine.
        if (!PBD->hasStorage()) {
          // do nothing

        // Stored type variables in a generic context need to logically
        // occur once per instantiation, which we don't yet handle.
        } else if (DC->getAsProtocolExtensionContext()) {
            unimplementedStatic(ProtocolExtensions);
        } else if (DC->isGenericContext()
               && !DC->getGenericSignatureOfContext()->areAllParamsConcrete()) {
          unimplementedStatic(GenericTypes);
        } else if (DC->getAsClassOrClassExtensionContext()) {
          auto StaticSpelling = PBD->getStaticSpelling();
          if (StaticSpelling != StaticSpellingKind::KeywordStatic)
            unimplementedStatic(Classes);
        }
      }
    }

    // Synthesize accessors for lazy, all checking already been performed.
    if (VD->getAttrs().hasAttribute<LazyAttr>() && !VD->isStatic() &&
        !VD->getGetter()->hasBody())
      TC.completeLazyVarImplementation(VD);

    // If this is a willSet/didSet property, synthesize the getter and setter
    // decl.
    if (VD->hasObservers() && !VD->getGetter()->getBody())
      synthesizeObservingAccessors(VD, TC);

    // If this is a get+mutableAddress property, synthesize the setter body.
    if (VD->getStorageKind() == VarDecl::ComputedWithMutableAddress &&
        !VD->getSetter()->getBody()) {
      synthesizeSetterForMutableAddressedStorage(VD, TC);
    }

    // Typecheck any accessors that were previously synthesized
    // (that were previously only validated at point of synthesis)
    if (auto getter = VD->getGetter()) {
      if (getter->hasBody()) {
        TC.typeCheckDecl(getter);
      }
    }
    if (auto setter = VD->getSetter()) {
      if (setter->hasBody()) {
        TC.typeCheckDecl(setter);
      }
    }

    TC.checkDeclAttributes(VD);
  }


  void visitBoundVars(Pattern *P) {
    P->forEachVariable([&] (VarDecl *VD) { this->visitBoundVariable(VD); });
  }

  void visitPatternBindingDecl(PatternBindingDecl *PBD) {
    if (PBD->isBeingValidated())
      return;

    // Check all the pattern/init pairs in the PBD.
    validatePatternBindingEntries(TC, PBD);

    TC.checkDeclAttributesEarly(PBD);

    for (unsigned i = 0, e = PBD->getNumPatternEntries(); i != e; ++i) {
      // Type check each VarDecl that this PatternBinding handles.
      visitBoundVars(PBD->getPattern(i));

      // If we have a type but no initializer, check whether the type is
      // default-initializable. If so, do it.
      if (PBD->getPattern(i)->hasType() &&
          !PBD->getInit(i) &&
          PBD->getPattern(i)->hasStorage() &&
          !PBD->getPattern(i)->getType()->hasError()) {

        // If we have a type-adjusting attribute (like ownership), apply it now.
        if (auto var = PBD->getSingleVar())
          TC.checkTypeModifyingDeclAttributes(var);

        // Decide whether we should suppress default initialization.
        //
        // Note: Swift 4 had a bug where properties with a desugared optional
        // type like Optional<Int> had a half-way behavior where sometimes
        // they behave like they are default initialized, and sometimes not.
        //
        // In Swift 5 mode, use the right condition here, and only default
        // initialize properties with a sugared Optional type.
        //
        // (The restriction to sugared types only comes because we don't have
        // the iterative declaration checker yet; so in general, we cannot
        // look at the type of a property at all, and can only look at the
        // TypeRepr, because we haven't validated the property yet.)
        if (TC.Context.isSwiftVersionAtLeast(5)) {
          if (!PBD->isDefaultInitializable(i))
            continue;
        } else {
          if (PBD->getPattern(i)->isNeverDefaultInitializable())
            continue;
        }

        auto type = PBD->getPattern(i)->getType();
        if (auto defaultInit = buildDefaultInitializer(TC, type)) {
          // If we got a default initializer, install it and re-type-check it
          // to make sure it is properly coerced to the pattern type.
          PBD->setInit(i, defaultInit);
          TC.typeCheckPatternBinding(PBD, i, /*skipApplyingSolution*/false);
        }
      }
    }

    bool isInSILMode = false;
    if (auto sourceFile = PBD->getDeclContext()->getParentSourceFile())
      isInSILMode = sourceFile->Kind == SourceFileKind::SIL;
    bool isTypeContext = PBD->getDeclContext()->isTypeContext();

    // If this is a declaration without an initializer, reject code if
    // uninitialized vars are not allowed.
    for (unsigned i = 0, e = PBD->getNumPatternEntries(); i != e; ++i) {
      auto entry = PBD->getPatternList()[i];
    
      if (entry.getInit() || isInSILMode) continue;
      
      entry.getPattern()->forEachVariable([&](VarDecl *var) {
        // If the variable has no storage, it never needs an initializer.
        if (!var->hasStorage())
          return;

        auto *varDC = var->getDeclContext();

        // Non-member observing properties need an initializer.
        if (var->getStorageKind() == VarDecl::StoredWithObservers &&
            !isTypeContext && !var->isInvalid() && !PBD->isInvalid()) {
          TC.diagnose(var->getLoc(), diag::observingprop_requires_initializer);
          PBD->setInvalid();
          var->setInvalid();
          if (!var->hasType()) {
            var->markInvalid();
          }
          return;
        }

        // Static/class declarations require an initializer unless in a
        // protocol.
        if (var->isStatic() && !isa<ProtocolDecl>(varDC) &&
            !var->isInvalid() && !PBD->isInvalid()) {
          TC.diagnose(var->getLoc(), diag::static_requires_initializer,
                      var->getCorrectStaticSpelling());
          PBD->setInvalid();
          var->setInvalid();
          if (!var->hasType()) {
            var->markInvalid();
          }
          return;
        }

        // Global variables require an initializer (except in top level code).
        if (varDC->isModuleScopeContext() &&
            !varDC->getParentSourceFile()->isScriptMode() &&
            !var->isInvalid() && !PBD->isInvalid()) {
          TC.diagnose(var->getLoc(),
                      diag::global_requires_initializer, var->isLet());
          PBD->setInvalid();
          var->setInvalid();
          if (!var->hasType()) {
            var->markInvalid();
          }
          return;
        }
      });
    }

    TC.checkDeclAttributes(PBD);
    checkAccessControl(TC, PBD);

    // If the initializers in the PBD aren't checked yet, do so now.
    for (unsigned i = 0, e = PBD->getNumPatternEntries(); i != e; ++i) {
      if (!PBD->isInitializerChecked(i) && PBD->getInit(i))
        TC.typeCheckPatternBinding(PBD, i, /*skipApplyingSolution*/false);
    }
  }

  void visitSubscriptDecl(SubscriptDecl *SD) {
    TC.validateDecl(SD);
    TC.checkDeclAttributes(SD);
    checkAccessControl(TC, SD);
  }

  void visitTypeAliasDecl(TypeAliasDecl *TAD) {
    TC.checkDeclAttributesEarly(TAD);
    TC.computeAccessLevel(TAD);

    TC.validateDecl(TAD);
    TC.checkDeclAttributes(TAD);
    checkAccessControl(TC, TAD);
  }
  
  void visitAssociatedTypeDecl(AssociatedTypeDecl *AT) {
    TC.validateDecl(AT);

    auto *proto = AT->getProtocol();
    if (proto->isObjC()) {
      TC.diagnose(AT->getLoc(),
                  diag::associated_type_objc,
                  AT->getName(),
                  proto->getName());
    }

    checkAccessControl(TC, AT);
  }

  void checkUnsupportedNestedType(NominalTypeDecl *NTD) {
    TC.diagnoseInlinableLocalType(NTD);

    // We don't support protocols outside the top level of a file.
    if (isa<ProtocolDecl>(NTD) &&
        !NTD->getParent()->isModuleScopeContext()) {
      TC.diagnose(NTD->getLoc(),
                  diag::unsupported_nested_protocol,
                  NTD->getName());
      return;
    }

    // We don't support nested types in generics yet.
    if (NTD->isGenericContext()) {
      auto DC = NTD->getDeclContext();
      if (auto proto = DC->getAsProtocolOrProtocolExtensionContext()) {
        if (DC->getAsProtocolExtensionContext()) {
          TC.diagnose(NTD->getLoc(),
                      diag::unsupported_type_nested_in_protocol_extension,
                      NTD->getName(),
                      proto->getName());
        } else {
          TC.diagnose(NTD->getLoc(),
                      diag::unsupported_type_nested_in_protocol,
                      NTD->getName(),
                      proto->getName());
        }
      }

      if (DC->isLocalContext() && DC->isGenericContext()) {
        // A local generic context is a generic function.
        if (auto AFD = dyn_cast<AbstractFunctionDecl>(DC)) {
          TC.diagnose(NTD->getLoc(),
                      diag::unsupported_type_nested_in_generic_function,
                      NTD->getName(),
                      AFD->getFullName());
        } else {
          TC.diagnose(NTD->getLoc(),
                      diag::unsupported_type_nested_in_generic_closure,
                      NTD->getName());
        }
      }
    }
  }

  void visitEnumDecl(EnumDecl *ED) {
    TC.checkDeclAttributesEarly(ED);
    TC.computeAccessLevel(ED);

    checkUnsupportedNestedType(ED);

    TC.validateDecl(ED);
    TC.DeclsToFinalize.remove(ED);
    ED->setHasValidatedLayout();

    {
      // Check for circular inheritance of the raw type.
      SmallVector<EnumDecl *, 8> path;
      path.push_back(ED);
      checkCircularity(TC, ED, diag::circular_enum_inheritance,
                       diag::enum_here, path);
    }

    for (Decl *member : ED->getMembers())
      visit(member);

    TC.checkDeclAttributes(ED);
    checkAccessControl(TC, ED);

    if (ED->hasRawType() && !ED->isObjC()) {
      // ObjC enums have already had their raw values checked, but pure Swift
      // enums haven't.
      checkEnumRawValues(TC, ED);
    }

    TC.checkDeclCircularity(ED);
    TC.ConformanceContexts.push_back(ED);
  }

  void visitStructDecl(StructDecl *SD) {
    TC.checkDeclAttributesEarly(SD);
    TC.computeAccessLevel(SD);

    checkUnsupportedNestedType(SD);

    TC.validateDecl(SD);
    TC.DeclsToFinalize.remove(SD);
    SD->setHasValidatedLayout();

    TC.addImplicitConstructors(SD);

    for (Decl *Member : SD->getMembers())
      visit(Member);

    TC.checkDeclAttributes(SD);
    checkAccessControl(TC, SD);

    TC.checkDeclCircularity(SD);
    TC.ConformanceContexts.push_back(SD);
  }

  /// Check whether the given properties can be @NSManaged in this class.
  static bool propertiesCanBeNSManaged(ClassDecl *classDecl,
                                       ArrayRef<VarDecl *> vars) {
    // Check whether we have an Objective-C-defined class in our
    // inheritance chain.
    while (classDecl) {
      // If we found an Objective-C-defined class, continue checking.
      if (classDecl->hasClangNode())
        break;

      // If we ran out of superclasses, we're done.
      if (!classDecl->hasSuperclass())
        return false;

      classDecl = classDecl->getSuperclass()->getClassOrBoundGenericClass();
    }

    // If all of the variables are @objc, we can use @NSManaged.
    for (auto var : vars) {
      if (!var->isObjC())
        return false;
    }

    // Okay, we can use @NSManaged.
    return true;
  }

  /// Check that all stored properties have in-class initializers.
  void checkRequiredInClassInits(ClassDecl *cd) {
    ClassDecl *source = nullptr;
    for (auto member : cd->getMembers()) {
      auto pbd = dyn_cast<PatternBindingDecl>(member);
      if (!pbd)
        continue;

      if (pbd->isStatic() || !pbd->hasStorage() || 
          pbd->isDefaultInitializable() || pbd->isInvalid())
        continue;

      // The variables in this pattern have not been
      // initialized. Diagnose the lack of initial value.
      pbd->setInvalid();
      SmallVector<VarDecl *, 4> vars;
      for (auto entry : pbd->getPatternList())
        entry.getPattern()->collectVariables(vars);
      bool suggestNSManaged = propertiesCanBeNSManaged(cd, vars);
      switch (vars.size()) {
      case 0:
        llvm_unreachable("should have been marked invalid");

      case 1:
        TC.diagnose(pbd->getLoc(), diag::missing_in_class_init_1,
                    vars[0]->getName(), suggestNSManaged);
        break;

      case 2:
        TC.diagnose(pbd->getLoc(), diag::missing_in_class_init_2,
                    vars[0]->getName(), vars[1]->getName(), suggestNSManaged);
        break;

      case 3:
        TC.diagnose(pbd->getLoc(), diag::missing_in_class_init_3plus,
                    vars[0]->getName(), vars[1]->getName(), vars[2]->getName(),
                    false, suggestNSManaged);
        break;

      default:
        TC.diagnose(pbd->getLoc(), diag::missing_in_class_init_3plus,
                    vars[0]->getName(), vars[1]->getName(), vars[2]->getName(),
                    true, suggestNSManaged);
        break;
      }

      // Figure out where this requirement came from.
      if (!source) {
        source = cd;
        while (true) {
          // If this class had the 'requires_stored_property_inits'
          // attribute, diagnose here.
          if (source->getAttrs().
                hasAttribute<RequiresStoredPropertyInitsAttr>())
            break;

          // If the superclass doesn't require in-class initial
          // values, the requirement was introduced at this point, so
          // stop here.
          auto superclass = cast<ClassDecl>(
                              source->getSuperclass()->getAnyNominal());
          if (!superclass->requiresStoredPropertyInits())
            break;

          // Keep looking.
          source = superclass;
        }
      }

      // Add a note describing why we need an initializer.
      TC.diagnose(source, diag::requires_stored_property_inits_here,
                  source->getDeclaredType(), cd == source, suggestNSManaged);
    }
  }


  void visitClassDecl(ClassDecl *CD) {
    TC.checkDeclAttributesEarly(CD);
    TC.computeAccessLevel(CD);

    checkUnsupportedNestedType(CD);

    TC.validateDecl(CD);
    TC.requestSuperclassLayout(CD);
    TC.DeclsToFinalize.remove(CD);
    CD->setHasValidatedLayout();

    {
      // Check for circular inheritance.
      SmallVector<ClassDecl *, 8> path;
      path.push_back(CD);
      checkCircularity(TC, CD, diag::circular_class_inheritance,
                       diag::class_here, path);
    }

    for (Decl *Member : CD->getMembers())
      visit(Member);

    // If this class requires all of its stored properties to have
    // in-class initializers, diagnose this now.
    if (CD->requiresStoredPropertyInits())
      checkRequiredInClassInits(CD);

    TC.addImplicitConstructors(CD);
    CD->addImplicitDestructor();

    if (auto superclassTy = CD->getSuperclass()) {
      ClassDecl *Super = superclassTy->getClassOrBoundGenericClass();

      if (auto *SF = CD->getParentSourceFile()) {
        if (auto *tracker = SF->getReferencedNameTracker()) {
          bool isPrivate =
              CD->getFormalAccess() <= AccessLevel::FilePrivate;
          tracker->addUsedMember({Super, Identifier()}, !isPrivate);
        }
      }

      bool isInvalidSuperclass = false;

      if (Super->isFinal()) {
        TC.diagnose(CD, diag::inheritance_from_final_class,
                    Super->getName());
        // FIXME: should this really be skipping the rest of decl-checking?
        return;
      }

      if (Super->hasClangNode() && Super->getGenericParams()
          && superclassTy->hasTypeParameter()) {
        TC.diagnose(CD,
                    diag::inheritance_from_unspecialized_objc_generic_class,
                    Super->getName());
      }

      switch (Super->getForeignClassKind()) {
      case ClassDecl::ForeignKind::Normal:
        break;
      case ClassDecl::ForeignKind::CFType:
        TC.diagnose(CD, diag::inheritance_from_cf_class,
                    Super->getName());
        isInvalidSuperclass = true;
        break;
      case ClassDecl::ForeignKind::RuntimeOnly:
        TC.diagnose(CD, diag::inheritance_from_objc_runtime_visible_class,
                    Super->getName());
        isInvalidSuperclass = true;
        break;
      }

      if (!isInvalidSuperclass && Super->hasMissingVTableEntries()) {
        auto *superFile = Super->getModuleScopeContext();
        if (auto *serialized = dyn_cast<SerializedASTFile>(superFile)) {
          if (serialized->getLanguageVersionBuiltWith() !=
              TC.getLangOpts().EffectiveLanguageVersion) {
            TC.diagnose(CD,
                        diag::inheritance_from_class_with_missing_vtable_entries_versioned,
                        Super->getName(),
                        serialized->getLanguageVersionBuiltWith(),
                        TC.getLangOpts().EffectiveLanguageVersion);
            isInvalidSuperclass = true;
          }
        }
        if (!isInvalidSuperclass) {
          TC.diagnose(
              CD, diag::inheritance_from_class_with_missing_vtable_entries,
              Super->getName());
          isInvalidSuperclass = true;
        }
      }

      // Require the superclass to be open if this is outside its
      // defining module.  But don't emit another diagnostic if we
      // already complained about the class being inherently
      // un-subclassable.
      if (!isInvalidSuperclass &&
          Super->getFormalAccess(CD->getDeclContext())
            < AccessLevel::Open &&
          Super->getModuleContext() != CD->getModuleContext()) {
        TC.diagnose(CD, diag::superclass_not_open, superclassTy);
        isInvalidSuperclass = true;
      }

      // Require superclasses to be open if the subclass is open.
      // This is a restriction we can consider lifting in the future,
      // e.g. to enable a "sealed" superclass whose subclasses are all
      // of one of several alternatives.
      if (!isInvalidSuperclass &&
          CD->getFormalAccess() == AccessLevel::Open &&
          Super->getFormalAccess() != AccessLevel::Open) {
        TC.diagnose(CD, diag::superclass_of_open_not_open, superclassTy);
        TC.diagnose(Super, diag::superclass_here);
      }

    }

    TC.checkDeclAttributes(CD);
    checkAccessControl(TC, CD);

    TC.checkDeclCircularity(CD);
    TC.ConformanceContexts.push_back(CD);
  }

  void visitProtocolDecl(ProtocolDecl *PD) {
    TC.checkDeclAttributesEarly(PD);
    TC.computeAccessLevel(PD);

    checkUnsupportedNestedType(PD);

    TC.validateDecl(PD);
    if (!PD->hasValidSignature())
      return;

    {
      // Check for circular inheritance within the protocol.
      SmallVector<ProtocolDecl *, 8> path;
      path.push_back(PD);
      checkCircularity(TC, PD, diag::circular_protocol_def,
                       diag::protocol_here, path);

      // Make sure the parent protocols have been fully validated.
      for (auto inherited : PD->getLocalProtocols()) {
        TC.validateDecl(inherited);
        for (auto *member : inherited->getMembers())
          if (auto *requirement = dyn_cast<ValueDecl>(member))
            TC.validateDecl(requirement);
      }

      if (auto *SF = PD->getParentSourceFile()) {
        if (auto *tracker = SF->getReferencedNameTracker()) {
          bool isNonPrivate =
              (PD->getFormalAccess() > AccessLevel::FilePrivate);
          for (auto *parentProto : PD->getInheritedProtocols())
            tracker->addUsedMember({parentProto, Identifier()}, isNonPrivate);
        }
      }
    }

    // Check the members.
    for (auto Member : PD->getMembers())
      visit(Member);

    TC.checkDeclAttributes(PD);

    checkAccessControl(TC, PD);
    TC.checkInheritanceClause(PD);

    GenericTypeToArchetypeResolver resolver(PD);
    TC.validateWhereClauses(PD, &resolver);

    TC.checkDeclCircularity(PD);
    if (PD->isResilient())
      TC.inferDefaultWitnesses(PD);

    if (TC.Context.LangOpts.DebugGenericSignatures) {
      auto requirementsSig =
        GenericSignature::get({PD->getProtocolSelfType()},
                              PD->getRequirementSignature());

      llvm::errs() << "Protocol requirement signature:\n";
      PD->dumpRef(llvm::errs());
      llvm::errs() << "\n";
      llvm::errs() << "Requirement signature: ";
      requirementsSig->print(llvm::errs());
      llvm::errs() << "\n";

      // Note: One cannot canonicalize a requirement signature, because
      // requirement signatures are necessarily missing requirements.
      llvm::errs() << "Canonical requirement signature: ";
      auto canRequirementSig =
        GenericSignature::getCanonical(requirementsSig->getGenericParams(),
                                       requirementsSig->getRequirements(),
                                       /*skipValidation=*/true);
      canRequirementSig->print(llvm::errs());
      llvm::errs() << "\n";
    }
  }

  void visitVarDecl(VarDecl *VD) {
    // Delay type-checking on VarDecls until we see the corresponding
    // PatternBindingDecl.
  }

  /// Determine whether the given declaration requires a definition.
  ///
  /// Only valid for declarations that can have definitions, i.e.,
  /// functions, initializers, etc.
  static bool requiresDefinition(Decl *decl) {
    // Invalid, implicit, and Clang-imported declarations never
    // require a definition.
    if (decl->isInvalid() || decl->isImplicit() || decl->hasClangNode())
      return false;

    // Protocol requirements do not require definitions.
    if (isa<ProtocolDecl>(decl->getDeclContext()))
      return false;

    // Functions can have _silgen_name, semantics, and NSManaged attributes.
    if (auto func = dyn_cast<AbstractFunctionDecl>(decl)) {
      if (func->getAttrs().hasAttribute<SILGenNameAttr>() ||
          func->getAttrs().hasAttribute<SemanticsAttr>() ||
          func->getAttrs().hasAttribute<NSManagedAttr>())
        return false;
    }

    // Declarations in SIL don't require definitions.
    if (auto sourceFile = decl->getDeclContext()->getParentSourceFile()) {
      if (sourceFile->Kind == SourceFileKind::SIL)
        return false;
    }

    // Everything else requires a definition.
    return true;
  }

  void visitFuncDecl(FuncDecl *FD) {
    TC.validateDecl(FD);
    checkAccessControl(TC, FD);

    if (FD->hasBody()) {
      // Record the body.
      TC.definedFunctions.push_back(FD);
    } else if (requiresDefinition(FD)) {
      // Complain if we should have a body.
      TC.diagnose(FD->getLoc(), diag::func_decl_without_brace);
    }
  }

  void visitModuleDecl(ModuleDecl *) { }

  /// Perform basic checking to determine whether a declaration can override a
  /// declaration in a superclass.
  static bool areOverrideCompatibleSimple(ValueDecl *decl,
                                          ValueDecl *parentDecl) {
    // If the number of argument labels does not match, these overrides cannot
    // be compatible.
    if (decl->getFullName().getArgumentNames().size() !=
          parentDecl->getFullName().getArgumentNames().size())
      return false;

    if (auto func = dyn_cast<FuncDecl>(decl)) {
      // Specific checking for methods.
      auto parentFunc = cast<FuncDecl>(parentDecl);
      if (func->isStatic() != parentFunc->isStatic())
        return false;
      if (func->isGeneric() != parentFunc->isGeneric())
        return false;
    } else if (auto ctor = dyn_cast<ConstructorDecl>(decl)) {
      auto parentCtor = cast<ConstructorDecl>(parentDecl);
      if (ctor->isGeneric() != parentCtor->isGeneric())
        return false;
    } else if (auto var = dyn_cast<VarDecl>(decl)) {
      auto parentVar = cast<VarDecl>(parentDecl);
      if (var->isStatic() != parentVar->isStatic())
        return false;
    } else if (auto subscript = dyn_cast<SubscriptDecl>(decl)) {
      auto parentSubscript = cast<SubscriptDecl>(parentDecl);
      if (subscript->isGeneric() != parentSubscript->isGeneric())
        return false;
    }

    return true;
  }

  /// Drop the optionality of the result type of the given function type.
  static Type dropResultOptionality(Type type, unsigned uncurryLevel) {
    // We've hit the result type.
    if (uncurryLevel == 0) {
      if (auto objectTy = type->getOptionalObjectType())
        return objectTy;

      return type;
    }

    // Determine the input and result types of this function.
    auto fnType = type->castTo<AnyFunctionType>();
    auto parameters = fnType->getParams();
    Type resultType = dropResultOptionality(fnType->getResult(),
                                            uncurryLevel - 1);

    // Produce the resulting function type.
    if (auto genericFn = dyn_cast<GenericFunctionType>(fnType)) {
      return GenericFunctionType::get(genericFn->getGenericSignature(),
                                      parameters, resultType,
                                      fnType->getExtInfo());
    }

    return FunctionType::get(parameters, resultType, fnType->getExtInfo());
  }

  static bool
  diagnoseMismatchedOptionals(TypeChecker &TC, const ValueDecl *member,
                              const ParameterList *params, TypeLoc resultTL,
                              const ValueDecl *parentMember,
                              const ParameterList *parentParams, Type owningTy,
                              bool treatIUOResultAsError) {
    bool emittedError = false;
    Type plainParentTy = owningTy->adjustSuperclassMemberDeclType(
        parentMember, member, parentMember->getInterfaceType());
    const auto *parentTy = plainParentTy->castTo<FunctionType>();
    if (isa<AbstractFunctionDecl>(parentMember))
      parentTy = parentTy->getResult()->castTo<FunctionType>();

    // Check the parameter types.
    auto checkParam = [&](const ParamDecl *decl, const ParamDecl *parentDecl) {
      Type paramTy = decl->getType();
      Type parentParamTy = parentDecl->getType();

      if (!paramTy || !parentParamTy)
        return;

      TypeLoc TL = decl->getTypeLoc();
      if (!TL.getTypeRepr())
        return;

      bool paramIsOptional =  (bool) paramTy->getOptionalObjectType();
      bool parentIsOptional = (bool) parentParamTy->getOptionalObjectType();

      if (paramIsOptional == parentIsOptional)
        return;

      if (!paramIsOptional) {
        if (parentDecl->getAttrs()
                .hasAttribute<ImplicitlyUnwrappedOptionalAttr>())
          if (!treatIUOResultAsError)
            return;

        emittedError = true;
        auto diag = TC.diagnose(decl->getStartLoc(),
                                diag::override_optional_mismatch,
                                member->getDescriptiveKind(),
                                isa<SubscriptDecl>(member),
                                parentParamTy, paramTy);
        if (TL.getTypeRepr()->isSimple()) {
          diag.fixItInsertAfter(TL.getSourceRange().End, "?");
        } else {
          diag.fixItInsert(TL.getSourceRange().Start, "(");
          diag.fixItInsertAfter(TL.getSourceRange().End, ")?");
        }
        return;
      }

      if (!decl->getAttrs().hasAttribute<ImplicitlyUnwrappedOptionalAttr>())
        return;

      // Allow silencing this warning using parens.
      if (TL.getType()->hasParenSugar())
        return;

      TC.diagnose(decl->getStartLoc(), diag::override_unnecessary_IUO,
                  member->getDescriptiveKind(), parentParamTy, paramTy)
        .highlight(TL.getSourceRange());

      auto sugaredForm =
        dyn_cast<ImplicitlyUnwrappedOptionalTypeRepr>(TL.getTypeRepr());
      if (sugaredForm) {
        TC.diagnose(sugaredForm->getExclamationLoc(),
                    diag::override_unnecessary_IUO_remove)
          .fixItRemove(sugaredForm->getExclamationLoc());
      }

      TC.diagnose(TL.getSourceRange().Start,
                  diag::override_unnecessary_IUO_silence)
        .fixItInsert(TL.getSourceRange().Start, "(")
        .fixItInsertAfter(TL.getSourceRange().End, ")");
    };

    // FIXME: If we ever allow argument reordering, this is incorrect.
    ArrayRef<ParamDecl *> sharedParams = params->getArray();
    ArrayRef<ParamDecl *> sharedParentParams = parentParams->getArray();
    assert(sharedParams.size() == sharedParentParams.size());
    for_each(sharedParams, sharedParentParams, checkParam);

    if (!resultTL.getTypeRepr())
      return emittedError;

    auto checkResult = [&](TypeLoc resultTL, Type parentResultTy) {
      Type resultTy = resultTL.getType();
      if (!resultTy || !parentResultTy)
        return;

      if (!resultTy->getOptionalObjectType())
        return;

      TypeRepr *TR = resultTL.getTypeRepr();

      bool resultIsPlainOptional = true;
      if (member->getAttrs().hasAttribute<ImplicitlyUnwrappedOptionalAttr>())
        resultIsPlainOptional = false;

      if (resultIsPlainOptional || treatIUOResultAsError) {
        if (parentResultTy->getOptionalObjectType())
          return;
        emittedError = true;
        auto diag = TC.diagnose(resultTL.getSourceRange().Start,
                                diag::override_optional_result_mismatch,
                                member->getDescriptiveKind(),
                                isa<SubscriptDecl>(member),
                                parentResultTy, resultTy);
        if (auto optForm = dyn_cast<OptionalTypeRepr>(TR)) {
          diag.fixItRemove(optForm->getQuestionLoc());
        } else if (auto iuoForm =
            dyn_cast<ImplicitlyUnwrappedOptionalTypeRepr>(TR)) {
          diag.fixItRemove(iuoForm->getExclamationLoc());
        }
        return;
      }

      if (!parentResultTy->getOptionalObjectType())
        return;

      // Allow silencing this warning using parens.
      if (resultTy->hasParenSugar())
        return;

      TC.diagnose(resultTL.getSourceRange().Start,
                  diag::override_unnecessary_result_IUO,
                  member->getDescriptiveKind(), parentResultTy, resultTy)
        .highlight(resultTL.getSourceRange());

      auto sugaredForm = dyn_cast<ImplicitlyUnwrappedOptionalTypeRepr>(TR);
      if (sugaredForm) {
        TC.diagnose(sugaredForm->getExclamationLoc(),
                    diag::override_unnecessary_IUO_use_strict)
          .fixItReplace(sugaredForm->getExclamationLoc(), "?");
      }

      TC.diagnose(resultTL.getSourceRange().Start,
                  diag::override_unnecessary_IUO_silence)
        .fixItInsert(resultTL.getSourceRange().Start, "(")
        .fixItInsertAfter(resultTL.getSourceRange().End, ")");
    };

    checkResult(resultTL, parentTy->getResult());
    return emittedError;
  }

  /// Make sure that there is an invalid 'override' attribute on the
  /// given declaration.
  static void makeInvalidOverrideAttr(TypeChecker &TC, ValueDecl *decl) {
    if (auto overrideAttr = decl->getAttrs().getAttribute<OverrideAttr>()) {
      overrideAttr->setInvalid();
    } else {
      auto attr = new (TC.Context) OverrideAttr(true);
      decl->getAttrs().add(attr);
      attr->setInvalid();
    }

    if (auto storage = dyn_cast<AbstractStorageDecl>(decl)) {
      if (auto getter = storage->getGetter())
        makeInvalidOverrideAttr(TC, getter);
      if (auto setter = storage->getSetter())
        makeInvalidOverrideAttr(TC, setter);
    }
  }

  static void adjustFunctionTypeForOverride(Type &type) {
    // Drop 'throws'.
    // FIXME: Do we want to allow overriding a function returning a value
    // with one returning Never?
    auto fnType = type->castTo<AnyFunctionType>();
    auto extInfo = fnType->getExtInfo();
    extInfo = extInfo.withThrows(false);
    if (fnType->getExtInfo() != extInfo)
      type = fnType->withExtInfo(extInfo);
  }

  /// If the difference between the types of \p decl and \p base is something
  /// we feel confident about fixing (even partially), emit a note with fix-its
  /// attached. Otherwise, no note will be emitted.
  ///
  /// \returns true iff a diagnostic was emitted.
  static bool noteFixableMismatchedTypes(TypeChecker &TC, ValueDecl *decl,
                                         const ValueDecl *base) {
    DiagnosticTransaction tentativeDiags(TC.Diags);

    {
      Type baseTy = base->getInterfaceType();
      if (baseTy->hasError())
        return false;

      Optional<InFlightDiagnostic> activeDiag;
      if (auto *baseInit = dyn_cast<ConstructorDecl>(base)) {
        // Special-case initializers, whose "type" isn't useful besides the
        // input arguments.
        auto *fnType = baseTy->getAs<AnyFunctionType>();
        baseTy = fnType->getResult();
        Type argTy = FunctionType::composeInput(TC.Context,
                                                baseTy->getAs<AnyFunctionType>()
                                                      ->getParams(),
                                                false);
        auto diagKind = diag::override_type_mismatch_with_fixits_init;
        unsigned numArgs = baseInit->getParameters()->size();
        activeDiag.emplace(TC.diagnose(decl, diagKind,
                                       /*plural*/std::min(numArgs, 2U),
                                       argTy));
      } else {
        if (isa<AbstractFunctionDecl>(base))
          baseTy = baseTy->getAs<AnyFunctionType>()->getResult();

        activeDiag.emplace(TC.diagnose(decl,
                                       diag::override_type_mismatch_with_fixits,
                                       base->getDescriptiveKind(), baseTy));
      }

      if (fixItOverrideDeclarationTypes(*activeDiag, decl, base))
        return true;
    }

    // There weren't any fixes we knew how to make. Drop this diagnostic.
    tentativeDiags.abort();
    return false;
  }

  enum class OverrideCheckingAttempt {
    PerfectMatch,
    MismatchedOptional,
    MismatchedTypes,
    BaseName,
    BaseNameWithMismatchedOptional,
    Final
  };

  friend OverrideCheckingAttempt &operator++(OverrideCheckingAttempt &attempt) {
    assert(attempt != OverrideCheckingAttempt::Final);
    attempt = static_cast<OverrideCheckingAttempt>(1+static_cast<int>(attempt));
    return attempt;
  }

  struct OverrideMatch {
    ValueDecl *Decl;
    bool IsExact;
    Type SubstType;
  };

  static void diagnoseGeneralOverrideFailure(TypeChecker &TC,
                                             ValueDecl *decl,
                                             ArrayRef<OverrideMatch> matches,
                                             OverrideCheckingAttempt attempt) {
    switch (attempt) {
    case OverrideCheckingAttempt::PerfectMatch:
      TC.diagnose(decl, diag::override_multiple_decls_base,
                  decl->getFullName());
      break;
    case OverrideCheckingAttempt::BaseName:
      TC.diagnose(decl, diag::override_multiple_decls_arg_mismatch,
                  decl->getFullName());
      break;
    case OverrideCheckingAttempt::MismatchedOptional:
    case OverrideCheckingAttempt::MismatchedTypes:
    case OverrideCheckingAttempt::BaseNameWithMismatchedOptional:
      if (isa<ConstructorDecl>(decl))
        TC.diagnose(decl, diag::initializer_does_not_override);
      else if (isa<SubscriptDecl>(decl))
        TC.diagnose(decl, diag::subscript_does_not_override);
      else if (isa<VarDecl>(decl))
        TC.diagnose(decl, diag::property_does_not_override);
      else
        TC.diagnose(decl, diag::method_does_not_override);
      break;
    case OverrideCheckingAttempt::Final:
      llvm_unreachable("should have exited already");
    }

    for (auto match : matches) {
      auto matchDecl = match.Decl;
      if (attempt == OverrideCheckingAttempt::PerfectMatch) {
        TC.diagnose(matchDecl, diag::overridden_here);
        continue;
      }

      auto diag = TC.diagnose(matchDecl, diag::overridden_near_match_here,
                              matchDecl->getDescriptiveKind(),
                              matchDecl->getFullName());
      if (attempt == OverrideCheckingAttempt::BaseName) {
        fixDeclarationName(diag, cast<AbstractFunctionDecl>(decl),
                           matchDecl->getFullName());
      }
    }
  }

  static bool parameterTypesMatch(const ValueDecl *derivedDecl,
                                  const ValueDecl *baseDecl,
                                  TypeMatchOptions matchMode) {
    const ParameterList *derivedParams;
    const ParameterList *baseParams;
    if (auto *derived = dyn_cast<AbstractFunctionDecl>(derivedDecl)) {
      auto *base = dyn_cast<AbstractFunctionDecl>(baseDecl);
      if (!base)
        return false;
      baseParams = base->getParameterList(1);
      derivedParams = derived->getParameterList(1);
    } else {
      auto *base = dyn_cast<SubscriptDecl>(baseDecl);
      if (!base)
        return false;
      baseParams = base->getIndices();
      derivedParams = cast<SubscriptDecl>(derivedDecl)->getIndices();
    }

    if (baseParams->size() != derivedParams->size())
      return false;

    auto subs = SubstitutionMap::getOverrideSubstitutions(baseDecl, derivedDecl,
                                                          /*derivedSubs=*/None);

    for (auto i : indices(baseParams->getArray())) {
      auto baseItfTy = baseParams->get(i)->getInterfaceType();
      auto baseParamTy =
          baseDecl->getAsGenericContext()->mapTypeIntoContext(baseItfTy);
      baseParamTy = baseParamTy.subst(subs);
      auto derivedParamTy = derivedParams->get(i)->getInterfaceType();

      // Attempt contravariant match.
      if (baseParamTy->matchesParameter(derivedParamTy, matchMode))
        continue;

      // Try once more for a match, using the underlying type of an
      // IUO if we're allowing that.
      if (baseParams->get(i)
              ->getAttrs()
              .hasAttribute<ImplicitlyUnwrappedOptionalAttr>() &&
          matchMode.contains(TypeMatchFlags::AllowNonOptionalForIUOParam)) {
        baseParamTy = baseParamTy->getOptionalObjectType();
        if (baseParamTy->matches(derivedParamTy, matchMode))
          continue;
      }

      // If there is no match, then we're done.
      return false;
    }

    return true;
  }

  /// Determine which method or subscript this method or subscript overrides
  /// (if any).
  ///
  /// \returns true if an error occurred.
  static bool checkOverrides(TypeChecker &TC, ValueDecl *decl) {
    if (decl->isInvalid() || decl->getOverriddenDecl())
      return false;

    auto *dc = decl->getDeclContext();

    auto owningTy = dc->getDeclaredInterfaceType();
    if (!owningTy)
      return false;

    auto classDecl = owningTy->getClassOrBoundGenericClass();
    if (!classDecl)
      return false;

    Type superclass = classDecl->getSuperclass();
    if (!superclass)
      return false;

    // Ignore accessor methods (e.g. getters and setters), they will be handled
    // when their storage decl is processed.
    if (isa<AccessorDecl>(decl))
      return false;
    
    auto method = dyn_cast<AbstractFunctionDecl>(decl);
    ConstructorDecl *ctor = nullptr;
    if (method)
      ctor = dyn_cast<ConstructorDecl>(method);

    auto abstractStorage = dyn_cast<AbstractStorageDecl>(decl);
    assert((method || abstractStorage) && "Not a method or abstractStorage?");
    SubscriptDecl *subscript = nullptr;
    if (abstractStorage)
      subscript = dyn_cast<SubscriptDecl>(abstractStorage);

    // Figure out the type of the declaration that we're using for comparisons.
    auto declTy = decl->getInterfaceType()->getUnlabeledType(TC.Context);
    if (method) {
      // For methods, strip off the 'Self' type.
      declTy = declTy->castTo<AnyFunctionType>()->getResult();
      adjustFunctionTypeForOverride(declTy);
    } if (subscript) {
      // For subscripts, we don't have a 'Self' type, but turn it
      // into a monomorphic function type.
      auto funcTy = declTy->castTo<AnyFunctionType>();
      declTy = FunctionType::get(funcTy->getParams(),
                                 funcTy->getResult(),
                                 FunctionType::ExtInfo());
    } else {
      // For properties, strip off ownership.
      declTy = declTy->getReferenceStorageReferent();
    }

    // Ignore the optionality of initializers when comparing types;
    // we'll enforce this separately
    if (ctor) {
      declTy = dropResultOptionality(declTy, 1);
    }

    // Look for members with the same name and matching types as this
    // one.
    auto attempt = OverrideCheckingAttempt::PerfectMatch;
    SmallVector<OverrideMatch, 2> matches;
    DeclName name = decl->getFullName();
    bool hadExactMatch = false;
    LookupResult members;

    do {
      switch (attempt) {
      case OverrideCheckingAttempt::PerfectMatch:
        break;
      case OverrideCheckingAttempt::MismatchedOptional:
        // Don't keep looking if the user didn't indicate it's an override.
        if (!decl->getAttrs().hasAttribute<OverrideAttr>())
          return false;
        break;
      case OverrideCheckingAttempt::MismatchedTypes:
        break;
      case OverrideCheckingAttempt::BaseName:
        // Don't keep looking if this is already a simple name, or if there
        // are no arguments.
        if (name.isSimpleName() || name.getArgumentNames().empty())
          return false;
        name = name.getBaseName();
        members.clear();
        break;
      case OverrideCheckingAttempt::BaseNameWithMismatchedOptional:
        break;
      case OverrideCheckingAttempt::Final:
        // Give up.
        return false;
      }

      if (members.empty()) {
        auto lookupOptions = defaultMemberLookupOptions;

        // Class methods cannot override declarations only
        // visible via dynamic dispatch.
        lookupOptions -= NameLookupFlags::DynamicLookup;

        // Class methods cannot override declarations only
        // visible as protocol requirements or protocol
        // extension members.
        lookupOptions -= NameLookupFlags::ProtocolMembers;
        lookupOptions -= NameLookupFlags::PerformConformanceCheck;

        members = TC.lookupMember(dc, superclass,
                                  name, lookupOptions);
      }

      for (auto memberResult : members) {
        auto member = memberResult.getValueDecl();

        if (member->isInvalid())
          continue;

        if (member->getKind() != decl->getKind())
          continue;

        if (!dc->getAsClassOrClassExtensionContext())
          continue;

        auto parentDecl = cast<ValueDecl>(member);

        // Check whether there are any obvious reasons why the two given
        // declarations do not have an overriding relationship.
        if (!areOverrideCompatibleSimple(decl, parentDecl))
          continue;

        auto parentMethod = dyn_cast<AbstractFunctionDecl>(parentDecl);
        auto parentStorage = dyn_cast<AbstractStorageDecl>(parentDecl);
        assert(parentMethod || parentStorage);

        // If both are Objective-C, then match based on selectors or
        // subscript kind and check the types separately.
        bool objCMatch = false;
        if (parentDecl->isObjC() && decl->isObjC()) {
          if (method) {
            if (method->getObjCSelector() == parentMethod->getObjCSelector())
              objCMatch = true;
          } else if (auto *parentSubscript =
                       dyn_cast<SubscriptDecl>(parentStorage)) {
            // If the subscript kinds don't match, it's not an override.
            if (subscript->getObjCSubscriptKind()
                  == parentSubscript->getObjCSubscriptKind())
              objCMatch = true;
          }

          // Properties don't need anything here since they are always
          // checked by name.
        }

        // Check whether the types are identical.
        auto parentDeclTy = owningTy->adjustSuperclassMemberDeclType(
            parentDecl, decl, parentDecl->getInterfaceType());
        if (parentDeclTy->hasError()) continue;
        parentDeclTy = parentDeclTy->getUnlabeledType(TC.Context);
        if (method) {
          // For methods, strip off the 'Self' type.
          parentDeclTy = parentDeclTy->castTo<FunctionType>()->getResult();
          adjustFunctionTypeForOverride(parentDeclTy);
        } else {
          // For properties, strip off ownership.
          parentDeclTy = parentDeclTy->getReferenceStorageReferent();
        }

        // Ignore the optionality of initializers when comparing types;
        // we'll enforce this separately
        if (ctor) {
          parentDeclTy = dropResultOptionality(parentDeclTy, 1);

          // Factory methods cannot be overridden.
          auto parentCtor = cast<ConstructorDecl>(parentDecl);
          if (parentCtor->isFactoryInit())
            continue;
        }

        // Canonicalize with respect to the override's generic signature, if any.
        auto *genericSig = decl->getInnermostDeclContext()
          ->getGenericSignatureOfContext();

        auto canDeclTy = declTy->getCanonicalType(genericSig);
        auto canParentDeclTy = parentDeclTy->getCanonicalType(genericSig);

        auto declIUOAttr =
            decl->getAttrs().hasAttribute<ImplicitlyUnwrappedOptionalAttr>();
        auto parentDeclIUOAttr =
            parentDecl->getAttrs()
                .hasAttribute<ImplicitlyUnwrappedOptionalAttr>();

        if (declIUOAttr == parentDeclIUOAttr && canDeclTy == canParentDeclTy) {
          matches.push_back({parentDecl, true, parentDeclTy});
          hadExactMatch = true;
          continue;
        }
        
        // If this is a property, we accept the match and then reject it below
        // if the types don't line up, since you can't overload properties based
        // on types.
        if (isa<VarDecl>(parentDecl) ||
            attempt == OverrideCheckingAttempt::MismatchedTypes) {
          matches.push_back({parentDecl, false, parentDeclTy});
          continue;
        }

        // Failing that, check for subtyping.
        TypeMatchOptions matchMode = TypeMatchFlags::AllowOverride;
        if (attempt == OverrideCheckingAttempt::MismatchedOptional ||
            attempt == OverrideCheckingAttempt::BaseNameWithMismatchedOptional){
          matchMode |= TypeMatchFlags::AllowTopLevelOptionalMismatch;
        } else if (parentDecl->isObjC()) {
          matchMode |= TypeMatchFlags::AllowNonOptionalForIUOParam;
          matchMode |=
              TypeMatchFlags::IgnoreNonEscapingForOptionalFunctionParam;
        }

        auto declFnTy = declTy->getAs<AnyFunctionType>();
        auto parentDeclFnTy = parentDeclTy->getAs<AnyFunctionType>();
        if (declFnTy && parentDeclFnTy) {
          auto paramsAndResultMatch = [=]() -> bool {
            return parameterTypesMatch(decl, parentDecl, matchMode) &&
                   declFnTy->getResult()->matches(parentDeclFnTy->getResult(),
                                                  matchMode);
          };

          if (declFnTy->matchesFunctionType(parentDeclFnTy, matchMode,
                                            paramsAndResultMatch)) {
            matches.push_back({parentDecl, objCMatch, parentDeclTy});
            hadExactMatch |= objCMatch;
            continue;
          }
        } else if (declTy->matches(parentDeclTy, matchMode)) {
          matches.push_back({parentDecl, objCMatch, parentDeclTy});
          hadExactMatch |= objCMatch;
          continue;
        }

        // Not a match. If we had an Objective-C match, this is a serious
        // problem.
        if (objCMatch) {
          if (method) {
            TC.diagnose(decl, diag::override_objc_type_mismatch_method,
                        method->getObjCSelector(), declTy);
          } else {
            TC.diagnose(decl, diag::override_objc_type_mismatch_subscript,
                        static_cast<unsigned>(
                          subscript->getObjCSubscriptKind()),
                        declTy);
          }
          TC.diagnose(parentDecl, diag::overridden_here_with_type,
                      parentDeclTy);
          
          // Put an invalid 'override' attribute here.
          makeInvalidOverrideAttr(TC, decl);

          return true;
        }
      }
      if (!matches.empty())
        break;

      ++attempt;
    } while (true);

    assert(!matches.empty());

    // If we had an exact match, throw away any non-exact matches.
    if (hadExactMatch)
      matches.erase(std::remove_if(matches.begin(), matches.end(),
                                   [&](OverrideMatch &match) {
                                     return !match.IsExact;
                                   }), matches.end());

    // If we override more than one declaration, complain.
    if (matches.size() > 1) {
      diagnoseGeneralOverrideFailure(TC, decl, matches, attempt);
      return true;
    }

    // If we have a single match (exact or not), take it.
    auto matchDecl = matches.front().Decl;
    auto matchType = matches.front().SubstType;
    bool emittedMatchError = false;

    // If the name of our match differs from the name we were looking for,
    // complain.
    if (decl->getFullName() != matchDecl->getFullName()) {
      auto diag = TC.diagnose(decl, diag::override_argument_name_mismatch,
                              isa<ConstructorDecl>(decl),
                              decl->getFullName(),
                              matchDecl->getFullName());
      fixDeclarationName(diag, cast<AbstractFunctionDecl>(decl),
                         matchDecl->getFullName());
      emittedMatchError = true;
    }

    // If we have an explicit ownership modifier and our parent doesn't,
    // complain.
    auto parentAttr =
        matchDecl->getAttrs().getAttribute<ReferenceOwnershipAttr>();
    if (auto ownershipAttr =
            decl->getAttrs().getAttribute<ReferenceOwnershipAttr>()) {
      ReferenceOwnership parentOwnership;
      if (parentAttr)
        parentOwnership = parentAttr->get();
      else
        parentOwnership = ReferenceOwnership::Strong;
      if (parentOwnership != ownershipAttr->get()) {
        TC.diagnose(decl, diag::override_ownership_mismatch,
                    parentOwnership, ownershipAttr->get());
        TC.diagnose(matchDecl, diag::overridden_here);
      }
    }

    // If a super method returns Self, and the subclass overrides it to
    // instead return the subclass type, complain.
    // This case gets this far because the type matching above specifically
    // strips out dynamic self via replaceCovariantResultType(), and that
    // is helpful in several cases - just not this one.
    if (decl->getASTContext().isSwiftVersionAtLeast(5) &&
        matchDecl->getInterfaceType()->hasDynamicSelfType() &&
        !decl->getInterfaceType()->hasDynamicSelfType() &&
        !classDecl->isFinal()) {
      TC.diagnose(decl, diag::override_dynamic_self_mismatch);
      TC.diagnose(matchDecl, diag::overridden_here);
    }

    // Check that the override has the required access level.
    // Overrides have to be at least as accessible as what they
    // override, except:
    //   - they don't have to be more accessible than their class and
    //   - a final method may be public instead of open.
    // Also diagnose attempts to override a non-open method from outside its
    // defining module.  This is not required for constructors, which are
    // never really "overridden" in the intended sense here, because of
    // course derived classes will change how the class is initialized.
    AccessLevel matchAccess = matchDecl->getFormalAccess(dc);
    if (matchAccess < AccessLevel::Open &&
        matchDecl->getModuleContext() != decl->getModuleContext() &&
        !isa<ConstructorDecl>(decl)) {
      TC.diagnose(decl, diag::override_of_non_open,
                  decl->getDescriptiveKind());

    } else if (matchAccess == AccessLevel::Open &&
               classDecl->getFormalAccess(dc) ==
                 AccessLevel::Open &&
               decl->getFormalAccess() != AccessLevel::Open &&
               !decl->isFinal()) {
      {
        auto diag = TC.diagnose(decl, diag::override_not_accessible,
                                /*setter*/false,
                                decl->getDescriptiveKind(),
                                /*fromOverridden*/true);
        fixItAccess(diag, decl, AccessLevel::Open);
      }
      TC.diagnose(matchDecl, diag::overridden_here);

    } else if (!isa<ConstructorDecl>(decl)) {
      auto matchAccessScope =
        matchDecl->getFormalAccessScope(dc);
      auto classAccessScope =
        classDecl->getFormalAccessScope(dc);
      auto requiredAccessScope =
        matchAccessScope.intersectWith(classAccessScope);
      auto scopeDC = requiredAccessScope->getDeclContext();

      bool shouldDiagnose = !decl->isAccessibleFrom(scopeDC);

      bool shouldDiagnoseSetter = false;
      if (!shouldDiagnose && matchDecl->isSettable(dc)){
        auto matchASD = cast<AbstractStorageDecl>(matchDecl);
        if (matchASD->isSetterAccessibleFrom(dc)) {
          auto matchSetterAccessScope = matchASD->getSetter()
            ->getFormalAccessScope(dc);
          auto requiredSetterAccessScope =
            matchSetterAccessScope.intersectWith(classAccessScope);
          auto setterScopeDC = requiredSetterAccessScope->getDeclContext();

          const auto *ASD = cast<AbstractStorageDecl>(decl);
          shouldDiagnoseSetter =
              ASD->isSettable(setterScopeDC) &&
              !ASD->isSetterAccessibleFrom(setterScopeDC);
        }
      }

      if (shouldDiagnose || shouldDiagnoseSetter) {
        bool overriddenForcesAccess =
          (requiredAccessScope->hasEqualDeclContextWith(matchAccessScope) &&
           matchAccess != AccessLevel::Open);
        AccessLevel requiredAccess =
          requiredAccessScope->requiredAccessForDiagnostics();
        {
          auto diag = TC.diagnose(decl, diag::override_not_accessible,
                                  shouldDiagnoseSetter,
                                  decl->getDescriptiveKind(),
                                  overriddenForcesAccess);
          fixItAccess(diag, decl, requiredAccess,
                             shouldDiagnoseSetter);
        }
        TC.diagnose(matchDecl, diag::overridden_here);
      }
    }

    bool mayHaveMismatchedOptionals =
        (attempt == OverrideCheckingAttempt::MismatchedOptional ||
         attempt == OverrideCheckingAttempt::BaseNameWithMismatchedOptional);

    auto declIUOAttr =
        decl->getAttrs().hasAttribute<ImplicitlyUnwrappedOptionalAttr>();
    auto matchDeclIUOAttr =
        matchDecl->getAttrs().hasAttribute<ImplicitlyUnwrappedOptionalAttr>();

    // If this is an exact type match, we're successful!
    if (declIUOAttr == matchDeclIUOAttr && declTy->isEqual(matchType)) {
      // Nothing to do.
      
    } else if (method) {
      if (attempt == OverrideCheckingAttempt::MismatchedTypes) {
        auto diagKind = diag::method_does_not_override;
        if (ctor)
          diagKind = diag::initializer_does_not_override;
        TC.diagnose(decl, diagKind);
        noteFixableMismatchedTypes(TC, decl, matchDecl);
        TC.diagnose(matchDecl, diag::overridden_near_match_here,
                    matchDecl->getDescriptiveKind(),
                    matchDecl->getFullName());
        emittedMatchError = true;

      } else if (!isa<AccessorDecl>(method) &&
                 (matchDecl->isObjC() || mayHaveMismatchedOptionals)) {
        // Private migration help for overrides of Objective-C methods.
        TypeLoc resultTL;
        if (auto *methodAsFunc = dyn_cast<FuncDecl>(method))
          resultTL = methodAsFunc->getBodyResultTypeLoc();
        emittedMatchError |= diagnoseMismatchedOptionals(
            TC, method, method->getParameterList(1), resultTL, matchDecl,
            cast<AbstractFunctionDecl>(matchDecl)->getParameterList(1),
            owningTy, mayHaveMismatchedOptionals);
      }
    } else if (auto subscript =
                 dyn_cast_or_null<SubscriptDecl>(abstractStorage)) {
      // Otherwise, if this is a subscript, validate that covariance is ok.
      // If the parent is non-mutable, it's okay to be covariant.
      auto parentSubscript = cast<SubscriptDecl>(matchDecl);
      if (parentSubscript->getSetter()) {
        TC.diagnose(subscript, diag::override_mutable_covariant_subscript,
                    declTy, matchType);
        TC.diagnose(matchDecl, diag::subscript_override_here);
        return true;
      }

      if (attempt == OverrideCheckingAttempt::MismatchedTypes) {
        TC.diagnose(decl, diag::subscript_does_not_override);
        noteFixableMismatchedTypes(TC, decl, matchDecl);
        TC.diagnose(matchDecl, diag::overridden_near_match_here,
                    matchDecl->getDescriptiveKind(),
                    matchDecl->getFullName());
        emittedMatchError = true;

      } else if (mayHaveMismatchedOptionals) {
        emittedMatchError |= diagnoseMismatchedOptionals(
            TC, subscript, subscript->getIndices(),
            subscript->getElementTypeLoc(), matchDecl,
            cast<SubscriptDecl>(matchDecl)->getIndices(), owningTy,
            mayHaveMismatchedOptionals);
      }
    } else if (auto property = dyn_cast_or_null<VarDecl>(abstractStorage)) {
      auto propertyTy = property->getInterfaceType();
      auto parentPropertyTy = superclass->adjustSuperclassMemberDeclType(
          matchDecl, decl, matchDecl->getInterfaceType());

      if (!propertyTy->matches(parentPropertyTy,
                               TypeMatchFlags::AllowOverride)) {
        TC.diagnose(property, diag::override_property_type_mismatch,
                    property->getName(), propertyTy, parentPropertyTy);
        noteFixableMismatchedTypes(TC, decl, matchDecl);
        TC.diagnose(matchDecl, diag::property_override_here);
        return true;
      }
      
      // Differing only in Optional vs. ImplicitlyUnwrappedOptional is fine.
      bool IsSilentDifference = false;
      if (auto propertyTyNoOptional = propertyTy->getOptionalObjectType())
        if (auto parentPropertyTyNoOptional =
                parentPropertyTy->getOptionalObjectType())
          if (propertyTyNoOptional->isEqual(parentPropertyTyNoOptional))
            IsSilentDifference = true;
      
      // The overridden property must not be mutable.
      if (cast<AbstractStorageDecl>(matchDecl)->getSetter() &&
          !IsSilentDifference) {
        TC.diagnose(property, diag::override_mutable_covariant_property,
                    property->getName(), parentPropertyTy, propertyTy);
        TC.diagnose(matchDecl, diag::property_override_here);
        return true;
      }
    }

    // Catch-all to make sure we don't silently accept something we shouldn't.
    if (attempt != OverrideCheckingAttempt::PerfectMatch &&
        !emittedMatchError) {
      diagnoseGeneralOverrideFailure(TC, decl, matches, attempt);
    }

    return recordOverride(TC, decl, matchDecl);
  }

  /// Attribute visitor that checks how the given attribute should be
  /// considered when overriding a declaration.
  ///
  /// Note that the attributes visited are those of the base
  /// declaration, so if you need to check that the overriding
  /// declaration doesn't have an attribute if the base doesn't have
  /// it, this isn't sufficient.
  class AttributeOverrideChecker
          : public AttributeVisitor<AttributeOverrideChecker> {
    TypeChecker &TC;
    ValueDecl *Base;
    ValueDecl *Override;

  public:
    AttributeOverrideChecker(TypeChecker &tc, ValueDecl *base,
                             ValueDecl *override)
      : TC(tc), Base(base), Override(override) { }

    /// Deleting this ensures that all attributes are covered by the visitor
    /// below.
    void visitDeclAttribute(DeclAttribute *A) = delete;

#define UNINTERESTING_ATTR(CLASS)                                              \
    void visit##CLASS##Attr(CLASS##Attr *) {}

    UNINTERESTING_ATTR(AccessControl)
    UNINTERESTING_ATTR(Alignment)
    UNINTERESTING_ATTR(CDecl)
    UNINTERESTING_ATTR(Consuming)
    UNINTERESTING_ATTR(DynamicMemberLookup)
    UNINTERESTING_ATTR(SILGenName)
    UNINTERESTING_ATTR(Exported)
    UNINTERESTING_ATTR(GKInspectable)
    UNINTERESTING_ATTR(IBAction)
    UNINTERESTING_ATTR(IBDesignable)
    UNINTERESTING_ATTR(IBInspectable)
    UNINTERESTING_ATTR(IBOutlet)
    UNINTERESTING_ATTR(Indirect)
    UNINTERESTING_ATTR(Inline)
    UNINTERESTING_ATTR(Optimize)
    UNINTERESTING_ATTR(Inlinable)
    UNINTERESTING_ATTR(Effects)
    UNINTERESTING_ATTR(FixedLayout)
    UNINTERESTING_ATTR(Lazy)
    UNINTERESTING_ATTR(LLDBDebuggerFunction)
    UNINTERESTING_ATTR(Mutating)
    UNINTERESTING_ATTR(NonMutating)
    UNINTERESTING_ATTR(NonObjC)
    UNINTERESTING_ATTR(NoReturn)
    UNINTERESTING_ATTR(NSApplicationMain)
    UNINTERESTING_ATTR(NSCopying)
    UNINTERESTING_ATTR(NSManaged)
    UNINTERESTING_ATTR(ObjCBridged)
    UNINTERESTING_ATTR(Optional)
    UNINTERESTING_ATTR(Override)
    UNINTERESTING_ATTR(RawDocComment)
    UNINTERESTING_ATTR(Required)
    UNINTERESTING_ATTR(Convenience)
    UNINTERESTING_ATTR(Semantics)
    UNINTERESTING_ATTR(SetterAccess)
    UNINTERESTING_ATTR(UIApplicationMain)
    UNINTERESTING_ATTR(UsableFromInline)
    UNINTERESTING_ATTR(ObjCNonLazyRealization)
    UNINTERESTING_ATTR(UnsafeNoObjCTaggedPointer)
    UNINTERESTING_ATTR(SwiftNativeObjCRuntimeBase)
    UNINTERESTING_ATTR(ShowInInterface)
    UNINTERESTING_ATTR(Specialize)

    // These can't appear on overridable declarations.
    UNINTERESTING_ATTR(Prefix)
    UNINTERESTING_ATTR(Postfix)
    UNINTERESTING_ATTR(Infix)
    UNINTERESTING_ATTR(ReferenceOwnership)

    UNINTERESTING_ATTR(SynthesizedProtocol)
    UNINTERESTING_ATTR(RequiresStoredPropertyInits)
    UNINTERESTING_ATTR(Transparent)
    UNINTERESTING_ATTR(SILStored)
    UNINTERESTING_ATTR(Testable)

    UNINTERESTING_ATTR(WarnUnqualifiedAccess)
    UNINTERESTING_ATTR(DiscardableResult)

    UNINTERESTING_ATTR(ObjCMembers)
    UNINTERESTING_ATTR(ObjCRuntimeName)
    UNINTERESTING_ATTR(RestatedObjCConformance)
    UNINTERESTING_ATTR(Implements)
    UNINTERESTING_ATTR(StaticInitializeObjCMetadata)
    UNINTERESTING_ATTR(DowngradeExhaustivityCheck)
    UNINTERESTING_ATTR(ImplicitlyUnwrappedOptional)
    UNINTERESTING_ATTR(ClangImporterSynthesizedType)
    UNINTERESTING_ATTR(WeakLinked)
    UNINTERESTING_ATTR(Frozen)
#undef UNINTERESTING_ATTR

    void visitAvailableAttr(AvailableAttr *attr) {
      // FIXME: Check that this declaration is at least as available as the
      // one it overrides.
    }

    void visitRethrowsAttr(RethrowsAttr *attr) {
      // 'rethrows' functions are a subtype of ordinary 'throws' functions.
      // Require 'rethrows' on the override if it was there on the base,
      // unless the override is completely non-throwing.
      if (!Override->getAttrs().hasAttribute<RethrowsAttr>() &&
          cast<AbstractFunctionDecl>(Override)->hasThrows()) {
        TC.diagnose(Override, diag::override_rethrows_with_non_rethrows,
                    isa<ConstructorDecl>(Override));
        TC.diagnose(Base, diag::overridden_here);
      }
    }

    void visitFinalAttr(FinalAttr *attr) {
      // If this is an accessor, don't complain if we would have
      // complained about the storage declaration.
      if (auto accessor = dyn_cast<AccessorDecl>(Override)) {
        if (auto storageDecl = accessor->getStorage()) {
          if (storageDecl->getOverriddenDecl() &&
              storageDecl->getOverriddenDecl()->isFinal())
            return;
        }
      }

      // FIXME: Customize message to the kind of thing.
      auto baseKind = Base->getDescriptiveKind();
      switch (baseKind) {
      case DescriptiveDeclKind::StaticLet:
      case DescriptiveDeclKind::StaticVar:
      case DescriptiveDeclKind::StaticMethod:
        TC.diagnose(Override, diag::override_static, baseKind);
        break;
      default:
        TC.diagnose(Override, diag::override_final,
                    Override->getDescriptiveKind(), baseKind);
        break;
      }

      TC.diagnose(Base, diag::overridden_here);
    }

    void visitDynamicAttr(DynamicAttr *attr) {
      // Final overrides are not dynamic.
      if (Override->isFinal())
        return;

      makeDynamic(TC.Context, Override);
    }

    void visitObjCAttr(ObjCAttr *attr) {
      // Checking for overrides of declarations that are implicitly @objc
      // and occur in class extensions, because overriding will no longer be
      // possible under the Swift 4 rules.

      // We only care about the storage declaration.
      if (isa<AccessorDecl>(Override)) return;

      // If @objc was explicit or handled elsewhere, nothing to do.
      if (!attr->isSwift3Inferred()) return;

      // If we aren't warning about Swift 3 @objc inference, we're done.
      if (TC.Context.LangOpts.WarnSwift3ObjCInference ==
            Swift3ObjCInferenceWarnings::None)
        return;

      // If 'dynamic' was implicit, we'll already have warned about this.
      if (auto dynamicAttr = Base->getAttrs().getAttribute<DynamicAttr>()) {
        if (!dynamicAttr->isImplicit()) return;
      }

      // The overridden declaration needs to be in an extension.
      if (!isa<ExtensionDecl>(Base->getDeclContext())) return;

      // Complain.
      TC.diagnose(Override, diag::override_swift3_objc_inference,
                  Override->getDescriptiveKind(),
                  Override->getFullName(),
                  Base->getDeclContext()
                    ->getAsNominalTypeOrNominalTypeExtensionContext()
                    ->getName());
      TC.diagnose(Base, diag::make_decl_objc, Base->getDescriptiveKind())
        .fixItInsert(Base->getAttributeInsertionLoc(false),
                     "@objc ");
    }
  };

  /// Determine whether overriding the given declaration requires a keyword.
  static bool overrideRequiresKeyword(ValueDecl *overridden) {
    if (auto ctor = dyn_cast<ConstructorDecl>(overridden)) {
      return ctor->isDesignatedInit() && !ctor->isRequired();
    }

    return true;
  }

  /// Returns true if a diagnostic about an accessor being less available
  /// than the accessor it overrides would be redundant because we will
  /// already emit another diagnostic.
  static bool
  isRedundantAccessorOverrideAvailabilityDiagnostic(TypeChecker &TC,
                                                    ValueDecl *override,
                                                    ValueDecl *base) {

    auto *overrideFn = dyn_cast<AccessorDecl>(override);
    auto *baseFn = dyn_cast<AccessorDecl>(base);
    if (!overrideFn || !baseFn)
      return false;

    AbstractStorageDecl *overrideASD = overrideFn->getStorage();
    AbstractStorageDecl *baseASD = baseFn->getStorage();
    if (overrideASD->getOverriddenDecl() != baseASD)
      return false;

    // If we have already emitted a diagnostic about an unsafe override
    // for the property, don't complain about the accessor.
    if (!TC.isAvailabilitySafeForOverride(overrideASD, baseASD)) {
      return true;
    }

    // Returns true if we will already diagnose a bad override
    // on the property's accessor of the given kind.
    auto accessorOverrideAlreadyDiagnosed = [&](AccessorKind kind) {
      FuncDecl *overrideAccessor = overrideASD->getAccessorFunction(kind);
      FuncDecl *baseAccessor = baseASD->getAccessorFunction(kind);
      if (overrideAccessor && baseAccessor &&
          !TC.isAvailabilitySafeForOverride(overrideAccessor, baseAccessor)) {
        return true;
      }
      return false;
    };

    // If we have already emitted a diagnostic about an unsafe override
    // for a getter or a setter, no need to complain about materializeForSet,
    // which is synthesized to be as available as both the getter and
    // the setter.
    if (overrideFn->isMaterializeForSet()) {
      if (accessorOverrideAlreadyDiagnosed(AccessorKind::IsGetter) ||
          accessorOverrideAlreadyDiagnosed(AccessorKind::IsSetter)) {
        return true;
      }
    }

    return false;
  }

  /// Diagnose an override for potential availability. Returns true if
  /// a diagnostic was emitted and false otherwise.
  static bool diagnoseOverrideForAvailability(TypeChecker &TC,
                                              ValueDecl *override,
                                              ValueDecl *base) {
    if (TC.isAvailabilitySafeForOverride(override, base))
      return false;

    // Suppress diagnostics about availability overrides for accessors
    // if they would be redundant with other diagnostics.
    if (isRedundantAccessorOverrideAvailabilityDiagnostic(TC, override, base))
      return false;

    if (auto *accessor = dyn_cast<AccessorDecl>(override)) {
      TC.diagnose(override, diag::override_accessor_less_available,
                  accessor->getDescriptiveKind(),
                  accessor->getStorage()->getBaseName());
      TC.diagnose(base, diag::overridden_here);
      return true;
    }

    TC.diagnose(override, diag::override_less_available,
                override->getBaseName());
    TC.diagnose(base, diag::overridden_here);

    return true;
  }

  /// Record that the \c overriding declarations overrides the
  /// \c overridden declaration.
  ///
  /// \returns true if an error occurred.
  static bool recordOverride(TypeChecker &TC, ValueDecl *override,
                             ValueDecl *base, bool isKnownObjC = false) {
    // Check property and subscript overriding.
    if (auto *baseASD = dyn_cast<AbstractStorageDecl>(base)) {
      auto *overrideASD = cast<AbstractStorageDecl>(override);
      
      // Make sure that the overriding property doesn't have storage.
      if (overrideASD->hasStorage() && !overrideASD->hasObservers()) {
        bool downgradeToWarning = false;
        if (!TC.Context.isSwiftVersionAtLeast(5) &&
            overrideASD->getAttrs().hasAttribute<LazyAttr>()) {
          // Swift 4.0 had a bug where lazy properties were considered
          // computed by the time of this check. Downgrade this diagnostic to
          // a warning.
          downgradeToWarning = true;
        }
        auto diagID = downgradeToWarning ?
            diag::override_with_stored_property_warn :
            diag::override_with_stored_property;
        TC.diagnose(overrideASD, diagID,
                    overrideASD->getBaseName().getIdentifier());
        TC.diagnose(baseASD, diag::property_override_here);
        if (!downgradeToWarning)
          return true;
      }

      // Make sure that an observing property isn't observing something
      // read-only.  Observing properties look at change, read-only properties
      // have nothing to observe!
      bool baseIsSettable = baseASD->isSettable(baseASD->getDeclContext());
      if (baseIsSettable && TC.Context.LangOpts.EnableAccessControl) {
        baseIsSettable =
           baseASD->isSetterAccessibleFrom(overrideASD->getDeclContext());
      }
      if (overrideASD->hasObservers() && !baseIsSettable) {
        TC.diagnose(overrideASD, diag::observing_readonly_property,
                    overrideASD->getBaseName().getIdentifier());
        TC.diagnose(baseASD, diag::property_override_here);
        return true;
      }

      // Make sure we're not overriding a settable property with a non-settable
      // one.  The only reasonable semantics for this would be to inherit the
      // setter but override the getter, and that would be surprising at best.
      if (baseIsSettable && !override->isSettable(override->getDeclContext())) {
        TC.diagnose(overrideASD, diag::override_mutable_with_readonly_property,
                    overrideASD->getBaseName().getIdentifier());
        TC.diagnose(baseASD, diag::property_override_here);
        return true;
      }
      
      
      // Make sure a 'let' property is only overridden by 'let' properties.  A
      // let property provides more guarantees than the getter of a 'var'
      // property.
      if (auto VD = dyn_cast<VarDecl>(baseASD)) {
        if (VD->isLet()) {
          TC.diagnose(overrideASD, diag::override_let_property,
                      VD->getName());
          TC.diagnose(baseASD, diag::property_override_here);
          return true;
        }
      }
    }
    
    // Non-Objective-C declarations in extensions cannot override or
    // be overridden.
    if ((base->getDeclContext()->isExtensionContext() ||
         override->getDeclContext()->isExtensionContext()) &&
        !base->isObjC() && !isKnownObjC) {
      bool baseCanBeObjC = TC.canBeRepresentedInObjC(base);
      TC.diagnose(override, diag::override_decl_extension, baseCanBeObjC,
                  !base->getDeclContext()->isExtensionContext());
      if (baseCanBeObjC) {
        SourceLoc insertionLoc =
          override->getAttributeInsertionLoc(/*forModifier=*/false);
        TC.diagnose(base, diag::overridden_here_can_be_objc)
          .fixItInsert(insertionLoc, "@objc ");
      } else {
        TC.diagnose(base, diag::overridden_here);
      }

      return true;
    }
    
    // If the overriding declaration does not have the 'override' modifier on
    // it, complain.
    if (!override->getAttrs().hasAttribute<OverrideAttr>() &&
        overrideRequiresKeyword(base)) {
      // FIXME: rdar://16320042 - For properties, we don't have a useful
      // location for the 'var' token.  Instead of emitting a bogus fixit, only
      // emit the fixit for 'func's.
      if (!isa<VarDecl>(override))
        TC.diagnose(override, diag::missing_override)
            .fixItInsert(override->getStartLoc(), "override ");
      else
        TC.diagnose(override, diag::missing_override);
      TC.diagnose(base, diag::overridden_here);
      override->getAttrs().add(
          new (TC.Context) OverrideAttr(SourceLoc()));
    }

    // If the overridden method is declared in a Swift Class Declaration,
    // dispatch will use table dispatch. If the override is in an extension
    // warn, since it is not added to the class vtable.
    //
    // FIXME: Only warn if the extension is in another module, and if
    // it is in the same module, update the vtable.
    if (auto *baseDecl = dyn_cast<ClassDecl>(base->getDeclContext())) {
      if (baseDecl->hasKnownSwiftImplementation() && 
          !base->isDynamic() && !isKnownObjC &&
          override->getDeclContext()->isExtensionContext()) {
        // For compatibility, only generate a warning in Swift 3
        TC.diagnose(override, (TC.Context.isSwiftVersion3()
          ? diag::override_class_declaration_in_extension_warning
          : diag::override_class_declaration_in_extension));
        TC.diagnose(base, diag::overridden_here);
      }
    }
    // If the overriding declaration is 'throws' but the base is not,
    // complain.
    if (auto overrideFn = dyn_cast<AbstractFunctionDecl>(override)) {
      if (overrideFn->hasThrows() &&
          !cast<AbstractFunctionDecl>(base)->hasThrows()) {
        TC.diagnose(override, diag::override_throws,
                    isa<ConstructorDecl>(override));
        TC.diagnose(base, diag::overridden_here);
      }

      if (!overrideFn->hasThrows() && base->isObjC() &&
          cast<AbstractFunctionDecl>(base)->hasThrows()) {
        TC.diagnose(override, diag::override_throws_objc,
                    isa<ConstructorDecl>(override));
        TC.diagnose(base, diag::overridden_here);
      }
    }

    // FIXME: Possibly should extend to more availability checking.
    if (auto *attr = base->getAttrs().getUnavailable(TC.Context)) {
      TC.diagnoseUnavailableOverride(override, base, attr);
    }
    
    if (!TC.getLangOpts().DisableAvailabilityChecking) {
      diagnoseOverrideForAvailability(TC, override, base);
    }

    /// Check attributes associated with the base; some may need to merged with
    /// or checked against attributes in the overriding declaration.
    AttributeOverrideChecker attrChecker(TC, base, override);
    for (auto attr : base->getAttrs()) {
      attrChecker.visit(attr);
    }

    if (auto overridingFunc = dyn_cast<FuncDecl>(override)) {
      overridingFunc->setOverriddenDecl(cast<FuncDecl>(base));
    } else if (auto overridingCtor = dyn_cast<ConstructorDecl>(override)) {
      overridingCtor->setOverriddenDecl(cast<ConstructorDecl>(base));
    } else if (auto overridingASD = dyn_cast<AbstractStorageDecl>(override)) {
      auto *baseASD = cast<AbstractStorageDecl>(base);
      overridingASD->setOverriddenDecl(baseASD);

      // Make sure we get consistent overrides for the accessors as well.
      assert(baseASD->hasAccessorFunctions());

      auto recordAccessorOverride = [&](AccessorKind kind) {
        // We need the same accessor on both.
        auto baseAccessor = baseASD->getAccessorFunction(kind);
        if (!baseAccessor) return;
        auto overridingAccessor = overridingASD->getAccessorFunction(kind);
        if (!overridingAccessor) return;

        // For setter accessors, we need the base's setter to be
        // accessible from the overriding context, or it's not an override.
        if ((kind == AccessorKind::IsSetter ||
             kind == AccessorKind::IsMaterializeForSet) &&
            !baseASD->isSetterAccessibleFrom(overridingASD->getDeclContext()))
          return;

        // A materializeForSet for an override of storage with a
        // forced static dispatch materializeForSet is not itself an
        // override.
        if (kind == AccessorKind::IsMaterializeForSet &&
            baseAccessor->hasForcedStaticDispatch())
          return;

        // FIXME: Egregious hack to set an 'override' attribute.
        if (!overridingAccessor->getAttrs().hasAttribute<OverrideAttr>()) {
          auto loc = overridingASD->getOverrideLoc();
          overridingAccessor->getAttrs().add(
              new (TC.Context) OverrideAttr(loc));
        }

        recordOverride(TC, overridingAccessor, baseAccessor,
                       baseASD->isObjC());
      };

      recordAccessorOverride(AccessorKind::IsGetter);
      recordAccessorOverride(AccessorKind::IsSetter);
      recordAccessorOverride(AccessorKind::IsMaterializeForSet);
    } else {
      llvm_unreachable("Unexpected decl");
    }
    
    return false;
  }

  void visitEnumCaseDecl(EnumCaseDecl *ECD) {
    // The type-checker doesn't care about how these are grouped.
  }

  void visitEnumElementDecl(EnumElementDecl *EED) {
    TC.validateDecl(EED);
    TC.checkDeclAttributes(EED);
    checkAccessControl(TC, EED);
  }

  void visitExtensionDecl(ExtensionDecl *ED) {
    TC.validateExtension(ED);

    TC.checkDeclAttributesEarly(ED);

    if (auto extendedTy = ED->getExtendedType()) {
      if (!extendedTy->is<NominalType>() &&
          !extendedTy->is<BoundGenericType>() &&
          !extendedTy->hasError()) {
        // FIXME: Redundant diagnostic test here?
        TC.diagnose(ED->getStartLoc(), diag::non_nominal_extension,
                    extendedTy);
        // FIXME: It would be nice to point out where we found the named type
        // declaration, if any.
        ED->setInvalid();
      }
    }

    TC.checkInheritanceClause(ED);
    if (auto extendedTy = ED->getExtendedType()) {
      if (auto nominal = extendedTy->getAnyNominal()) {
        TC.validateDecl(nominal);
        if (auto *classDecl = dyn_cast<ClassDecl>(nominal))
          TC.requestNominalLayout(classDecl);

        // Check the raw values of an enum, since we might synthesize
        // RawRepresentable while checking conformances on this extension.
        if (auto enumDecl = dyn_cast<EnumDecl>(nominal)) {
          if (enumDecl->hasRawType())
            checkEnumRawValues(TC, enumDecl);
        }
      }
    }

    validateAttributes(TC, ED);

    TC.computeDefaultAccessLevel(ED);

    for (Decl *Member : ED->getMembers())
      visit(Member);

    TC.ConformanceContexts.push_back(ED);

    if (!ED->isInvalid())
      TC.checkDeclAttributes(ED);

    if (auto *AA = ED->getAttrs().getAttribute<AccessControlAttr>()) {
      const auto access = AA->getAccess();
      AccessScope desiredAccessScope = AccessScope::getPublic();
      switch (access) {
      case AccessLevel::Private:
        assert((ED->isInvalid() ||
                ED->getDeclContext()->isModuleScopeContext()) &&
               "non-top-level extensions make 'private' != 'fileprivate'");
        LLVM_FALLTHROUGH;
      case AccessLevel::FilePrivate: {
        const DeclContext *DC = ED->getModuleScopeContext();
        bool isPrivate = access == AccessLevel::Private;
        desiredAccessScope = AccessScope(DC, isPrivate);
        break;
      }
      case AccessLevel::Internal:
        desiredAccessScope = AccessScope(ED->getModuleContext());
        break;
      case AccessLevel::Public:
      case AccessLevel::Open:
        break;
      }
      checkGenericParamAccess(TC, ED->getGenericParams(), ED,
                              desiredAccessScope, access);
    }
  }

  void visitTopLevelCodeDecl(TopLevelCodeDecl *TLCD) {
    // See swift::performTypeChecking for TopLevelCodeDecl handling.
    llvm_unreachable("TopLevelCodeDecls are handled elsewhere");
  }
  
  void visitIfConfigDecl(IfConfigDecl *ICD) {
    // The active members of the #if block will be type checked along with
    // their enclosing declaration.
    TC.checkDeclAttributesEarly(ICD);
    TC.checkDeclAttributes(ICD);
  }

  void visitPoundDiagnosticDecl(PoundDiagnosticDecl *PDD) {
    if (PDD->hasBeenEmitted()) { return; }
    PDD->markEmitted();
    TC.diagnose(PDD->getMessage()->getStartLoc(),
      PDD->isError() ? diag::pound_error : diag::pound_warning,
      PDD->getMessage()->getValue())
      .highlight(PDD->getMessage()->getSourceRange());
  }

  void visitConstructorDecl(ConstructorDecl *CD) {
    TC.validateDecl(CD);

    // If this initializer overrides a 'required' initializer, it must itself
    // be marked 'required'.
    if (!CD->getAttrs().hasAttribute<RequiredAttr>()) {
      if (CD->getOverriddenDecl() && CD->getOverriddenDecl()->isRequired()) {
        TC.diagnose(CD, diag::required_initializer_missing_keyword)
          .fixItInsert(CD->getLoc(), "required ");

        TC.diagnose(findNonImplicitRequiredInit(CD->getOverriddenDecl()),
                    diag::overridden_required_initializer_here);

        CD->getAttrs().add(
            new (TC.Context) RequiredAttr(/*IsImplicit=*/true));
      }
    }

    if (CD->isRequired()) {
      if (auto nominal = CD->getDeclContext()
              ->getAsNominalTypeOrNominalTypeExtensionContext()) {
        AccessLevel requiredAccess;
        switch (nominal->getFormalAccess()) {
        case AccessLevel::Open:
          requiredAccess = AccessLevel::Public;
          break;
        case AccessLevel::Public:
        case AccessLevel::Internal:
          requiredAccess = AccessLevel::Internal;
          break;
        case AccessLevel::FilePrivate:
        case AccessLevel::Private:
          requiredAccess = AccessLevel::FilePrivate;
          break;
        }
        if (CD->getFormalAccess() < requiredAccess) {
          auto diag = TC.diagnose(CD, diag::required_initializer_not_accessible,
                                  nominal->getFullName());
          fixItAccess(diag, CD, requiredAccess);
        }
      }
    }

    TC.checkDeclAttributes(CD);
    checkAccessControl(TC, CD);

    if (CD->hasBody() && !CD->isMemberwiseInitializer()) {
      TC.definedFunctions.push_back(CD);
    } else if (requiresDefinition(CD)) {
      // Complain if we should have a body.
      TC.diagnose(CD->getLoc(), diag::missing_initializer_def);
    }
  }

  void visitDestructorDecl(DestructorDecl *DD) {
    TC.validateDecl(DD);
    TC.checkDeclAttributes(DD);

    if (DD->hasBody())
      TC.definedFunctions.push_back(DD);
  }
};
} // end anonymous namespace

bool swift::checkOverrides(TypeChecker &TC, ValueDecl *decl) {
  return DeclChecker::checkOverrides(TC, decl);
}

bool TypeChecker::isAvailabilitySafeForOverride(ValueDecl *override,
                                                ValueDecl *base) {
  // API availability ranges are contravariant: make sure the version range
  // of an overridden declaration is fully contained in the range of the
  // overriding declaration.
  AvailabilityContext overrideInfo =
      AvailabilityInference::availableRange(override, Context);
  AvailabilityContext baseInfo =
      AvailabilityInference::availableRange(base, Context);

  return baseInfo.isContainedIn(overrideInfo);
}

bool TypeChecker::isAvailabilitySafeForConformance(
    ProtocolDecl *proto, ValueDecl *requirement, ValueDecl *witness,
    DeclContext *dc, AvailabilityContext &requirementInfo) {

  // We assume conformances in
  // non-SourceFiles have already been checked for availability.
  if (!dc->getParentSourceFile())
    return true;

  NominalTypeDecl *conformingDecl = dc->getAsNominalTypeOrNominalTypeExtensionContext();
  assert(conformingDecl && "Must have conforming declaration");

  // Make sure that any access of the witness through the protocol
  // can only occur when the witness is available. That is, make sure that
  // on every version where the conforming declaration is available, if the
  // requirement is available then the witness is available as well.
  // We do this by checking that (an over-approximation of) the intersection of
  // the requirement's available range with both the conforming declaration's
  // available range and the protocol's available range is fully contained in
  // (an over-approximation of) the intersection of the witnesses's available
  // range with both the conforming type's available range and the protocol
  // declaration's available range.
  AvailabilityContext witnessInfo =
      AvailabilityInference::availableRange(witness, Context);
  requirementInfo = AvailabilityInference::availableRange(requirement, Context);

  AvailabilityContext infoForConformingDecl =
      overApproximateAvailabilityAtLocation(conformingDecl->getLoc(),
                                            conformingDecl);

  // Constrain over-approximates intersection of version ranges.
  witnessInfo.constrainWith(infoForConformingDecl);
  requirementInfo.constrainWith(infoForConformingDecl);

  AvailabilityContext infoForProtocolDecl =
      overApproximateAvailabilityAtLocation(proto->getLoc(), proto);

  witnessInfo.constrainWith(infoForProtocolDecl);
  requirementInfo.constrainWith(infoForProtocolDecl);

  return requirementInfo.isContainedIn(witnessInfo);
}

void TypeChecker::typeCheckDecl(Decl *D) {
  checkForForbiddenPrefix(D);
  DeclChecker(*this).visit(D);
}

// A class is @objc if it does not have generic ancestry, and it either has
// an explicit @objc attribute, or its superclass is @objc.
static Optional<ObjCReason> shouldMarkClassAsObjC(TypeChecker &TC,
                                                  ClassDecl *CD) {
  ObjCClassKind kind = CD->checkObjCAncestry();

  if (auto attr = CD->getAttrs().getAttribute<ObjCAttr>()) {
    if (kind == ObjCClassKind::ObjCMembers) {
      if (attr->hasName() && !CD->isGenericContext()) {
        // @objc with a name on a non-generic subclass of a generic class is
        // just controlling the runtime name. Don't diagnose this case.
        CD->getAttrs().add(new (TC.Context) ObjCRuntimeNameAttr(*attr));
        return None;
      }

      TC.diagnose(attr->getLocation(), diag::objc_for_generic_class)
        .fixItRemove(attr->getRangeWithAt());
    }

    // Only allow ObjC-rooted classes to be @objc.
    // (Leave a hole for test cases.)
    if (kind == ObjCClassKind::ObjCWithSwiftRoot &&
        TC.getLangOpts().EnableObjCAttrRequiresFoundation) {
      TC.diagnose(attr->getLocation(), diag::invalid_objc_swift_rooted_class)
        .fixItRemove(attr->getRangeWithAt());
    }

    return ObjCReason::ExplicitlyObjC;
  }

  if (kind == ObjCClassKind::ObjCWithSwiftRoot ||
      kind == ObjCClassKind::ObjC)
    return ObjCReason::ImplicitlyObjC;

  return None;
}

/// Validate the underlying type of the given typealias.
static void validateTypealiasType(TypeChecker &tc, TypeAliasDecl *typeAlias) {
  TypeResolutionOptions options = TypeResolutionFlags::TypeAliasUnderlyingType;
  if (!typeAlias->getDeclContext()->isCascadingContextForLookup(
        /*functionsAreNonCascading*/true)) {
     options |= TypeResolutionFlags::KnownNonCascadingDependency;
  }

  if (typeAlias->getDeclContext()->isModuleScopeContext() &&
      typeAlias->getGenericParams() == nullptr) {
    IterativeTypeChecker ITC(tc);
    ITC.satisfy(requestResolveTypeDecl(typeAlias));
  } else {
    if (tc.validateType(typeAlias->getUnderlyingTypeLoc(),
                        typeAlias, options)) {
      typeAlias->setInvalid();
      typeAlias->getUnderlyingTypeLoc().setInvalidType(tc.Context);
    }

    typeAlias->setUnderlyingType(typeAlias->getUnderlyingTypeLoc().getType());
  }
}


/// Bind the given function declaration, which declares an operator, to
/// the corresponding operator declaration.
void bindFuncDeclToOperator(TypeChecker &TC, FuncDecl *FD) {
  OperatorDecl *op = nullptr;
  auto operatorName = FD->getFullName().getBaseIdentifier();

  // Check for static/final/class when we're in a type.
  auto dc = FD->getDeclContext();
  if (dc->isTypeContext()) {
    if (!FD->isStatic()) {
      TC.diagnose(FD->getLoc(), diag::nonstatic_operator_in_type,
                  operatorName,
                  dc->getDeclaredInterfaceType())
        .fixItInsert(FD->getAttributeInsertionLoc(/*forModifier=*/true),
                     "static ");

      FD->setStatic();
    } else if (auto classDecl = dc->getAsClassOrClassExtensionContext()) {
      // For a class, we also need the function or class to be 'final'.
      if (!classDecl->isFinal() && !FD->isFinal() &&
          FD->getStaticSpelling() != StaticSpellingKind::KeywordStatic) {
        TC.diagnose(FD->getLoc(), diag::nonfinal_operator_in_class,
                    operatorName, dc->getDeclaredInterfaceType())
          .fixItInsert(FD->getAttributeInsertionLoc(/*forModifier=*/true),
                       "final ");
        FD->getAttrs().add(new (TC.Context) FinalAttr(/*IsImplicit=*/true));
      }
    }
  } else if (!dc->isModuleScopeContext()) {
    TC.diagnose(FD, diag::operator_in_local_scope);
  }

  SourceFile &SF = *FD->getDeclContext()->getParentSourceFile();
  if (FD->isUnaryOperator()) {
    if (FD->getAttrs().hasAttribute<PrefixAttr>()) {
      op = SF.lookupPrefixOperator(operatorName,
                                   FD->isCascadingContextForLookup(false),
                                   FD->getLoc());
    } else if (FD->getAttrs().hasAttribute<PostfixAttr>()) {
      op = SF.lookupPostfixOperator(operatorName,
                                    FD->isCascadingContextForLookup(false),
                                    FD->getLoc());
    } else {
      auto prefixOp =
          SF.lookupPrefixOperator(operatorName,
                                  FD->isCascadingContextForLookup(false),
                                  FD->getLoc());
      auto postfixOp =
          SF.lookupPostfixOperator(operatorName,
                                   FD->isCascadingContextForLookup(false),
                                   FD->getLoc());

      // If we found both prefix and postfix, or neither prefix nor postfix,
      // complain. We can't fix this situation.
      if (static_cast<bool>(prefixOp) == static_cast<bool>(postfixOp)) {
        TC.diagnose(FD, diag::declared_unary_op_without_attribute);

        // If we found both, point at them.
        if (prefixOp) {
          TC.diagnose(prefixOp, diag::unary_operator_declaration_here, false)
            .fixItInsert(FD->getLoc(), "prefix ");
          TC.diagnose(postfixOp, diag::unary_operator_declaration_here, true)
            .fixItInsert(FD->getLoc(), "postfix ");
        } else {
          // FIXME: Introduce a Fix-It that adds the operator declaration?
        }

        // FIXME: Errors could cascade here, because name lookup for this
        // operator won't find this declaration.
        return;
      }

      // We found only one operator declaration, so we know whether this
      // should be a prefix or a postfix operator.

      // Fix the AST and determine the insertion text.
      const char *insertionText;
      auto &C = FD->getASTContext();
      if (postfixOp) {
        insertionText = "postfix ";
        op = postfixOp;
        FD->getAttrs().add(new (C) PostfixAttr(/*implicit*/false));
      } else {
        insertionText = "prefix ";
        op = prefixOp;
        FD->getAttrs().add(new (C) PrefixAttr(/*implicit*/false));
      }

      // Emit diagnostic with the Fix-It.
      TC.diagnose(FD->getFuncLoc(), diag::unary_op_missing_prepos_attribute,
                  static_cast<bool>(postfixOp))
        .fixItInsert(FD->getFuncLoc(), insertionText);
      TC.diagnose(op, diag::unary_operator_declaration_here,
                  static_cast<bool>(postfixOp));
    }
  } else if (FD->isBinaryOperator()) {
    op = SF.lookupInfixOperator(operatorName,
                                FD->isCascadingContextForLookup(false),
                                FD->getLoc());
  } else {
    TC.diagnose(FD, diag::invalid_arg_count_for_operator);
    return;
  }

  if (!op) {
    // FIXME: Add Fix-It introducing an operator declaration?
    TC.diagnose(FD, diag::declared_operator_without_operator_decl);
    return;
  }

  FD->setOperatorDecl(op);
}

void checkMemberOperator(TypeChecker &TC, FuncDecl *FD) {
  // Check that member operators reference the type of 'Self'.
  if (FD->getNumParameterLists() != 2 || FD->isInvalid()) return;

  auto *DC = FD->getDeclContext();
  auto selfNominal = DC->getAsNominalTypeOrNominalTypeExtensionContext();
  if (!selfNominal) return;

  // Check the parameters for a reference to 'Self'.
  bool isProtocol = isa<ProtocolDecl>(selfNominal);
  for (auto param : *FD->getParameterList(1)) {
    auto paramType = param->getInterfaceType();
    if (!paramType) break;

    // Look through 'inout'.
    paramType = paramType->getInOutObjectType();
    // Look through a metatype reference, if there is one.
    if (auto metatypeType = paramType->getAs<AnyMetatypeType>())
      paramType = metatypeType->getInstanceType();

    // Is it the same nominal type?
    if (paramType->getAnyNominal() == selfNominal) return;

    if (isProtocol) {
      // For a protocol, is it the 'Self' type parameter?
      if (auto genericParam = paramType->getAs<GenericTypeParamType>())
        if (genericParam->isEqual(DC->getSelfInterfaceType()))
          return;
    }
  }

  // We did not find 'Self'. Complain.
  TC.diagnose(FD, diag::operator_in_unrelated_type,
              FD->getDeclContext()->getDeclaredInterfaceType(),
              isProtocol, FD->getFullName());
}

bool checkDynamicSelfReturn(TypeChecker &TC, FuncDecl *func,
                            TypeRepr *typeRepr,
                            unsigned optionalDepth) {
  // Look through parentheses.
  if (auto parenRepr = dyn_cast<TupleTypeRepr>(typeRepr)) {
    if (!parenRepr->isParenType()) return false;
    return checkDynamicSelfReturn(TC, func, parenRepr->getElementType(0),
                                  optionalDepth);
  }

  // Look through attributes.
  if (auto attrRepr = dyn_cast<AttributedTypeRepr>(typeRepr)) {
    TypeAttributes attrs = attrRepr->getAttrs();
    if (!attrs.empty())
      return false;
    return checkDynamicSelfReturn(TC, func, attrRepr->getTypeRepr(),
                                  optionalDepth);
  }

  // Look through optional types.
  TypeRepr *base = nullptr;
  if (auto *optRepr = dyn_cast<OptionalTypeRepr>(typeRepr))
    base = optRepr->getBase();
  else if (auto *optRepr =
               dyn_cast<ImplicitlyUnwrappedOptionalTypeRepr>(typeRepr))
    base = optRepr->getBase();

  if (base) {
    // But only one level.
    if (optionalDepth != 0) return false;
    return checkDynamicSelfReturn(TC, func, base, optionalDepth + 1);
  }

  // Check whether we have a simple identifier type.
  auto simpleRepr = dyn_cast<SimpleIdentTypeRepr>(typeRepr);
  if (!simpleRepr)
    return false;

  // Check whether it is 'Self'.
  if (simpleRepr->getIdentifier() != TC.Context.Id_Self)
    return false;

  // Note that the function has a dynamic Self return type and set
  // the return type component to the dynamic self type.
  func->setDynamicSelf(true);
  return false;
}

/// Check for methods that return 'DynamicResult'.
bool checkDynamicSelfReturn(TypeChecker &TC, FuncDecl *func) {
  // Check whether we have a specified result type.
  auto typeRepr = func->getBodyResultTypeLoc().getTypeRepr();
  if (!typeRepr)
    return false;

  // 'Self' on a free function is not dynamic 'Self'.
  if (!func->getDeclContext()->getAsClassOrClassExtensionContext() &&
      !isa<ProtocolDecl>(func->getDeclContext()))
    return false;

  // 'Self' on a property accessor is not dynamic 'Self'...even on a read-only
  // property. We could implement it as such in the future.
  if (isa<AccessorDecl>(func))
    return false;

  return checkDynamicSelfReturn(TC, func, typeRepr, 0);
}

Type buildAddressorResultType(TypeChecker &TC,
                              AccessorDecl *addressor,
                              Type valueType) {
  assert(addressor->getAccessorKind() == AccessorKind::IsAddressor ||
         addressor->getAccessorKind() == AccessorKind::IsMutableAddressor);

  Type pointerType =
    (addressor->getAccessorKind() == AccessorKind::IsAddressor)
      ? TC.getUnsafePointerType(addressor->getLoc(), valueType)
      : TC.getUnsafeMutablePointerType(addressor->getLoc(), valueType);
  if (!pointerType) return Type();

  switch (addressor->getAddressorKind()) {
  case AddressorKind::NotAddressor:
    llvm_unreachable("addressor without addressor kind");

  // For unsafe addressors, it's just the pointer type.
  case AddressorKind::Unsafe:
    return pointerType;

  // For non-native owning addressors, the return type is actually
  //   (Unsafe{,Mutable}Pointer<T>, AnyObject)
  case AddressorKind::Owning: {
    TupleTypeElt elts[] = {
      pointerType,
      TC.Context.getAnyObjectType()
    };
    return TupleType::get(elts, TC.Context);
  }

  // For native owning addressors, the return type is actually
  //   (Unsafe{,Mutable}Pointer<T>, Builtin.NativeObject)
  case AddressorKind::NativeOwning: {
    TupleTypeElt elts[] = {
      pointerType,
      TC.Context.TheNativeObjectType
    };
    return TupleType::get(elts, TC.Context);
  }

  // For native pinning addressors, the return type is actually
  //   (Unsafe{,Mutable}Pointer<T>, Builtin.NativeObject?)
  case AddressorKind::NativePinning: {
    Type pinTokenType =
      TC.getOptionalType(addressor->getLoc(), TC.Context.TheNativeObjectType);
    if (!pinTokenType) return Type();

    TupleTypeElt elts[] = {
      pointerType,
      pinTokenType
    };
    return TupleType::get(elts, TC.Context);
  }
  }
  llvm_unreachable("bad addressor kind");
}

static TypeLoc getTypeLocForFunctionResult(FuncDecl *FD) {
  auto accessor = dyn_cast<AccessorDecl>(FD);
  if (!accessor) {
    return FD->getBodyResultTypeLoc();
  }

  assert(accessor->isGetter());
  auto *storage = accessor->getStorage();
  assert(isa<VarDecl>(storage) || isa<SubscriptDecl>(storage));

  if (auto *subscript = dyn_cast<SubscriptDecl>(storage))
    return subscript->getElementTypeLoc();

  return cast<VarDecl>(storage)->getTypeLoc();
}

void TypeChecker::validateDecl(ValueDecl *D) {
  // Generic parameters are validated as part of their context.
  if (isa<GenericTypeParamDecl>(D))
    return;

  // Handling validation failure due to re-entrancy is left
  // up to the caller, who must call hasValidSignature() to
  // check that validateDecl() returned a fully-formed decl.
  if (D->hasValidationStarted()) {
    // If this isn't reentrant (i.e. D has already been validated), the
    // signature better be valid.
    assert(D->isBeingValidated() || D->hasValidSignature());
    return;
  }

  // FIXME: It would be nicer if Sema would always synthesize fully-typechecked
  // declarations, but for now, you can make an imported type conform to a
  // protocol with property requirements, which requires synthesizing getters
  // and setters, etc.
  if (!isa<VarDecl>(D) && !isa<AccessorDecl>(D)) {
    assert(isa<SourceFile>(D->getDeclContext()->getModuleScopeContext()) &&
           "Should not validate imported or deserialized declarations");
  }

  PrettyStackTraceDecl StackTrace("validating", D);

  if (hasEnabledForbiddenTypecheckPrefix())
    checkForForbiddenPrefix(D);

  validateAccessControl(D);

  // Validate the context.
  auto dc = D->getDeclContext();
  if (auto nominal = dyn_cast<NominalTypeDecl>(dc)) {
    validateDecl(nominal);
    if (!nominal->hasValidSignature())
      return;
  } else if (auto ext = dyn_cast<ExtensionDecl>(dc)) {
    validateExtension(ext);
    if (!ext->hasValidSignature())
      return;
  }

  if (Context.Stats)
    Context.Stats->getFrontendCounters().NumDeclsValidated++;

  switch (D->getKind()) {
  case DeclKind::Import:
  case DeclKind::Extension:
  case DeclKind::PatternBinding:
  case DeclKind::EnumCase:
  case DeclKind::TopLevelCode:
  case DeclKind::InfixOperator:
  case DeclKind::PrefixOperator:
  case DeclKind::PostfixOperator:
  case DeclKind::PrecedenceGroup:
  case DeclKind::IfConfig:
  case DeclKind::PoundDiagnostic:
  case DeclKind::MissingMember:
    llvm_unreachable("not a value decl");

  case DeclKind::Module:
    return;
      
  case DeclKind::GenericTypeParam:
    llvm_unreachable("handled above");

  case DeclKind::AssociatedType: {
    auto assocType = cast<AssociatedTypeDecl>(D);

    assocType->setIsBeingValidated();
    SWIFT_DEFER { assocType->setIsBeingValidated(false); };

    checkDeclAttributesEarly(assocType);
    checkInheritanceClause(assocType);

    // Check the default definition, if there is one.
    TypeLoc &defaultDefinition = assocType->getDefaultDefinitionLoc();
    if (!defaultDefinition.isNull()) {
      if (validateType(defaultDefinition, assocType->getDeclContext())) {
        defaultDefinition.setInvalidType(Context);
      } else {
        // associatedtype X = X is invalid
        auto mentionsItself =
            defaultDefinition.getType().findIf([&](Type type) {
              if (auto DMT = type->getAs<ArchetypeType>()) {
                return DMT->getAssocType() == assocType;
              }
              return false;
            });

        if (mentionsItself) {
          diagnose(defaultDefinition.getLoc(), diag::recursive_type_reference,
                   assocType->getDescriptiveKind(), assocType->getName());
          diagnose(assocType, diag::type_declared_here);
        }
      }
    }
    // Finally, set the interface type.
    if (!assocType->hasInterfaceType())
      assocType->computeType();

    checkDeclAttributes(assocType);
    break;
  }

  case DeclKind::TypeAlias: {
    auto typeAlias = cast<TypeAliasDecl>(D);
    // Check generic parameters, if needed.
    typeAlias->setIsBeingValidated();
    SWIFT_DEFER { typeAlias->setIsBeingValidated(false); };

    validateGenericTypeSignature(typeAlias);
    validateTypealiasType(*this, typeAlias);
    break;
  }

  case DeclKind::Enum:
  case DeclKind::Struct:
  case DeclKind::Class: {
    auto nominal = cast<NominalTypeDecl>(D);
    nominal->computeType();

    // Check generic parameters, if needed.
    nominal->setIsBeingValidated();
    validateGenericTypeSignature(nominal);
    nominal->setIsBeingValidated(false);

    checkInheritanceClause(D);

    validateAttributes(*this, D);

    if (auto CD = dyn_cast<ClassDecl>(nominal)) {
      // Mark a class as @objc. This must happen before checking its members.
      Optional<ObjCReason> isObjC = shouldMarkClassAsObjC(*this, CD);
      markAsObjC(*this, CD, isObjC);

      // Determine whether we require in-class initializers.
      if (CD->getAttrs().hasAttribute<RequiresStoredPropertyInitsAttr>() ||
          (CD->hasSuperclass() &&
           CD->getSuperclass()->getClassOrBoundGenericClass()
             ->requiresStoredPropertyInits()))
        CD->setRequiresStoredPropertyInits(true);

      // Inherit @objcMembers.
      if (auto superclass = CD->getSuperclassDecl()) {
        if (superclass->getAttrs().hasAttribute<ObjCMembersAttr>() &&
            !CD->getAttrs().hasAttribute<ObjCMembersAttr>()) {
          CD->getAttrs().add(new (Context) ObjCMembersAttr(/*IsImplicit=*/true));
        }
      }
    }

    if (auto *ED = dyn_cast<EnumDecl>(nominal)) {
      // @objc enums use their raw values as the value representation, so we
      // need to force the values to be checked.
      if (ED->isObjC())
        checkEnumRawValues(*this, ED);
    }

    if (!isa<ClassDecl>(nominal))
      requestNominalLayout(nominal);

    break;
  }

  case DeclKind::Protocol: {
    auto proto = cast<ProtocolDecl>(D);
    if (!proto->hasInterfaceType())
      proto->computeType();

    // Validate the generic type signature, which is just <Self : P>.
    proto->setIsBeingValidated();
    validateGenericTypeSignature(proto);
    proto->setIsBeingValidated(false);

    // See the comment in validateDeclForNameLookup(); we may have validated
    // the alias before we built the protocol's generic environment.
    //
    // FIXME: Hopefully this can all go away with the ITC.
    for (auto member : proto->getMembers()) {
      if (auto *aliasDecl = dyn_cast<TypeAliasDecl>(member)) {
        if (!aliasDecl->isGeneric()) {
          aliasDecl->setGenericEnvironment(proto->getGenericEnvironment());

          // The generic environment didn't exist until now, we may have
          // unresolved types we will need to deal with, and need to record the
          // appropriate substitutions for that environment. Wipe out the types
          // and validate them again.
          aliasDecl->getUnderlyingTypeLoc().setType(Type(),
                                                    /*validated=*/false);
          aliasDecl->setInterfaceType(Type());

          validateAccessControl(aliasDecl);

          // Check generic parameters, if needed.
          bool validated = aliasDecl->hasValidationStarted();
          if (!validated)
            aliasDecl->setIsBeingValidated();
          SWIFT_DEFER {
            if (!validated)
              aliasDecl->setIsBeingValidated(false);
          };

          validateTypealiasType(*this, aliasDecl);
        }
      }
    }

    // Record inherited protocols.
    resolveInheritedProtocols(proto);

    validateAttributes(*this, D);

    // If the protocol is @objc, it may only refine other @objc protocols.
    // FIXME: Revisit this restriction.
    if (proto->getAttrs().hasAttribute<ObjCAttr>()) {
      Optional<ObjCReason> isObjC = ObjCReason::ImplicitlyObjC;

      for (auto inherited : proto->getInheritedProtocols()) {
        if (!inherited->isObjC()) {
          diagnose(proto->getLoc(),
                   diag::objc_protocol_inherits_non_objc_protocol,
                   proto->getDeclaredType(), inherited->getDeclaredType());
          diagnose(inherited->getLoc(), diag::protocol_here,
                   inherited->getName());
          isObjC = None;
        }
      }

      markAsObjC(*this, proto, isObjC);
    }

    // FIXME: IRGen likes to emit @objc protocol descriptors even if the
    // protocol comes from a different module or translation unit.
    //
    // It would be nice if it didn't have to do that, then we could remove
    // this case.
    if (proto->isObjC())
      requestNominalLayout(proto);

    break;
  }

  case DeclKind::Param: {
    // FIXME: This case is hit when code completion occurs in a function
    // parameter list. Previous parameters are definitely in scope, but
    // we don't really know how to type-check them.
    // We can also hit this when code-completing in a closure body.
    //
    // FIXME: Also, note that we don't call setValidationStarted() here,
    // because the ExprCleanser clears the type of ParamDecls, so we
    // can end up here multiple times for the same ParamDecl.
    auto *PD = cast<ParamDecl>(D);
    if (!PD->hasInterfaceType())
      PD->markInvalid();

    break;
  }

  case DeclKind::Var: {
    auto *VD = cast<VarDecl>(D);
    auto *PBD = VD->getParentPatternBinding();

    // Note that we need to handle the fact that some VarDecls don't
    // have a PatternBindingDecl, for example the iterator in a
    // 'for ... in ...' loop.
    if (PBD == nullptr) {
      if (!VD->hasInterfaceType()) {
        VD->setValidationStarted();
        VD->markInvalid();
      }

      break;
    }

    // If we're already checking our PatternBindingDecl, bail out
    // without setting our own 'is being validated' flag, since we
    // will attempt validation again later.
    if (PBD->isBeingValidated())
      return;

    D->setIsBeingValidated();

    if (!VD->hasInterfaceType()) {
      // Attempt to infer the type using initializer expressions.
      validatePatternBindingEntries(*this, PBD);

      auto parentPattern = VD->getParentPattern();
      if (PBD->isInvalid() || !parentPattern->hasType()) {
        parentPattern->setType(ErrorType::get(Context));
        setBoundVarsTypeError(parentPattern, Context);
      }

      // Should have set a type above.
      assert(VD->hasInterfaceType());
    }

    // We're not really done with processing the signature yet, but
    // @objc checking requires the declaration to call itself validated
    // so that it can be considered as a witness.
    D->setIsBeingValidated(false);

    checkDeclAttributesEarly(VD);
    validateAttributes(*this, VD);

    if (!DeclChecker::checkOverrides(*this, VD)) {
      // If a property has an override attribute but does not override
      // anything, complain.
      auto overridden = VD->getOverriddenDecl();
      if (auto *OA = VD->getAttrs().getAttribute<OverrideAttr>()) {
        if (!overridden) {
          diagnose(VD, diag::property_does_not_override)
            .highlight(OA->getLocation());
          OA->setInvalid();
        }
      }
    }

    // Properties need some special validation logic.
    if (auto *nominalDecl = VD->getDeclContext()
            ->getAsNominalTypeOrNominalTypeExtensionContext()) {
      // If this is a property, check if it needs to be exposed to
      // Objective-C.
      Optional<ObjCReason> isObjC = shouldMarkAsObjC(*this, VD);

      if (isObjC && !isRepresentableInObjC(VD, *isObjC))
        isObjC = None;

      markAsObjC(*this, VD, isObjC);

      // Under the Swift 3 inference rules, if we have @IBInspectable or
      // @GKInspectable but did not infer @objc, warn that the attribute is
      if (!isObjC && Context.LangOpts.EnableSwift3ObjCInference) {
        if (auto attr = VD->getAttrs().getAttribute<IBInspectableAttr>()) {
          diagnose(attr->getLocation(),
                   diag::attribute_meaningless_when_nonobjc,
                   attr->getAttrName())
            .fixItRemove(attr->getRange());
        }

        if (auto attr = VD->getAttrs().getAttribute<GKInspectableAttr>()) {
          diagnose(attr->getLocation(),
                   diag::attribute_meaningless_when_nonobjc,
                   attr->getAttrName())
            .fixItRemove(attr->getRange());
        }
      }

      // If this variable is a class member, mark it final if the
      // class is final, or if it was declared with 'let'.
      auto staticSpelling =
          VD->getParentPatternBinding()->getStaticSpelling();
      inferFinalAndDiagnoseIfNeeded(*this, VD, staticSpelling);

      if (VD->isLet() && isa<ClassDecl>(nominalDecl)) {
        makeFinal(Context, VD);

        if (VD->getFormalAccess() == AccessLevel::Open) {
          auto diagID = diag::implicitly_final_cannot_be_open;
          if (!Context.isSwiftVersionAtLeast(5))
            diagID = diag::implicitly_final_cannot_be_open_swift4;
          auto inFlightDiag =
              diagnose(D, diagID,
                       static_cast<unsigned>(ImplicitlyFinalReason::Let));
          fixItAccess(inFlightDiag, D, AccessLevel::Public);
        }
      }

      // Infer 'dynamic' after 'final' but before touching accessors.
      inferDynamic(Context, VD);
    }

    // Perform accessor-related validation.
    validateAbstractStorageDecl(*this, VD);

    // Synthesize accessors as necessary.
    maybeAddAccessorsToVariable(VD, *this);

    break;
  }

  case DeclKind::Func:
  case DeclKind::Accessor: {
    auto *FD = cast<FuncDecl>(D);
    assert(!FD->hasInterfaceType());

    // Bail out if we're in a recursive validation situation.
    if (auto accessor = dyn_cast<AccessorDecl>(FD)) {
      auto *storage = accessor->getStorage();
      validateDecl(storage);
      if (!storage->hasValidSignature())
        return;
    }

    checkDeclAttributesEarly(FD);
    computeAccessLevel(FD);

    FD->setIsBeingValidated();

    // Bind operator functions to the corresponding operator declaration.
    if (FD->isOperator())
      bindFuncDeclToOperator(*this, FD);

    // Validate 'static'/'class' on functions in extensions.
    auto StaticSpelling = FD->getStaticSpelling();
    if (StaticSpelling != StaticSpellingKind::None &&
        FD->getDeclContext()->isExtensionContext()) {
      if (auto *NTD = FD->getDeclContext()
              ->getAsNominalTypeOrNominalTypeExtensionContext()) {
        if (!isa<ClassDecl>(NTD)) {
          if (StaticSpelling == StaticSpellingKind::KeywordClass) {
            diagnose(FD, diag::class_func_not_in_class)
                .fixItReplace(FD->getStaticLoc(), "static");
            diagnose(NTD, diag::extended_type_declared_here);
          }
        }
      }
    }

    validateSelfAccessKind(*this, FD);

    // Check whether the return type is dynamic 'Self'.
    if (checkDynamicSelfReturn(*this, FD))
      FD->setInvalid();

    // Accessors should pick up various parts of their type signatures
    // directly from the storage declaration instead of re-deriving them.
    // FIXME: should this include the generic signature?
    if (auto accessor = dyn_cast<AccessorDecl>(FD)) {
      auto storage = accessor->getStorage();

      // Note that it's important for correctness that we're filling in
      // empty TypeLocs, because otherwise revertGenericFuncSignature might
      // erase the types we set, causing them to be re-validated in a later
      // pass.  That later validation might be incorrect even if the TypeLocs
      // are a clone of the type locs from which we derived the value type,
      // because the rules for interpreting types in parameter contexts
      // are sometimes different from the rules elsewhere; for example,
      // function types default to non-escaping.

      auto valueParams =
        accessor->getParameterList(accessor->getParent()->isTypeContext());

      // Determine the value type.
      Type valueIfaceTy, valueTy;
      if (auto VD = dyn_cast<VarDecl>(storage)) {
        valueIfaceTy = VD->getInterfaceType()->getReferenceStorageReferent();
        valueTy = VD->getType()->getReferenceStorageReferent();
      } else {
        auto SD = cast<SubscriptDecl>(storage);
        valueIfaceTy = SD->getElementInterfaceType();
        valueTy = SD->mapTypeIntoContext(valueIfaceTy);

        // Copy the index types instead of re-validating them.
        auto indices = SD->getIndices();
        for (size_t i = 0, e = indices->size(); i != e; ++i) {
          auto subscriptParam = indices->get(i);
          if (!subscriptParam->hasInterfaceType())
            continue;

          Type paramIfaceTy = subscriptParam->getInterfaceType();
          Type paramTy = SD->mapTypeIntoContext(paramIfaceTy);

          auto accessorParam = valueParams->get(valueParams->size() - e + i);
          accessorParam->setType(paramTy);
          accessorParam->setInterfaceType(paramIfaceTy);
          accessorParam->getTypeLoc().setType(paramTy);
        }
      }

      // Propagate the value type into the correct position.
      switch (accessor->getAccessorKind()) {
      // For getters, set the result type to the value type.
      case AccessorKind::IsGetter:
        accessor->getBodyResultTypeLoc().setType(valueIfaceTy, true);
        break;

      // For setters and observers, set the old/new value parameter's type
      // to the value type.
      case AccessorKind::IsDidSet:
      case AccessorKind::IsWillSet:
      case AccessorKind::IsSetter: {
        auto newValueParam = valueParams->get(0);
        newValueParam->setType(valueTy);
        newValueParam->setInterfaceType(valueIfaceTy);
        newValueParam->getTypeLoc().setType(valueTy);
        break;
      }

      // Addressor result types can get complicated because of the owner.
      case AccessorKind::IsAddressor:
      case AccessorKind::IsMutableAddressor:
        if (Type resultType =
              buildAddressorResultType(*this, accessor, valueIfaceTy)) {
          accessor->getBodyResultTypeLoc().setType(resultType, true);
        }
        break;

      // These don't mention the value types directly.
      case AccessorKind::IsMaterializeForSet:
        break;
      }
    }

    // Before anything else, set up the 'self' argument correctly if present.
    if (FD->getDeclContext()->isTypeContext())
      configureImplicitSelf(*this, FD);

    // If we have generic parameters, check the generic signature now.
    if (auto gp = FD->getGenericParams()) {
      gp->setOuterParameters(FD->getDeclContext()->getGenericParamsOfContext());

      auto *sig = validateGenericFuncSignature(FD);

      GenericEnvironment *env;
      if (auto AD = dyn_cast<AccessorDecl>(FD)) {
        env = cast<SubscriptDecl>(AD->getStorage())->getGenericEnvironment();
        assert(env && "accessor has generics but subscript is not generic");
      } else {
        env = sig->createGenericEnvironment();
      }
      FD->setGenericEnvironment(env);

      // Revert the types within the signature so it can be type-checked with
      // archetypes below.
      revertGenericFuncSignature(FD);
    } else if (auto genericSig =
                 FD->getDeclContext()->getGenericSignatureOfContext()) {
      if (!isa<AccessorDecl>(FD)) {
        (void)validateGenericFuncSignature(FD);

        // Revert all of the types within the signature of the function.
        revertGenericFuncSignature(FD);
      } else {
        // We've inherited all of the type information already.
        configureInterfaceType(FD, genericSig);
      }

      FD->setGenericEnvironment(
          FD->getDeclContext()->getGenericEnvironmentOfContext());
    }

    // Set the context type of 'self'.
    if (FD->getDeclContext()->isTypeContext())
      recordSelfContextType(FD);

    // Type check the parameters and return type again, now with archetypes.
    GenericTypeToArchetypeResolver resolver(FD);

    bool badType = false;
    if (!FD->getBodyResultTypeLoc().isNull()) {
      TypeResolutionOptions options = TypeResolutionFlags::AllowIUO;
      if (FD->hasDynamicSelf())
        options |= TypeResolutionFlags::DynamicSelfResult;

      if (validateType(FD->getBodyResultTypeLoc(), FD, options,
                       &resolver)) {
        badType = true;
      }
    }

    badType |= typeCheckParameterLists(FD, resolver);

    if (badType) {
      FD->setInterfaceType(ErrorType::get(Context));
      FD->setInvalid();
      FD->setIsBeingValidated(false);
      break;
    }

    if (!isa<AccessorDecl>(FD) || cast<AccessorDecl>(FD)->isGetter()) {
      auto *TyR = getTypeLocForFunctionResult(FD).getTypeRepr();
      if (TyR && TyR->getKind() == TypeReprKind::ImplicitlyUnwrappedOptional) {
        auto &C = FD->getASTContext();
        FD->getAttrs().add(
            new (C) ImplicitlyUnwrappedOptionalAttr(/* implicit= */ true));
      }
    }

    if (!FD->getGenericSignatureOfContext())
      configureInterfaceType(FD, FD->getGenericSignature());

    // We want the function to be available for name lookup as soon
    // as it has a valid interface type.
    FD->setIsBeingValidated(false);

    if (FD->isInvalid())
      break;

    validateAttributes(*this, FD);

    // Member functions need some special validation logic.
    if (FD->getDeclContext()->isTypeContext()) {
      if (!checkOverrides(*this, FD)) {
        // If a method has an 'override' keyword but does not
        // override anything, complain.
        if (auto *OA = FD->getAttrs().getAttribute<OverrideAttr>()) {
          if (!FD->getOverriddenDecl()) {
            diagnose(FD, diag::method_does_not_override)
              .highlight(OA->getLocation());
            OA->setInvalid();
          }
        }
      }

      if (FD->isOperator())
        checkMemberOperator(*this, FD);

      Optional<ObjCReason> isObjC = shouldMarkAsObjC(*this, FD);
      auto accessor = dyn_cast<AccessorDecl>(FD);

      auto *protocolContext = dyn_cast<ProtocolDecl>(
          FD->getDeclContext());
      if (protocolContext && accessor) {
        if (isObjC)
          isObjC = ObjCReason::Accessor;
      }

      if (accessor && accessor->isGetterOrSetter()) {
        // If the property decl is an instance property, its accessors will
        // be instance methods and the above condition will mark them ObjC.
        // The only additional condition we need to check is if the var decl
        // had an @objc or @iboutlet property.

        AbstractStorageDecl *storage = accessor->getStorage();
        // Validate the subscript or property because it might not be type
        // checked yet.
        validateDecl(storage);

        if (storage->getAttrs().hasAttribute<NonObjCAttr>())
          isObjC = None;
        else if (storage->isObjC()) {
          if (!isObjC) {
            // Make this accessor @objc because its property is @objc.
            isObjC = ObjCReason::Accessor;
          } else {
            // If @objc on the storage declaration was inferred using a
            // deprecated rule, but this accessor is @objc in its own right,
            // complain.
            auto storageObjCAttr = storage->getAttrs().getAttribute<ObjCAttr>();
            if (storageObjCAttr->isSwift3Inferred() &&
                shouldDiagnoseObjCReason(*isObjC, Context)) {
              diagnose(storage, diag::accessor_swift3_objc_inference,
                       storage->getDescriptiveKind(), storage->getFullName(),
                       isa<SubscriptDecl>(storage), accessor->isSetter())
                .fixItInsert(storage->getAttributeInsertionLoc(
                                                      /*forModifier=*/false),
                             "@objc ");
            }
          }
        }

        // If the storage is dynamic or final, propagate to this accessor.
        if (isObjC &&
            storage->isDynamic())
          makeDynamic(Context, FD);

        if (storage->isFinal())
          makeFinal(Context, FD);
      }

      Optional<ForeignErrorConvention> errorConvention;
      if (isObjC &&
          (FD->isInvalid() || !isRepresentableInObjC(FD, *isObjC,
                                                     errorConvention)))
        isObjC = None;
      markAsObjC(*this, FD, isObjC, errorConvention);

      inferFinalAndDiagnoseIfNeeded(*this, FD, FD->getStaticSpelling());
      inferDynamic(Context, FD);
    }

    // If the function is exported to C, it must be representable in (Obj-)C.
    if (auto CDeclAttr = FD->getAttrs().getAttribute<swift::CDeclAttr>()) {
      Optional<ForeignErrorConvention> errorConvention;
      if (isRepresentableInObjC(FD, ObjCReason::ExplicitlyCDecl,
                                errorConvention)) {
        if (FD->hasThrows()) {
          FD->setForeignErrorConvention(*errorConvention);
          diagnose(CDeclAttr->getLocation(), diag::cdecl_throws);
        }
      }
    }

    checkDeclAttributes(FD);

    break;
  }

  case DeclKind::Constructor: {
    auto *CD = cast<ConstructorDecl>(D);

    CD->setIsBeingValidated();

    checkDeclAttributesEarly(CD);
    computeAccessLevel(CD);

    // convenience initializers are only allowed on classes and in
    // extensions thereof.
    if (CD->isConvenienceInit()) {
      if (auto extType = CD->getDeclContext()->getDeclaredInterfaceType()) {
        auto extClass = extType->getClassOrBoundGenericClass();

        // Forbid convenience inits on Foreign CF types, as Swift does not yet
        // support user-defined factory inits.
        if (extClass &&
            extClass->getForeignClassKind() == ClassDecl::ForeignKind::CFType) {
          diagnose(CD->getLoc(), diag::cfclass_convenience_init);
        }

        if (!extClass && !extType->hasError()) {
          auto ConvenienceLoc =
            CD->getAttrs().getAttribute<ConvenienceAttr>()->getLocation();

          // Produce a tailored diagnostic for structs and enums.
          bool isStruct = extType->getStructOrBoundGenericStruct() != nullptr;
          if (isStruct || extType->getEnumOrBoundGenericEnum()) {
            diagnose(CD->getLoc(), diag::enumstruct_convenience_init,
                     isStruct ? "structs" : "enums")
              .fixItRemove(ConvenienceLoc);
          } else {
            diagnose(CD->getLoc(), diag::nonclass_convenience_init, extType)
              .fixItRemove(ConvenienceLoc);
          }
          CD->setInitKind(CtorInitializerKind::Designated);
        }
      }
    } else if (auto extType = CD->getDeclContext()->getDeclaredInterfaceType()) {
      // A designated initializer for a class must be written within the class
      // itself.
      //
      // This is because designated initializers of classes get a vtable entry,
      // and extensions cannot add vtable entries to the extended type.
      //
      // If we implement the ability for extensions defined in the same module
      // (or the same file) to add vtable entries, we can re-evaluate this
      // restriction.
      if (extType->getClassOrBoundGenericClass() &&
          isa<ExtensionDecl>(CD->getDeclContext())) {
        diagnose(CD->getLoc(), diag::designated_init_in_extension, extType)
          .fixItInsert(CD->getLoc(), "convenience ");
        CD->setInitKind(CtorInitializerKind::Convenience);
      } else if (CD->getDeclContext()->getAsProtocolExtensionContext()) {
        CD->setInitKind(CtorInitializerKind::Convenience);
      }
    }

    if (CD->getDeclContext()->isTypeContext())
      configureImplicitSelf(*this, CD);

    if (auto gp = CD->getGenericParams()) {
      // Write up generic parameters and check the generic parameter list.
      gp->setOuterParameters(CD->getDeclContext()->getGenericParamsOfContext());

      auto *sig = validateGenericFuncSignature(CD);
      auto *env = sig->createGenericEnvironment();
      CD->setGenericEnvironment(env);

      // Revert the types within the signature so it can be type-checked with
      // archetypes below.
      revertGenericFuncSignature(CD);
    } else if (CD->getDeclContext()->getGenericSignatureOfContext()) {
      (void)validateGenericFuncSignature(CD);

      // Revert all of the types within the signature of the constructor.
      revertGenericFuncSignature(CD);

      CD->setGenericEnvironment(
          CD->getDeclContext()->getGenericEnvironmentOfContext());
    }

    // Set the context type of 'self'.
    if (CD->getDeclContext()->isTypeContext())
      recordSelfContextType(CD);

    // Type check the constructor parameters.
    GenericTypeToArchetypeResolver resolver(CD);
    if (typeCheckParameterLists(CD, resolver) || CD->isInvalid()) {
      CD->setInterfaceType(ErrorType::get(Context));
      CD->setInvalid();
    } else {
      if (!CD->getGenericSignatureOfContext())
        configureInterfaceType(CD, CD->getGenericSignature());
    }

    // We want the constructor to be available for name lookup as soon
    // as it has a valid interface type.
    CD->setIsBeingValidated(false);

    validateAttributes(*this, CD);

    // Check whether this initializer overrides an initializer in its
    // superclass.
    if (!checkOverrides(*this, CD)) {
      // If an initializer has an override attribute but does not override
      // anything or overrides something that doesn't need an 'override'
      // keyword (e.g., a convenience initializer), complain.
      // anything, or overrides something that complain.
      if (auto *attr = CD->getAttrs().getAttribute<OverrideAttr>()) {
        if (!CD->getOverriddenDecl()) {
          diagnose(CD, diag::initializer_does_not_override)
            .highlight(attr->getLocation());
          attr->setInvalid();
        } else if (!DeclChecker::overrideRequiresKeyword(CD->getOverriddenDecl())) {
          // Special case: we are overriding a 'required' initializer, so we
          // need (only) the 'required' keyword.
          if (cast<ConstructorDecl>(CD->getOverriddenDecl())->isRequired()) {
            if (CD->getAttrs().hasAttribute<RequiredAttr>()) {
              diagnose(CD, diag::required_initializer_override_keyword)
                .fixItRemove(attr->getLocation());
            } else {
              diagnose(CD, diag::required_initializer_override_wrong_keyword)
                .fixItReplace(attr->getLocation(), "required");
              CD->getAttrs().add(
                new (Context) RequiredAttr(/*IsImplicit=*/true));
            }

            diagnose(findNonImplicitRequiredInit(CD->getOverriddenDecl()),
                     diag::overridden_required_initializer_here);
          } else {
            // We tried to override a convenience initializer.
            diagnose(CD, diag::initializer_does_not_override)
              .highlight(attr->getLocation());
            diagnose(CD->getOverriddenDecl(),
                     diag::convenience_init_override_here);
          }
        }
      }

      // A failable initializer cannot override a non-failable one.
      // This would normally be diagnosed by the covariance rules;
      // however, those are disabled so that we can provide a more
      // specific diagnostic here.
      if (CD->getFailability() != OTK_None &&
          CD->getOverriddenDecl() &&
          CD->getOverriddenDecl()->getFailability() == OTK_None) {
        diagnose(CD, diag::failable_initializer_override,
                 CD->getFullName());
        diagnose(CD->getOverriddenDecl(),
                 diag::nonfailable_initializer_override_here,
                 CD->getOverriddenDecl()->getFullName());
      }
    }

    // An initializer is ObjC-compatible if it's explicitly @objc or a member
    // of an ObjC-compatible class.
    if (CD->getDeclContext()->isTypeContext()) {
      Optional<ObjCReason> isObjC = shouldMarkAsObjC(*this, CD,
          /*allowImplicit=*/true);

      Optional<ForeignErrorConvention> errorConvention;
      if (isObjC &&
          (CD->isInvalid() ||
           !isRepresentableInObjC(CD, *isObjC, errorConvention)))
        isObjC = None;
      markAsObjC(*this, CD, isObjC, errorConvention);
    }

    inferDynamic(Context, CD);

    if (CD->getFailability() == OTK_ImplicitlyUnwrappedOptional) {
      auto &C = CD->getASTContext();
      CD->getAttrs().add(
          new (C) ImplicitlyUnwrappedOptionalAttr(/* implicit= */ true));
    }

    break;
  }

  case DeclKind::Destructor: {
    auto *DD = cast<DestructorDecl>(D);

    auto enclosingClass = dyn_cast<ClassDecl>(DD->getDeclContext());
    if (DD->isInvalid() ||
        enclosingClass == nullptr) {
      DD->setInterfaceType(ErrorType::get(Context));
      DD->setInvalid();
      return;
    }

    DD->setIsBeingValidated();

    assert(DD->getDeclContext()->isTypeContext()
           && "Decl parsing must prevent destructors outside of types!");

    checkDeclAttributesEarly(DD);
    DD->copyFormalAccessFrom(enclosingClass, /*sourceIsParentContext*/true);

    configureImplicitSelf(*this, DD);

    if (DD->getDeclContext()->getGenericSignatureOfContext()) {
      (void)validateGenericFuncSignature(DD);
      DD->setGenericEnvironment(
          DD->getDeclContext()->getGenericEnvironmentOfContext());
    }

    // Set the context type of 'self'.
    recordSelfContextType(DD);

    GenericTypeToArchetypeResolver resolver(DD);
    if (typeCheckParameterLists(DD, resolver)) {
      DD->setInterfaceType(ErrorType::get(Context));
      DD->setInvalid();
    }

    if (!DD->getGenericSignatureOfContext())
      configureInterfaceType(DD, DD->getGenericSignature());

    DD->setIsBeingValidated(false);

    // Do this before markAsObjC() to diagnose @nonobjc better
    validateAttributes(*this, DD);

    // Destructors are always @objc, because their Objective-C entry point is
    // -dealloc.
    markAsObjC(*this, DD, ObjCReason::ImplicitlyObjC);

    break;
  }

  case DeclKind::Subscript: {
    auto *SD = cast<SubscriptDecl>(D);

    SD->setIsBeingValidated();

    auto dc = SD->getDeclContext();

    if (auto gp = SD->getGenericParams()) {
      // Write up generic parameters and check the generic parameter list.
      gp->setOuterParameters(dc->getGenericParamsOfContext());

      auto *sig = validateGenericSubscriptSignature(SD);
      auto *env = sig->createGenericEnvironment();
      SD->setGenericEnvironment(env);

      // Revert the types within the signature so it can be type-checked with
      // archetypes below.
      revertGenericSubscriptSignature(SD);
    } else if (dc->getGenericSignatureOfContext()) {
      (void)validateGenericSubscriptSignature(SD);

      // Revert all of the types within the signature of the subscript.
      revertGenericSubscriptSignature(SD);

      SD->setGenericEnvironment(
          SD->getDeclContext()->getGenericEnvironmentOfContext());
    }

    // Type check the subscript parameters.
    GenericTypeToArchetypeResolver resolver(SD);

    bool isInvalid = validateType(SD->getElementTypeLoc(), SD,
                                  TypeResolutionFlags::AllowIUO,
                                  &resolver);
    TypeResolutionOptions options;
    options |= TypeResolutionFlags::SubscriptParameters;

    isInvalid |= typeCheckParameterList(SD->getIndices(), SD,
                                        options,
                                        resolver);

    if (isInvalid || SD->isInvalid()) {
      SD->setInterfaceType(ErrorType::get(Context));
      SD->setInvalid();
    } else {
      if (!SD->getGenericSignatureOfContext())
        configureInterfaceType(SD, SD->getGenericSignature());
    }

    SD->setIsBeingValidated(false);

    checkDeclAttributesEarly(SD);
    computeAccessLevel(SD);

    validateAttributes(*this, SD);

    auto *TyR = SD->getElementTypeLoc().getTypeRepr();
    if (TyR && TyR->getKind() == TypeReprKind::ImplicitlyUnwrappedOptional) {
      auto &C = SD->getASTContext();
      SD->getAttrs().add(
          new (C) ImplicitlyUnwrappedOptionalAttr(/* implicit= */ true));
    }

    if (!checkOverrides(*this, SD)) {
      // If a subscript has an override attribute but does not override
      // anything, complain.
      if (auto *OA = SD->getAttrs().getAttribute<OverrideAttr>()) {
        if (!SD->getOverriddenDecl()) {
          diagnose(SD, diag::subscript_does_not_override)
              .highlight(OA->getLocation());
          OA->setInvalid();
        }
      }
    }

    // Member subscripts need some special validation logic.
    if (dc->isTypeContext()) {
      // If this is a class member, mark it final if the class is final.
      inferFinalAndDiagnoseIfNeeded(*this, SD, StaticSpellingKind::None);

      // A subscript is ObjC-compatible if it's explicitly @objc, or a
      // member of an ObjC-compatible class or protocol.
      Optional<ObjCReason> isObjC = shouldMarkAsObjC(*this, SD);

      if (isObjC && !isRepresentableInObjC(SD, *isObjC))
        isObjC = None;
      markAsObjC(*this, SD, isObjC);

      // Infer 'dynamic' before touching accessors.
      inferDynamic(Context, SD);
    }

    // Perform accessor-related validation.
    validateAbstractStorageDecl(*this, SD);

    // If this is a get+mutableAddress property, synthesize the setter body.
    if (SD->getStorageKind() == SubscriptDecl::ComputedWithMutableAddress &&
        !SD->getSetter()->getBody()) {
      synthesizeSetterForMutableAddressedStorage(SD, *this);
    }

    break;
  }

  case DeclKind::EnumElement: {
    auto *EED = cast<EnumElementDecl>(D);

    checkDeclAttributesEarly(EED);
    validateAccessControl(EED);

    validateAttributes(*this, EED);

    EED->setIsBeingValidated(true);

    if (auto *PL = EED->getParameterList()) {
      GenericTypeToArchetypeResolver resolver(EED->getParentEnum());

      bool isInvalid
        = typeCheckParameterList(PL, EED->getParentEnum(),
                                 TypeResolutionFlags::EnumCase, resolver);

      if (isInvalid || EED->isInvalid()) {
        EED->setInterfaceType(ErrorType::get(Context));
        EED->setInvalid();
      } else {
        checkDefaultArguments(PL, EED);
      }
    }

    // If we have a raw value, make sure there's a raw type as well.
    if (auto *rawValue = EED->getRawValueExpr()) {
      EnumDecl *ED = EED->getParentEnum();
      if (!ED->hasRawType()) {
        diagnose(rawValue->getLoc(),diag::enum_raw_value_without_raw_type);
        // Recover by setting the raw type as this element's type.
        Expr *typeCheckedExpr = rawValue;
        if (!typeCheckExpression(typeCheckedExpr, ED)) {
          EED->setTypeCheckedRawValueExpr(typeCheckedExpr);
          checkEnumElementErrorHandling(EED);
        }
      } else {
        // Wait until the second pass, when all the raw value expressions
        // can be checked together.
      }
    }

    EED->setIsBeingValidated(false);

    // Now that we have an argument type we can set the element's declared
    // type.
    if (!EED->hasInterfaceType() && !EED->computeType())
      break;

    // Require the carried type to be materializable.
    if (auto argTy = EED->getArgumentInterfaceType()) {
      assert(!argTy->hasLValueType() && "enum element cannot carry @lvalue");

      if (!argTy->isMaterializable()) {
        diagnose(EED->getLoc(), diag::enum_element_not_materializable, argTy);
        EED->setInterfaceType(ErrorType::get(Context));
        EED->setInvalid();
      }
    }

    break;
  }
  }

  assert(D->hasValidSignature());
}

void TypeChecker::validateDeclForNameLookup(ValueDecl *D) {
  // Validate the context.
  auto dc = D->getDeclContext();
  if (auto nominal = dyn_cast<NominalTypeDecl>(dc)) {
    validateDeclForNameLookup(nominal);
    if (!nominal->hasInterfaceType())
      return;
  } else if (auto ext = dyn_cast<ExtensionDecl>(dc)) {
    validateExtension(ext);
    if (!ext->hasValidSignature())
      return;
  }

  switch (D->getKind()) {
  case DeclKind::Protocol: {
    auto proto = cast<ProtocolDecl>(D);
    if (proto->hasInterfaceType())
      return;
    proto->computeType();

    auto *gp = proto->getGenericParams();
    unsigned depth = gp->getDepth();
    for (auto paramDecl : *gp)
      paramDecl->setDepth(depth);

    validateAccessControl(proto);

    // Record inherited protocols.
    resolveInheritedProtocols(proto);

    for (auto ATD : proto->getAssociatedTypeMembers()) {
      validateDeclForNameLookup(ATD);
    }

    // Compute the requirement signature later to avoid circularity.
    DelayedRequirementSignatures.insert(proto);

    // FIXME: IRGen likes to emit @objc protocol descriptors even if the
    // protocol comes from a different module or translation unit.
    //
    // It would be nice if it didn't have to do that, then we could remove
    // this case.
    if (proto->isObjC())
      requestNominalLayout(proto);

    break;
  }
  case DeclKind::AssociatedType: {
    auto assocType = cast<AssociatedTypeDecl>(D);
    if (assocType->hasInterfaceType())
      return;
    assocType->computeType();
    validateAccessControl(assocType);
    break;
  }
  case DeclKind::TypeAlias: {
    auto typealias = cast<TypeAliasDecl>(D);
    if (typealias->getUnderlyingTypeLoc().getType())
      return;

    // Perform earlier validation of typealiases in protocols.
    if (isa<ProtocolDecl>(dc)) {
      if (!typealias->getGenericParams()) {
        if (typealias->isBeingValidated()) return;

        typealias->setIsBeingValidated();
        SWIFT_DEFER { typealias->setIsBeingValidated(false); };

        validateAccessControl(typealias);

        ProtocolRequirementTypeResolver resolver;
        if (validateType(typealias->getUnderlyingTypeLoc(),
                         typealias, TypeResolutionOptions(), &resolver)) {
          typealias->setInvalid();
          typealias->getUnderlyingTypeLoc().setInvalidType(Context);
        }

        typealias->setUnderlyingType(
                                typealias->getUnderlyingTypeLoc().getType());

        // Note that this doesn't set the generic environment of the alias yet,
        // because we haven't built one for the protocol.
        //
        // See how validateDecl() sets the generic environment on alias members
        // explicitly.
        //
        // FIXME: Hopefully this can all go away with the ITC.
        return;
      }
    }
    LLVM_FALLTHROUGH;
  }

  default:
    validateDecl(D);
    break;
  }
}

static bool shouldValidateMemberDuringFinalization(NominalTypeDecl *nominal,
                                                   ValueDecl *VD) {
  // For enums, we only need to validate enum elements to know
  // the layout.
  if (isa<EnumDecl>(nominal) &&
      isa<EnumElementDecl>(VD))
    return true;

  // For structs, we only need to validate stored properties to
  // know the layout.
  if (isa<StructDecl>(nominal) &&
      (isa<VarDecl>(VD) &&
       !cast<VarDecl>(VD)->isStatic() &&
       (cast<VarDecl>(VD)->hasStorage() ||
        VD->getAttrs().hasAttribute<LazyAttr>())))
    return true;

  // For classes, we need to validate properties and functions,
  // but skipping nested types is OK.
  if (isa<ClassDecl>(nominal) &&
      !isa<TypeDecl>(VD))
    return true;

  // For protocols, skip nested typealiases and nominal types.
  if (isa<ProtocolDecl>(nominal) &&
      !isa<GenericTypeDecl>(VD))
    return true;

  return false;
}

void TypeChecker::requestMemberLayout(ValueDecl *member) {
  auto *dc = member->getDeclContext();
  if (auto *classDecl = dyn_cast<ClassDecl>(dc))
    requestNominalLayout(classDecl);
  if (auto *protocolDecl = dyn_cast<ProtocolDecl>(dc))
    requestNominalLayout(protocolDecl);
}

void TypeChecker::requestNominalLayout(NominalTypeDecl *nominalDecl) {
  if (nominalDecl->hasValidatedLayout())
    return;

  nominalDecl->setHasValidatedLayout();

  if (isa<SourceFile>(nominalDecl->getModuleScopeContext()))
    DeclsToFinalize.insert(nominalDecl);
}

void TypeChecker::requestSuperclassLayout(ClassDecl *classDecl) {
  auto superclassTy = classDecl->getSuperclass();
  if (superclassTy) {
    auto *superclassDecl = superclassTy->getClassOrBoundGenericClass();
    if (superclassDecl)
      requestNominalLayout(superclassDecl);
  }
}

static void finalizeType(TypeChecker &TC, NominalTypeDecl *nominal) {
  assert(!nominal->hasClangNode());
  assert(isa<SourceFile>(nominal->getModuleScopeContext()));

  for (auto *D : nominal->getMembers()) {
    auto VD = dyn_cast<ValueDecl>(D);
    if (!VD)
      continue;

    if (!shouldValidateMemberDuringFinalization(nominal, VD))
      continue;

    TC.validateDecl(VD);

    // The only thing left to do is synthesize storage for lazy variables.
    auto *prop = dyn_cast<VarDecl>(D);
    if (!prop)
      continue;

    if (prop->getAttrs().hasAttribute<LazyAttr>() && !prop->isStatic()
                                                  && prop->getGetter()) {
      assert(!prop->getGetter()->hasBody());
      TC.completeLazyVarImplementation(prop);
    }
  }

  if (auto *CD = dyn_cast<ClassDecl>(nominal)) {
    // We need to add implicit initializers and dtors because it
    // affects vtable layout.
    TC.addImplicitConstructors(CD);
    CD->addImplicitDestructor();

    // We need the superclass vtable layout as well.
    TC.requestSuperclassLayout(CD);

    auto useConformance = [&](ProtocolDecl *protocol) {
      if (auto ref = TC.conformsToProtocol(
            CD->getDeclaredInterfaceType(), protocol, CD,
            ConformanceCheckFlags::SkipConditionalRequirements,
            SourceLoc())) {
        if (ref->getConcrete()->getDeclContext() == CD)
          TC.markConformanceUsed(*ref, CD);
      }
    };

    // If the class is Encodable, Decodable or Hashable, force those
    // conformances to ensure that the synthesized members appear in the vtable.
    //
    // FIXME: Generalize this to other protocols for which
    // we can derive conformances.
    useConformance(TC.Context.getProtocol(KnownProtocolKind::Decodable));
    useConformance(TC.Context.getProtocol(KnownProtocolKind::Encodable));
    useConformance(TC.Context.getProtocol(KnownProtocolKind::Hashable));
  }

  // validateDeclForNameLookup will not trigger an immediate full
  // validation of protocols, but clients will assume that things
  // like the requirement signature have been set.
  if (auto PD = dyn_cast<ProtocolDecl>(nominal)) {
    if (!PD->isRequirementSignatureComputed()) {
      TC.validateDecl(PD);
    }
  }
}

void TypeChecker::finalizeDecl(ValueDecl *decl) {
  if (auto nominal = dyn_cast<NominalTypeDecl>(decl)) {
    finalizeType(*this, nominal);
  } else if (auto func = dyn_cast<AbstractFunctionDecl>(decl)) {
    // We synthesize certain functions --- mostly accessors --- at
    // times that can be inconvenient for immediate validation.  We add
    // them to the list of declarations to finalize so that we can
    // fully validate them at a more opportune time.
    validateDecl(func);
  } else {
    auto storage = cast<AbstractStorageDecl>(decl);
    finalizeAbstractStorageDecl(*this, storage);
  }
}

void TypeChecker::validateAccessControl(ValueDecl *D) {
  if (D->hasAccess())
    return;

  // FIXME: Encapsulate the following in computeAccessLevel() ?

  switch (D->getKind()) {
  case DeclKind::Import:
  case DeclKind::Extension:
  case DeclKind::PatternBinding:
  case DeclKind::EnumCase:
  case DeclKind::TopLevelCode:
  case DeclKind::InfixOperator:
  case DeclKind::PrefixOperator:
  case DeclKind::PostfixOperator:
  case DeclKind::PrecedenceGroup:
  case DeclKind::IfConfig:
  case DeclKind::PoundDiagnostic:
  case DeclKind::MissingMember:
    llvm_unreachable("not a value decl");

  case DeclKind::Module:
    break;

  case DeclKind::TypeAlias:
    computeAccessLevel(D);
    break;

  case DeclKind::GenericTypeParam:
    // Ultimately handled in generic signature validation.
    return;

  case DeclKind::AssociatedType: {
      auto assocType = cast<AssociatedTypeDecl>(D);
      auto prot = assocType->getProtocol();
      validateAccessControl(prot);
      assocType->setAccess(std::max(prot->getFormalAccess(),
                                    AccessLevel::Internal));
      break;
    }

  case DeclKind::Enum:
  case DeclKind::Struct:
  case DeclKind::Class:
  case DeclKind::Protocol:
  case DeclKind::Var:
  case DeclKind::Param:
  case DeclKind::Func:
  case DeclKind::Accessor:
  case DeclKind::Subscript:
  case DeclKind::Constructor:
    computeAccessLevel(D);
    break;

  case DeclKind::Destructor:
  case DeclKind::EnumElement: {
    if (D->isInvalid()) {
      D->setAccess(AccessLevel::Private);
    } else {
      auto container = cast<NominalTypeDecl>(D->getDeclContext());
      validateAccessControl(container);
      D->setAccess(std::max(container->getFormalAccess(),
                            AccessLevel::Internal));
    }
    break;
  }
  }

  assert(D->hasAccess());
}

bool swift::isPassThroughTypealias(TypeAliasDecl *typealias) {
  // Pass-through only makes sense when the typealias refers to a nominal
  // type.
  Type underlyingType = typealias->getUnderlyingTypeLoc().getType();
  auto nominal = underlyingType->getAnyNominal();
  if (!nominal) return false;

  // Check that the nominal type and the typealias are either both generic
  // at this level or neither are.
  if (nominal->isGeneric() != typealias->isGeneric())
    return false;

  // Make sure either both have generic signatures or neither do.
  auto nominalSig = nominal->getGenericSignature();
  auto typealiasSig = typealias->getGenericSignature();
  if (static_cast<bool>(nominalSig) != static_cast<bool>(typealiasSig))
    return false;

  // If neither is generic, we're done: it's a pass-through alias.
  if (!nominalSig) return true;

  // Check that the type parameters are the same the whole way through.
  auto nominalGenericParams = nominalSig->getGenericParams();
  auto typealiasGenericParams = typealiasSig->getGenericParams();
  if (nominalGenericParams.size() != typealiasGenericParams.size())
    return false;
  if (!std::equal(nominalGenericParams.begin(), nominalGenericParams.end(),
                  typealiasGenericParams.begin(),
                  [](GenericTypeParamType *gp1, GenericTypeParamType *gp2) {
                    return gp1->isEqual(gp2);
                  }))
    return false;

  // If neither is generic at this level, we have a pass-through typealias.
  if (!typealias->isGeneric()) return true;

  auto boundGenericType = underlyingType->getAs<BoundGenericType>();
  if (!boundGenericType) return false;

  // If our arguments line up with our innermost generic parameters, it's
  // a passthrough typealias.
  auto innermostGenericParams = typealiasSig->getInnermostGenericParams();
  auto boundArgs = boundGenericType->getGenericArgs();
  if (boundArgs.size() != innermostGenericParams.size())
    return false;

  return std::equal(boundArgs.begin(), boundArgs.end(),
                    innermostGenericParams.begin(),
                    [](Type arg, GenericTypeParamType *gp) {
                      return arg->isEqual(gp);
                    });
}

/// Form the interface type of an extension from the raw type and the
/// extension's list of generic parameters.
static Type formExtensionInterfaceType(TypeChecker &tc, ExtensionDecl *ext,
                                       Type type,
                                       GenericParamList *genericParams,
                                       bool &mustInferRequirements) {
  // Find the nominal type declaration and its parent type.
  Type parentType;
  GenericTypeDecl *genericDecl;
  if (auto unbound = type->getAs<UnboundGenericType>()) {
    parentType = unbound->getParent();
    genericDecl = unbound->getDecl();
  } else {
    if (type->is<ProtocolCompositionType>())
      type = type->getCanonicalType();
    auto nominalType = type->castTo<NominalType>();
    parentType = nominalType->getParent();
    genericDecl = nominalType->getDecl();
  }

  // Reconstruct the parent, if there is one.
  if (parentType) {
    // Build the nested extension type.
    auto parentGenericParams = genericDecl->getGenericParams()
                                 ? genericParams->getOuterParameters()
                                 : genericParams;
    parentType =
      formExtensionInterfaceType(tc, ext, parentType, parentGenericParams,
                                 mustInferRequirements);
  }

  // Find the nominal type.
  auto nominal = dyn_cast<NominalTypeDecl>(genericDecl);
  auto typealias = dyn_cast<TypeAliasDecl>(genericDecl);
  if (!nominal) {
    Type underlyingType = typealias->getUnderlyingTypeLoc().getType();
    nominal = underlyingType->getNominalOrBoundGenericNominal();
  }

  // Form the result.
  Type resultType;
  SmallVector<Type, 2> genericArgs;
  if (!nominal->isGeneric() || isa<ProtocolDecl>(nominal)) {
    resultType = NominalType::get(nominal, parentType,
                                  nominal->getASTContext());
  } else {
    // Form the bound generic type with the type parameters provided.
    for (auto gp : *genericParams) {
      genericArgs.push_back(gp->getDeclaredInterfaceType());
    }

    resultType = BoundGenericType::get(nominal, parentType, genericArgs);
  }

  // If we have a typealias, try to form type sugar.
  if (typealias && isPassThroughTypealias(typealias)) {
    auto typealiasSig = typealias->getGenericSignature();
    SubstitutionMap subMap;
    if (typealiasSig) {
      subMap = typealiasSig->getSubstitutionMap(
                              [](SubstitutableType *type) -> Type {
                                return Type(type);
                              },
                              [](CanType dependentType,
                                 Type replacementType,
                                 ProtocolType *protoType) {
                                auto proto = protoType->getDecl();
                                return ProtocolConformanceRef(proto);
                              });

      mustInferRequirements = true;
    }

    resultType = NameAliasType::get(typealias, parentType, subMap,
                                         resultType);
  }

  return resultType;
}

/// Visit the given generic parameter lists from the outermost to the innermost,
/// calling the visitor function for each list.
static void visitOuterToInner(
                      GenericParamList *genericParams,
                      llvm::function_ref<void(GenericParamList *)> visitor) {
  if (auto outerGenericParams = genericParams->getOuterParameters())
    visitOuterToInner(outerGenericParams, visitor);

  visitor(genericParams);
}

/// Check the generic parameters of an extension, recursively handling all of
/// the parameter lists within the extension.
static std::pair<GenericEnvironment *, Type>
checkExtensionGenericParams(TypeChecker &tc, ExtensionDecl *ext, Type type,
                            GenericParamList *genericParams) {
  assert(!ext->getGenericEnvironment());

  // Form the interface type of the extension.
  bool mustInferRequirements = false;
  Type extInterfaceType =
    formExtensionInterfaceType(tc, ext, type, genericParams,
                               mustInferRequirements);

  // Prepare all of the generic parameter lists for generic signature
  // validation.
  visitOuterToInner(genericParams, [&](GenericParamList *gpList) {
    tc.prepareGenericParamList(gpList, ext);
  });

  // Local function used to infer requirements from the extended type.
  auto inferExtendedTypeReqs = [&](GenericSignatureBuilder &builder) {
    auto source =
      GenericSignatureBuilder::FloatingRequirementSource::forInferred(nullptr);

    builder.inferRequirements(*ext->getModuleContext(),
                              TypeLoc::withoutLoc(extInterfaceType),
                              source);
  };

  // Validate the generic type signature.
  auto *env = tc.checkGenericEnvironment(genericParams,
                                         ext->getDeclContext(), nullptr,
                                         /*allowConcreteGenericParams=*/true,
                                         ext, inferExtendedTypeReqs,
                                         mustInferRequirements);

  // Validate the generic parameters for the last time, to splat down
  // actual archetypes.
  visitOuterToInner(genericParams, [&](GenericParamList *gpList) {
    tc.revertGenericParamList(gpList);
  });
  GenericTypeToArchetypeResolver archetypeResolver(env);
  visitOuterToInner(genericParams, [&](GenericParamList *gpList) {
    tc.checkGenericParamList(nullptr, gpList, nullptr, &archetypeResolver);
  });

  Type extContextType =
    env->mapTypeIntoContext(extInterfaceType);
  return { env, extContextType };
}

void TypeChecker::validateExtension(ExtensionDecl *ext) {
  // If we're currently validating, or have already validated this extension,
  // there's nothing more to do now.
  if (ext->hasValidationStarted())
    return;

  ext->setIsBeingValidated();
  SWIFT_DEFER { ext->setIsBeingValidated(false); };

  // If the extension is already known to be invalid, we're done.
  if (ext->isInvalid())
    return;

  // FIXME: We need to check whether anything is specialized, because
  // the innermost extended type might itself be a non-generic type
  // within a generic type.
  auto extendedType = ext->getExtendedType();

  if (extendedType.isNull() || extendedType->hasError())
    return;

  // Validate the nominal type declaration being extended.
  NominalTypeDecl *nominal = extendedType->getAnyNominal();
  if (!nominal) {
    auto unbound = cast<UnboundGenericType>(extendedType.getPointer());
    auto typealias = cast<TypeAliasDecl>(unbound->getDecl());
    validateDecl(typealias);

    nominal = typealias->getUnderlyingTypeLoc().getType()->getAnyNominal();
  }
  validateDecl(nominal);

  if (nominal->getGenericParamsOfContext()) {
    auto genericParams = ext->getGenericParams();
    assert(genericParams && "bindExtensionDecl didn't set generic params?");

    // Check generic parameters.
    GenericEnvironment *env;
    std::tie(env, extendedType) = checkExtensionGenericParams(
        *this, ext, ext->getExtendedType(),
        genericParams);

    ext->getExtendedTypeLoc().setType(extendedType);
    ext->setGenericEnvironment(env);
    return;
  }

  assert(extendedType->is<NominalType>());
  assert(!nominal->isGenericContext());
}

llvm::TinyPtrVector<ProtocolDecl *>
TypeChecker::getDirectConformsTo(ProtocolDecl *proto) {
  resolveInheritedProtocols(proto);
  return proto->getInheritedProtocols();
}

/// Build a default initializer string for the given pattern.
///
/// This string is suitable for display in diagnostics.
static Optional<std::string> buildDefaultInitializerString(TypeChecker &tc,
                                                           DeclContext *dc,
                                                           Pattern *pattern) {
  switch (pattern->getKind()) {
#define REFUTABLE_PATTERN(Id, Parent) case PatternKind::Id:
#define PATTERN(Id, Parent)
#include "swift/AST/PatternNodes.def"
    return None;
  case PatternKind::Any:
    return None;

  case PatternKind::Named: {
    if (!pattern->hasType())
      return None;

    // Special-case the various types we might see here.
    auto type = pattern->getType();

    // For literal-convertible types, form the corresponding literal.
#define CHECK_LITERAL_PROTOCOL(Kind, String) \
    if (auto proto = tc.getProtocol(SourceLoc(), KnownProtocolKind::Kind)) { \
      if (tc.conformsToProtocol(type, proto, dc, \
                                ConformanceCheckFlags::InExpression)) \
        return std::string(String); \
    }
    CHECK_LITERAL_PROTOCOL(ExpressibleByArrayLiteral, "[]")
    CHECK_LITERAL_PROTOCOL(ExpressibleByDictionaryLiteral, "[:]")
    CHECK_LITERAL_PROTOCOL(ExpressibleByUnicodeScalarLiteral, "\"\"")
    CHECK_LITERAL_PROTOCOL(ExpressibleByExtendedGraphemeClusterLiteral, "\"\"")
    CHECK_LITERAL_PROTOCOL(ExpressibleByFloatLiteral, "0.0")
    CHECK_LITERAL_PROTOCOL(ExpressibleByIntegerLiteral, "0")
    CHECK_LITERAL_PROTOCOL(ExpressibleByStringLiteral, "\"\"")
#undef CHECK_LITERAL_PROTOCOL

    // For optional types, use 'nil'.
    if (type->getOptionalObjectType())
      return std::string("nil");

    return None;
  }

  case PatternKind::Paren: {
    if (auto sub = buildDefaultInitializerString(
                     tc, dc, cast<ParenPattern>(pattern)->getSubPattern())) {
      return "(" + *sub + ")";
    }

    return None;
  }

  case PatternKind::Tuple: {
    std::string result = "(";
    bool first = true;
    for (auto elt : cast<TuplePattern>(pattern)->getElements()) {
      if (auto sub = buildDefaultInitializerString(tc, dc, elt.getPattern())) {
        if (first) {
          first = false;
        } else {
          result += ", ";
        }

        result += *sub;
      } else {
        return None;
      }
    }
    result += ")";
    return result;
  }

  case PatternKind::Typed:
    return buildDefaultInitializerString(
             tc, dc, cast<TypedPattern>(pattern)->getSubPattern());

  case PatternKind::Var:
    return buildDefaultInitializerString(
             tc, dc, cast<VarPattern>(pattern)->getSubPattern());
  }

  llvm_unreachable("Unhandled PatternKind in switch.");
}

/// Diagnose a class that does not have any initializers.
static void diagnoseClassWithoutInitializers(TypeChecker &tc,
                                             ClassDecl *classDecl) {
  tc.diagnose(classDecl, diag::class_without_init,
              classDecl->getDeclaredType());

  // HACK: We've got a special case to look out for and diagnose specifically to
  // improve the experience of seeing this, and mitigate some confusion.
  //
  // For a class A which inherits from Decodable class B, class A may have
  // additional members which prevent default initializer synthesis (and
  // inheritance of other initializers). The user may have assumed that this
  // case would synthesize Encodable/Decodable conformance for class A the same
  // way it may have for class B, or other classes.
  //
  // It is helpful to suggest here that the user may have forgotten to override
  // init(from:) (and encode(to:), if applicable) in a note, before we start
  // listing the members that prevented initializer synthesis.
  // TODO: Add a fixit along with this suggestion.
  if (auto *superclassDecl = classDecl->getSuperclassDecl()) {
    ASTContext &C = tc.Context;
    auto *decodableProto = C.getProtocol(KnownProtocolKind::Decodable);
    auto superclassType = superclassDecl->getDeclaredInterfaceType();
    if (auto ref = tc.conformsToProtocol(superclassType, decodableProto,
                                         superclassDecl,
                                         ConformanceCheckOptions(),
                                         SourceLoc())) {
      // super conforms to Decodable, so we've failed to inherit init(from:).
      // Let's suggest overriding it here.
      //
      // We're going to diagnose on the concrete init(from:) decl if it exists
      // and isn't implicit; otherwise, on the subclass itself.
      ValueDecl *diagDest = classDecl;
      auto initFrom = DeclName(C, DeclBaseName::createConstructor(), C.Id_from);
      auto result = tc.lookupMember(superclassDecl, superclassType, initFrom,
                                    NameLookupFlags::ProtocolMembers |
                                    NameLookupFlags::IgnoreAccessControl);

      if (!result.empty() && !result.front().getValueDecl()->isImplicit())
        diagDest = result.front().getValueDecl();

      auto diagName = diag::decodable_suggest_overriding_init_here;

      // This is also a bit of a hack, but the best place we've got at the
      // moment to suggest this.
      //
      // If the superclass also conforms to Encodable, it's quite
      // likely that the user forgot to override its encode(to:). In this case,
      // we can produce a slightly different diagnostic to suggest doing so.
      auto *encodableProto = C.getProtocol(KnownProtocolKind::Encodable);
      if ((ref = tc.conformsToProtocol(superclassType, encodableProto,
                                       superclassDecl,
                                       ConformanceCheckOptions(),
                                       SourceLoc()))) {
        // We only want to produce this version of the diagnostic if the
        // subclass doesn't directly implement encode(to:).
        // The direct lookup here won't see an encode(to:) if it is inherited
        // from the superclass.
        auto encodeTo = DeclName(C, C.Id_encode, C.Id_to);
        if (classDecl->lookupDirect(encodeTo).empty())
          diagName = diag::codable_suggest_overriding_init_here;
      }

      tc.diagnose(diagDest, diagName);
    }
  }

  for (auto member : classDecl->getMembers()) {
    auto pbd = dyn_cast<PatternBindingDecl>(member);
    if (!pbd)
      continue;

    if (pbd->isStatic() || !pbd->hasStorage() ||
        pbd->isDefaultInitializable() || pbd->isInvalid())
      continue;
   
    for (auto entry : pbd->getPatternList()) {
      if (entry.getInit()) continue;
      
      SmallVector<VarDecl *, 4> vars;
      entry.getPattern()->collectVariables(vars);
      if (vars.empty()) continue;

      auto varLoc = vars[0]->getLoc();
      
      Optional<InFlightDiagnostic> diag;
      switch (vars.size()) {
      case 1:
        diag.emplace(tc.diagnose(varLoc, diag::note_no_in_class_init_1,
                                 vars[0]->getName()));
        break;
      case 2:
        diag.emplace(tc.diagnose(varLoc, diag::note_no_in_class_init_2,
                                 vars[0]->getName(), vars[1]->getName()));
        break;
      case 3:
        diag.emplace(tc.diagnose(varLoc, diag::note_no_in_class_init_3plus,
                                 vars[0]->getName(), vars[1]->getName(), 
                                 vars[2]->getName(), false));
        break;
      default:
        diag.emplace(tc.diagnose(varLoc, diag::note_no_in_class_init_3plus,
                                 vars[0]->getName(), vars[1]->getName(), 
                                 vars[2]->getName(), true));
        break;
      }

      if (auto defaultValueSuggestion
             = buildDefaultInitializerString(tc, classDecl, entry.getPattern()))
        diag->fixItInsertAfter(entry.getPattern()->getEndLoc(),
                               " = " + *defaultValueSuggestion);
    }
  }
}

void TypeChecker::maybeDiagnoseClassWithoutInitializers(ClassDecl *classDecl) {
  // Some heuristics to skip emitting a diagnostic if the class is already
  // irreperably busted.
  if (classDecl->isInvalid() ||
      classDecl->inheritsSuperclassInitializers(nullptr))
    return;

  auto *superclassDecl = classDecl->getSuperclassDecl();
  if (superclassDecl &&
      superclassDecl->hasMissingDesignatedInitializers())
    return;

  for (auto member : classDecl->lookupDirect(DeclBaseName::createConstructor())) {
    auto ctor = dyn_cast<ConstructorDecl>(member);
    if (ctor && ctor->isDesignatedInit())
      return;
  }

  diagnoseClassWithoutInitializers(*this, classDecl);
}

/// Diagnose a missing required initializer.
static void diagnoseMissingRequiredInitializer(
              TypeChecker &TC,
              ClassDecl *classDecl,
              ConstructorDecl *superInitializer) {
  // Find the location at which we should insert the new initializer.
  SourceLoc insertionLoc;
  SourceLoc indentationLoc;
  for (auto member : classDecl->getMembers()) {
    // If we don't have an indentation location yet, grab one from this
    // member.
    if (indentationLoc.isInvalid()) {
      indentationLoc = member->getLoc();
    }

    // We only want to look at explicit constructors.
    auto ctor = dyn_cast<ConstructorDecl>(member);
    if (!ctor)
      continue;

    if (ctor->isImplicit())
      continue;

    insertionLoc = ctor->getEndLoc();
    indentationLoc = ctor->getLoc();
  }

  // If no initializers were listed, start at the opening '{' for the class.
  if (insertionLoc.isInvalid()) {
    insertionLoc = classDecl->getBraces().Start;
  }
  if (indentationLoc.isInvalid()) {
    indentationLoc = classDecl->getBraces().End;
  }

  // Adjust the insertion location to point at the end of this line (i.e.,
  // the start of the next line).
  insertionLoc = Lexer::getLocForEndOfLine(TC.Context.SourceMgr,
                                           insertionLoc);

  // Find the indentation used on the indentation line.
  StringRef extraIndentation;
  StringRef indentation = Lexer::getIndentationForLine(
      TC.Context.SourceMgr, indentationLoc, &extraIndentation);

  // Pretty-print the superclass initializer into a string.
  // FIXME: Form a new initializer by performing the appropriate
  // substitutions of subclass types into the superclass types, so that
  // we get the right generic parameters.
  std::string initializerText;
  {
    PrintOptions options;
    options.PrintDefaultParameterPlaceholder = false;
    options.PrintImplicitAttrs = false;

    // Render the text.
    llvm::raw_string_ostream out(initializerText);
    {
      ExtraIndentStreamPrinter printer(out, indentation);
      printer.printNewline();

      // If there is no explicit 'required', print one.
      bool hasExplicitRequiredAttr = false;
      if (auto requiredAttr
            = superInitializer->getAttrs().getAttribute<RequiredAttr>())
          hasExplicitRequiredAttr = !requiredAttr->isImplicit();

      if (!hasExplicitRequiredAttr)
        printer << "required ";

      superInitializer->print(printer, options);
    }

    // Add a dummy body.
    out << " {\n";
    out << indentation << extraIndentation << "fatalError(\"";
    superInitializer->getFullName().printPretty(out);
    out << " has not been implemented\")\n";
    out << indentation << "}\n";
  }

  // Complain.
  TC.diagnose(insertionLoc, diag::required_initializer_missing,
              superInitializer->getFullName(),
              superInitializer->getDeclContext()->getDeclaredInterfaceType())
    .fixItInsert(insertionLoc, initializerText);

  TC.diagnose(findNonImplicitRequiredInit(superInitializer),
              diag::required_initializer_here);
}

void TypeChecker::addImplicitConstructors(NominalTypeDecl *decl) {
  // We can only synthesize implicit constructors for classes and structs.
 if (!isa<ClassDecl>(decl) && !isa<StructDecl>(decl))
   return;

  // If we already added implicit initializers, we're done.
  if (decl->addedImplicitInitializers())
    return;
  
  // Don't add implicit constructors for an invalid declaration
  if (decl->isInvalid())
    return;

  // Local function that produces the canonical parameter type of the given
  // initializer.
  // FIXME: Doesn't work properly for generics.
  auto getInitializerParamType = [](ConstructorDecl *ctor) -> CanType {
    auto interfaceTy = ctor->getInterfaceType();

    // Skip the 'self' parameter.
    auto uncurriedInitTy = interfaceTy->castTo<AnyFunctionType>()->getResult();

    // Grab the parameter type;
    auto paramTy = uncurriedInitTy->castTo<AnyFunctionType>()->getInput();

    return paramTy->getCanonicalType();
  };

  // Bail out if we're validating one of our constructors already; we'll
  // revisit the issue later.
  if (isa<ClassDecl>(decl)) {
    for (auto member : decl->getMembers()) {
      if (auto ctor = dyn_cast<ConstructorDecl>(member)) {
        validateDecl(ctor);
        if (!ctor->hasValidSignature())
          return;
      }
    }
  }

  decl->setAddedImplicitInitializers();

  // Check whether there is a user-declared constructor or an instance
  // variable.
  bool FoundMemberwiseInitializedProperty = false;
  bool SuppressDefaultInitializer = false;
  bool SuppressMemberwiseInitializer = false;
  bool FoundDesignatedInit = false;

  SmallPtrSet<CanType, 4> initializerParamTypes;
  llvm::SmallPtrSet<ConstructorDecl *, 4> overriddenInits;
  if (decl->hasClangNode() && isa<ClassDecl>(decl)) {
    // Objective-C classes may have interesting initializers in extensions.
    for (auto member : decl->lookupDirect(DeclBaseName::createConstructor())) {
      auto ctor = dyn_cast<ConstructorDecl>(member);
      if (!ctor)
        continue;

      // Swift initializers added in extensions of Objective-C classes can never
      // be overrides.
      if (!ctor->hasClangNode())
        continue;

      if (auto overridden = ctor->getOverriddenDecl())
        overriddenInits.insert(overridden);
    }

  } else {
    for (auto member : decl->getMembers()) {
      if (auto ctor = dyn_cast<ConstructorDecl>(member)) {
        // Initializers that were synthesized to fulfill derived conformances
        // should not prevent default initializer synthesis.
        if (ctor->isDesignatedInit() && !ctor->isSynthesized())
          FoundDesignatedInit = true;

        if (isa<StructDecl>(decl))
          continue;

        if (!ctor->isInvalid())
          initializerParamTypes.insert(getInitializerParamType(ctor));

        if (auto overridden = ctor->getOverriddenDecl())
          overriddenInits.insert(overridden);

        continue;
      }

      if (auto var = dyn_cast<VarDecl>(member)) {
        if (var->hasStorage() && !var->isStatic() && !var->isInvalid()) {
          // Initialized 'let' properties have storage, but don't get an argument
          // to the memberwise initializer since they already have an initial
          // value that cannot be overridden.
          if (var->isLet() && var->getParentInitializer()) {
          
            // We cannot handle properties like:
            //   let (a,b) = (1,2)
            // for now, just disable implicit init synthesization in structs in
            // this case.
            auto SP = var->getParentPattern();
            if (auto *TP = dyn_cast<TypedPattern>(SP))
              SP = TP->getSubPattern();
            if (!isa<NamedPattern>(SP) && isa<StructDecl>(decl))
              return;
          
            continue;
          }
        
          FoundMemberwiseInitializedProperty = true;
        }
      
        // FIXME: Disable memberwise initializer if a property uses a behavior.
        // Behaviors should be able to control whether they interact with
        // memberwise initialization.
        if (var->hasBehavior())
          SuppressMemberwiseInitializer = true;
        continue;
      }

      // If a stored property lacks an initial value and if there is no way to
      // synthesize an initial value (e.g. for an optional) then we suppress
      // generation of the default initializer.
      if (auto pbd = dyn_cast<PatternBindingDecl>(member)) {
        if (pbd->hasStorage() && !pbd->isStatic() && !pbd->isImplicit())
          for (auto entry : pbd->getPatternList()) {
            if (entry.getInit()) continue;

            // If one of the bound variables is @NSManaged, go ahead no matter
            // what.
            bool CheckDefaultInitializer = true;
            entry.getPattern()->forEachVariable([&](VarDecl *vd) {
              if (vd->getAttrs().hasAttribute<NSManagedAttr>())
                CheckDefaultInitializer = false;
            });
          
            // If we cannot default initialize the property, we cannot
            // synthesize a default initializer for the class.
            if (CheckDefaultInitializer && !pbd->isDefaultInitializable())
              SuppressDefaultInitializer = true;
          }
        continue;
      }
    }
  }

  if (auto structDecl = dyn_cast<StructDecl>(decl)) {
    assert(!structDecl->hasUnreferenceableStorage() &&
           "User-defined structs cannot have unreferenceable storage");

    if (!FoundDesignatedInit && !SuppressMemberwiseInitializer) {
      // For a struct with memberwise initialized properties, we add a
      // memberwise init.
      if (FoundMemberwiseInitializedProperty) {
        // Create the implicit memberwise constructor.
        auto ctor = createImplicitConstructor(
                      *this, decl, ImplicitConstructorKind::Memberwise);
        decl->addMember(ctor);
      }

      // If we found a stored property, add a default constructor.
      if (!SuppressDefaultInitializer)
        defineDefaultConstructor(decl);
    }
    return;
  }
 
  // For a class with a superclass, automatically define overrides
  // for all of the superclass's designated initializers.
  // FIXME: Currently skipping generic classes.
  auto classDecl = cast<ClassDecl>(decl);
  if (classDecl->hasSuperclass()) {
    bool canInheritInitializers = (!SuppressDefaultInitializer &&
                                   !FoundDesignatedInit);

    // We can't define these overrides if we have any uninitialized
    // stored properties.
    if (SuppressDefaultInitializer && !FoundDesignatedInit &&
        !classDecl->hasClangNode()) {
      return;
    }

    auto superclassTy = classDecl->getSuperclass();
    auto *superclassDecl = superclassTy->getClassOrBoundGenericClass();
    assert(superclassDecl && "Superclass of class is not a class?");
    if (!superclassDecl->addedImplicitInitializers())
      addImplicitConstructors(superclassDecl);

    auto ctors = lookupConstructors(classDecl, superclassTy,
                                    NameLookupFlags::IgnoreAccessControl);

    bool canInheritConvenienceInitalizers =
        !superclassDecl->hasMissingDesignatedInitializers();
    SmallVector<ConstructorDecl *, 4> requiredConvenienceInitializers;
    for (auto memberResult : ctors) {
      auto member = memberResult.getValueDecl();

      // Skip unavailable superclass initializers.
      if (AvailableAttr::isUnavailable(member))
        continue;

      // Skip invalid superclass initializers.
      auto superclassCtor = dyn_cast<ConstructorDecl>(member);
      if (superclassCtor->isInvalid())
        continue;

      // If we have an override for this constructor, it's okay.
      if (overriddenInits.count(superclassCtor) > 0)
        continue;

      // We only care about required or designated initializers.
      if (!superclassCtor->isDesignatedInit()) {
        if (superclassCtor->isRequired()) {
          assert(superclassCtor->isInheritable() &&
                 "factory initializers cannot be 'required'");
          requiredConvenienceInitializers.push_back(superclassCtor);
        }
        continue;
      }

      // Otherwise, it may no longer be safe to inherit convenience
      // initializers.
      canInheritConvenienceInitalizers &= canInheritInitializers;

      // Everything after this is only relevant for Swift classes being defined.
      if (classDecl->hasClangNode())
        continue;

      // Diagnose a missing override of a required initializer.
      if (superclassCtor->isRequired() && !canInheritInitializers) {
        diagnoseMissingRequiredInitializer(*this, classDecl, superclassCtor);
        continue;
      }

      // A designated or required initializer has not been overridden.

      // If we have already introduced an initializer with this parameter type,
      // don't add one now.
      if (!initializerParamTypes.insert(
             getInitializerParamType(superclassCtor)).second)
        continue;

      // If we're inheriting initializers, create an override delegating
      // to 'super.init'. Otherwise, create a stub which traps at runtime.
      auto kind = canInheritInitializers
                    ? DesignatedInitKind::Chaining
                    : DesignatedInitKind::Stub;

      // If the superclass initializer is not accessible from the derived
      // class, we cannot chain to 'super.init' either -- create a stub.
      if (!superclassCtor->isAccessibleFrom(classDecl)) {
        assert(!superclassCtor->isRequired() &&
               "required initializer less visible than the class?");
        kind = DesignatedInitKind::Stub;
      }

      // We have a designated initializer. Create an override of it.
      if (auto ctor = createDesignatedInitOverride(
                        *this, classDecl, superclassCtor, kind)) {
        Context.addSynthesizedDecl(ctor);
        classDecl->addMember(ctor);
      }
    }

    if (canInheritConvenienceInitalizers) {
      classDecl->setInheritsSuperclassInitializers();
    } else {
      for (ConstructorDecl *requiredCtor : requiredConvenienceInitializers)
        diagnoseMissingRequiredInitializer(*this, classDecl, requiredCtor);
    }

    return;
  }

  if (!FoundDesignatedInit) {
    // For a class with no superclass, automatically define a default
    // constructor.

    // ... unless there are uninitialized stored properties.
    if (SuppressDefaultInitializer)
      return;

    defineDefaultConstructor(decl);
  }
}

void TypeChecker::synthesizeMemberForLookup(NominalTypeDecl *target,
                                            DeclName member) {
  auto baseName = member.getBaseName();

  // Checks whether the target conforms to the given protocol. If the
  // conformance is incomplete, force the conformance.
  //
  // Returns whether the target conforms to the protocol.
  auto evaluateTargetConformanceTo = [&](ProtocolDecl *protocol) {
    auto targetType = target->getDeclaredInterfaceType();
    if (auto ref = conformsToProtocol(
                        targetType, protocol, target,
                        (ConformanceCheckFlags::Used|
                         ConformanceCheckFlags::SkipConditionalRequirements),
                         SourceLoc())) {
      if (auto *conformance = ref->getConcrete()->getRootNormalConformance()) {
        if (conformance->getState() == ProtocolConformanceState::Incomplete) {
          checkConformance(conformance);
        }
      }

      return true;
    }

    return false;
  };

  if (member.isSimpleName() && !baseName.isSpecial()) {
    if (baseName.getIdentifier() == Context.Id_CodingKeys) {
      // CodingKeys is a special type which may be synthesized as part of
      // Encodable/Decodable conformance. If the target conforms to either
      // protocol and would derive conformance to either, the type may be
      // synthesized.
      // If the target conforms to either and the conformance has not yet been
      // evaluated, then we should do that here.
      //
      // Try to synthesize Decodable first. If that fails, try to synthesize
      // Encodable. If either succeeds and CodingKeys should have been
      // synthesized, it will be synthesized.
      auto *decodableProto = Context.getProtocol(KnownProtocolKind::Decodable);
      auto *encodableProto = Context.getProtocol(KnownProtocolKind::Encodable);
      if (!evaluateTargetConformanceTo(decodableProto))
        (void)evaluateTargetConformanceTo(encodableProto);
    }
  } else {
    auto argumentNames = member.getArgumentNames();
    if (argumentNames.size() != 1)
      return;

    auto argumentName = argumentNames.front();
    if (baseName == DeclBaseName::createConstructor() &&
        argumentName == Context.Id_from) {
      // init(from:) may be synthesized as part of derived conformance to the
      // Decodable protocol.
      // If the target should conform to the Decodable protocol, check the
      // conformance here to attempt synthesis.
      auto *decodableProto = Context.getProtocol(KnownProtocolKind::Decodable);
      (void)evaluateTargetConformanceTo(decodableProto);
    } else if (!baseName.isSpecial() &&
               baseName.getIdentifier() == Context.Id_encode &&
               argumentName == Context.Id_to) {
      // encode(to:) may be synthesized as part of derived conformance to the
      // Encodable protocol.
      // If the target should conform to the Encodable protocol, check the
      // conformance here to attempt synthesis.
      auto *encodableProto = Context.getProtocol(KnownProtocolKind::Encodable);
      (void)evaluateTargetConformanceTo(encodableProto);
    }
  }
}

void TypeChecker::defineDefaultConstructor(NominalTypeDecl *decl) {
  PrettyStackTraceDecl stackTrace("defining default constructor for",
                                  decl);

  // Clang-imported types should never get a default constructor, just a
  // memberwise one.
  if (decl->hasClangNode())
    return;

  // For a class, check whether the superclass (if it exists) is
  // default-initializable.
  if (isa<ClassDecl>(decl)) {
    // We need to look for a default constructor.
    if (auto superTy = getSuperClassOf(decl->getDeclaredInterfaceType())) {
      // If there are no default ctors for our supertype, we can't do anything.
      auto ctors = lookupConstructors(decl, superTy);
      if (!ctors)
        return;

      // Check whether we have a constructor that can be called with an empty
      // tuple.
      bool foundDefaultConstructor = false;
      for (auto memberResult : ctors) {
        auto member = memberResult.getValueDecl();

        // Dig out the parameter tuple for this constructor.
        auto ctor = dyn_cast<ConstructorDecl>(member);
        if (!ctor || ctor->isInvalid())
          continue;

        // Check to see if this ctor has zero arguments, or if they all have
        // default values.
        auto params = ctor->getParameters();
        
        bool missingInit = false;
        for (auto param : *params) {
          if (!param->isDefaultArgument()) {
            missingInit = true;
            break;
          }
        }

        // Check to see if this is an impossible candidate.
        if (missingInit) {
          // If we found an impossible designated initializer, then we cannot
          // call super.init(), even if there is a match.
          if (ctor->isDesignatedInit())
            return;

          // Otherwise, keep looking.
          continue;
        }

        // Ok, we found a constructor that can be invoked with an empty tuple.
        // If this is our second, then we bail out, because we don't want to
        // pick one arbitrarily.
        if (foundDefaultConstructor)
          return;

        foundDefaultConstructor = true;
      }

      // If our superclass isn't default constructible, we aren't either.
      if (!foundDefaultConstructor) return;
    }
  }

  // Create the default constructor.
  auto ctor = createImplicitConstructor(*this, decl,
                                        ImplicitConstructorKind::Default);

  // Add the constructor.
  decl->addMember(ctor);

  // Create an empty body for the default constructor. The type-check of the
  // constructor body will introduce default initializations of the members.
  ctor->setBody(BraceStmt::create(Context, SourceLoc(), { }, SourceLoc()));

  // Make sure we type check the constructor later.
  Context.addSynthesizedDecl(ctor);
}

static void validateAttributes(TypeChecker &TC, Decl *D) {
  DeclAttributes &Attrs = D->getAttrs();

  auto checkObjCDeclContext = [](Decl *D) {
    DeclContext *DC = D->getDeclContext();
    if (DC->getAsClassOrClassExtensionContext())
      return true;
    if (auto *PD = dyn_cast<ProtocolDecl>(DC))
      if (PD->isObjC())
        return true;
    return false;
  };

  if (auto objcAttr = Attrs.getAttribute<ObjCAttr>()) {
    // Only certain decls can be ObjC.
    Optional<Diag<>> error;
    if (isa<ClassDecl>(D) ||
        isa<ProtocolDecl>(D)) {
      /* ok */
    } else if (auto Ext = dyn_cast<ExtensionDecl>(D)) {
      if (!Ext->getAsClassOrClassExtensionContext())
        error = diag::objc_extension_not_class;
    } else if (auto ED = dyn_cast<EnumDecl>(D)) {
      if (ED->isGenericContext())
        error = diag::objc_enum_generic;
    } else if (auto EED = dyn_cast<EnumElementDecl>(D)) {
      auto ED = EED->getParentEnum();
      if (!ED->getAttrs().hasAttribute<ObjCAttr>())
        error = diag::objc_enum_case_req_objc_enum;
      else if (objcAttr->hasName() && EED->getParentCase()->getElements().size() > 1)
        error = diag::objc_enum_case_multi;
    } else if (auto *func = dyn_cast<FuncDecl>(D)) {
      if (!checkObjCDeclContext(D))
        error = diag::invalid_objc_decl_context;
      else if (auto accessor = dyn_cast<AccessorDecl>(func))
        if (!accessor->isGetterOrSetter())
          error = diag::objc_observing_accessor;
    } else if (isa<ConstructorDecl>(D) ||
               isa<DestructorDecl>(D) ||
               isa<SubscriptDecl>(D) ||
               isa<VarDecl>(D)) {
      if (!checkObjCDeclContext(D))
        error = diag::invalid_objc_decl_context;
      /* ok */
    } else {
      error = diag::invalid_objc_decl;
    }

    if (error) {
      TC.diagnose(D->getStartLoc(), *error)
        .fixItRemove(objcAttr->getRangeWithAt());
      objcAttr->setInvalid();
      return;
    }

    // If there is a name, check whether the kind of name is
    // appropriate.
    if (auto objcName = objcAttr->getName()) {
      if (isa<ClassDecl>(D) || isa<ProtocolDecl>(D) || isa<VarDecl>(D)
          || isa<EnumDecl>(D) || isa<EnumElementDecl>(D)
          || isa<ExtensionDecl>(D)) {
        // Types and properties can only have nullary
        // names. Complain and recover by chopping off everything
        // after the first name.
        if (objcName->getNumArgs() > 0) {
          SourceLoc firstNameLoc = objcAttr->getNameLocs().front();
          SourceLoc afterFirstNameLoc = 
            Lexer::getLocForEndOfToken(TC.Context.SourceMgr, firstNameLoc);
          TC.diagnose(firstNameLoc, diag::objc_name_req_nullary,
                      D->getDescriptiveKind())
            .fixItRemoveChars(afterFirstNameLoc, objcAttr->getRParenLoc());
          const_cast<ObjCAttr *>(objcAttr)->setName(
            ObjCSelector(TC.Context, 0, objcName->getSelectorPieces()[0]),
            /*implicit=*/false);
        }
      } else if (isa<SubscriptDecl>(D) || isa<DestructorDecl>(D)) {
        TC.diagnose(objcAttr->getLParenLoc(),
                    isa<SubscriptDecl>(D)
                      ? diag::objc_name_subscript
                      : diag::objc_name_deinit);
        const_cast<ObjCAttr *>(objcAttr)->clearName();
      } else {
        // We have a function. Make sure that the number of parameters
        // matches the "number of colons" in the name.
        auto func = cast<AbstractFunctionDecl>(D);
        auto params = func->getParameterList(1);
        unsigned numParameters = params->size();
        if (auto CD = dyn_cast<ConstructorDecl>(func))
          if (CD->isObjCZeroParameterWithLongSelector())
            numParameters = 0;  // Something like "init(foo: ())"

        // A throwing method has an error parameter.
        if (func->hasThrows())
          ++numParameters;

        unsigned numArgumentNames = objcName->getNumArgs();
        if (numArgumentNames != numParameters) {
          TC.diagnose(objcAttr->getNameLocs().front(), 
                      diag::objc_name_func_mismatch,
                      isa<FuncDecl>(func), 
                      numArgumentNames, 
                      numArgumentNames != 1,
                      numParameters,
                      numParameters != 1,
                      func->hasThrows());
          D->getAttrs().add(
            ObjCAttr::createUnnamed(TC.Context,
                                    objcAttr->AtLoc,
                                    objcAttr->Range.Start));
          D->getAttrs().removeAttribute(objcAttr);
        }
      }
    } else if (isa<EnumElementDecl>(D)) {
      // Enum elements require names.
      TC.diagnose(objcAttr->getLocation(), diag::objc_enum_case_req_name)
        .fixItRemove(objcAttr->getRangeWithAt());
      objcAttr->setInvalid();
    }
  }

  if (auto nonObjcAttr = Attrs.getAttribute<NonObjCAttr>()) {
    // Only extensions of classes; methods, properties, subscripts
    // and constructors can be NonObjC.
    // The last three are handled automatically by generic attribute
    // validation -- for the first one, we have to check FuncDecls
    // ourselves.
    Optional<Diag<>> error;

    auto func = dyn_cast<FuncDecl>(D);
    if (func &&
        (isa<DestructorDecl>(func) ||
         !checkObjCDeclContext(func) ||
         (isa<AccessorDecl>(func) &&
          !cast<AccessorDecl>(func)->isGetterOrSetter()))) {
      error = diag::invalid_nonobjc_decl;
    }

    if (auto ext = dyn_cast<ExtensionDecl>(D)) {
      if (!ext->getAsClassOrClassExtensionContext())
        error = diag::invalid_nonobjc_extension;
    }

    if (error) {
      TC.diagnose(D->getStartLoc(), *error)
        .fixItRemove(nonObjcAttr->getRangeWithAt());
      nonObjcAttr->setInvalid();
      return;
    }
  }

  // Only protocol members can be optional.
  if (auto *OA = Attrs.getAttribute<OptionalAttr>()) {
    if (!isa<ProtocolDecl>(D->getDeclContext())) {
      TC.diagnose(OA->getLocation(), diag::optional_attribute_non_protocol)
        .fixItRemove(OA->getRange());
      D->getAttrs().removeAttribute(OA);
    } else if (!cast<ProtocolDecl>(D->getDeclContext())->isObjC()) {
      TC.diagnose(OA->getLocation(),
                  diag::optional_attribute_non_objc_protocol);
      D->getAttrs().removeAttribute(OA);
    } else if (isa<ConstructorDecl>(D)) {
      TC.diagnose(OA->getLocation(),
                  diag::optional_attribute_initializer);
      D->getAttrs().removeAttribute(OA);
    } else {
      auto objcAttr = D->getAttrs().getAttribute<ObjCAttr>();
      if (!objcAttr || objcAttr->isImplicit()) {
        auto diag = TC.diagnose(OA->getLocation(),
                                diag::optional_attribute_missing_explicit_objc);
        if (auto VD = dyn_cast<ValueDecl>(D))
          diag.fixItInsert(VD->getAttributeInsertionLoc(false), "@objc ");
      }
    }
  }

  // Only protocols that are @objc can have "unavailable" methods.
  if (auto AvAttr = Attrs.getUnavailable(TC.Context)) {
    if (auto PD = dyn_cast<ProtocolDecl>(D->getDeclContext())) {
      if (!PD->isObjC()) {
        TC.diagnose(AvAttr->getLocation(),
                    diag::unavailable_method_non_objc_protocol);
        D->getAttrs().removeAttribute(AvAttr);
      }
    }
  }
}<|MERGE_RESOLUTION|>--- conflicted
+++ resolved
@@ -1849,11 +1849,7 @@
     return;
 
   // This must stay in sync with diag::generic_param_access.
-<<<<<<< HEAD
   enum class ACEK {
-=======
-  enum ACEK {
->>>>>>> 4e8ae198
     Parameter = 0,
     Requirement
   } accessControlErrorKind;
