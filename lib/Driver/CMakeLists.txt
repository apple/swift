set(swiftDriver_sources
  Action.cpp
  Compilation.cpp
  DarwinToolChains.cpp
  SourceComparator.cpp
  Driver.cpp
  DriverIncrementalRanges.cpp
  FineGrainedDependencyDriverGraph.cpp
  FrontendUtil.cpp
  Job.cpp
  ParseableOutput.cpp
  PrettyStackTrace.cpp
  ToolChain.cpp
  ToolChains.cpp
  UnixToolChains.cpp
  WindowsToolChains.cpp
  WebAssemblyToolChains.cpp
  )

set(swiftDriver_targetDefines)

add_swift_host_library(swiftDriver STATIC
  ${swiftDriver_sources})
add_dependencies(swiftDriver
  SwiftOptions)
target_link_libraries(swiftDriver PRIVATE
  swiftAST
  swiftBasic
<<<<<<< HEAD
  swiftOption)

# Generate the static-stdlib-args.lnk file used by -static-stdlib option
# for 'GenericUnix' (eg linux)
if(SWIFT_BUILD_STATIC_STDLIB)
  set(static_stdlib_lnk_file_list)
  foreach(sdk ${SWIFT_CONFIGURED_SDKS})
    string(TOLOWER "${sdk}" lowercase_sdk)
    if("${SWIFT_SDK_${sdk}_OBJECT_FORMAT}" STREQUAL "ELF")
      if(SWIFT_${SWIFT_HOST_VARIANT_SDK}_${SWIFT_HOST_VARIANT_ARCH}_ICU_STATICLIB)
        set(ICU_STATICLIB "TRUE")
      else()
        set(ICU_STATICLIB "FALSE")
        find_package(ICU REQUIRED COMPONENTS uc i18n)
        get_filename_component(ICU_UC_LIBDIR "${ICU_UC_LIBRARIES}" DIRECTORY)
        get_filename_component(ICU_I18N_LIBDIR "${ICU_I18N_LIBRARIES}" DIRECTORY)
      endif()
      set(linkfile "${lowercase_sdk}/static-stdlib-args.lnk")
      add_custom_command_target(swift_static_stdlib_${sdk}_args
        COMMAND
          "${SWIFT_SOURCE_DIR}/utils/gen-static-stdlib-link-args"
          "${sdk}"
          "${SWIFTSTATICLIB_DIR}/${linkfile}"
          "${ICU_STATICLIB}"
          "${ICU_UC_LIBDIR}"
          "${ICU_I18N_LIBDIR}"
        OUTPUT
          "${SWIFTSTATICLIB_DIR}/${linkfile}"
        DEPENDS
          "${SWIFT_SOURCE_DIR}/utils/gen-static-stdlib-link-args")

      list(APPEND static_stdlib_lnk_file_list ${swift_static_stdlib_${sdk}_args})
      swift_install_in_component(FILES "${SWIFTSTATICLIB_DIR}/${linkfile}"
                                 DESTINATION "lib/swift_static/${lowercase_sdk}"
                                 COMPONENT stdlib)
    elseif("${sdk}" STREQUAL "WASI")
      set(linkfile_src "${SWIFT_SOURCE_DIR}/utils/webassembly/static-stdlib-args.lnk")
      set(linkfile "${lowercase_sdk}/static-stdlib-args.lnk")
      add_custom_command_target(swift_static_stdlib_${sdk}_args
        COMMAND
          "${CMAKE_COMMAND}" -E copy
	  "${linkfile_src}"
          "${SWIFTSTATICLIB_DIR}/${linkfile}"
        OUTPUT
          "${SWIFTSTATICLIB_DIR}/${linkfile}"
        DEPENDS
          "${linkfile_src}")

      list(APPEND static_stdlib_lnk_file_list ${swift_static_stdlib_${sdk}_args})
      swift_install_in_component(FILES "${SWIFTSTATICLIB_DIR}/${linkfile}"
                                 DESTINATION "lib/swift_static/${lowercase_sdk}"
                                 COMPONENT stdlib)
      set(swift_icu_libs_wasi_list)
      set(icu_modules UC I18N DATA)
      foreach(module IN LISTS icu_modules)
        set(module_lib "${SWIFT_WASI_wasm32_ICU_${module}}")
	get_filename_component(module_lib_name ${module_lib} NAME)
        add_custom_command_target(swift_icu_${module}_${sdk}
          COMMAND
            "${CMAKE_COMMAND}" -E copy
            "${module_lib}"
            "${SWIFTSTATICLIB_DIR}/${lowercase_sdk}/${module_lib_name}"
          OUTPUT
            "${SWIFTSTATICLIB_DIR}/${lowercase_sdk}/${module_lib_name}"
          DEPENDS
            "${module_lib}")
	list(APPEND swift_icu_libs_wasi_list ${swift_icu_${module}_${sdk}})
        swift_install_in_component(FILES "${SWIFTSTATICLIB_DIR}/${lowercase_sdk}/${module_lib_name}"
                                   DESTINATION "lib/swift_static/${lowercase_sdk}"
                                   COMPONENT stdlib)
      endforeach()
      add_custom_target(swift_icu_libs_wasi ALL DEPENDS ${swift_icu_libs_wasi_list})
      add_dependencies(stdlib swift_icu_libs_wasi)
    endif()
  endforeach()
  add_custom_target(swift_static_lnk_args ALL DEPENDS ${static_stdlib_lnk_file_list})
  add_dependencies(stdlib swift_static_lnk_args)
endif()
=======
  swiftOption)
>>>>>>> 1f0ecc6e
<|MERGE_RESOLUTION|>--- conflicted
+++ resolved
@@ -26,85 +26,4 @@
 target_link_libraries(swiftDriver PRIVATE
   swiftAST
   swiftBasic
-<<<<<<< HEAD
-  swiftOption)
-
-# Generate the static-stdlib-args.lnk file used by -static-stdlib option
-# for 'GenericUnix' (eg linux)
-if(SWIFT_BUILD_STATIC_STDLIB)
-  set(static_stdlib_lnk_file_list)
-  foreach(sdk ${SWIFT_CONFIGURED_SDKS})
-    string(TOLOWER "${sdk}" lowercase_sdk)
-    if("${SWIFT_SDK_${sdk}_OBJECT_FORMAT}" STREQUAL "ELF")
-      if(SWIFT_${SWIFT_HOST_VARIANT_SDK}_${SWIFT_HOST_VARIANT_ARCH}_ICU_STATICLIB)
-        set(ICU_STATICLIB "TRUE")
-      else()
-        set(ICU_STATICLIB "FALSE")
-        find_package(ICU REQUIRED COMPONENTS uc i18n)
-        get_filename_component(ICU_UC_LIBDIR "${ICU_UC_LIBRARIES}" DIRECTORY)
-        get_filename_component(ICU_I18N_LIBDIR "${ICU_I18N_LIBRARIES}" DIRECTORY)
-      endif()
-      set(linkfile "${lowercase_sdk}/static-stdlib-args.lnk")
-      add_custom_command_target(swift_static_stdlib_${sdk}_args
-        COMMAND
-          "${SWIFT_SOURCE_DIR}/utils/gen-static-stdlib-link-args"
-          "${sdk}"
-          "${SWIFTSTATICLIB_DIR}/${linkfile}"
-          "${ICU_STATICLIB}"
-          "${ICU_UC_LIBDIR}"
-          "${ICU_I18N_LIBDIR}"
-        OUTPUT
-          "${SWIFTSTATICLIB_DIR}/${linkfile}"
-        DEPENDS
-          "${SWIFT_SOURCE_DIR}/utils/gen-static-stdlib-link-args")
-
-      list(APPEND static_stdlib_lnk_file_list ${swift_static_stdlib_${sdk}_args})
-      swift_install_in_component(FILES "${SWIFTSTATICLIB_DIR}/${linkfile}"
-                                 DESTINATION "lib/swift_static/${lowercase_sdk}"
-                                 COMPONENT stdlib)
-    elseif("${sdk}" STREQUAL "WASI")
-      set(linkfile_src "${SWIFT_SOURCE_DIR}/utils/webassembly/static-stdlib-args.lnk")
-      set(linkfile "${lowercase_sdk}/static-stdlib-args.lnk")
-      add_custom_command_target(swift_static_stdlib_${sdk}_args
-        COMMAND
-          "${CMAKE_COMMAND}" -E copy
-	  "${linkfile_src}"
-          "${SWIFTSTATICLIB_DIR}/${linkfile}"
-        OUTPUT
-          "${SWIFTSTATICLIB_DIR}/${linkfile}"
-        DEPENDS
-          "${linkfile_src}")
-
-      list(APPEND static_stdlib_lnk_file_list ${swift_static_stdlib_${sdk}_args})
-      swift_install_in_component(FILES "${SWIFTSTATICLIB_DIR}/${linkfile}"
-                                 DESTINATION "lib/swift_static/${lowercase_sdk}"
-                                 COMPONENT stdlib)
-      set(swift_icu_libs_wasi_list)
-      set(icu_modules UC I18N DATA)
-      foreach(module IN LISTS icu_modules)
-        set(module_lib "${SWIFT_WASI_wasm32_ICU_${module}}")
-	get_filename_component(module_lib_name ${module_lib} NAME)
-        add_custom_command_target(swift_icu_${module}_${sdk}
-          COMMAND
-            "${CMAKE_COMMAND}" -E copy
-            "${module_lib}"
-            "${SWIFTSTATICLIB_DIR}/${lowercase_sdk}/${module_lib_name}"
-          OUTPUT
-            "${SWIFTSTATICLIB_DIR}/${lowercase_sdk}/${module_lib_name}"
-          DEPENDS
-            "${module_lib}")
-	list(APPEND swift_icu_libs_wasi_list ${swift_icu_${module}_${sdk}})
-        swift_install_in_component(FILES "${SWIFTSTATICLIB_DIR}/${lowercase_sdk}/${module_lib_name}"
-                                   DESTINATION "lib/swift_static/${lowercase_sdk}"
-                                   COMPONENT stdlib)
-      endforeach()
-      add_custom_target(swift_icu_libs_wasi ALL DEPENDS ${swift_icu_libs_wasi_list})
-      add_dependencies(stdlib swift_icu_libs_wasi)
-    endif()
-  endforeach()
-  add_custom_target(swift_static_lnk_args ALL DEPENDS ${static_stdlib_lnk_file_list})
-  add_dependencies(stdlib swift_static_lnk_args)
-endif()
-=======
-  swiftOption)
->>>>>>> 1f0ecc6e
+  swiftOption)