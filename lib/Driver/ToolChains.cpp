--- conflicted
+++ resolved
@@ -1071,10 +1071,7 @@
 
   context.Args.AddLastArg(Arguments, options::OPT_import_objc_header);
 
-<<<<<<< HEAD
-  context.Args.AddLastArg(
-      Arguments,
-      options::OPT_enable_experimental_cross_module_incremental_build);
+  context.Args.AddLastArg(Arguments, options::OPT_disable_incremental_imports);
   if (context.Args.hasFlag(options::OPT_static_executable,
                             options::OPT_no_static_executable, false) ||
       context.Args.hasFlag(options::OPT_static_stdlib,
@@ -1082,10 +1079,6 @@
       getTriple().isOSBinFormatWasm()) {
     Arguments.push_back("-use-static-resource-dir");
   }
-=======
-  context.Args.AddLastArg(Arguments, options::OPT_disable_incremental_imports);
-
->>>>>>> a4ba8653
   Arguments.push_back("-module-name");
   Arguments.push_back(context.Args.MakeArgString(context.OI.ModuleName));
 
