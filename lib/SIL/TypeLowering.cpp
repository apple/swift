//===--- TypeLowering.cpp - Type information for SILGen -------------------===//
//
// This source file is part of the Swift.org open source project
//
// Copyright (c) 2014 - 2017 Apple Inc. and the Swift project authors
// Licensed under Apache License v2.0 with Runtime Library Exception
//
// See https://swift.org/LICENSE.txt for license information
// See https://swift.org/CONTRIBUTORS.txt for the list of Swift project authors
//
//===----------------------------------------------------------------------===//

#define DEBUG_TYPE "libsil"
#include "swift/AST/AnyFunctionRef.h"
#include "swift/AST/ASTContext.h"
#include "swift/AST/CanTypeVisitor.h"
#include "swift/AST/Decl.h"
#include "swift/AST/DiagnosticEngine.h"
#include "swift/AST/DiagnosticsSIL.h"
#include "swift/AST/Expr.h"
#include "swift/AST/GenericEnvironment.h"
#include "swift/AST/LazyResolver.h"
#include "swift/AST/Module.h"
#include "swift/AST/NameLookup.h"
#include "swift/AST/ParameterList.h"
#include "swift/AST/Pattern.h"
#include "swift/AST/PrettyStackTrace.h"
#include "swift/AST/PropertyWrappers.h"
#include "swift/AST/Types.h"
#include "swift/ClangImporter/ClangModule.h"
#include "swift/SIL/PrettyStackTrace.h"
#include "swift/SIL/SILArgument.h"
#include "swift/SIL/SILBuilder.h"
#include "swift/SIL/SILModule.h"
#include "swift/SIL/TypeLowering.h"
#include "clang/AST/Type.h"
#include "llvm/Support/Compiler.h"
#include "llvm/Support/Debug.h"

using namespace swift;
using namespace Lowering;

namespace {
  /// A CRTP type visitor for deciding whether the metatype for a type
  /// is a singleton type, i.e. whether there can only ever be one
  /// such value.
  struct HasSingletonMetatype : CanTypeVisitor<HasSingletonMetatype, bool> {
    /// Class metatypes have non-trivial representation due to the
    /// possibility of subclassing.
    bool visitClassType(CanClassType type) {
      return false;
    }
    bool visitBoundGenericClassType(CanBoundGenericClassType type) {
      return false;
    }
    bool visitDynamicSelfType(CanDynamicSelfType type) {
      return false;
    }

    /// Dependent types have non-trivial representation in case they
    /// instantiate to a class metatype.
    bool visitGenericTypeParamType(CanGenericTypeParamType type) {
      return false;
    }
    bool visitDependentMemberType(CanDependentMemberType type) {
      return false;
    }
    
    /// Archetype metatypes have non-trivial representation in case
    /// they instantiate to a class metatype.
    bool visitArchetypeType(CanArchetypeType type) {
      return false;
    }
    
    /// All levels of class metatypes support subtyping.
    bool visitMetatypeType(CanMetatypeType type) {
      return visit(type.getInstanceType());
    }

    /// Everything else is trivial.  Note that ordinary metatypes of
    /// existential types are still singleton.
    bool visitType(CanType type) {
      return true;
    }
  };
} // end anonymous namespace

/// Does the metatype for the given type have a known-singleton
/// representation?
static bool hasSingletonMetatype(CanType instanceType) {
  return HasSingletonMetatype().visit(instanceType);
}

CaptureKind TypeConverter::getDeclCaptureKind(CapturedValue capture,
                                              TypeExpansionContext expansion) {
  auto decl = capture.getDecl();
  auto *var = cast<VarDecl>(decl);
  assert(var->hasStorage() &&
         "should not have attempted to directly capture this variable");

  // If this is a non-address-only stored 'let' constant, we can capture it
  // by value.  If it is address-only, then we can't load it, so capture it
  // by its address (like a var) instead.
  if (!var->supportsMutation() &&
      (Context.LangOpts.EnableSILOpaqueValues ||
       !getTypeLowering(
            var->getType(),
            TypeExpansionContext::noOpaqueTypeArchetypesSubstitution(
                expansion.getResilienceExpansion()))
            .isAddressOnly()))
    return CaptureKind::Constant;

  // In-out parameters are captured by address.
  if (auto *param = dyn_cast<ParamDecl>(var)) {
    if (param->isInOut())
      return CaptureKind::StorageAddress;
  }

  // Reference storage types can appear in a capture list, which means
  // we might allocate boxes to store the captures. However, those boxes
  // have the same lifetime as the closure itself, so we must capture
  // the box itself and not the payload, even if the closure is noescape,
  // otherwise they will be destroyed when the closure is formed.
  if (var->getType()->is<ReferenceStorageType>()) {
    return CaptureKind::Box;
  }

  // If we're capturing into a non-escaping closure, we can generally just
  // capture the address of the value as no-escape.
  return (capture.isNoEscape()
          ? CaptureKind::StorageAddress
          : CaptureKind::Box);
}

using RecursiveProperties = TypeLowering::RecursiveProperties;

static RecursiveProperties
classifyType(AbstractionPattern origType, CanType type,
             TypeConverter &TC, TypeExpansionContext expansion);

namespace {
  /// A CRTP helper class for doing things that depends on type
  /// classification.
  template <class Impl, class RetTy>
  class TypeClassifierBase
    : public CanTypeVisitor<Impl, RetTy, AbstractionPattern>
  {
    Impl &asImpl() { return *static_cast<Impl*>(this); }
  protected:
    TypeConverter &TC;
    TypeExpansionContext Expansion;
    TypeClassifierBase(TypeConverter &TC, TypeExpansionContext Expansion)
      : TC(TC), Expansion(Expansion) {}

  public:
    // The subclass should implement:
    //   // Trivial, fixed-layout, and non-address-only.
    //   RetTy handleTrivial(CanType);
    //   RetTy handleTrivial(CanType. RecursiveProperties properties);
    //   // A reference type.
    //   RetTy handleReference(CanType);
    //   // Non-trivial and address-only.
    //   RetTy handleAddressOnly(CanType, RecursiveProperties properties);
    // and, if it doesn't override handleTupleType,
    //   // An aggregate type that's non-trivial.
    //   RetTy handleNonTrivialAggregate(CanType, RecursiveProperties properties);
    //
    // Alternatively, it can just implement:
    //   RetTy handle(CanType, RecursiveProperties properties);

    /// Handle a trivial, fixed-size, loadable type.
    RetTy handleTrivial(CanType type, RecursiveProperties properties) {
      return asImpl().handle(type, properties);
    }

    RetTy handleAddressOnly(CanType type, RecursiveProperties properties) {
      return asImpl().handle(type, properties);
    }

    RetTy handleNonTrivialAggregate(CanType type,
                                    RecursiveProperties properties) {
      return asImpl().handle(type, properties);
    }

    RetTy handleTrivial(CanType type) {
      return asImpl().handleTrivial(type, RecursiveProperties::forTrivial());
    }
    RetTy handleReference(CanType type) {
      return asImpl().handle(type, RecursiveProperties::forReference());
    }

#define IMPL(TYPE, LOWERING)                                                 \
    RetTy visit##TYPE##Type(Can##TYPE##Type type, AbstractionPattern orig) { \
      return asImpl().handle##LOWERING(type);                                \
    }

    IMPL(BuiltinInteger, Trivial)
    IMPL(BuiltinIntegerLiteral, Trivial)
    IMPL(BuiltinFloat, Trivial)
    IMPL(BuiltinRawPointer, Trivial)
    IMPL(BuiltinNativeObject, Reference)
    IMPL(BuiltinBridgeObject, Reference)
    IMPL(BuiltinVector, Trivial)
    IMPL(SILToken, Trivial)
    IMPL(Class, Reference)
    IMPL(BoundGenericClass, Reference)
    IMPL(AnyMetatype, Trivial)
    IMPL(Module, Trivial)

#undef IMPL

    RetTy visitBuiltinUnsafeValueBufferType(
                                         CanBuiltinUnsafeValueBufferType type,
                                         AbstractionPattern origType) {
      return asImpl().handleAddressOnly(type, {IsNotTrivial, IsFixedABI,
                                               IsAddressOnly, IsNotResilient});
    }

    RetTy visitAnyFunctionType(CanAnyFunctionType type,
                               AbstractionPattern origType) {
      switch (type->getRepresentation()) {
      case AnyFunctionType::Representation::Swift:
      case AnyFunctionType::Representation::Block:
        // SWIFT_ENABLE_TENSORFLOW
        // TODO: Are there cases where we have to lower this differently when it
        // is @differentiable?
        return asImpl().handleReference(type);

      case AnyFunctionType::Representation::CFunctionPointer:
      case AnyFunctionType::Representation::Thin:
        return asImpl().handleTrivial(type);
      }
      llvm_unreachable("bad function representation");
    }
    
    RetTy visitSILFunctionType(CanSILFunctionType type,
                               AbstractionPattern origType) {
      // SWIFT_ENABLE_TENSORFLOW
      switch (type->getDifferentiabilityKind()) {
      case DifferentiabilityKind::Normal:
        return asImpl().visitNormalDifferentiableSILFunctionType(
            type, getNormalDifferentiableSILFunctionTypeRecursiveProperties(
                      type, origType));
      case DifferentiabilityKind::Linear:
        return asImpl().visitLinearDifferentiableSILFunctionType(
            type, getLinearDifferentiableSILFunctionTypeRecursiveProperties(
                      type, origType));
      case DifferentiabilityKind::NonDifferentiable:
        break;
      }

      // Only escaping closures are references.
      bool isSwiftEscaping = type->getExtInfo().isNoEscape() &&
                             type->getExtInfo().getRepresentation() ==
                                 SILFunctionType::Representation::Thick;
      if (type->getExtInfo().hasContext() && !isSwiftEscaping)
        return asImpl().handleReference(type);
      // No escaping closures are trivial types.
      return asImpl().handleTrivial(type);
    }

    // SWIFT_ENABLE_TENSORFLOW
    RecursiveProperties
    getNormalDifferentiableSILFunctionTypeRecursiveProperties(
        CanSILFunctionType type, AbstractionPattern origType) {
      auto &M = TC.M;
      auto origTy = type->getWithoutDifferentiability();
      // Pass the `AbstractionPattern` generic signature to
      // `SILFunctionType:getAutoDiffDerivativeFunctionType` for correct type
      // lowering.
      auto jvpTy = origTy->getAutoDiffDerivativeFunctionType(
          type->getDifferentiabilityParameterIndices(), /*resultIndex*/ 0,
          AutoDiffDerivativeFunctionKind::JVP, TC,
          LookUpConformanceInModule(&M), origType.getGenericSignatureOrNull());
      auto vjpTy = origTy->getAutoDiffDerivativeFunctionType(
          type->getDifferentiabilityParameterIndices(), /*resultIndex*/ 0,
          AutoDiffDerivativeFunctionKind::VJP, TC,
          LookUpConformanceInModule(&M), origType.getGenericSignatureOrNull());
      RecursiveProperties props;
      props.addSubobject(classifyType(origType, origTy, TC, Expansion));
      props.addSubobject(classifyType(origType, jvpTy, TC, Expansion));
      props.addSubobject(classifyType(origType, vjpTy, TC, Expansion));
      return props;
    }

    RecursiveProperties
    getLinearDifferentiableSILFunctionTypeRecursiveProperties(
        CanSILFunctionType type, AbstractionPattern origType) {
      auto &M = TC.M;
      auto origTy = type->getWithoutDifferentiability();
      auto transTy = origTy->getAutoDiffTransposeFunctionType(
          type->getDifferentiabilityParameterIndices(), TC,
          LookUpConformanceInModule(&M), origType.getGenericSignatureOrNull());
      RecursiveProperties props;
      props.addSubobject(classifyType(origType, origTy, TC, Expansion));
      props.addSubobject(classifyType(origType, transTy, TC, Expansion));
      return props;
    }

    RetTy visitNormalDifferentiableSILFunctionType(
        CanSILFunctionType type, RecursiveProperties props) {
      return handleAggregateByProperties(type, props);
    }

    RetTy visitLinearDifferentiableSILFunctionType(
        CanSILFunctionType type, RecursiveProperties props) {
      return handleAggregateByProperties(type, props);
    }

    RetTy visitLValueType(CanLValueType type,
                          AbstractionPattern origType) {
      llvm_unreachable("shouldn't get an l-value type here");
    }
    RetTy visitInOutType(CanInOutType type,
                         AbstractionPattern origType) {
      llvm_unreachable("shouldn't get an inout type here");
    }
    RetTy visitErrorType(CanErrorType type,
                         AbstractionPattern origType) {
      return asImpl().handleTrivial(type);
    }

    // Dependent types can be lowered according to their corresponding
    // abstraction pattern.

    RetTy visitAbstractTypeParamType(CanType type,
                                     AbstractionPattern origType) {
      if (origType.isTypeParameterOrOpaqueArchetype()) {
        if (origType.requiresClass()) {
          return asImpl().handleReference(type);
        } else {
          return asImpl().handleAddressOnly(type,
                                            RecursiveProperties::forOpaque());
        }
      } else {
        // If the abstraction pattern provides a concrete type, lower as that
        // type. This can occur if the abstraction pattern provides a more
        // constrained generic signature with more same-type constraints than
        // the original declaration whose type we're lowering.
        return asImpl().visit(origType.getType(), origType);
      }
    }

    RetTy visitGenericTypeParamType(CanGenericTypeParamType type,
                                    AbstractionPattern origType) {
      return visitAbstractTypeParamType(type, origType);
    }

    RetTy visitDependentMemberType(CanDependentMemberType type,
                                   AbstractionPattern origType) {
      return visitAbstractTypeParamType(type, origType);
    }

    Type getConcreteReferenceStorageReferent(Type type) {
      if (type->isTypeParameter()) {
        return TC.Context.getAnyObjectType();
      }

      return type;
    }

#define NEVER_LOADABLE_CHECKED_REF_STORAGE(Name, ...) \
    RetTy visit##Name##StorageType(Can##Name##StorageType type, \
                                   AbstractionPattern origType) { \
      return asImpl().handleAddressOnly(type, {IsNotTrivial, \
                                               IsFixedABI, \
                                               IsAddressOnly, \
                                               IsNotResilient}); \
    }
#define ALWAYS_LOADABLE_CHECKED_REF_STORAGE(Name, ...) \
    RetTy visit##Name##StorageType(Can##Name##StorageType type, \
                                   AbstractionPattern origType) { \
      return asImpl().handleReference(type); \
    }
#define SOMETIMES_LOADABLE_CHECKED_REF_STORAGE(Name, ...) \
    RetTy visitLoadable##Name##StorageType(Can##Name##StorageType type, \
                                           AbstractionPattern origType) { \
      return asImpl().handleReference(type); \
    } \
    RetTy visitAddressOnly##Name##StorageType(Can##Name##StorageType type, \
                                              AbstractionPattern origType) { \
      return asImpl().handleAddressOnly(type, {IsNotTrivial, \
                                               IsFixedABI, \
                                               IsAddressOnly, \
                                               IsNotResilient}); \
    } \
    RetTy visit##Name##StorageType(Can##Name##StorageType type, \
                                   AbstractionPattern origType) { \
      auto referentType = type->getReferentType(); \
      auto concreteType = getConcreteReferenceStorageReferent(referentType); \
      if (Name##StorageType::get(concreteType, TC.Context) \
            ->isLoadable(Expansion.getResilienceExpansion())) { \
        return asImpl().visitLoadable##Name##StorageType(type, origType); \
      } else { \
        return asImpl().visitAddressOnly##Name##StorageType(type, origType); \
      } \
    }
#define UNCHECKED_REF_STORAGE(Name, ...) \
    RetTy visit##Name##StorageType(Can##Name##StorageType type, \
                                   AbstractionPattern origType) { \
      return asImpl().handleTrivial(type); \
    }
#include "swift/AST/ReferenceStorage.def"

    RetTy visitOpaqueTypeArchetypeType(CanOpaqueTypeArchetypeType ty,
                                       AbstractionPattern origType) {
      auto replacedTy = substOpaqueTypesWithUnderlyingTypes(ty, Expansion);
      if (replacedTy == ty)
        return visitArchetypeType(ty, origType);
      return this->visit(replacedTy, origType);
    }

    RetTy visitArchetypeType(CanArchetypeType type,
                             AbstractionPattern origType) {
      if (type->requiresClass()) {
        return asImpl().handleReference(type);
      }

      auto LayoutInfo = type->getLayoutConstraint();
      if (LayoutInfo) {
        if (LayoutInfo->isFixedSizeTrivial()) {
          return asImpl().handleTrivial(type);
        }

        if (LayoutInfo->isAddressOnlyTrivial()) {
          auto properties = RecursiveProperties::forTrivial();
          properties.setAddressOnly();
          return asImpl().handleAddressOnly(type, properties);
        }

        if (LayoutInfo->isRefCounted())
          return asImpl().handleReference(type);
      }
      return asImpl().handleAddressOnly(type, RecursiveProperties::forOpaque());
    }

    RetTy visitExistentialType(CanType type,
                               AbstractionPattern origType) {
      switch (SILType::getPrimitiveObjectType(type)
                .getPreferredExistentialRepresentation()) {
      case ExistentialRepresentation::None:
        llvm_unreachable("not an existential type?!");
      // Opaque existentials are address-only.
      case ExistentialRepresentation::Opaque:
        return asImpl().handleAddressOnly(type, {IsNotTrivial,
                                                 IsFixedABI,
                                                 IsAddressOnly,
                                                 IsNotResilient});
      // Class-constrained and boxed existentials are refcounted.
      case ExistentialRepresentation::Class:
      case ExistentialRepresentation::Boxed:
        return asImpl().handleReference(type);
      // Existential metatypes are trivial.
      case ExistentialRepresentation::Metatype:
        return asImpl().handleTrivial(type);
      }

      llvm_unreachable("Unhandled ExistentialRepresentation in switch.");
    }
    RetTy visitProtocolType(CanProtocolType type,
                            AbstractionPattern origType) {
      return visitExistentialType(type, origType);
    }
    RetTy visitProtocolCompositionType(CanProtocolCompositionType type,
                                       AbstractionPattern origType) {
      return visitExistentialType(type, origType);
    }

    // Enums depend on their enumerators.
    RetTy visitEnumType(CanEnumType type,
                        AbstractionPattern origType) {
      return asImpl().visitAnyEnumType(type, origType, type->getDecl());
    }
    RetTy visitBoundGenericEnumType(CanBoundGenericEnumType type,
                                    AbstractionPattern origType) {
      return asImpl().visitAnyEnumType(type, origType, type->getDecl());
    }
    
    // Structs depend on their physical fields.
    RetTy visitStructType(CanStructType type,
                          AbstractionPattern origType) {
      return asImpl().visitAnyStructType(type, origType, type->getDecl());
    }
    RetTy visitBoundGenericStructType(CanBoundGenericStructType type,
                                      AbstractionPattern origType) {
      return asImpl().visitAnyStructType(type, origType, type->getDecl());
    }

    // Tuples depend on their elements.
    RetTy visitTupleType(CanTupleType type,
                         AbstractionPattern origType) {
      RecursiveProperties props;
      for (unsigned i = 0, e = type->getNumElements(); i < e; ++i) {
        props.addSubobject(classifyType(origType.getTupleElementType(i),
                                        type.getElementType(i),
                                        TC, Expansion));
      }
      return asImpl().handleAggregateByProperties(type, props);
    }

    RetTy visitDynamicSelfType(CanDynamicSelfType type,
                               AbstractionPattern origType) {
      return this->visit(type.getSelfType(), origType);
    }
    
    RetTy visitSILBlockStorageType(CanSILBlockStorageType type,
                                   AbstractionPattern origType) {
      // Should not be loaded.
      return asImpl().handleAddressOnly(type, {IsNotTrivial,
                                               IsFixedABI,
                                               IsAddressOnly,
                                               IsNotResilient});
    }

    RetTy visitSILBoxType(CanSILBoxType type,
                          AbstractionPattern origType) {
      // Should not be loaded.
      return asImpl().handleReference(type);
    }

    RetTy handleAggregateByProperties(CanType type, RecursiveProperties props) {
      if (props.isAddressOnly()) {
        return asImpl().handleAddressOnly(type, props);
      }
      assert(props.isFixedABI() && "unsupported combination for now");
      if (props.isTrivial()) {
        return asImpl().handleTrivial(type, props);
      }
      return asImpl().handleNonTrivialAggregate(type, props);
    }
  };

  class TypeClassifier :
      public TypeClassifierBase<TypeClassifier, RecursiveProperties> {
  public:
    TypeClassifier(TypeConverter &TC,
                   TypeExpansionContext Expansion)
        : TypeClassifierBase(TC, Expansion) {}

    RecursiveProperties handle(CanType type, RecursiveProperties properties) {
      return properties;
    }

    RecursiveProperties visitAnyEnumType(CanType type,
                                         AbstractionPattern origType,
                                         EnumDecl *D) {
      // We have to look through optionals here without grabbing the
      // type lowering because the way that optionals are reabstracted
      // can trip recursion checks if we try to build a lowered type.
      if (D->isOptionalDecl()) {
        return visit(type.getOptionalObjectType(),
                     origType.getOptionalObjectType());
      }

      // Consult the type lowering.
      auto &lowering = TC.getTypeLowering(origType, type, Expansion);
      return handleClassificationFromLowering(type, lowering);
    }

    RecursiveProperties visitAnyStructType(CanType type,
                                           AbstractionPattern origType,
                                           StructDecl *D) {
      // Consult the type lowering.
      auto &lowering = TC.getTypeLowering(origType, type, Expansion);
      return handleClassificationFromLowering(type, lowering);
    }

  private:
    RecursiveProperties handleClassificationFromLowering(CanType type,
                                           const TypeLowering &lowering) {
      return handle(type, lowering.getRecursiveProperties());
    }
  };
} // end anonymous namespace

static RecursiveProperties classifyType(AbstractionPattern origType,
                                        CanType type,
                                        TypeConverter &tc,
                                        TypeExpansionContext expansion) {
  return TypeClassifier(tc, expansion).visit(type, origType);
}

/// True if the type, or the referenced type of an address
/// type, is address-only.  For example, it could be a resilient struct or
/// something of unknown size.
bool SILType::isAddressOnly(CanType type,
                            TypeConverter &tc,
                            CanGenericSignature sig,
                            TypeExpansionContext expansion) {
  return classifyType(AbstractionPattern(sig, type),
                      type, tc, expansion).isAddressOnly();
}

namespace {
  /// A class for types that can be loaded and stored in SIL.
  /// This always include loadable types, but can include address-only types if
  /// opaque values are passed by value.
  class LoadableTypeLowering : public TypeLowering {
  protected:
    LoadableTypeLowering(SILType type, RecursiveProperties properties,
                         IsReferenceCounted_t isRefCounted,
                         TypeExpansionContext forExpansion)
      : TypeLowering(type, properties, isRefCounted, forExpansion) {}

  public:
    void emitDestroyAddress(SILBuilder &B, SILLocation loc,
                            SILValue addr) const override {
      SILValue value = emitLoad(B, loc, addr, LoadOwnershipQualifier::Take);
      emitDestroyValue(B, loc, value);
    }

    void emitDestroyRValue(SILBuilder &B, SILLocation loc,
                           SILValue value) const override {
      emitDestroyValue(B, loc, value);
    }

    void emitCopyInto(SILBuilder &B, SILLocation loc,
                      SILValue src, SILValue dest, IsTake_t isTake,
                      IsInitialization_t isInit) const override {
      SILValue value = emitLoadOfCopy(B, loc, src, isTake);
      emitStoreOfCopy(B, loc, value, dest, isInit);
    }
  };

  /// A class for trivial, fixed-layout, loadable types.
  class TrivialTypeLowering final : public LoadableTypeLowering {
  public:
    TrivialTypeLowering(SILType type, RecursiveProperties properties,
                        TypeExpansionContext forExpansion)
      : LoadableTypeLowering(type, properties, IsNotReferenceCounted,
                             forExpansion) {
      assert(properties.isFixedABI());
      assert(properties.isTrivial());
      assert(!properties.isAddressOnly());
    }

    SILValue emitLoadOfCopy(SILBuilder &B, SILLocation loc, SILValue addr,
                            IsTake_t isTake) const override {
      return emitLoad(B, loc, addr, LoadOwnershipQualifier::Trivial);
    }

    void emitStoreOfCopy(SILBuilder &B, SILLocation loc,
                         SILValue value, SILValue addr,
                         IsInitialization_t isInit) const override {
      emitStore(B, loc, value, addr, StoreOwnershipQualifier::Trivial);
    }

    void emitStore(SILBuilder &B, SILLocation loc, SILValue value,
                   SILValue addr, StoreOwnershipQualifier qual) const override {
      if (B.getFunction().hasOwnership()) {
        B.createStore(loc, value, addr, StoreOwnershipQualifier::Trivial);
        return;
      }
      B.createStore(loc, value, addr, StoreOwnershipQualifier::Unqualified);
    }

    SILValue emitLoad(SILBuilder &B, SILLocation loc, SILValue addr,
                      LoadOwnershipQualifier qual) const override {
      if (B.getFunction().hasOwnership())
        return B.createLoad(loc, addr, LoadOwnershipQualifier::Trivial);
      return B.createLoad(loc, addr, LoadOwnershipQualifier::Unqualified);
    }

    void emitDestroyAddress(SILBuilder &B, SILLocation loc,
                            SILValue addr) const override {
      // Trivial
    }

    void
    emitLoweredDestroyValue(SILBuilder &B, SILLocation loc, SILValue value,
                            TypeExpansionKind loweringStyle) const override {
      // Trivial
    }

    SILValue emitLoweredCopyValue(SILBuilder &B, SILLocation loc,
                                  SILValue value,
                                  TypeExpansionKind style) const override {
      // Trivial
      return value;
    }

    SILValue emitCopyValue(SILBuilder &B, SILLocation loc,
                           SILValue value) const override {
      // Trivial
      return value;
    }

    void emitDestroyValue(SILBuilder &B, SILLocation loc,
                          SILValue value) const override {
      // Trivial
    }
  };

  class NonTrivialLoadableTypeLowering : public LoadableTypeLowering {
  public:
    NonTrivialLoadableTypeLowering(SILType type,
                                   RecursiveProperties properties,
                                   IsReferenceCounted_t isRefCounted,
                                   TypeExpansionContext forExpansion)
      : LoadableTypeLowering(type, properties, isRefCounted, forExpansion) {
      assert(!properties.isTrivial());
    }

    SILValue emitLoadOfCopy(SILBuilder &B, SILLocation loc,
                            SILValue addr, IsTake_t isTake) const override {
      auto qual =
          isTake ? LoadOwnershipQualifier::Take : LoadOwnershipQualifier::Copy;
      return emitLoad(B, loc, addr, qual);
    }

    void emitStoreOfCopy(SILBuilder &B, SILLocation loc,
                         SILValue newValue, SILValue addr,
                         IsInitialization_t isInit) const override {
      auto qual = isInit ? StoreOwnershipQualifier::Init
                         : StoreOwnershipQualifier::Assign;
      emitStore(B, loc, newValue, addr, qual);
    }

    void emitStore(SILBuilder &B, SILLocation loc, SILValue value,
                   SILValue addr, StoreOwnershipQualifier qual) const override {
      if (B.getFunction().hasOwnership()) {
        B.createStore(loc, value, addr, qual);
        return;
      }

      if (qual != StoreOwnershipQualifier::Assign) {
        B.createStore(loc, value, addr, StoreOwnershipQualifier::Unqualified);
        return;
      }

      // If the ownership qualifier is [assign], then we need to eliminate the
      // old value.
      //
      // 1. Load old value.
      // 2. Store new value.
      // 3. Release old value.
      SILValue old =
          B.createLoad(loc, addr, LoadOwnershipQualifier::Unqualified);
      B.createStore(loc, value, addr, StoreOwnershipQualifier::Unqualified);
      B.emitDestroyValueOperation(loc, old);
    }

    SILValue emitLoad(SILBuilder &B, SILLocation loc, SILValue addr,
                      LoadOwnershipQualifier qual) const override {
      if (B.getFunction().hasOwnership())
        return B.createLoad(loc, addr, qual);

      SILValue loadValue =
          B.createLoad(loc, addr, LoadOwnershipQualifier::Unqualified);

      // If we do not have a copy, just return the value...
      if (qual != LoadOwnershipQualifier::Copy)
        return loadValue;

      // Otherwise, emit the copy value operation.
      return B.emitCopyValueOperation(loc, loadValue);
    }
  };

  /// A CRTP helper class for loadable but non-trivial aggregate types.
  template <class Impl, class IndexType>
  class LoadableAggTypeLowering : public NonTrivialLoadableTypeLowering {
  public:
    /// A child of this aggregate type.
    class Child {
      /// The index of this child, used to project it out.
      IndexType Index;

      /// The aggregate's type lowering.
      const TypeLowering *Lowering;
    public:
      Child(IndexType index, const TypeLowering &lowering)
        : Index(index), Lowering(&lowering) {}
      const TypeLowering &getLowering() const { return *Lowering; }
      IndexType getIndex() const { return Index; }
      bool isTrivial() const { return Lowering->isTrivial(); }
    };

  private:
    const Impl &asImpl() const { return static_cast<const Impl&>(*this); }
    Impl &asImpl() { return static_cast<Impl&>(*this); }

    // A reference to the lazily-allocated children vector.
    mutable ArrayRef<Child> Children = {};
    
  protected:
    virtual void lowerChildren(TypeConverter &TC, SmallVectorImpl<Child> &children)
      const = 0;
    
  public:
    LoadableAggTypeLowering(CanType type, RecursiveProperties properties,
                            TypeExpansionContext forExpansion)
      : NonTrivialLoadableTypeLowering(SILType::getPrimitiveObjectType(type),
                                       properties, IsNotReferenceCounted,
                                       forExpansion) {
    }

    virtual SILValue rebuildAggregate(SILBuilder &B, SILLocation loc,
                                      ArrayRef<SILValue> values) const = 0;

    ArrayRef<Child> getChildren(TypeConverter &TC) const {
      if (Children.data() == nullptr) {
        SmallVector<Child, 4> children;
        lowerChildren(TC, children);
        auto buf = operator new(sizeof(Child) * children.size(), TC);
        memcpy(buf, children.data(), sizeof(Child) * children.size());
        Children = {reinterpret_cast<Child*>(buf), children.size()};
      }
      return Children;
    }

    template <class T>
    void forEachNonTrivialChild(SILBuilder &B, SILLocation loc,
                                SILValue aggValue,
                                const T &operation) const {
      for (auto &child : getChildren(B.getModule().Types)) {
        auto &childLowering = child.getLowering();
        // Skip trivial children.
        if (childLowering.isTrivial())
          continue;
        auto childIndex = child.getIndex();
        auto childValue = asImpl().emitRValueProject(B, loc, aggValue,
                                                   childIndex, childLowering);
        operation(B, loc, childIndex, childValue, childLowering);
      }
    }

    using SimpleOperationTy = void (TypeLowering::*)(SILBuilder &B,
                                                     SILLocation loc,
                                                     SILValue value) const;
    void forEachNonTrivialChild(SILBuilder &B, SILLocation loc,
                                SILValue aggValue,
                                SimpleOperationTy operation) const {
      forEachNonTrivialChild(B, loc, aggValue,
        [operation](SILBuilder &B, SILLocation loc, IndexType index,
                     SILValue childValue, const TypeLowering &childLowering) {
          (childLowering.*operation)(B, loc, childValue);
        });
    }

    SILValue emitCopyValue(SILBuilder &B, SILLocation loc,
                           SILValue value) const override {
      if (B.getFunction().hasOwnership())
        return B.createCopyValue(loc, value);
      B.createRetainValue(loc, value, B.getDefaultAtomicity());
      return value;
    }

    SILValue emitLoweredCopyValue(SILBuilder &B, SILLocation loc,
                                  SILValue aggValue,
                                  TypeExpansionKind style) const override {
      if (style == TypeExpansionKind::None) {
        return emitCopyValue(B, loc, aggValue);
      }

      llvm::SmallVector<SILValue, 8> loweredChildValues;
      for (auto &child : getChildren(B.getModule().Types)) {
        auto &childLowering = child.getLowering();
        SILValue childValue = asImpl().emitRValueProject(B, loc, aggValue,
                                                         child.getIndex(),
                                                         childLowering);
        if (!childLowering.isTrivial()) {
          SILValue loweredChildValue = childLowering.emitLoweredCopyChildValue(
              B, loc, childValue, style);
          loweredChildValues.push_back(loweredChildValue);
        } else {
          loweredChildValues.push_back(childValue);
        }
      }

      return rebuildAggregate(B, loc, loweredChildValues);
    }

    void emitDestroyValue(SILBuilder &B, SILLocation loc,
                          SILValue aggValue) const override {
      if (B.getFunction().hasOwnership()) {
        B.createDestroyValue(loc, aggValue);
        return;
      }

      B.emitReleaseValueAndFold(loc, aggValue);
    }

    void
    emitLoweredDestroyValue(SILBuilder &B, SILLocation loc, SILValue aggValue,
                            TypeExpansionKind loweringStyle) const override {
      SimpleOperationTy Fn;

      switch(loweringStyle) {
      case TypeExpansionKind::None:
        return emitDestroyValue(B, loc, aggValue);
      case TypeExpansionKind::DirectChildren:
        Fn = &TypeLowering::emitDestroyValue;
        break;
      case TypeExpansionKind::MostDerivedDescendents:
        Fn = &TypeLowering::emitLoweredDestroyValueMostDerivedDescendents;
        break;
      }

      forEachNonTrivialChild(B, loc, aggValue, Fn);
    }
  };

  // SWIFT_ENABLE_TENSORFLOW
  class NormalDifferentiableSILFunctionTypeLowering final
      : public LoadableAggTypeLowering<
                   NormalDifferentiableSILFunctionTypeLowering,
                   NormalDifferentiableFunctionTypeComponent> {
  public:
    using LoadableAggTypeLowering::LoadableAggTypeLowering;

    SILValue emitRValueProject(
        SILBuilder &B, SILLocation loc, SILValue tupleValue,
        NormalDifferentiableFunctionTypeComponent extractee,
        const TypeLowering &eltLowering) const {
      return B.createDifferentiableFunctionExtract(
          loc, extractee, tupleValue);
    }

    SILValue rebuildAggregate(SILBuilder &B, SILLocation loc,
                              ArrayRef<SILValue> values) const override {
      assert(values.size() == 3);
      auto fnTy = getLoweredType().castTo<SILFunctionType>();
      auto paramIndices = fnTy->getDifferentiabilityParameterIndices();
      return B.createDifferentiableFunction(
          loc, paramIndices, values[0], std::make_pair(values[1], values[2]));
    }

    void lowerChildren(TypeConverter &TC,
                       SmallVectorImpl<Child> &children) const override {
      auto fnTy = getLoweredType().castTo<SILFunctionType>();
      auto numDerivativeFns = 2;
      children.reserve(numDerivativeFns + 1);
      auto origFnTy = fnTy->getWithoutDifferentiability();
      auto paramIndices = fnTy->getDifferentiabilityParameterIndices();
      children.push_back(Child{
        NormalDifferentiableFunctionTypeComponent::Original,
        TC.getTypeLowering(origFnTy, getExpansionContext())
      });
      for (AutoDiffDerivativeFunctionKind kind :
               {AutoDiffDerivativeFunctionKind::JVP,
                AutoDiffDerivativeFunctionKind::VJP}) {
        auto derivativeFnTy = origFnTy->getAutoDiffDerivativeFunctionType(
            paramIndices, 0, kind, TC,
            LookUpConformanceInModule(&TC.M));
        auto silTy = SILType::getPrimitiveObjectType(derivativeFnTy);
        NormalDifferentiableFunctionTypeComponent extractee(kind);
        // Assert that we have the right extractee. A terrible bug in the past
        // was caused by implicit conversions from `unsigned` to
        // `NormalDifferentiableFunctionTypeComponent` which resulted into a
        // wrong extractee.
        assert(extractee.getAsDerivativeFunctionKind() == kind);
        children.push_back(Child{
            extractee, TC.getTypeLowering(silTy, getExpansionContext())});
      }
      assert(children.size() == 3);
    }
  };

  class LinearDifferentiableSILFunctionTypeLowering final
      : public LoadableAggTypeLowering<
                   LinearDifferentiableSILFunctionTypeLowering,
                   LinearDifferentiableFunctionTypeComponent> {
  public:
    using LoadableAggTypeLowering::LoadableAggTypeLowering;

    SILValue emitRValueProject(
        SILBuilder &B, SILLocation loc, SILValue tupleValue,
        LinearDifferentiableFunctionTypeComponent component,
        const TypeLowering &eltLowering) const {
      return B.createLinearFunctionExtract(loc, component, tupleValue);
    }

    SILValue rebuildAggregate(SILBuilder &B, SILLocation loc,
                              ArrayRef<SILValue> values) const override {
      assert(values.size() == 2);
      auto fnTy = getLoweredType().castTo<SILFunctionType>();
      auto paramIndices = fnTy->getDifferentiabilityParameterIndices();
      return B.createLinearFunction(loc, paramIndices, values[0], values[1]);
    }

    void lowerChildren(TypeConverter &TC,
                       SmallVectorImpl<Child> &children) const override {
      auto fnTy = getLoweredType().castTo<SILFunctionType>();
      children.reserve(2);
      auto origFnTy = fnTy->getWithoutDifferentiability();
      auto paramIndices = fnTy->getDifferentiabilityParameterIndices();
      children.push_back(Child{
        LinearDifferentiableFunctionTypeComponent::Original,
        TC.getTypeLowering(origFnTy, getExpansionContext())
      });
      auto transposeFnTy = origFnTy->getAutoDiffTransposeFunctionType(
          paramIndices, TC, LookUpConformanceInModule(&TC.M));
      auto transposeSILFnTy = SILType::getPrimitiveObjectType(transposeFnTy);
      children.push_back(Child{
        LinearDifferentiableFunctionTypeComponent::Transpose,
        TC.getTypeLowering(transposeSILFnTy, getExpansionContext())
      });
      assert(children.size() == 2);
    }
  };

  /// A lowering for loadable but non-trivial tuple types.
  class LoadableTupleTypeLowering final
      : public LoadableAggTypeLowering<LoadableTupleTypeLowering, unsigned> {
  public:
    LoadableTupleTypeLowering(CanType type, RecursiveProperties properties,
                              TypeExpansionContext forExpansion)
      : LoadableAggTypeLowering(type, properties, forExpansion) {}

    SILValue emitRValueProject(SILBuilder &B, SILLocation loc,
                               SILValue tupleValue, unsigned index,
                               const TypeLowering &eltLowering) const {
      return B.createTupleExtract(loc, tupleValue, index,
                                  eltLowering.getLoweredType());
    }

    SILValue rebuildAggregate(SILBuilder &B, SILLocation loc,
                              ArrayRef<SILValue> values) const override {
      return B.createTuple(loc, getLoweredType(), values);
    }
  
  private:
    void lowerChildren(TypeConverter &TC, SmallVectorImpl<Child> &children)
    const override {
      // The children are just the elements of the lowered tuple.
      auto silTy = getLoweredType();
      auto tupleTy = silTy.castTo<TupleType>();
      children.reserve(tupleTy->getNumElements());
      unsigned index = 0;
      for (auto elt : tupleTy.getElementTypes()) {
        auto silElt = SILType::getPrimitiveType(elt, silTy.getCategory());
        auto &eltTL = TC.getTypeLowering(silElt, getExpansionContext());
        children.push_back(Child{index, eltTL});
        ++index;
      }
    }
  };

  /// A lowering for loadable but non-trivial struct types.
  class LoadableStructTypeLowering final
      : public LoadableAggTypeLowering<LoadableStructTypeLowering, VarDecl*> {
  public:
    LoadableStructTypeLowering(CanType type, RecursiveProperties properties,
                               TypeExpansionContext forExpansion)
      : LoadableAggTypeLowering(type, properties, forExpansion) {}

    SILValue emitRValueProject(SILBuilder &B, SILLocation loc,
                               SILValue structValue, VarDecl *field,
                               const TypeLowering &fieldLowering) const {
      return B.createStructExtract(loc, structValue, field,
                                   fieldLowering.getLoweredType());
    }

    SILValue rebuildAggregate(SILBuilder &B, SILLocation loc,
                              ArrayRef<SILValue> values) const override {
      return B.createStruct(loc, getLoweredType(), values);
    }
        
  private:
    void lowerChildren(TypeConverter &TC, SmallVectorImpl<Child> &children)
    const override {
      auto silTy = getLoweredType();
      auto structDecl = silTy.getStructOrBoundGenericStruct();
      assert(structDecl);
      
      for (auto prop : structDecl->getStoredProperties()) {
        SILType propTy = silTy.getFieldType(prop, TC, getExpansionContext());
        auto &propTL = TC.getTypeLowering(propTy, getExpansionContext());
        children.push_back(Child{prop, propTL});
      }
    }
  };
  
  /// A lowering for loadable but non-trivial enum types.
  class LoadableEnumTypeLowering final : public NonTrivialLoadableTypeLowering {
  public:
    LoadableEnumTypeLowering(CanType type, RecursiveProperties properties,
                             TypeExpansionContext forExpansion)
      : NonTrivialLoadableTypeLowering(SILType::getPrimitiveObjectType(type),
                                       properties,
                                       IsNotReferenceCounted,
                                       forExpansion) {}

    SILValue emitCopyValue(SILBuilder &B, SILLocation loc,
                           SILValue value) const override {
      if (B.getFunction().hasOwnership())
        return B.createCopyValue(loc, value);
      B.createRetainValue(loc, value, B.getDefaultAtomicity());
      return value;
    }

    SILValue emitLoweredCopyValue(SILBuilder &B, SILLocation loc,
                                  SILValue value,
                                  TypeExpansionKind style) const override {
      if (B.getFunction().hasOwnership())
        return B.createCopyValue(loc, value);
      B.createRetainValue(loc, value, B.getDefaultAtomicity());
      return value;
    }

    void emitDestroyValue(SILBuilder &B, SILLocation loc,
                          SILValue value) const override {
      if (B.getFunction().hasOwnership()) {
        B.createDestroyValue(loc, value);
        return;
      }
      B.emitReleaseValueAndFold(loc, value);
    }

    void emitLoweredDestroyValue(SILBuilder &B, SILLocation loc, SILValue value,
                                 TypeExpansionKind style) const override {
      // Enums, we never want to expand.
      return emitDestroyValue(B, loc, value);
    }
  };

  class LeafLoadableTypeLowering : public NonTrivialLoadableTypeLowering {
  public:
    LeafLoadableTypeLowering(SILType type, RecursiveProperties properties,
                             IsReferenceCounted_t isRefCounted,
                             TypeExpansionContext forExpansion)
      : NonTrivialLoadableTypeLowering(type, properties, isRefCounted,
                                       forExpansion) {}

    SILValue emitLoweredCopyValue(SILBuilder &B, SILLocation loc,
                                  SILValue value,
                                  TypeExpansionKind style) const override {
      return emitCopyValue(B, loc, value);
    }

    void emitLoweredDestroyValue(SILBuilder &B, SILLocation loc, SILValue value,
                                 TypeExpansionKind style) const override {
      emitDestroyValue(B, loc, value);
    }
  };

  /// A class for reference types, which are all non-trivial but still
  /// loadable.
  class ReferenceTypeLowering : public LeafLoadableTypeLowering {
  public:
    ReferenceTypeLowering(SILType type, TypeExpansionContext forExpansion)
      : LeafLoadableTypeLowering(type, RecursiveProperties::forReference(),
                                 IsReferenceCounted, forExpansion) {}

    SILValue emitCopyValue(SILBuilder &B, SILLocation loc,
                           SILValue value) const override {
      if (isa<FunctionRefInst>(value) || isa<DynamicFunctionRefInst>(value) ||
          isa<PreviousDynamicFunctionRefInst>(value))
        return value;

      if (B.getFunction().hasOwnership())
        return B.createCopyValue(loc, value);

      B.createStrongRetain(loc, value, B.getDefaultAtomicity());
      return value;
    }

    void emitDestroyValue(SILBuilder &B, SILLocation loc,
                          SILValue value) const override {
      if (B.getFunction().hasOwnership()) {
        B.createDestroyValue(loc, value);
        return;
      }
      B.emitStrongReleaseAndFold(loc, value);
    }
  };

/// A type lowering for loadable @unowned types.
#define ALWAYS_OR_SOMETIMES_LOADABLE_CHECKED_REF_STORAGE(Name, ...) \
  class Loadable##Name##TypeLowering final : public LeafLoadableTypeLowering { \
  public: \
    Loadable##Name##TypeLowering(SILType type, \
                                 TypeExpansionContext forExpansion) \
      : LeafLoadableTypeLowering(type, RecursiveProperties::forReference(), \
                                 IsReferenceCounted, \
                                 forExpansion) {} \
    SILValue emitCopyValue(SILBuilder &B, SILLocation loc, \
                           SILValue value) const override { \
      if (B.getFunction().hasOwnership()) \
        return B.createCopyValue(loc, value); \
      B.create##Name##Retain(loc, value, B.getDefaultAtomicity()); \
      return value; \
    } \
    void emitDestroyValue(SILBuilder &B, SILLocation loc, \
                          SILValue value) const override { \
      if (B.getFunction().hasOwnership()) { \
        B.createDestroyValue(loc, value); \
        return; \
      } \
      B.create##Name##Release(loc, value, B.getDefaultAtomicity()); \
    } \
  };
#include "swift/AST/ReferenceStorage.def"

  /// A class for non-trivial, address-only types.
  class AddressOnlyTypeLowering : public TypeLowering {
  public:
    AddressOnlyTypeLowering(SILType type, RecursiveProperties properties,
                            TypeExpansionContext forExpansion)
      : TypeLowering(type, properties, IsNotReferenceCounted,
                     forExpansion) {
      assert(properties.isAddressOnly());
    }

    void emitCopyInto(SILBuilder &B, SILLocation loc,
                      SILValue src, SILValue dest, IsTake_t isTake,
                      IsInitialization_t isInit) const override {
      B.createCopyAddr(loc, src, dest, isTake, isInit);
    }

    SILValue emitLoadOfCopy(SILBuilder &B, SILLocation loc,
                            SILValue addr, IsTake_t isTake) const override {
      llvm_unreachable("calling emitLoadOfCopy on non-loadable type");
    }

    void emitStoreOfCopy(SILBuilder &B, SILLocation loc,
                         SILValue newValue, SILValue addr,
                         IsInitialization_t isInit) const override {
      llvm_unreachable("calling emitStoreOfCopy on non-loadable type");
    }

    void emitStore(SILBuilder &B, SILLocation loc, SILValue value,
                   SILValue addr, StoreOwnershipQualifier qual) const override {
      llvm_unreachable("calling emitStore on non-loadable type");
    }

    SILValue emitLoad(SILBuilder &B, SILLocation loc, SILValue addr,
                      LoadOwnershipQualifier qual) const override {
      llvm_unreachable("calling emitLoad on non-loadable type");
    }

    void emitDestroyAddress(SILBuilder &B, SILLocation loc,
                            SILValue addr) const override {
      if (!isTrivial())
        B.emitDestroyAddrAndFold(loc, addr);
    }

    void emitDestroyRValue(SILBuilder &B, SILLocation loc,
                           SILValue value) const override {
      if (!isTrivial())
        B.emitDestroyAddrAndFold(loc, value);
    }

    SILValue emitCopyValue(SILBuilder &B, SILLocation loc,
                           SILValue value) const override {
      llvm_unreachable("type is not loadable!");
    }

    SILValue emitLoweredCopyValue(SILBuilder &B, SILLocation loc,
                                  SILValue value,
                                  TypeExpansionKind style) const override {
      llvm_unreachable("type is not loadable!");
    }

    void emitDestroyValue(SILBuilder &B, SILLocation loc,
                          SILValue value) const override {
      llvm_unreachable("type is not loadable!");
    }

    void emitLoweredDestroyValue(SILBuilder &B, SILLocation loc, SILValue value,
                                 TypeExpansionKind style) const override {
      llvm_unreachable("type is not loadable!");
    }
  };

  /// A class for Builtin.UnsafeValueBuffer.  The only purpose here is
  /// to catch obviously broken attempts to copy or destroy the buffer.
  class UnsafeValueBufferTypeLowering : public AddressOnlyTypeLowering {
  public:
    UnsafeValueBufferTypeLowering(SILType type,
                                  TypeExpansionContext forExpansion)
      : AddressOnlyTypeLowering(type,
                                {IsNotTrivial, IsFixedABI,
                                 IsAddressOnly, IsNotResilient},
                                forExpansion) {}

    void emitCopyInto(SILBuilder &B, SILLocation loc,
                      SILValue src, SILValue dest, IsTake_t isTake,
                      IsInitialization_t isInit) const override {
      llvm_unreachable("cannot copy an UnsafeValueBuffer!");
    }

    void emitDestroyAddress(SILBuilder &B, SILLocation loc,
                            SILValue addr) const override {
      llvm_unreachable("cannot destroy an UnsafeValueBuffer!");
    }

    void emitDestroyRValue(SILBuilder &B, SILLocation loc,
                           SILValue value) const override {
      llvm_unreachable("cannot destroy an UnsafeValueBuffer!");
    }
  };

  /// Lower address only types as opaque values.
  ///
  /// Opaque values behave like loadable leaf types in SIL.
  ///
  /// FIXME: When you remove an unreachable, just delete the method.
  class OpaqueValueTypeLowering : public LeafLoadableTypeLowering {
  public:
    OpaqueValueTypeLowering(SILType type, RecursiveProperties properties,
                            TypeExpansionContext forExpansion)
      : LeafLoadableTypeLowering(type, properties, IsNotReferenceCounted,
                                 forExpansion) {}

    void emitCopyInto(SILBuilder &B, SILLocation loc,
                      SILValue src, SILValue dest, IsTake_t isTake,
                      IsInitialization_t isInit) const override {
      llvm_unreachable("copy into");
    }

    // --- Same as LeafLoadableTypeLowering.

    SILValue emitLoweredCopyValue(SILBuilder &B, SILLocation loc,
                                  SILValue value,
                                  TypeExpansionKind style) const override {
      llvm_unreachable("lowered copy");
    }

    void emitLoweredDestroyValue(SILBuilder &B, SILLocation loc, SILValue value,
                                 TypeExpansionKind style) const override {
      llvm_unreachable("destroy value");
    }

    SILValue emitCopyValue(SILBuilder &B, SILLocation loc,
                           SILValue value) const override {
      return B.createCopyValue(loc, value);
    }

    void emitDestroyValue(SILBuilder &B, SILLocation loc,
                          SILValue value) const override {
      B.createDestroyValue(loc, value);
    }
  };

  /// Build the appropriate TypeLowering subclass for the given type,
  /// which is assumed to already have been lowered.
  class LowerType
    : public TypeClassifierBase<LowerType, TypeLowering *>
  {
  public:
    LowerType(TypeConverter &TC, TypeExpansionContext Expansion)
      : TypeClassifierBase(TC, Expansion) {}

    TypeLowering *handleTrivial(CanType type) {
      return handleTrivial(type, RecursiveProperties::forTrivial());
    }

    TypeLowering *handleTrivial(CanType type,
                                RecursiveProperties properties) {
      auto silType = SILType::getPrimitiveObjectType(type);
      return new (TC) TrivialTypeLowering(silType, properties, Expansion);
    }

    TypeLowering *handleReference(CanType type) {
      auto silType = SILType::getPrimitiveObjectType(type);
      return new (TC) ReferenceTypeLowering(silType, Expansion);
    }

    TypeLowering *handleAddressOnly(CanType type,
                                    RecursiveProperties properties) {
      if (!TC.Context.LangOpts.EnableSILOpaqueValues) {
        auto silType = SILType::getPrimitiveAddressType(type);
        return new (TC) AddressOnlyTypeLowering(silType, properties,
                                                           Expansion);
      }
      auto silType = SILType::getPrimitiveObjectType(type);
      return new (TC) OpaqueValueTypeLowering(silType, properties, Expansion);
    }

#define ALWAYS_LOADABLE_CHECKED_REF_STORAGE(Name, ...) \
    TypeLowering * \
    visit##Name##StorageType(Can##Name##StorageType type, \
                             AbstractionPattern origType) { \
      return new (TC) Loadable##Name##TypeLowering( \
                                  SILType::getPrimitiveObjectType(type), \
                                  Expansion); \
    }
#define SOMETIMES_LOADABLE_CHECKED_REF_STORAGE(Name, ...) \
    TypeLowering * \
    visitLoadable##Name##StorageType(Can##Name##StorageType type, \
                                     AbstractionPattern origType) { \
      return new (TC) Loadable##Name##TypeLowering( \
                                  SILType::getPrimitiveObjectType(type), \
                                  Expansion); \
    }
#include "swift/AST/ReferenceStorage.def"

    TypeLowering *
    visitBuiltinUnsafeValueBufferType(CanBuiltinUnsafeValueBufferType type,
                                      AbstractionPattern origType) {
      auto silType = SILType::getPrimitiveAddressType(type);
      return new (TC) UnsafeValueBufferTypeLowering(silType, Expansion);
    }

    TypeLowering *visitTupleType(CanTupleType tupleType,
                                 AbstractionPattern origType) {
      RecursiveProperties properties;
      for (unsigned i = 0, e = tupleType->getNumElements(); i < e; ++i) {
        auto eltType = tupleType.getElementType(i);
        auto origEltType = origType.getTupleElementType(i);
        auto &lowering = TC.getTypeLowering(origEltType, eltType, Expansion);
        properties.addSubobject(lowering.getRecursiveProperties());
      }

      return handleAggregateByProperties<LoadableTupleTypeLowering>(tupleType,
                                                                    properties);
    }

    bool handleResilience(CanType type, NominalTypeDecl *D,
                          RecursiveProperties &properties) {
      if (D->isResilient()) {
        // If the type is resilient and defined in our module, make a note of
        // that, since our lowering now depends on the resilience expansion.
        bool sameModule = (D->getModuleContext() == &TC.M);
        if (sameModule)
          properties.addSubobject(RecursiveProperties::forResilient());

        // If the type is in a different module, or if we're using a minimal
        // expansion, the type is address only and completely opaque to us.
        //
        // Note: if the type is in a different module, the lowering does
        // not depend on the resilience expansion, so we do not need to set
        // the isResilent() flag above.
        if (!sameModule || Expansion.getResilienceExpansion() ==
                               ResilienceExpansion::Minimal) {
          properties.addSubobject(RecursiveProperties::forOpaque());
          return true;
        }
      }

      return false;
    }

    TypeLowering *visitAnyStructType(CanType structType,
                                     AbstractionPattern origType,
                                     StructDecl *D) {
      RecursiveProperties properties;

      if (handleResilience(structType, D, properties))
        return handleAddressOnly(structType, properties);

      auto subMap = structType->getContextSubstitutionMap(&TC.M, D);

      // Classify the type according to its stored properties.
      for (auto field : D->getStoredProperties()) {
        auto substFieldType =
          field->getInterfaceType().subst(subMap)
               ->getCanonicalType(D->getGenericSignature());
        
        // We are determining the recursive properties of the struct here,
        // not the lowered types of the fields, so instead of lowering the
        // field type against the declaration's interface type as we normally
        // would, we use the substituted field type in order to accurately
        // preserve the properties of the aggregate.
        auto origFieldType = origType.unsafeGetSubstFieldType(field);
        
        properties.addSubobject(classifyType(origFieldType, substFieldType,
                                             TC, Expansion));
      }

      return handleAggregateByProperties<LoadableStructTypeLowering>(structType,
                                                                    properties);
    }
        
    TypeLowering *visitAnyEnumType(CanType enumType,
                                   AbstractionPattern origType,
                                   EnumDecl *D) {
      RecursiveProperties properties;

      if (handleResilience(enumType, D, properties))
        return handleAddressOnly(enumType, properties);

      // If the whole enum is indirect, we lower it as if all payload
      // cases were indirect. This means a fixed-layout indirect enum
      // is always loadable and nontrivial. A resilient indirect enum
      // is still address only, because we don't know how many bits
      // are used for the discriminator, and new non-indirect cases
      // may be added resiliently later.
      if (D->isIndirect()) {
        properties.setNonTrivial();
        return new (TC) LoadableEnumTypeLowering(enumType, properties,
                                                 Expansion);
      }

      auto subMap = enumType->getContextSubstitutionMap(&TC.M, D);

      // Accumulate the properties of all direct payloads.
      for (auto elt : D->getAllElements()) {
        // No-payload elements do not affect any recursive properties.
        if (!elt->hasAssociatedValues())
          continue;

        // Indirect elements only make the type nontrivial.
        if (elt->isIndirect()) {
          properties.setNonTrivial();
          continue;
        }
        
        auto substEltType =
          elt->getArgumentInterfaceType().subst(subMap)
             ->getCanonicalType(D->getGenericSignature());
        
        auto origEltType = origType.unsafeGetSubstFieldType(elt,
                              elt->getArgumentInterfaceType()
                                 ->getCanonicalType(D->getGenericSignature()));
        properties.addSubobject(classifyType(origEltType, substEltType,
                                             TC, Expansion));
      }

      return handleAggregateByProperties<LoadableEnumTypeLowering>(enumType,
                                                                   properties);
    }

    // SWIFT_ENABLE_TENSORFLOW
    TypeLowering *
    visitNormalDifferentiableSILFunctionType(CanSILFunctionType type,
                                             RecursiveProperties props) {
      return handleAggregateByProperties
          <NormalDifferentiableSILFunctionTypeLowering>(type, props);
    }

    TypeLowering *
    visitLinearDifferentiableSILFunctionType(CanSILFunctionType type,
                                             RecursiveProperties props) {
      return handleAggregateByProperties
          <LinearDifferentiableSILFunctionTypeLowering>(type, props);
    }

    template <class LoadableLoweringClass>
    TypeLowering *handleAggregateByProperties(CanType type,
                                              RecursiveProperties props) {
      if (props.isAddressOnly()) {
        return handleAddressOnly(type, props);
      }
      assert(props.isFixedABI());
      if (props.isTrivial()) {
        return handleTrivial(type, props);
      }
      return new (TC) LoadableLoweringClass(type, props, Expansion);
    }
  };
} // end anonymous namespace

TypeConverter::TypeConverter(ModuleDecl &m)
  : M(m), Context(m.getASTContext()) {
}

TypeConverter::~TypeConverter() {
  // The bump pointer allocator destructor will deallocate but not destroy all
  // our independent TypeLowerings.
  for (auto &ti : LoweredTypes) {
    // Destroy only the unique entries.
    CanType srcType = ti.first.OrigType;
    if (!srcType) continue;
    CanType mappedType = ti.second->getLoweredType().getASTType();
    if (srcType == mappedType)
      ti.second->~TypeLowering();
  }
}

void *TypeLowering::operator new(size_t size, TypeConverter &tc) {
  return tc.TypeLoweringBPA.Allocate(size, alignof(TypeLowering&));
}

const TypeLowering *TypeConverter::find(TypeKey k) {
  if (!k.isCacheable()) return nullptr;

  auto ck = k.getCachingKey();
  auto found = LoweredTypes.find(ck);
  if (found == LoweredTypes.end())
    return nullptr;

  assert((found->second || k.expansionContext.isMinimal()) &&
         "type recursion not caught in Sema");
  return found->second;
}

#ifndef NDEBUG
void TypeConverter::removeNullEntry(TypeKey k) {
  if (!k.isCacheable())
    return;

  auto ck = k.getCachingKey();

  auto found = LoweredTypes.find(ck);
  if (found == LoweredTypes.end() || found->second != nullptr)
    return;

  LoweredTypes.erase(ck);
}
#endif

void TypeConverter::insert(TypeKey k, const TypeLowering *tl) {
  if (!k.isCacheable()) return;

  LoweredTypes[k.getCachingKey()] = tl;
}

/// Lower each of the elements of the substituted type according to
/// the abstraction pattern of the given original type.
static CanTupleType computeLoweredTupleType(TypeConverter &tc,
                                            TypeExpansionContext context,
                                            AbstractionPattern origType,
                                            CanTupleType substType) {
  assert(origType.matchesTuple(substType));

  // Does the lowered tuple type differ from the substituted type in
  // any interesting way?
  bool changed = false;
  SmallVector<TupleTypeElt, 4> loweredElts;
  loweredElts.reserve(substType->getNumElements());

  for (auto i : indices(substType->getElementTypes())) {
    auto origEltType = origType.getTupleElementType(i);
    auto substEltType = substType.getElementType(i);

    auto &substElt = substType->getElement(i);

    // Make sure we don't have something non-materializable.
    auto Flags = substElt.getParameterFlags();
    assert(Flags.getValueOwnership() == ValueOwnership::Default);
    assert(!Flags.isVariadic());

    CanType loweredSubstEltType =
        tc.getLoweredRValueType(context, origEltType, substEltType);
    changed = (changed || substEltType != loweredSubstEltType ||
               !Flags.isNone());

    // Note: we drop @escaping and @autoclosure which can still appear on
    // materializable tuple types.
    //
    // FIXME: Replace this with an assertion that the original tuple element
    // did not have any flags.
    loweredElts.emplace_back(loweredSubstEltType,
                             substElt.getName(),
                             ParameterTypeFlags());
  }

  if (!changed) return substType;

  // The cast should succeed, because if we end up with a one-element
  // tuple type here, it must have a label.
  return cast<TupleType>(CanType(TupleType::get(loweredElts, tc.Context)));
}

static CanType computeLoweredOptionalType(TypeConverter &tc,
                                          TypeExpansionContext context,
                                          AbstractionPattern origType,
                                          CanType substType,
                                          CanType substObjectType) {
  assert(substType.getOptionalObjectType() == substObjectType);

  CanType loweredObjectType = tc.getLoweredRValueType(
      context, origType.getOptionalObjectType(), substObjectType);

  // If the object type didn't change, we don't have to rebuild anything.
  if (loweredObjectType == substObjectType) {
    return substType;
  }

  auto optDecl = tc.Context.getOptionalDecl();
  return CanType(BoundGenericEnumType::get(optDecl, Type(), loweredObjectType));
}

static CanType
computeLoweredReferenceStorageType(TypeConverter &tc,
                                   TypeExpansionContext context,
                                   AbstractionPattern origType,
                                   CanReferenceStorageType substType) {
  CanType loweredReferentType = tc.getLoweredRValueType(
      context, origType.getReferenceStorageReferentType(),
      substType.getReferentType());

  if (loweredReferentType == substType.getReferentType())
    return substType;

  return CanReferenceStorageType::get(loweredReferentType,
                                      substType->getOwnership());
}

CanSILFunctionType
TypeConverter::getSILFunctionType(TypeExpansionContext context,
                                  AbstractionPattern origType,
                                  CanFunctionType substType) {
  return cast<SILFunctionType>(
      getLoweredRValueType(context, origType, substType));
}

bool TypeConverter::hasOpaqueArchetypeOrPropertiesOrCases(CanType ty) {
  if (ty->hasOpaqueArchetype())
    return true;

  auto it = opaqueArchetypeFields.find(ty);
  if (it == opaqueArchetypeFields.end()) {
    bool res = ty->hasOpaqueArchetypePropertiesOrCases();
    opaqueArchetypeFields[ty] = res;
    return res;
  }
  return it->second;
}

const TypeLowering &
TypeConverter::getTypeLowering(AbstractionPattern origType,
                               Type origSubstType,
                               TypeExpansionContext forExpansion) {
  CanType substType = origSubstType->getCanonicalType();
  auto origHadOpaqueTypeArchetype =
      hasOpaqueArchetypeOrPropertiesOrCases(origSubstType->getCanonicalType());
  auto key = getTypeKey(origType, substType, forExpansion);
  assert(!substType->is<InOutType>());

  auto *candidateLowering = find(key.getKeyForMinimalExpansion());
  auto *lowering = getTypeLoweringForExpansion(
      key, forExpansion, candidateLowering, origHadOpaqueTypeArchetype);
  if (lowering != nullptr)
    return *lowering;

#ifndef NDEBUG
  // Catch reentrancy bugs.
  if (candidateLowering == nullptr)
    insert(key.getKeyForMinimalExpansion(), nullptr);
#endif

  // Lower the type.
  auto loweredSubstType =
      computeLoweredRValueType(forExpansion, origType, substType);

  // If that didn't change the type and the key is cachable, there's no
  // point in re-checking the table, so just construct a type lowering
  // and cache it.
  if (loweredSubstType == substType && key.isCacheable()) {
    lowering = LowerType(*this, forExpansion)
      .visit(key.SubstType, key.OrigType);

  // Otherwise, check the table at a key that would be used by the
  // SILType-based lookup path for the type we just lowered to, then cache
  // that same result at this key if possible.
  } else {
    lowering = &getTypeLoweringForLoweredType(origType,
                                              loweredSubstType,
                                              forExpansion,
                                              origHadOpaqueTypeArchetype);
  }

  if (!lowering->isResilient() && !origHadOpaqueTypeArchetype) {
    insert(key.getKeyForMinimalExpansion(), lowering);
  } else {
    insert(key, lowering);
#ifndef NDEBUG
    removeNullEntry(key.getKeyForMinimalExpansion());
#endif
  }
  return *lowering;
}

CanType
TypeConverter::computeLoweredRValueType(TypeExpansionContext forExpansion,
                                        AbstractionPattern origType,
                                        CanType substType) {
  // AST function types are turned into SIL function types:
  //   - the type is uncurried as desired
  //   - types are turned into their unbridged equivalents, depending
  //     on the abstract CC
  //   - ownership conventions are deduced
  //   - a minimal substituted generic signature is extracted to represent
  //     possible ABI-compatible substitutions
  if (auto substFnType = dyn_cast<AnyFunctionType>(substType)) {
    // If the formal type uses a C convention, it is not formally
    // abstractable, and it may be subject to implicit bridging.
    auto extInfo = substFnType->getExtInfo();
    if (getSILFunctionLanguage(extInfo.getSILRepresentation())
          == SILFunctionLanguage::C) {
      // The importer only applies fully-reversible bridging to the
      // component types of C function pointers.
      auto bridging = Bridgeability::Full;
      if (extInfo.getSILRepresentation()
                        == SILFunctionTypeRepresentation::CFunctionPointer)
        bridging = Bridgeability::None;

      // Bridge the parameters and result of the function type.
      auto bridgedFnType = getBridgedFunctionType(origType, substFnType,
                                                  extInfo, bridging);
      substFnType = bridgedFnType;

      // Also rewrite the type of the abstraction pattern.
      auto signature = origType.getGenericSignatureOrNull();
      if (origType.isTypeParameter()) {
        origType = AbstractionPattern(signature, bridgedFnType);
      } else {
        origType.rewriteType(signature, bridgedFnType);
      }
    }

    return getNativeSILFunctionType(*this, forExpansion, origType, substFnType);
  }

  // Ignore dynamic self types.
  if (auto selfType = dyn_cast<DynamicSelfType>(substType)) {
    return getLoweredRValueType(forExpansion, origType, selfType.getSelfType());
  }

  // Static metatypes are unitary and can optimized to a "thin" empty
  // representation if the type also appears as a static metatype in the
  // original abstraction pattern.
  if (auto substMeta = dyn_cast<MetatypeType>(substType)) {
    // If the metatype has already been lowered, it will already carry its
    // representation.
    if (substMeta->hasRepresentation()) {
      assert(substMeta->isLegalSILType());
      return substOpaqueTypesWithUnderlyingTypes(substMeta, forExpansion);
    }

    MetatypeRepresentation repr;
    
    auto origMeta = origType.getAs<MetatypeType>();
    if (!origMeta) {
      // If the metatype matches a dependent type, it must be thick.
      assert(origType.isTypeParameter());
      repr = MetatypeRepresentation::Thick;
    } else {
      // Otherwise, we're thin if the metatype is thinnable both
      // substituted and in the abstraction pattern.
      if (hasSingletonMetatype(substMeta.getInstanceType())
          && hasSingletonMetatype(origMeta.getInstanceType()))
        repr = MetatypeRepresentation::Thin;
      else
        repr = MetatypeRepresentation::Thick;
    }

    CanType instanceType = substOpaqueTypesWithUnderlyingTypes(
        substMeta.getInstanceType(), forExpansion);

    // Regardless of thinness, metatypes are always trivial.
    return CanMetatypeType::get(instanceType, repr);
  }

  // Give existential metatypes @thick representation by default.
  if (auto existMetatype = dyn_cast<ExistentialMetatypeType>(substType)) {
    if (existMetatype->hasRepresentation()) {
      assert(existMetatype->isLegalSILType());
      return existMetatype;
    }

    return CanExistentialMetatypeType::get(existMetatype.getInstanceType(),
                                           MetatypeRepresentation::Thick);
  }

  // Lower tuple element types.
  if (auto substTupleType = dyn_cast<TupleType>(substType)) {
    return computeLoweredTupleType(*this, forExpansion, origType,
                                   substTupleType);
  }

  // Lower the referent type of reference storage types.
  if (auto substRefType = dyn_cast<ReferenceStorageType>(substType)) {
    return computeLoweredReferenceStorageType(*this, forExpansion, origType,
                                              substRefType);
  }

  // Lower the object type of optional types.
  if (auto substObjectType = substType.getOptionalObjectType()) {
    return computeLoweredOptionalType(*this, forExpansion, origType,
                                      substType, substObjectType);
  }

  if (auto silFnTy = dyn_cast<SILFunctionType>(substType)) {
    if (!substType->hasOpaqueArchetype() ||
        !forExpansion.shouldLookThroughOpaqueTypeArchetypes())
      return substType;
    return silFnTy->substituteOpaqueArchetypes(*this, forExpansion);
  }

  // The Swift type directly corresponds to the lowered type.
  auto underlyingTy =
      substOpaqueTypesWithUnderlyingTypes(substType, forExpansion,
                                          /*allowLoweredTypes*/ true);
  if (underlyingTy != substType) {
    underlyingTy = computeLoweredRValueType(
        forExpansion,
        origType,
        underlyingTy);
  }

  return underlyingTy;
}

const TypeLowering &
TypeConverter::getTypeLowering(SILType type,
                               TypeExpansionContext forExpansion,
                               CanGenericSignature sig) {
  // The type lowering for a type parameter relies on its context.
  assert(sig || !type.getASTType()->hasTypeParameter());
  auto loweredType = type.getASTType();
  auto origHadOpaqueTypeArchetype =
      hasOpaqueArchetypeOrPropertiesOrCases(loweredType);

  return getTypeLoweringForLoweredType(
                       AbstractionPattern(sig, loweredType),
                       loweredType, forExpansion,
                       origHadOpaqueTypeArchetype);
}

const TypeLowering &
TypeConverter::getTypeLowering(SILType t, SILFunction &F) {
  return getTypeLowering(t, TypeExpansionContext(F),
                       F.getLoweredFunctionType()->getSubstGenericSignature());
}

const TypeLowering &
TypeConverter::getTypeLoweringForLoweredType(AbstractionPattern origType,
                                             CanType loweredType,
                                             TypeExpansionContext forExpansion,
                                             bool origHadOpaqueTypeArchetype) {
  assert(loweredType->isLegalSILType() && "type is not lowered!");
  (void)loweredType;
  
  // Cache the lowered type record for a contextualized type independent of the
  // abstraction pattern. Lowered type parameters can't be cached or looked up
  // without context. (TODO: We could if they match the out-of-context
  // abstraction pattern.)
  AbstractionPattern origTypeForCaching = loweredType->hasTypeParameter()
      ? AbstractionPattern::getInvalid()
      : AbstractionPattern(loweredType);
  auto key = getTypeKey(origTypeForCaching, loweredType, forExpansion);

  auto *candidateLowering = find(key.getKeyForMinimalExpansion());
  auto *lowering = getTypeLoweringForExpansion(
      key, forExpansion, candidateLowering, origHadOpaqueTypeArchetype);
  if (lowering != nullptr)
    return *lowering;

#ifndef NDEBUG
  // Catch reentrancy bugs.
  if (candidateLowering == nullptr)
    insert(key.getKeyForMinimalExpansion(), nullptr);
#endif

  if (forExpansion.shouldLookThroughOpaqueTypeArchetypes() &&
      loweredType->hasOpaqueArchetype()) {
    loweredType = computeLoweredRValueType(
        forExpansion, origType, loweredType);
  }

  lowering =
      LowerType(*this, forExpansion)
        .visit(loweredType, origType);

  if (!lowering->isResilient() && !origHadOpaqueTypeArchetype)
    insert(key.getKeyForMinimalExpansion(), lowering);
  else {
    insert(key, lowering);
#ifndef NDEBUG
    removeNullEntry(key.getKeyForMinimalExpansion());
#endif
  }

  return *lowering;
}

/// When we've found a type lowering for one resilience expansion,
/// check if its the one we want; if not, walk the list until we
/// find the right one, returning nullptr if the caller needs to
/// go ahead and lower the type with the correct expansion.
const TypeLowering *TypeConverter::
getTypeLoweringForExpansion(TypeKey key,
                            TypeExpansionContext forExpansion,
                            const TypeLowering *lowering,
                            bool origHadOpaqueTypeArchetype) {
  if (lowering == nullptr)
    return nullptr;

  if (!lowering->isResilient() && !origHadOpaqueTypeArchetype) {
    // Don't try to refine the lowering for other resilience expansions if
    // we don't expect to get a different lowering anyway. Similar if the
    // original type did not have opaque type archetypes.
    //
    // See LowerType::handleResilience() for the gory details; we only
    // set this flag if the type is resilient *and* inside our module.
    return lowering;
  }

  auto *exactLowering = find(key);
  if (exactLowering)
    return exactLowering;

  // We have to create a new one.
  return nullptr;
}

static GenericSignature 
getEffectiveGenericSignature(DeclContext *dc,
                             CaptureInfo captureInfo) {
  if (dc->getParent()->isLocalContext() &&
      !captureInfo.hasGenericParamCaptures())
    return nullptr;

  return dc->getGenericSignatureOfContext();
}

static GenericSignature 
getEffectiveGenericSignature(AnyFunctionRef fn,
                             CaptureInfo captureInfo) {
  return getEffectiveGenericSignature(fn.getAsDeclContext(), captureInfo);
}

static CanGenericSignature
getCanonicalSignatureOrNull(GenericSignature sig) {
  if (!sig || sig->areAllParamsConcrete())
    return nullptr;
  return sig.getCanonicalSignature();
}

/// Get the type of a global variable accessor function, () -> RawPointer.
static CanAnyFunctionType getGlobalAccessorType(CanType varType) {
  ASTContext &C = varType->getASTContext();
  return CanFunctionType::get({}, C.TheRawPointerType);
}

/// Get the type of a default argument generator, () -> T.
static CanAnyFunctionType getDefaultArgGeneratorInterfaceType(
                                                     SILDeclRef c) {
  auto *vd = c.getDecl();
  auto resultTy = getParameterAt(vd,
                                 c.defaultArgIndex)->getInterfaceType();
  assert(resultTy && "Didn't find default argument?");

  // The result type might be written in terms of type parameters
  // that have been made fully concrete.
  CanType canResultTy = resultTy->getCanonicalType(
                            vd->getInnermostDeclContext()
                              ->getGenericSignatureOfContext());

  // Remove @noescape from function return types. A @noescape
  // function return type is a contradiction.
  if (auto funTy = canResultTy->getAs<AnyFunctionType>()) {
    auto newExtInfo = funTy->getExtInfo().withNoEscape(false);
    canResultTy =
        adjustFunctionType(cast<AnyFunctionType>(canResultTy), newExtInfo);
  }

  // Get the generic signature from the surrounding context.
  auto sig = vd->getInnermostDeclContext()->getGenericSignatureOfContext();
  if (auto *afd = dyn_cast<AbstractFunctionDecl>(vd)) {
    auto *param = getParameterAt(afd, c.defaultArgIndex);
    if (param->hasDefaultExpr()) {
      auto captureInfo = param->getDefaultArgumentCaptureInfo();
      sig = getEffectiveGenericSignature(afd, captureInfo);
    }
  }

  return CanAnyFunctionType::get(getCanonicalSignatureOrNull(sig),
                                 {}, canResultTy);
}

/// Get the type of a stored property initializer, () -> T.
static CanAnyFunctionType getStoredPropertyInitializerInterfaceType(
                                                     VarDecl *VD) {
  auto *DC = VD->getDeclContext();
  CanType resultTy =
    VD->getParentPattern()->getType()->mapTypeOutOfContext()
          ->getCanonicalType();

  // If this is the backing storage for a property with an attached
  // wrapper that was initialized with '=', the stored property initializer
  // will be in terms of the original property's type.
  if (auto originalProperty = VD->getOriginalWrappedProperty()) {
    if (originalProperty->isPropertyMemberwiseInitializedWithWrappedType())
      resultTy = originalProperty->getValueInterfaceType()->getCanonicalType();
  }

  auto sig = DC->getGenericSignatureOfContext();

  return CanAnyFunctionType::get(getCanonicalSignatureOrNull(sig),
                                 {}, resultTy);
}

/// Get the type of a property wrapper backing initializer,
/// (property-type) -> backing-type.
static CanAnyFunctionType getPropertyWrapperBackingInitializerInterfaceType(
                                                     TypeConverter &TC,
                                                     VarDecl *VD) {
  CanType resultType =
      VD->getPropertyWrapperBackingPropertyType()->getCanonicalType();

  auto *DC = VD->getInnermostDeclContext();
  CanType inputType =
    VD->getParentPattern()->getType()->mapTypeOutOfContext()
          ->getCanonicalType();

  auto sig = DC->getGenericSignatureOfContext();

  AnyFunctionType::Param param(
      inputType, Identifier(),
      ParameterTypeFlags().withValueOwnership(ValueOwnership::Owned));
  return CanAnyFunctionType::get(getCanonicalSignatureOrNull(sig), {param},
                                 resultType);
}
/// Get the type of a destructor function.
static CanAnyFunctionType getDestructorInterfaceType(DestructorDecl *dd,
                                                     bool isDeallocating,
                                                     bool isForeign) {
  auto classType = dd->getDeclContext()->getDeclaredInterfaceType()
    ->getCanonicalType(dd->getGenericSignatureOfContext());

  assert((!isForeign || isDeallocating)
         && "There are no foreign destroying destructors");
  auto extInfo =
            AnyFunctionType::ExtInfo(FunctionType::Representation::Thin,
                                     /*throws*/ false);
  if (isForeign)
    extInfo = extInfo
      .withSILRepresentation(SILFunctionTypeRepresentation::ObjCMethod);
  else
    extInfo = extInfo
      .withSILRepresentation(SILFunctionTypeRepresentation::Method);

  auto &C = dd->getASTContext();
  CanType resultTy = (isDeallocating
                      ? TupleType::getEmpty(C)
                      : C.TheNativeObjectType);
  CanType methodTy = CanFunctionType::get({}, resultTy);

  auto sig = dd->getGenericSignatureOfContext();
  FunctionType::Param args[] = {FunctionType::Param(classType)};
  return CanAnyFunctionType::get(getCanonicalSignatureOrNull(sig),
                                 llvm::makeArrayRef(args),
                                 methodTy, extInfo);
}

/// Retrieve the type of the ivar initializer or destroyer method for
/// a class.
static CanAnyFunctionType getIVarInitDestroyerInterfaceType(ClassDecl *cd,
                                                            bool isObjC,
                                                            bool isDestroyer) {
  auto classType = cd->getDeclaredInterfaceType()
    ->getCanonicalType(cd->getGenericSignatureOfContext());

  auto resultType = (isDestroyer
                     ? TupleType::getEmpty(cd->getASTContext())
                     : classType);
  auto extInfo = AnyFunctionType::ExtInfo(FunctionType::Representation::Thin,
                                          /*throws*/ false);
  extInfo = extInfo
    .withSILRepresentation(isObjC? SILFunctionTypeRepresentation::ObjCMethod
                           : SILFunctionTypeRepresentation::Method);

  resultType = CanFunctionType::get({}, resultType, extInfo);
  auto sig = cd->getGenericSignature();
  FunctionType::Param args[] = {FunctionType::Param(classType)};
  return CanAnyFunctionType::get(getCanonicalSignatureOrNull(sig),
                                 llvm::makeArrayRef(args),
                                 resultType, extInfo);
}

static CanAnyFunctionType
getFunctionInterfaceTypeWithCaptures(TypeConverter &TC,
                                     CanAnyFunctionType funcType,
                                     SILDeclRef constant) {
  // Get transitive closure of value captured by this function, and any
  // captured functions.
  auto captureInfo = TC.getLoweredLocalCaptures(constant);

  // Capture generic parameters from the enclosing context if necessary.
  auto closure = *constant.getAnyFunctionRef();
  auto genericSig = getEffectiveGenericSignature(closure, captureInfo);

  auto innerExtInfo = AnyFunctionType::ExtInfo(FunctionType::Representation::Thin,
                                               funcType->throws());

  return CanAnyFunctionType::get(
      getCanonicalSignatureOrNull(genericSig),
      funcType.getParams(), funcType.getResult(),
      innerExtInfo);
}

CanAnyFunctionType TypeConverter::makeConstantInterfaceType(SILDeclRef c) {
  // SWIFT_ENABLE_TENSORFLOW
  if (auto *autoDiffFuncId = c.autoDiffDerivativeFunctionIdentifier) {
    auto originalFnTy =
        makeConstantInterfaceType(c.asAutoDiffOriginalFunction());
    auto *fnTy = originalFnTy->getAutoDiffDerivativeFunctionType(
        autoDiffFuncId->getParameterIndices(), autoDiffFuncId->getKind(),
<<<<<<< HEAD
	LookUpConformanceInModule(&M));
=======
        LookUpConformanceInModule(&M));
>>>>>>> dd1d6890
    return cast<AnyFunctionType>(fnTy->getCanonicalType());
  }

  auto *vd = c.loc.dyn_cast<ValueDecl *>();
  switch (c.kind) {
  case SILDeclRef::Kind::Func: {
    CanAnyFunctionType funcTy;
    if (auto *ACE = c.loc.dyn_cast<AbstractClosureExpr *>()) {
      // FIXME: Closures could have an interface type computed by Sema.
      funcTy = cast<AnyFunctionType>(
        ACE->getType()->mapTypeOutOfContext()->getCanonicalType());
    } else {
      funcTy = cast<AnyFunctionType>(
        vd->getInterfaceType()->getCanonicalType());
    }
    return getFunctionInterfaceTypeWithCaptures(*this, funcTy, c);
  }

  case SILDeclRef::Kind::EnumElement: {
    auto funcTy = cast<AnyFunctionType>(
      vd->getInterfaceType()->getCanonicalType());
    auto sig = vd->getDeclContext()->getGenericSignatureOfContext();
    return CanAnyFunctionType::get(getCanonicalSignatureOrNull(sig),
                                   funcTy->getParams(),
                                   funcTy.getResult(),
                                   funcTy->getExtInfo());
  }
  
  case SILDeclRef::Kind::Allocator: {
    auto *cd = cast<ConstructorDecl>(vd);
    auto funcTy = cast<AnyFunctionType>(
                                   cd->getInterfaceType()->getCanonicalType());
    return getFunctionInterfaceTypeWithCaptures(*this, funcTy, c);
  }

  case SILDeclRef::Kind::Initializer: {
    auto *cd = cast<ConstructorDecl>(vd);
    auto funcTy = cast<AnyFunctionType>(
                         cd->getInitializerInterfaceType()->getCanonicalType());
    return getFunctionInterfaceTypeWithCaptures(*this, funcTy, c);
  }

  case SILDeclRef::Kind::Destroyer:
  case SILDeclRef::Kind::Deallocator:
    return getDestructorInterfaceType(cast<DestructorDecl>(vd),
                                      c.kind == SILDeclRef::Kind::Deallocator,
                                      c.isForeign);
  
  case SILDeclRef::Kind::GlobalAccessor: {
    VarDecl *var = cast<VarDecl>(vd);
    assert(var->hasStorage() &&
           "constant ref to computed global var");
    return getGlobalAccessorType(var->getInterfaceType()->getCanonicalType());
  }
  case SILDeclRef::Kind::DefaultArgGenerator:
    return getDefaultArgGeneratorInterfaceType(c);
  case SILDeclRef::Kind::StoredPropertyInitializer:
    return getStoredPropertyInitializerInterfaceType(cast<VarDecl>(vd));
  case SILDeclRef::Kind::PropertyWrapperBackingInitializer:
    return getPropertyWrapperBackingInitializerInterfaceType(*this,
                                                             cast<VarDecl>(vd));
  case SILDeclRef::Kind::IVarInitializer:
    return getIVarInitDestroyerInterfaceType(cast<ClassDecl>(vd),
                                             c.isForeign, false);
  case SILDeclRef::Kind::IVarDestroyer:
    return getIVarInitDestroyerInterfaceType(cast<ClassDecl>(vd),
                                             c.isForeign, true);
  }

  llvm_unreachable("Unhandled SILDeclRefKind in switch.");
}

GenericSignature 
TypeConverter::getConstantGenericSignature(SILDeclRef c) {
  auto *vd = c.loc.dyn_cast<ValueDecl *>();
  
  /// Get the function generic params, including outer params.
  switch (c.kind) {
  case SILDeclRef::Kind::Func:
  case SILDeclRef::Kind::Allocator:
  case SILDeclRef::Kind::Initializer:
  case SILDeclRef::Kind::Destroyer:
  case SILDeclRef::Kind::Deallocator: {
    auto captureInfo = getLoweredLocalCaptures(c);
    return getEffectiveGenericSignature(
      *c.getAnyFunctionRef(), captureInfo);
  }
  case SILDeclRef::Kind::IVarInitializer:
  case SILDeclRef::Kind::IVarDestroyer:
    return cast<ClassDecl>(vd)->getGenericSignature();
  case SILDeclRef::Kind::DefaultArgGenerator: {
    // Use the generic environment of the original function.
    auto captureInfo = getLoweredLocalCaptures(c);
    return getEffectiveGenericSignature(
      vd->getInnermostDeclContext(), captureInfo);
  }
  case SILDeclRef::Kind::EnumElement:
  case SILDeclRef::Kind::GlobalAccessor:
  case SILDeclRef::Kind::StoredPropertyInitializer:
  case SILDeclRef::Kind::PropertyWrapperBackingInitializer:
    return vd->getDeclContext()->getGenericSignatureOfContext();
  }

  llvm_unreachable("Unhandled SILDeclRefKind in switch.");
}

GenericEnvironment *
TypeConverter::getConstantGenericEnvironment(SILDeclRef c) {
  if (auto sig = getConstantGenericSignature(c))
    return sig->getGenericEnvironment();
  return nullptr;
}

SILType TypeConverter::getSubstitutedStorageType(TypeExpansionContext context,
                                                 AbstractStorageDecl *value,
                                                 Type lvalueType) {
  // The l-value type is the result of applying substitutions to
  // the type-of-reference.  Essentially, we want to apply those
  // same substitutions to value->getType().

  // Canonicalize and lower the l-value's object type.
  AbstractionPattern origType = getAbstractionPattern(value);
  CanType substType = lvalueType->getCanonicalType();

  assert(!isa<LValueType>(substType));

  // Look through reference storage on the original type.
  auto origRefType = origType.getAs<ReferenceStorageType>();
  if (origRefType) {
    origType = origType.getReferenceStorageReferentType();
    substType = substType.getReferenceStorageReferent();
  }

  CanType substLoweredType = getLoweredRValueType(context, origType, substType);

  // Type substitution preserves structural type structure, and the
  // type-of-reference is only different in the outermost structural
  // types.  So, basically, we just need to undo the changes made by
  // getTypeOfReference and then reapply them on the substituted type.

  // The only really significant manipulation there is with @weak and
  // @unowned.
  if (origRefType) {
    substLoweredType = CanReferenceStorageType::get(substType,
                                                    origRefType->getOwnership());
  }

  return SILType::getPrimitiveAddressType(substLoweredType);
}

ProtocolDispatchStrategy
TypeConverter::getProtocolDispatchStrategy(ProtocolDecl *P) {
  // ObjC protocols use ObjC method dispatch, and Swift protocols
  // use witness tables.
  if (P->isObjC())
    return ProtocolDispatchStrategy::ObjC;
  
  return ProtocolDispatchStrategy::Swift;
}

/// If a capture references a local function, return a reference to that
/// function.
static Optional<AnyFunctionRef>
getAnyFunctionRefFromCapture(CapturedValue capture) {
  if (auto *afd = dyn_cast<AbstractFunctionDecl>(capture.getDecl()))
    return AnyFunctionRef(afd);
  return None;
}

bool
TypeConverter::hasLoweredLocalCaptures(SILDeclRef fn) {
  return !getLoweredLocalCaptures(fn).getCaptures().empty();
}

CaptureInfo
TypeConverter::getLoweredLocalCaptures(SILDeclRef fn) {
  PrettyStackTraceSILLocation stack("getting lowered local captures",
                                    fn.getAsRegularLocation(), Context);
  // If we're guaranteed to never have local captures, bail out now.
  switch (fn.kind) {
  case SILDeclRef::Kind::StoredPropertyInitializer:
  case SILDeclRef::Kind::PropertyWrapperBackingInitializer:
    return CaptureInfo::empty();

  default:
    if (fn.hasDecl()) {
      if (!fn.getDecl()->isLocalCapture())
        return CaptureInfo::empty();
    }

    break;
  }

  fn.isForeign = 0;
  fn.isCurried = 0;
  fn.isDirectReference = 0;

  // See if we've cached the lowered capture list for this function.
  auto found = LoweredCaptures.find(fn);
  if (found != LoweredCaptures.end())
    return found->second;
  
  // Recursively collect transitive captures from captured local functions.
  llvm::DenseSet<AnyFunctionRef> visitedFunctions;
  llvm::MapVector<ValueDecl*,CapturedValue> captures;

  // If there is a capture of 'self' with dynamic 'Self' type, it goes last so
  // that IRGen can pass dynamic 'Self' metadata.
  Optional<CapturedValue> selfCapture;

  bool capturesGenericParams = false;
  DynamicSelfType *capturesDynamicSelf = nullptr;
  OpaqueValueExpr *capturesOpaqueValue = nullptr;

  std::function<void (CaptureInfo captureInfo, DeclContext *dc)> collectCaptures;
  std::function<void (AnyFunctionRef)> collectFunctionCaptures;
  std::function<void (SILDeclRef)> collectConstantCaptures;

  collectCaptures = [&](CaptureInfo captureInfo, DeclContext *dc) {
    assert(captureInfo.hasBeenComputed());

    if (captureInfo.hasGenericParamCaptures())
      capturesGenericParams = true;
    if (captureInfo.hasDynamicSelfCapture())
      capturesDynamicSelf = captureInfo.getDynamicSelfType();
    if (captureInfo.hasOpaqueValueCapture())
      capturesOpaqueValue = captureInfo.getOpaqueValue();

    SmallVector<CapturedValue, 4> localCaptures;
    captureInfo.getLocalCaptures(localCaptures);
    for (auto capture : localCaptures) {
      // If the capture is of another local function, grab its transitive
      // captures instead.
      if (auto capturedFn = getAnyFunctionRefFromCapture(capture)) {
        collectFunctionCaptures(*capturedFn);
        continue;
      }

      // If the capture is of a computed property, grab the transitive captures
      // of its accessors.
      if (auto capturedVar = dyn_cast<VarDecl>(capture.getDecl())) {
        auto collectAccessorCaptures = [&](AccessorKind kind) {
          if (auto *accessor = capturedVar->getParsedAccessor(kind))
            collectFunctionCaptures(accessor);
        };

        if (!capture.isDirect()) {
          auto impl = capturedVar->getImplInfo();

          switch (impl.getReadImpl()) {
          case ReadImplKind::Stored:
            // Will capture storage later.
            break;
          case ReadImplKind::Address:
            collectAccessorCaptures(AccessorKind::Address);
            break;
          case ReadImplKind::Get:
            collectAccessorCaptures(AccessorKind::Get);
            break;
          case ReadImplKind::Read:
            collectAccessorCaptures(AccessorKind::Read);
            break;
          case ReadImplKind::Inherited:
            llvm_unreachable("inherited local variable?");
          }

          switch (impl.getWriteImpl()) {
          case WriteImplKind::Immutable:
          case WriteImplKind::Stored:
            break;
          case WriteImplKind::StoredWithObservers:
            collectAccessorCaptures(AccessorKind::WillSet);
            collectAccessorCaptures(AccessorKind::DidSet);
            break;
          case WriteImplKind::Set:
            collectAccessorCaptures(AccessorKind::Set);
            break;
          case WriteImplKind::MutableAddress:
            collectAccessorCaptures(AccessorKind::MutableAddress);
            break;
          case WriteImplKind::Modify:
            collectAccessorCaptures(AccessorKind::Modify);
            break;
          case WriteImplKind::InheritedWithObservers:
            llvm_unreachable("inherited local variable");
          }

          switch (impl.getReadWriteImpl()) {
          case ReadWriteImplKind::Immutable:
          case ReadWriteImplKind::Stored:
            break;
          case ReadWriteImplKind::MaterializeToTemporary:
            // We've already processed the read and write operations.
            break;
          case ReadWriteImplKind::MutableAddress:
            collectAccessorCaptures(AccessorKind::MutableAddress);
            break;
          case ReadWriteImplKind::Modify:
            collectAccessorCaptures(AccessorKind::Modify);
            break;
          }
        }

        if (!capturedVar->hasStorage())
          continue;

        // We can always capture the storage in these cases.
        Type captureType = capturedVar->getType()->getMetatypeInstanceType();

        if (auto *selfType = captureType->getAs<DynamicSelfType>()) {
          captureType = selfType->getSelfType();

          // We're capturing a 'self' value with dynamic 'Self' type;
          // handle it specially.
          //
          // However, only do this if its a 'let'; if the capture is
          // mutable, we're going to be capturing a box or an address.
          if (captureType->getClassOrBoundGenericClass() &&
              capturedVar->isLet()) {
            // If we've already captured the same value already, just merge
            // flags.
            if (selfCapture && selfCapture->getDecl() == capture.getDecl()) {
              selfCapture = selfCapture->mergeFlags(capture);
              continue;

            // Otherwise, record the canonical self capture. It will appear
            // at the end of the capture list.
            } else if (!selfCapture) {
              selfCapture = capture;
              continue;
            }

            // If we end up here, we have multiple different captured values
            // with a dynamic 'Self' type. Handle this and any subsequent
            // captures via the normal code path below.
          }
        }

        // Fall through to capture the storage.
      }

      // Collect non-function captures.
      ValueDecl *value = capture.getDecl();
      auto existing = captures.find(value);
      if (existing != captures.end()) {
        existing->second = existing->second.mergeFlags(capture);
      } else {
        captures.insert(std::pair<ValueDecl *, CapturedValue>(value, capture));
      }
    }
  };

  collectFunctionCaptures = [&](AnyFunctionRef curFn) {
    if (!curFn.getBody())
      return;

    if (!visitedFunctions.insert(curFn).second)
      return;

    PrettyStackTraceAnyFunctionRef("lowering local captures", curFn);
    auto dc = curFn.getAsDeclContext();
    collectCaptures(curFn.getCaptureInfo(), dc);

    // A function's captures also include its default arguments, because
    // when we reference a function we don't track which default arguments
    // are referenced too.
    //
    // FIXME: This should be more fine-grained -- we should only need the
    // captures for default arguments that are actually referenced.
    if (auto *AFD = curFn.getAbstractFunctionDecl()) {
      for (auto *P : *AFD->getParameters()) {
        if (P->hasDefaultExpr())
          collectCaptures(P->getDefaultArgumentCaptureInfo(), dc);
      }
    }
  };

  collectConstantCaptures = [&](SILDeclRef curFn) {
    if (curFn.isDefaultArgGenerator()) {
      PrettyStackTraceSILLocation stack("lowering local captures",
                                        fn.getAsRegularLocation(), Context);
      
      if (auto *afd = dyn_cast<AbstractFunctionDecl>(curFn.getDecl())) {
        auto *param = getParameterAt(afd, curFn.defaultArgIndex);
        if (param->hasDefaultExpr()) {
          auto dc = afd->getInnermostDeclContext();
          collectCaptures(param->getDefaultArgumentCaptureInfo(), dc);
        }
        return;
      }

      if (curFn.getDecl()->getInnermostDeclContext()
            ->getGenericSignatureOfContext())
        capturesGenericParams = true;

      return;
    }

    collectFunctionCaptures(*curFn.getAnyFunctionRef());
  };

  collectConstantCaptures(fn);

  SmallVector<CapturedValue, 4> resultingCaptures;
  for (auto capturePair : captures) {
    resultingCaptures.push_back(capturePair.second);
  }

  // If we captured an opaque value, add it.
  if (capturesOpaqueValue) {
    resultingCaptures.push_back(CapturedValue(capturesOpaqueValue, 0));
  }

  // If we captured the dynamic 'Self' type and we have a 'self' value also,
  // add it as the final capture. Otherwise, add a fake hidden capture for
  // the dynamic 'Self' metatype.
  if (selfCapture.hasValue()) {
    resultingCaptures.push_back(*selfCapture);
  } else if (capturesDynamicSelf) {
    selfCapture = CapturedValue::getDynamicSelfMetadata();
    resultingCaptures.push_back(*selfCapture);
  }

  // Cache the uniqued set of transitive captures.
  CaptureInfo info{Context, resultingCaptures, capturesDynamicSelf,
                   capturesOpaqueValue, capturesGenericParams};
  auto inserted = LoweredCaptures.insert({fn, info});
  assert(inserted.second && "already in map?!");
  (void)inserted;
  return info;
}

/// Given that type1 is known to be a subtype of type2, check if the two
/// types have the same calling convention representation.
TypeConverter::ABIDifference
TypeConverter::checkForABIDifferences(SILModule &M,
                                      SILType type1, SILType type2,
                                      bool thunkOptionals) {
  // Unwrap optionals, but remember that we did.
  bool type1WasOptional = false;
  bool type2WasOptional = false;
  if (auto object = type1.getOptionalObjectType()) {
    type1WasOptional = true;
    type1 = object;
  }
  if (auto object = type2.getOptionalObjectType()) {
    type2WasOptional = true;
    type2 = object;
  }

  bool optionalityChange;
  if (thunkOptionals) {
    // Forcing IUOs always requires a thunk.
    if (type1WasOptional && !type2WasOptional)
      return ABIDifference::NeedsThunk;
  
    // Except for the above case, we should not be making a value less optional.
    
    // If we're introducing a level of optionality, only certain types are
    // ABI-compatible -- check below.
    optionalityChange = (!type1WasOptional && type2WasOptional);
  } else {
    // We haven't implemented codegen for optional thunking at all levels
    // (particularly objc_blocks at depth). Just accept ABI compatibility
    // in either direction in these cases.
    optionalityChange = type1WasOptional != type2WasOptional;
  }

  // If the types are identical and there was no optionality change,
  // we're done.
  if (type1 == type2 && !optionalityChange)
    return ABIDifference::CompatibleRepresentation;
  
  // Classes, class-constrained archetypes, and pure-ObjC existential types
  // all have single retainable pointer representation; optionality change
  // is allowed.
  if (type1.getASTType()->satisfiesClassConstraint() &&
      type2.getASTType()->satisfiesClassConstraint())
    return ABIDifference::CompatibleRepresentation;

  // Function parameters are ABI compatible if their differences are
  // trivial.
  if (auto fnTy1 = type1.getAs<SILFunctionType>()) {
    if (auto fnTy2 = type2.getAs<SILFunctionType>()) {
      // @convention(block) is a single retainable pointer so optionality
      // change is allowed.
      if (optionalityChange)
        if (fnTy1->getRepresentation() != fnTy2->getRepresentation() ||
            fnTy1->getRepresentation() != SILFunctionTypeRepresentation::Block)
          return ABIDifference::NeedsThunk;

      return checkFunctionForABIDifferences(M, fnTy1, fnTy2);
    }
  }
  
  // Metatypes are ABI-compatible if they have the same representation.
  if (auto meta1 = type1.getAs<MetatypeType>()) {
    if (auto meta2 = type2.getAs<MetatypeType>()) {
      if (meta1->getRepresentation() == meta2->getRepresentation() &&
          (!optionalityChange ||
           meta1->getRepresentation() == MetatypeRepresentation::Thick))
        return ABIDifference::CompatibleRepresentation;
    }
  }
  
  // Existential metatypes which are not identical are only ABI-compatible
  // in @objc representation.
  //
  // Optionality change is allowed since @objc existential metatypes have a
  // single retainable pointer representation.
  if (auto meta1 = type1.getAs<ExistentialMetatypeType>()) {
    if (auto meta2 = type2.getAs<ExistentialMetatypeType>()) {
      if (meta1->getRepresentation() == meta2->getRepresentation() &&
          meta1->getRepresentation() == MetatypeRepresentation::ObjC)
        return ABIDifference::CompatibleRepresentation;
    }
  }

  // Tuple types are ABI-compatible if their elements are.
  if (!optionalityChange) {
    if (auto tuple1 = type1.getAs<TupleType>()) {
      if (auto tuple2 = type2.getAs<TupleType>()) {
        if (tuple1->getNumElements() != tuple2->getNumElements())
          return ABIDifference::NeedsThunk;
        
        for (unsigned i = 0, e = tuple1->getNumElements(); i < e; i++) {
          if (checkForABIDifferences(M,
                                     type1.getTupleElementType(i),
                                     type2.getTupleElementType(i))
                != ABIDifference::CompatibleRepresentation)
            return ABIDifference::NeedsThunk;
        }

        // Tuple lengths and elements match
        return ABIDifference::CompatibleRepresentation;
      }
    }
  }

  // The types are different, or there was an optionality change resulting
  // in a change in representation.
  return ABIDifference::NeedsThunk;
}

TypeConverter::ABIDifference
TypeConverter::checkFunctionForABIDifferences(SILModule &M,
                                              SILFunctionType *fnTy1,
                                              SILFunctionType *fnTy2) {
  // For now, only differentiate representation from calling convention when
  // staging in substituted function types.
  //
  // We might still want to conditionalize this behavior even after we commit
  // substituted function types, to avoid bloating
  // IR for platforms that don't differentiate function type representations.
  bool DifferentFunctionTypesHaveDifferentRepresentation
    = Context.LangOpts.EnableSubstSILFunctionTypesForFunctionValues;
  
  // Fast path -- if both functions were unwrapped from a CanSILFunctionType,
  // we might have pointer equality here.
  if (fnTy1 == fnTy2)
    return ABIDifference::CompatibleRepresentation;

  if (fnTy1->getParameters().size() != fnTy2->getParameters().size())
    return ABIDifference::NeedsThunk;

  if (fnTy1->getNumResults() != fnTy2->getNumResults())
    return ABIDifference::NeedsThunk;

  if (fnTy1->getNumYields() != fnTy2->getNumYields())
    return ABIDifference::NeedsThunk;

  // If we don't have a context but the other type does, we'll return
  // ABIDifference::ThinToThick below.
  if (fnTy1->getExtInfo().hasContext() &&
      fnTy1->getCalleeConvention() != fnTy2->getCalleeConvention())
    return ABIDifference::NeedsThunk;

  for (unsigned i : indices(fnTy1->getResults())) {
    auto result1 = fnTy1->getResults()[i];
    auto result2 = fnTy2->getResults()[i];

    if (result1.getConvention() != result2.getConvention())
      return ABIDifference::NeedsThunk;

    if (checkForABIDifferences(M,
                               result1.getSILStorageType(M, fnTy1),
                               result2.getSILStorageType(M, fnTy2),
             /*thunk iuos*/ fnTy1->getLanguage() == SILFunctionLanguage::Swift)
        != ABIDifference::CompatibleRepresentation)
      return ABIDifference::NeedsThunk;
  }

  for (unsigned i : indices(fnTy1->getYields())) {
    auto yield1 = fnTy1->getYields()[i];
    auto yield2 = fnTy2->getYields()[i];

    if (yield1.getConvention() != yield2.getConvention())
      return ABIDifference::NeedsThunk;

    if (checkForABIDifferences(M,
                               yield1.getSILStorageType(M, fnTy1),
                               yield2.getSILStorageType(M, fnTy2),
             /*thunk iuos*/ fnTy1->getLanguage() == SILFunctionLanguage::Swift)
        != ABIDifference::CompatibleRepresentation)
      return ABIDifference::NeedsThunk;
  }

  // If one type does not have an error result, we can still trivially cast
  // (casting away an error result is only safe if the function never throws,
  // of course).
  if (fnTy1->hasErrorResult() && fnTy2->hasErrorResult()) {
    auto error1 = fnTy1->getErrorResult(), error2 = fnTy2->getErrorResult();

    if (error1.getConvention() != error2.getConvention())
      return ABIDifference::NeedsThunk;

    if (checkForABIDifferences(M,
                               error1.getSILStorageType(M, fnTy1),
                               error2.getSILStorageType(M, fnTy2),
              /*thunk iuos*/ fnTy1->getLanguage() == SILFunctionLanguage::Swift)
        != ABIDifference::CompatibleRepresentation)
      return ABIDifference::NeedsThunk;
  }

  for (unsigned i = 0, e = fnTy1->getParameters().size(); i < e; ++i) {
    auto param1 = fnTy1->getParameters()[i], param2 = fnTy2->getParameters()[i];
    
    if (param1.getConvention() != param2.getConvention())
      return ABIDifference::NeedsThunk;

    // Parameters are contravariant and our relation is not symmetric, so
    // make sure to flip the relation around.
    if (checkForABIDifferences(M,
                               param2.getSILStorageType(M, fnTy2),
                               param1.getSILStorageType(M, fnTy1),
              /*thunk iuos*/ fnTy1->getLanguage() == SILFunctionLanguage::Swift)
        != ABIDifference::CompatibleRepresentation)
      return ABIDifference::NeedsThunk;
  }

  auto rep1 = fnTy1->getRepresentation(), rep2 = fnTy2->getRepresentation();
  if (rep1 != rep2) {
    if (rep1 == SILFunctionTypeRepresentation::Thin &&
        rep2 == SILFunctionTypeRepresentation::Thick) {
      if (DifferentFunctionTypesHaveDifferentRepresentation) {
        // FIXME: check whether the representations are compatible modulo
        // context
        return ABIDifference::CompatibleCallingConvention_ThinToThick;
      } else {
        return ABIDifference::CompatibleRepresentation_ThinToThick;
      }
    }

    return ABIDifference::NeedsThunk;
  }

  if (DifferentFunctionTypesHaveDifferentRepresentation)
    return ABIDifference::CompatibleCallingConvention;
  else
    return ABIDifference::CompatibleRepresentation;
}

CanSILBoxType
TypeConverter::getInterfaceBoxTypeForCapture(ValueDecl *captured,
                                             CanType loweredInterfaceType,
                                             bool isMutable) {
  auto &C = M.getASTContext();
  auto signature = getCanonicalSignatureOrNull(
      captured->getDeclContext()->getGenericSignatureOfContext());
  
  // If the type is not dependent at all, we can form a concrete box layout.
  // We don't need to capture the generic environment.
  if (!loweredInterfaceType->hasTypeParameter()) {
    auto layout = SILLayout::get(C, nullptr,
                                 SILField(loweredInterfaceType, isMutable));
    return SILBoxType::get(C, layout, {});
  }
  
  // Otherwise, the layout needs to capture the generic environment of its
  // originating scope.
  // TODO: We could conceivably minimize the captured generic environment to
  // only the parts used by the captured variable.
  
  auto layout = SILLayout::get(C, signature,
                               SILField(loweredInterfaceType, isMutable));
  
  // Instantiate the layout with identity substitutions.
  auto subMap = SubstitutionMap::get(
    signature,
    [&](SubstitutableType *type) -> Type {
      return signature->getCanonicalTypeInContext(type);
    },
    MakeAbstractConformanceForGenericType());

  auto boxTy = SILBoxType::get(C, layout, subMap);
#ifndef NDEBUG
  auto loweredContextType = loweredInterfaceType;
  auto contextBoxTy = boxTy;
  if (signature) {
    auto env = signature->getGenericEnvironment();
    loweredContextType = env->mapTypeIntoContext(loweredContextType)
                            ->getCanonicalType();
    contextBoxTy = cast<SILBoxType>(
      env->mapTypeIntoContext(contextBoxTy)
         ->getCanonicalType());
  }
  assert(contextBoxTy->getLayout()->getFields().size() == 1 &&
         getSILBoxFieldType(TypeExpansionContext::minimal(), contextBoxTy,
                            *this, 0)
                 .getASTType() == loweredContextType &&
         "box field type doesn't match capture!");
#endif
  return boxTy;
}

CanSILBoxType
TypeConverter::getContextBoxTypeForCapture(ValueDecl *captured,
                                           CanType loweredContextType,
                                           GenericEnvironment *env,
                                           bool isMutable) {
  CanType loweredInterfaceType = loweredContextType;
  if (env) {
    auto homeSig = captured->getDeclContext()
        ->getGenericSignatureOfContext();
    loweredInterfaceType =
      loweredInterfaceType->mapTypeOutOfContext()
        ->getCanonicalType(homeSig);
  }
  
  auto boxType = getInterfaceBoxTypeForCapture(captured,
                                               loweredInterfaceType,
                                               isMutable);
  if (env)
    boxType = cast<SILBoxType>(
      env->mapTypeIntoContext(boxType)
         ->getCanonicalType());
  
  return boxType;
}

CanSILBoxType TypeConverter::getBoxTypeForEnumElement(
    TypeExpansionContext context, SILType enumType, EnumElementDecl *elt) {

  auto *enumDecl = enumType.getEnumOrBoundGenericEnum();

  assert(elt->getDeclContext() == enumDecl);
  assert(elt->isIndirect() || elt->getParentEnum()->isIndirect());

  auto &C = M.getASTContext();
  auto boxSignature = getCanonicalSignatureOrNull(
      enumDecl->getGenericSignature());

  if (boxSignature == CanGenericSignature()) {
    auto eltIntfTy = elt->getArgumentInterfaceType();
    auto boxVarTy = getLoweredRValueType(context, eltIntfTy);
    auto layout = SILLayout::get(C, nullptr, SILField(boxVarTy, true));
    return SILBoxType::get(C, layout, {});
  }

  // Use the enum's signature for the box type.
  auto boundEnum = enumType.getASTType();

  // Lower the enum element's argument in the box's context.
  auto eltIntfTy = elt->getArgumentInterfaceType();

  auto boxVarTy = getLoweredRValueType(context,
                                       getAbstractionPattern(elt), eltIntfTy);
  auto layout = SILLayout::get(C, boxSignature, SILField(boxVarTy, true));

  // Instantiate the layout with enum's substitution list.
  auto subMap = boundEnum->getContextSubstitutionMap(
      &M, enumDecl, enumDecl->getGenericEnvironment());

  auto boxTy = SILBoxType::get(C, layout, subMap);
  return boxTy;
}

static void countNumberOfInnerFields(unsigned &fieldsCount, TypeConverter &TC,
                                     SILType Ty,
                                     TypeExpansionContext expansion) {
  if (auto *structDecl = Ty.getStructOrBoundGenericStruct()) {
    assert(
        !structDecl->isResilient(&TC.M, expansion.getResilienceExpansion()) &&
        " FSO should not be trying to explode resilient (ie address-only) "
        "types at all");
    for (auto *prop : structDecl->getStoredProperties()) {
      SILType propTy = Ty.getFieldType(prop, TC, expansion);
      unsigned fieldsCountBefore = fieldsCount;
      countNumberOfInnerFields(fieldsCount, TC, propTy, expansion);
      if (fieldsCount == fieldsCountBefore) {
        // size of Struct(BigStructType) == size of BigStructType()
        // prevent counting its size as BigStructType()+1
        ++fieldsCount;
      }
    }
    return;
  }
  if (auto tupleTy = Ty.getAs<TupleType>()) {
    for (auto elt : tupleTy.getElementTypes()) {
      auto silElt = SILType::getPrimitiveObjectType(elt);
      countNumberOfInnerFields(fieldsCount, TC, silElt, expansion);
    }
    return;
  }
  if (auto *enumDecl = Ty.getEnumOrBoundGenericEnum()) {
    if (enumDecl->isIndirect()) {
      return;
    }
    assert(!enumDecl->isResilient(&TC.M, expansion.getResilienceExpansion()) &&
           " FSO should not be trying to explode resilient (ie address-only) "
           "types at all");
    unsigned fieldsCountBefore = fieldsCount;
    unsigned maxEnumCount = 0;
    for (auto elt : enumDecl->getAllElements()) {
      if (!elt->hasAssociatedValues())
        continue;

      if (elt->isIndirect())
        continue;

      // Although one might assume enums have a fields count of 1
      // Which holds true for current uses of this code
      // (we shouldn't expand enums)
      // Number of fields > 1 as "future proof" for this heuristic:
      // In case it is used by a pass that tries to explode enums.
      auto payloadTy = Ty.getEnumElementType(elt, TC, expansion);
      fieldsCount = 0;
      countNumberOfInnerFields(fieldsCount, TC, payloadTy, expansion);
      if (fieldsCount > maxEnumCount) {
        maxEnumCount = fieldsCount;
      }
    }
    fieldsCount = fieldsCountBefore + maxEnumCount;
    return;
  }
}

unsigned TypeConverter::countNumberOfFields(SILType Ty,
                                            TypeExpansionContext expansion) {
  auto key = std::make_pair(Ty, unsigned(expansion.getResilienceExpansion()));
  auto Iter = TypeFields.find(key);
  if (Iter != TypeFields.end()) {
    return std::max(Iter->second, 1U);
  }
  unsigned fieldsCount = 0;
  countNumberOfInnerFields(fieldsCount, *this, Ty, expansion);
  TypeFields[key] = fieldsCount;
  return std::max(fieldsCount, 1U);
}

void TypeLowering::print(llvm::raw_ostream &os) const {
  auto BOOL = [&](bool b) -> StringRef {
    if (b)
      return "true";
    return "false";
  };
  os << "Type Lowering for lowered type: " << LoweredType << ".\n"
     << "Expansion: " << getResilienceExpansion() << "\n"
     << "isTrivial: " << BOOL(Properties.isTrivial()) << ".\n"
     << "isFixedABI: " << BOOL(Properties.isFixedABI()) << ".\n"
     << "isAddressOnly: " << BOOL(Properties.isAddressOnly()) << ".\n"
     << "isResilient: " << BOOL(Properties.isResilient()) << ".\n"
     << "\n";
}

void TypeLowering::dump() const {
  print(llvm::dbgs());
}<|MERGE_RESOLUTION|>--- conflicted
+++ resolved
@@ -2182,11 +2182,7 @@
         makeConstantInterfaceType(c.asAutoDiffOriginalFunction());
     auto *fnTy = originalFnTy->getAutoDiffDerivativeFunctionType(
         autoDiffFuncId->getParameterIndices(), autoDiffFuncId->getKind(),
-<<<<<<< HEAD
-	LookUpConformanceInModule(&M));
-=======
         LookUpConformanceInModule(&M));
->>>>>>> dd1d6890
     return cast<AnyFunctionType>(fnTy->getCanonicalType());
   }
 
