//===--- TypeLowering.cpp - Type information for SILGen -------------------===//
//
// This source file is part of the Swift.org open source project
//
// Copyright (c) 2014 - 2017 Apple Inc. and the Swift project authors
// Licensed under Apache License v2.0 with Runtime Library Exception
//
// See https://swift.org/LICENSE.txt for license information
// See https://swift.org/CONTRIBUTORS.txt for the list of Swift project authors
//
//===----------------------------------------------------------------------===//

#define DEBUG_TYPE "libsil"
#include "swift/AST/AnyFunctionRef.h"
#include "swift/AST/ASTContext.h"
#include "swift/AST/CanTypeVisitor.h"
#include "swift/AST/Decl.h"
#include "swift/AST/DiagnosticEngine.h"
#include "swift/AST/DiagnosticsSIL.h"
#include "swift/AST/Expr.h"
#include "swift/AST/GenericEnvironment.h"
#include "swift/AST/Module.h"
#include "swift/AST/NameLookup.h"
#include "swift/AST/Pattern.h"
#include "swift/AST/Types.h"
#include "swift/ClangImporter/ClangModule.h"
#include "swift/SIL/SILArgument.h"
#include "swift/SIL/SILBuilder.h"
#include "swift/SIL/SILModule.h"
#include "swift/SIL/TypeLowering.h"
#include "clang/AST/Type.h"
#include "llvm/Support/Compiler.h"
#include "llvm/Support/Debug.h"

using namespace swift;
using namespace Lowering;

namespace {
  /// A CRTP type visitor for deciding whether the metatype for a type
  /// is a singleton type, i.e. whether there can only ever be one
  /// such value.
  struct HasSingletonMetatype : CanTypeVisitor<HasSingletonMetatype, bool> {
    /// Class metatypes have non-trivial representation due to the
    /// possibility of subclassing.
    bool visitClassType(CanClassType type) {
      return false;
    }
    bool visitBoundGenericClassType(CanBoundGenericClassType type) {
      return false;
    }
    bool visitDynamicSelfType(CanDynamicSelfType type) {
      return false;
    }

    /// Dependent types have non-trivial representation in case they
    /// instantiate to a class metatype.
    bool visitGenericTypeParamType(CanGenericTypeParamType type) {
      return false;
    }
    bool visitDependentMemberType(CanDependentMemberType type) {
      return false;
    }
    
    /// Archetype metatypes have non-trivial representation in case
    /// they instantiate to a class metatype.
    bool visitArchetypeType(CanArchetypeType type) {
      return false;
    }
    
    /// All levels of class metatypes support subtyping.
    bool visitMetatypeType(CanMetatypeType type) {
      return visit(type.getInstanceType());
    }

    /// Everything else is trivial.  Note that ordinary metatypes of
    /// existential types are still singleton.
    bool visitType(CanType type) {
      return true;
    }
  };
} // end anonymous namespace

/// Does the metatype for the given type have a known-singleton
/// representation?
static bool hasSingletonMetatype(CanType instanceType) {
  return HasSingletonMetatype().visit(instanceType);
}

CaptureKind TypeConverter::getDeclCaptureKind(CapturedValue capture) {
  auto decl = capture.getDecl();
  if (auto *var = dyn_cast<VarDecl>(decl)) {
    assert(var->hasStorage() &&
           "should not have attempted to directly capture this variable");

    // If this is a non-address-only stored 'let' constant, we can capture it
    // by value.  If it is address-only, then we can't load it, so capture it
    // by its address (like a var) instead.
    if (var->isImmutable() &&
        (!SILModuleConventions(M).useLoweredAddresses() ||
         !getTypeLowering(var->getType()).isAddressOnly()))
      return CaptureKind::Constant;

    // In-out parameters are captured by address.
    if (var->isInOut()) {
      return CaptureKind::StorageAddress;
    }

    // Reference storage types can appear in a capture list, which means
    // we might allocate boxes to store the captures. However, those boxes
    // have the same lifetime as the closure itself, so we must capture
    // the box itself and not the payload, even if the closure is noescape,
    // otherwise they will be destroyed when the closure is formed.
    if (var->getType()->is<ReferenceStorageType>()) {
      return CaptureKind::Box;
    }

    // If we're capturing into a non-escaping closure, we can generally just
    // capture the address of the value as no-escape.
    return capture.isNoEscape() ?
      CaptureKind::StorageAddress : CaptureKind::Box;
  }
  
  // "Captured" local types require no context.
  if (isa<TypeAliasDecl>(decl) || isa<GenericTypeParamDecl>(decl) ||
      isa<AssociatedTypeDecl>(decl))
    return CaptureKind::None;
  
  llvm_unreachable("function-like captures should have been lowered away");
}

using RecursiveProperties = TypeLowering::RecursiveProperties;

static RecursiveProperties
classifyType(CanType type, SILModule &M, CanGenericSignature sig,
             ResilienceExpansion expansion);

namespace {
  /// A CRTP helper class for doing things that depends on type
  /// classification.
  template <class Impl, class RetTy>
  class TypeClassifierBase : public CanTypeVisitor<Impl, RetTy> {
    Impl &asImpl() { return *static_cast<Impl*>(this); }
  protected:
    SILModule &M;
    CanGenericSignature Sig;
    ResilienceExpansion Expansion;
    TypeClassifierBase(SILModule &M, CanGenericSignature Sig,
                       ResilienceExpansion Expansion)
      : M(M), Sig(Sig), Expansion(Expansion) {}

    // SWIFT_ENABLE_TENSORFLOW
    RecursiveProperties getDifferentiableSILFunctionTypeRecursiveProperties(
        CanSILFunctionType type) {
      assert(type->isDifferentiable());
<<<<<<< HEAD
      auto extInfo = type->getExtInfo();
      auto nondiffExtInfo = extInfo.withDifferentiable(false);
      auto origTy = type->getWithExtInfo(nondiffExtInfo);
=======
      auto origTy = type->getWithoutDifferentiability();
>>>>>>> 9733832e
      auto jvpTy = origTy->getAutoDiffAssociatedFunctionType(
          type->getDifferentiationParameterIndices(), /*resultIndex*/ 0,
          /*differentiationOrder*/ 1, AutoDiffAssociatedFunctionKind::JVP, M,
          LookUpConformanceInModule(M.getSwiftModule()));
      auto vjpTy = origTy->getAutoDiffAssociatedFunctionType(
          type->getDifferentiationParameterIndices(), /*resultIndex*/ 0,
          /*differentiationOrder*/ 1, AutoDiffAssociatedFunctionKind::VJP, M,
          LookUpConformanceInModule(M.getSwiftModule()));
      RecursiveProperties props;
      props.addSubobject(classifyType(origTy, M, Sig, Expansion));
      props.addSubobject(classifyType(jvpTy, M, Sig, Expansion));
      props.addSubobject(classifyType(vjpTy, M, Sig, Expansion));
      return props;
    }

  public:
    // The subclass should implement:
    //   // Trivial, fixed-layout, and non-address-only.
    //   RetTy handleTrivial(CanType);
    //   // A reference type.
    //   RetTy handleReference(CanType);
    //   // Non-trivial and address-only.
    //   RetTy handleAddressOnly(CanType, RecursiveProperties properties);
    // and, if it doesn't override handleTupleType,
    //   // An aggregate type that's non-trivial.
    //   RetTy handleNonTrivialAggregate(CanType, IsFixedABI_t fixed);
    //
    // Alternatively, it can just implement:
    //   RetTy handle(CanType, RecursiveProperties properties);

    /// Handle a trivial, fixed-size, loadable type.
    RetTy handleTrivial(CanType type) {
      return asImpl().handle(type, RecursiveProperties());
    }

    RetTy handleReference(CanType type) {
      return asImpl().handle(type, RecursiveProperties::forReference());
    }

    RetTy handleAddressOnly(CanType type, RecursiveProperties properties) {
      return asImpl().handle(type, properties);
    }

    RetTy handleNonTrivialAggregate(CanType type,
                                    RecursiveProperties properties) {
      return asImpl().handle(type, properties);
    }

#define IMPL(TYPE, LOWERING)                            \
    RetTy visit##TYPE##Type(Can##TYPE##Type type) {     \
      return asImpl().handle##LOWERING(type);        \
    }

    IMPL(BuiltinInteger, Trivial)
    IMPL(BuiltinIntegerLiteral, Trivial)
    IMPL(BuiltinFloat, Trivial)
    IMPL(BuiltinRawPointer, Trivial)
    IMPL(BuiltinNativeObject, Reference)
    IMPL(BuiltinBridgeObject, Reference)
    IMPL(BuiltinUnknownObject, Reference)
    IMPL(BuiltinVector, Trivial)
    IMPL(SILToken, Trivial)
    IMPL(Class, Reference)
    IMPL(BoundGenericClass, Reference)
    IMPL(AnyMetatype, Trivial)
    IMPL(Module, Trivial)

#undef IMPL

    RetTy visitBuiltinUnsafeValueBufferType(
                                         CanBuiltinUnsafeValueBufferType type) {
      return asImpl().handleAddressOnly(type, {IsNotTrivial, IsFixedABI,
                                               IsAddressOnly});
    }

    RetTy visitAnyFunctionType(CanAnyFunctionType type) {
      switch (type->getRepresentation()) {
      case AnyFunctionType::Representation::Swift:
      case AnyFunctionType::Representation::Block:
        // SWIFT_ENABLE_TENSORFLOW
        // TODO: Are there cases where we have to lower this differently when it
        // is @differentiable?
        return asImpl().handleReference(type);

      // SWIFT_ENABLE_TENSORFLOW
      case AnyFunctionType::Representation::TensorFlow:
      case AnyFunctionType::Representation::CFunctionPointer:
      case AnyFunctionType::Representation::Thin:
        return asImpl().handleTrivial(type);
      }
      llvm_unreachable("bad function representation");
    }
    
    RetTy visitSILFunctionType(CanSILFunctionType type) {
      // SWIFT_ENABLE_TENSORFLOW
      if (type->isDifferentiable())
        return asImpl().visitDifferentiableSILFunctionType(type);

      // Only escaping closures are references.
      bool isSwiftEscaping = type->getExtInfo().isNoEscape() &&
                             type->getExtInfo().getRepresentation() ==
                                 SILFunctionType::Representation::Thick;
      if (type->getExtInfo().hasContext() && !isSwiftEscaping)
        return asImpl().handleReference(type);
      // No escaping closures are trivial types.
      return asImpl().handleTrivial(type);
    }

    // SWIFT_ENABLE_TENSORFLOW
    RetTy visitDifferentiableSILFunctionType(CanSILFunctionType type) {
      assert(type->isDifferentiable());
      auto props = getDifferentiableSILFunctionTypeRecursiveProperties(type);
      return asImpl().handleAggregateByProperties(type, props);
    }

    RetTy visitLValueType(CanLValueType type) {
      llvm_unreachable("shouldn't get an l-value type here");
    }
    RetTy visitInOutType(CanInOutType type) {
      llvm_unreachable("shouldn't get an inout type here");
    }
    RetTy visitErrorType(CanErrorType type) {
      llvm_unreachable("shouldn't get an error type here");
    }

    // Dependent types should be contextualized before visiting.

    CanGenericSignature getGenericSignature() {
      if (Sig)
        return Sig;
      return M.Types.getCurGenericContext();
    }

    RetTy visitAbstractTypeParamType(CanType type) {
      if (auto genericSig = getGenericSignature()) {
        if (genericSig->requiresClass(type)) {
          return asImpl().handleReference(type);
        } else if (genericSig->isConcreteType(type)) {
          return asImpl().visit(genericSig->getConcreteType(type)
                                    ->getCanonicalType());
        } else {
          return asImpl().handleAddressOnly(type,
                                            RecursiveProperties::forOpaque());
        }
      }
      llvm_unreachable("should have substituted dependent type into context");

    }

    RetTy visitGenericTypeParamType(CanGenericTypeParamType type) {
      return visitAbstractTypeParamType(type);
    }

    RetTy visitDependentMemberType(CanDependentMemberType type) {
      return visitAbstractTypeParamType(type);
    }

    Type getConcreteReferenceStorageReferent(Type type) {
      if (type->isTypeParameter()) {
        auto signature = getGenericSignature();
        assert(signature && "dependent type without generic signature?!");

        if (auto concreteType = signature->getConcreteType(type))
          return concreteType->getCanonicalType();

        assert(signature->requiresClass(type));

        // If we have a superclass bound, recurse on that.  This should
        // always terminate: even if we allow
        //   <T, U: T, V: U, ...>
        // at some point the type-checker should prove acyclic-ness.
        auto bound = signature->getSuperclassBound(type);
        if (bound) {
          return getConcreteReferenceStorageReferent(bound->getCanonicalType());
        }

        auto &ctx = M.getASTContext();
        return ctx.TheUnknownObjectType;
      }

      return type;
    }

#define NEVER_LOADABLE_CHECKED_REF_STORAGE(Name, ...) \
    RetTy visit##Name##StorageType(Can##Name##StorageType type) { \
      return asImpl().handleAddressOnly(type, {IsNotTrivial, \
                                               IsFixedABI, \
                                               IsAddressOnly}); \
    }
#define ALWAYS_LOADABLE_CHECKED_REF_STORAGE(Name, ...) \
    RetTy visit##Name##StorageType(Can##Name##StorageType type) { \
      return asImpl().handleReference(type); \
    }
#define SOMETIMES_LOADABLE_CHECKED_REF_STORAGE(Name, ...) \
    RetTy visitLoadable##Name##StorageType(Can##Name##StorageType type) { \
      return asImpl().handleReference(type); \
    } \
    RetTy visitAddressOnly##Name##StorageType(Can##Name##StorageType type) { \
      return asImpl().handleAddressOnly(type, {IsNotTrivial, \
                                               IsFixedABI, \
                                               IsAddressOnly}); \
    } \
    RetTy visit##Name##StorageType(Can##Name##StorageType type) { \
      auto referentType = type->getReferentType(); \
      auto concreteType = getConcreteReferenceStorageReferent(referentType); \
      auto &ctx = M.getASTContext(); \
      if (Name##StorageType::get(concreteType, ctx) \
            ->isLoadable(ResilienceExpansion::Maximal)) {         \
        return asImpl().visitLoadable##Name##StorageType(type); \
      } else { \
        return asImpl().visitAddressOnly##Name##StorageType(type); \
      } \
    }
#define UNCHECKED_REF_STORAGE(Name, ...) \
    RetTy visit##Name##StorageType(Can##Name##StorageType type) { \
      return asImpl().handleTrivial(type); \
    }
#include "swift/AST/ReferenceStorage.def"

    RetTy visitArchetypeType(CanArchetypeType type) {
      if (type->requiresClass()) {
        return asImpl().handleReference(type);
      }

      auto LayoutInfo = type->getLayoutConstraint();
      if (LayoutInfo) {
        if (LayoutInfo->isFixedSizeTrivial()) {
          return asImpl().handleTrivial(type);
        }

        if (LayoutInfo->isAddressOnlyTrivial()) {
          return asImpl().handleAddressOnly(type,
                                     {IsTrivial, IsNotFixedABI, IsAddressOnly});
        }

        if (LayoutInfo->isRefCounted())
          return asImpl().handleReference(type);
      }
      return asImpl().handleAddressOnly(type, RecursiveProperties::forOpaque());
    }

    RetTy visitExistentialType(CanType type) {
      switch (SILType::getPrimitiveObjectType(type)
                .getPreferredExistentialRepresentation(M)) {
      case ExistentialRepresentation::None:
        llvm_unreachable("not an existential type?!");
      // Opaque existentials are address-only.
      case ExistentialRepresentation::Opaque:
        return asImpl().handleAddressOnly(type, {IsNotTrivial,
                                                 IsFixedABI,
                                                 IsAddressOnly});
      // Class-constrained and boxed existentials are refcounted.
      case ExistentialRepresentation::Class:
      case ExistentialRepresentation::Boxed:
        return asImpl().handleReference(type);
      // Existential metatypes are trivial.
      case ExistentialRepresentation::Metatype:
        return asImpl().handleTrivial(type);
      }

      llvm_unreachable("Unhandled ExistentialRepresentation in switch.");
    }
    RetTy visitProtocolType(CanProtocolType type) {
      return visitExistentialType(type);
    }
    RetTy visitProtocolCompositionType(CanProtocolCompositionType type) {
      return visitExistentialType(type);
    }

    // Enums depend on their enumerators.
    RetTy visitEnumType(CanEnumType type) {
      return asImpl().visitAnyEnumType(type, type->getDecl());
    }
    RetTy visitBoundGenericEnumType(CanBoundGenericEnumType type) {
      return asImpl().visitAnyEnumType(type, type->getDecl());
    }
    
    // Structs depend on their physical fields.
    RetTy visitStructType(CanStructType type) {
      return asImpl().visitAnyStructType(type, type->getDecl());
    }
    RetTy visitBoundGenericStructType(CanBoundGenericStructType type) {
      return asImpl().visitAnyStructType(type, type->getDecl());
    }

    // Tuples depend on their elements.
    RetTy visitTupleType(CanTupleType type) {
      RecursiveProperties props;
      for (auto eltType : type.getElementTypes()) {
        props.addSubobject(classifyType(eltType, M, Sig, Expansion));
      }
      return asImpl().handleAggregateByProperties(type, props);
    }

    RetTy visitDynamicSelfType(CanDynamicSelfType type) {
      return this->visit(type.getSelfType());
    }
    
    RetTy visitSILBlockStorageType(CanSILBlockStorageType type) {
      // Should not be loaded.
      return asImpl().handleAddressOnly(type, {IsNotTrivial, IsFixedABI,
                                               IsAddressOnly});
    }

    RetTy visitSILBoxType(CanSILBoxType type) {
      // Should not be loaded.
      return asImpl().handleReference(type);
    }

    RetTy handleAggregateByProperties(CanType type, RecursiveProperties props) {
      if (props.isAddressOnly()) {
        return asImpl().handleAddressOnly(type, props);
      }
      assert(props.isFixedABI() && "unsupported combination for now");
      if (props.isTrivial()) {
        return asImpl().handleTrivial(type);
      }
      return asImpl().handleNonTrivialAggregate(type, props);
    }
  };

  class TypeClassifier :
      public TypeClassifierBase<TypeClassifier, RecursiveProperties> {
  public:
    TypeClassifier(SILModule &M, CanGenericSignature Sig,
                   ResilienceExpansion Expansion)
        : TypeClassifierBase(M, Sig, Expansion) {}

    RecursiveProperties handle(CanType type, RecursiveProperties properties) {
      return properties;
    }

    RecursiveProperties visitAnyEnumType(CanType type, EnumDecl *D) {
      // We have to look through optionals here without grabbing the
      // type lowering because the way that optionals are reabstracted
      // can trip recursion checks if we try to build a lowered type.
      if (D->isOptionalDecl()) {
        return visit(type.getOptionalObjectType());
      }

      // Consult the type lowering.
      type = getSubstitutedTypeForTypeLowering(type);
      auto &lowering = M.Types.getTypeLowering(type);
      return handleClassificationFromLowering(type, lowering);
    }

    RecursiveProperties visitAnyStructType(CanType type, StructDecl *D) {
      // Consult the type lowering.
      type = getSubstitutedTypeForTypeLowering(type);
      auto &lowering = M.Types.getTypeLowering(type);
      return handleClassificationFromLowering(type, lowering);
    }

  private:
    CanType getSubstitutedTypeForTypeLowering(CanType type) {
      // If we're using a generic signature different from
      // M.Types.getCurGenericContext(), we have to map the
      // type into context before asking for a type lowering
      // because the rest of type lowering doesn't have a generic
      // signature plumbed through.
      if (Sig && type->hasTypeParameter()) {
        type = Sig->getCanonicalSignature()
          .getGenericEnvironment()
          ->mapTypeIntoContext(type)
          ->getCanonicalType();
      }

      return type;
    }

    RecursiveProperties handleClassificationFromLowering(CanType type,
                                           const TypeLowering &lowering) {
      return handle(type, lowering.getRecursiveProperties());
    }
  };
} // end anonymous namespace

static RecursiveProperties classifyType(CanType type, SILModule &M,
                                        CanGenericSignature sig,
                                        ResilienceExpansion expansion) {
  assert(!type->hasError() &&
         "Error types should not appear in type-checked AST");

  return TypeClassifier(M, sig, expansion).visit(type);
}

/// True if the type, or the referenced type of an address
/// type, is address-only.  For example, it could be a resilient struct or
/// something of unknown size.
bool SILType::isAddressOnly(CanType type, SILModule &M,
                            CanGenericSignature sig,
                            ResilienceExpansion expansion) {
  return classifyType(type, M, sig, expansion).isAddressOnly();
}

namespace {
  /// A class for types that can be loaded and stored in SIL.
  /// This always include loadable types, but can include address-only types if
  /// opaque values are passed by value.
  class LoadableTypeLowering : public TypeLowering {
  protected:
    LoadableTypeLowering(SILType type, RecursiveProperties properties,
                         IsReferenceCounted_t isRefCounted)
      : TypeLowering(type, properties, isRefCounted) {}

  public:
    void emitDestroyAddress(SILBuilder &B, SILLocation loc,
                            SILValue addr) const override {
      SILValue value = emitLoad(B, loc, addr, LoadOwnershipQualifier::Take);
      emitDestroyValue(B, loc, value);
    }

    void emitDestroyRValue(SILBuilder &B, SILLocation loc,
                           SILValue value) const override {
      emitDestroyValue(B, loc, value);
    }

    void emitCopyInto(SILBuilder &B, SILLocation loc,
                      SILValue src, SILValue dest, IsTake_t isTake,
                      IsInitialization_t isInit) const override {
      SILValue value = emitLoadOfCopy(B, loc, src, isTake);
      emitStoreOfCopy(B, loc, value, dest, isInit);
    }
  };

  /// A class for trivial, fixed-layout, loadable types.
  class TrivialTypeLowering final : public LoadableTypeLowering {
  public:
    TrivialTypeLowering(SILType type)
      : LoadableTypeLowering(type, {IsTrivial, IsFixedABI, IsNotAddressOnly},
                             IsNotReferenceCounted) {}

    SILValue emitLoadOfCopy(SILBuilder &B, SILLocation loc, SILValue addr,
                            IsTake_t isTake) const override {
      return emitLoad(B, loc, addr, LoadOwnershipQualifier::Trivial);
    }

    void emitStoreOfCopy(SILBuilder &B, SILLocation loc,
                         SILValue value, SILValue addr,
                         IsInitialization_t isInit) const override {
      emitStore(B, loc, value, addr, StoreOwnershipQualifier::Trivial);
    }

    void emitStore(SILBuilder &B, SILLocation loc, SILValue value,
                   SILValue addr, StoreOwnershipQualifier qual) const override {
      if (B.getFunction().hasQualifiedOwnership()) {
        B.createStore(loc, value, addr, StoreOwnershipQualifier::Trivial);
        return;
      }
      B.createStore(loc, value, addr, StoreOwnershipQualifier::Unqualified);
    }

    SILValue emitLoad(SILBuilder &B, SILLocation loc, SILValue addr,
                      LoadOwnershipQualifier qual) const override {
      if (B.getFunction().hasQualifiedOwnership())
        return B.createLoad(loc, addr, LoadOwnershipQualifier::Trivial);
      return B.createLoad(loc, addr, LoadOwnershipQualifier::Unqualified);
    }

    void emitDestroyAddress(SILBuilder &B, SILLocation loc,
                            SILValue addr) const override {
      // Trivial
    }

    void
    emitLoweredDestroyValue(SILBuilder &B, SILLocation loc, SILValue value,
                            TypeExpansionKind loweringStyle) const override {
      // Trivial
    }

    SILValue emitLoweredCopyValue(SILBuilder &B, SILLocation loc,
                                  SILValue value,
                                  TypeExpansionKind style) const override {
      // Trivial
      return value;
    }

    SILValue emitCopyValue(SILBuilder &B, SILLocation loc,
                           SILValue value) const override {
      // Trivial
      return value;
    }

    void emitDestroyValue(SILBuilder &B, SILLocation loc,
                          SILValue value) const override {
      // Trivial
    }
  };

  class NonTrivialLoadableTypeLowering : public LoadableTypeLowering {
  public:
    NonTrivialLoadableTypeLowering(SILType type,
                                   IsReferenceCounted_t isRefCounted)
      : NonTrivialLoadableTypeLowering(type,
                                   {IsNotTrivial, IsFixedABI, IsNotAddressOnly},
                                       isRefCounted) {}

    /// This constructor is necessary because of opaque-values.
    NonTrivialLoadableTypeLowering(SILType type,
                                   RecursiveProperties properties,
                                   IsReferenceCounted_t isRefCounted)
      : LoadableTypeLowering(type, properties, isRefCounted) {
      assert(!properties.isTrivial());
    }

    SILValue emitLoadOfCopy(SILBuilder &B, SILLocation loc,
                            SILValue addr, IsTake_t isTake) const override {
      auto qual =
          isTake ? LoadOwnershipQualifier::Take : LoadOwnershipQualifier::Copy;
      return emitLoad(B, loc, addr, qual);
    }

    void emitStoreOfCopy(SILBuilder &B, SILLocation loc,
                         SILValue newValue, SILValue addr,
                         IsInitialization_t isInit) const override {
      auto qual = isInit ? StoreOwnershipQualifier::Init
                         : StoreOwnershipQualifier::Assign;
      emitStore(B, loc, newValue, addr, qual);
    }

    void emitStore(SILBuilder &B, SILLocation loc, SILValue value,
                   SILValue addr, StoreOwnershipQualifier qual) const override {
      if (B.getFunction().hasQualifiedOwnership()) {
        B.createStore(loc, value, addr, qual);
        return;
      }

      if (qual != StoreOwnershipQualifier::Assign) {
        B.createStore(loc, value, addr, StoreOwnershipQualifier::Unqualified);
        return;
      }

      // If the ownership qualifier is [assign], then we need to eliminate the
      // old value.
      //
      // 1. Load old value.
      // 2. Store new value.
      // 3. Release old value.
      SILValue old =
          B.createLoad(loc, addr, LoadOwnershipQualifier::Unqualified);
      B.createStore(loc, value, addr, StoreOwnershipQualifier::Unqualified);
      B.emitDestroyValueOperation(loc, old);
    }

    SILValue emitLoad(SILBuilder &B, SILLocation loc, SILValue addr,
                      LoadOwnershipQualifier qual) const override {
      if (B.getFunction().hasQualifiedOwnership())
        return B.createLoad(loc, addr, qual);

      SILValue loadValue =
          B.createLoad(loc, addr, LoadOwnershipQualifier::Unqualified);

      // If we do not have a copy, just return the value...
      if (qual != LoadOwnershipQualifier::Copy)
        return loadValue;

      // Otherwise, emit the copy value operation.
      return B.emitCopyValueOperation(loc, loadValue);
    }
  };

  /// A CRTP helper class for loadable but non-trivial aggregate types.
  template <class Impl, class IndexType>
  class LoadableAggTypeLowering : public NonTrivialLoadableTypeLowering {
  public:
    /// A child of this aggregate type.
    class Child {
      /// The index of this child, used to project it out.
      IndexType Index;

      /// The aggregate's type lowering.
      const TypeLowering *Lowering;
    public:
      Child(IndexType index, const TypeLowering &lowering)
        : Index(index), Lowering(&lowering) {}
      const TypeLowering &getLowering() const { return *Lowering; }
      IndexType getIndex() const { return Index; }
      bool isTrivial() const { return Lowering->isTrivial(); }
    };

  private:
    const Impl &asImpl() const { return static_cast<const Impl&>(*this); }
    Impl &asImpl() { return static_cast<Impl&>(*this); }

    // A reference to the lazily-allocated children vector.
    mutable ArrayRef<Child> Children = {};
    
  protected:
    virtual void lowerChildren(SILModule &M, SmallVectorImpl<Child> &children)
      const = 0;
    
  public:
    LoadableAggTypeLowering(CanType type)
      : NonTrivialLoadableTypeLowering(SILType::getPrimitiveObjectType(type),
                                       IsNotReferenceCounted) {
    }

    virtual SILValue rebuildAggregate(SILBuilder &B, SILLocation loc,
                                      ArrayRef<SILValue> values) const = 0;

    ArrayRef<Child> getChildren(SILModule &M) const {
      if (Children.data() == nullptr) {
        SmallVector<Child, 4> children;
        lowerChildren(M, children);
        auto isDependent = IsDependent_t(getLoweredType().hasTypeParameter());
        auto buf = operator new(sizeof(Child) * children.size(), M.Types,
                                isDependent);
        memcpy(buf, children.data(), sizeof(Child) * children.size());
        Children = {reinterpret_cast<Child*>(buf), children.size()};
      }
      return Children;
    }

    template <class T>
    void forEachNonTrivialChild(SILBuilder &B, SILLocation loc,
                                SILValue aggValue,
                                const T &operation) const {
      for (auto &child : getChildren(B.getModule())) {
        auto &childLowering = child.getLowering();
        // Skip trivial children.
        if (childLowering.isTrivial())
          continue;
        auto childIndex = child.getIndex();
        auto childValue = asImpl().emitRValueProject(B, loc, aggValue,
                                                   childIndex, childLowering);
        operation(B, loc, childIndex, childValue, childLowering);
      }
    }

    using SimpleOperationTy = void (TypeLowering::*)(SILBuilder &B,
                                                     SILLocation loc,
                                                     SILValue value) const;
    void forEachNonTrivialChild(SILBuilder &B, SILLocation loc,
                                SILValue aggValue,
                                SimpleOperationTy operation) const {
      forEachNonTrivialChild(B, loc, aggValue,
        [operation](SILBuilder &B, SILLocation loc, IndexType index,
                     SILValue childValue, const TypeLowering &childLowering) {
          (childLowering.*operation)(B, loc, childValue);
        });
    }

    SILValue emitCopyValue(SILBuilder &B, SILLocation loc,
                           SILValue value) const override {
      if (B.getFunction().hasQualifiedOwnership())
        return B.createCopyValue(loc, value);
      B.createRetainValue(loc, value, B.getDefaultAtomicity());
      return value;
    }

    SILValue emitLoweredCopyValue(SILBuilder &B, SILLocation loc,
                                  SILValue aggValue,
                                  TypeExpansionKind style) const override {
      if (style == TypeExpansionKind::None) {
        return emitCopyValue(B, loc, aggValue);
      }

      llvm::SmallVector<SILValue, 8> loweredChildValues;
      for (auto &child : getChildren(B.getModule())) {
        auto &childLowering = child.getLowering();
        SILValue childValue = asImpl().emitRValueProject(B, loc, aggValue,
                                                         child.getIndex(),
                                                         childLowering);
        if (!childLowering.isTrivial()) {
          SILValue loweredChildValue = childLowering.emitLoweredCopyChildValue(
              B, loc, childValue, style);
          loweredChildValues.push_back(loweredChildValue);
        } else {
          loweredChildValues.push_back(childValue);
        }
      }

      return rebuildAggregate(B, loc, loweredChildValues);
    }

    void emitDestroyValue(SILBuilder &B, SILLocation loc,
                          SILValue aggValue) const override {
      if (B.getFunction().hasQualifiedOwnership()) {
        B.createDestroyValue(loc, aggValue);
        return;
      }

      B.emitReleaseValueAndFold(loc, aggValue);
    }

    void
    emitLoweredDestroyValue(SILBuilder &B, SILLocation loc, SILValue aggValue,
                            TypeExpansionKind loweringStyle) const override {
      SimpleOperationTy Fn;

      switch(loweringStyle) {
      case TypeExpansionKind::None:
        return emitDestroyValue(B, loc, aggValue);
      case TypeExpansionKind::DirectChildren:
        Fn = &TypeLowering::emitDestroyValue;
        break;
      case TypeExpansionKind::MostDerivedDescendents:
        Fn = &TypeLowering::emitLoweredDestroyValueMostDerivedDescendents;
        break;
      }

      forEachNonTrivialChild(B, loc, aggValue, Fn);
    }
  };

  // SWIFT_ENABLE_TENSORFLOW
  using DifferentiableSILFunctionTypeIndex =
      std::pair<AutoDiffFunctionExtractee, unsigned>;
  class DifferentiableSILFuncionTypeLowering final
      : public LoadableAggTypeLowering<DifferentiableSILFuncionTypeLowering,
                                       DifferentiableSILFunctionTypeIndex> {
  public:
    DifferentiableSILFuncionTypeLowering(CanType type)
        : LoadableAggTypeLowering(type) {}

    SILValue emitRValueProject(SILBuilder &B, SILLocation loc,
                               SILValue tupleValue,
                               DifferentiableSILFunctionTypeIndex index,
                               const TypeLowering &eltLowering) const {
      return B.createAutoDiffFunctionExtract(loc, index.first, index.second,
                                             tupleValue);
    }

    SILValue rebuildAggregate(SILBuilder &B, SILLocation loc,
                              ArrayRef<SILValue> values) const override {
      auto fnTy = getLoweredType().castTo<SILFunctionType>();
      auto paramIndices = fnTy->getDifferentiationParameterIndices();
      // TODO: Retrieve the differentiation order when that is properly stored
      // in the function type.
      unsigned maxOrder = 1;
      return B.createAutoDiffFunction(loc, paramIndices, maxOrder,
                                      values.front(), values.drop_front());
    }

    void lowerChildren(SILModule &M,
                       SmallVectorImpl<Child> &children) const override {
      auto fnTy = getLoweredType().castTo<SILFunctionType>();
      // TODO: Retrieve the differentiation order when that is properly stored
      // in the function type.
      auto maxOrder = 1;
      auto numAssocFns = autodiff::getNumAutoDiffAssociatedFunctions(maxOrder);
      children.reserve(numAssocFns + 1);
      auto origFnTy = fnTy->getWithExtInfo(
          fnTy->getExtInfo().withDifferentiable(false));
      auto paramIndices = fnTy->getDifferentiationParameterIndices();
      children.push_back(Child{
        {AutoDiffFunctionExtractee::Original, 0},
        M.Types.getTypeLowering(origFnTy)
      });
      for (auto order : range(1, maxOrder + 1)) {
        for (AutoDiffAssociatedFunctionKind kind
                 : {AutoDiffAssociatedFunctionKind::JVP,
                    AutoDiffAssociatedFunctionKind::VJP}) {
          auto assocFnTy = origFnTy->getAutoDiffAssociatedFunctionType(
              paramIndices, 0, order, kind, M,
              LookUpConformanceInModule(M.getSwiftModule()));
          auto silTy = SILType::getPrimitiveObjectType(assocFnTy);
          children.push_back(Child{
            {AutoDiffFunctionExtractee(kind), order},
            M.Types.getTypeLowering(silTy)
          });
        }
      }
      assert(children.size() == numAssocFns + 1);
    }
  };

  /// A lowering for loadable but non-trivial tuple types.
  class LoadableTupleTypeLowering final
      : public LoadableAggTypeLowering<LoadableTupleTypeLowering, unsigned> {
  public:
    LoadableTupleTypeLowering(CanType type)
      : LoadableAggTypeLowering(type) {}

    SILValue emitRValueProject(SILBuilder &B, SILLocation loc,
                               SILValue tupleValue, unsigned index,
                               const TypeLowering &eltLowering) const {
      return B.createTupleExtract(loc, tupleValue, index,
                                  eltLowering.getLoweredType());
    }

    SILValue rebuildAggregate(SILBuilder &B, SILLocation loc,
                              ArrayRef<SILValue> values) const override {
      return B.createTuple(loc, getLoweredType(), values);
    }
  
  private:
    void lowerChildren(SILModule &M, SmallVectorImpl<Child> &children)
    const override {
      // The children are just the elements of the lowered tuple.
      auto silTy = getLoweredType();
      auto tupleTy = silTy.castTo<TupleType>();
      children.reserve(tupleTy->getNumElements());
      unsigned index = 0;
      for (auto elt : tupleTy.getElementTypes()) {
        auto silElt = SILType::getPrimitiveType(elt, silTy.getCategory());
        children.push_back(Child{index, M.Types.getTypeLowering(silElt)});
        ++index;
      }
    }
  };

  /// A lowering for loadable but non-trivial struct types.
  class LoadableStructTypeLowering final
      : public LoadableAggTypeLowering<LoadableStructTypeLowering, VarDecl*> {
  public:
    LoadableStructTypeLowering(CanType type)
      : LoadableAggTypeLowering(type) {}

    SILValue emitRValueProject(SILBuilder &B, SILLocation loc,
                               SILValue structValue, VarDecl *field,
                               const TypeLowering &fieldLowering) const {
      return B.createStructExtract(loc, structValue, field,
                                   fieldLowering.getLoweredType());
    }

    SILValue rebuildAggregate(SILBuilder &B, SILLocation loc,
                              ArrayRef<SILValue> values) const override {
      return B.createStruct(loc, getLoweredType(), values);
    }
        
  private:
    void lowerChildren(SILModule &M, SmallVectorImpl<Child> &children)
    const override {
      auto silTy = getLoweredType();
      auto structDecl = silTy.getStructOrBoundGenericStruct();
      assert(structDecl);
      
      for (auto prop : structDecl->getStoredProperties()) {
        SILType propTy = silTy.getFieldType(prop, M);        
        children.push_back(Child{prop, M.Types.getTypeLowering(propTy)});
      }
    }
  };
  
  /// A lowering for loadable but non-trivial enum types.
  class LoadableEnumTypeLowering final : public NonTrivialLoadableTypeLowering {
  public:
    LoadableEnumTypeLowering(CanType type)
      : NonTrivialLoadableTypeLowering(SILType::getPrimitiveObjectType(type),
                                       IsNotReferenceCounted) {}

    SILValue emitCopyValue(SILBuilder &B, SILLocation loc,
                           SILValue value) const override {
      if (B.getFunction().hasQualifiedOwnership())
        return B.createCopyValue(loc, value);
      B.createRetainValue(loc, value, B.getDefaultAtomicity());
      return value;
    }

    SILValue emitLoweredCopyValue(SILBuilder &B, SILLocation loc,
                                  SILValue value,
                                  TypeExpansionKind style) const override {
      if (B.getFunction().hasQualifiedOwnership())
        return B.createCopyValue(loc, value);
      B.createRetainValue(loc, value, B.getDefaultAtomicity());
      return value;
    }

    void emitDestroyValue(SILBuilder &B, SILLocation loc,
                          SILValue value) const override {
      if (B.getFunction().hasQualifiedOwnership()) {
        B.createDestroyValue(loc, value);
        return;
      }
      B.emitReleaseValueAndFold(loc, value);
    }

    void emitLoweredDestroyValue(SILBuilder &B, SILLocation loc, SILValue value,
                                 TypeExpansionKind style) const override {
      // Enums, we never want to expand.
      return emitDestroyValue(B, loc, value);
    }
  };

  class LeafLoadableTypeLowering : public NonTrivialLoadableTypeLowering {
  public:
    LeafLoadableTypeLowering(SILType type, RecursiveProperties properties,
                             IsReferenceCounted_t isRefCounted)
      : NonTrivialLoadableTypeLowering(type, properties, isRefCounted) {}

    SILValue emitLoweredCopyValue(SILBuilder &B, SILLocation loc,
                                  SILValue value,
                                  TypeExpansionKind style) const override {
      return emitCopyValue(B, loc, value);
    }

    void emitLoweredDestroyValue(SILBuilder &B, SILLocation loc, SILValue value,
                                 TypeExpansionKind style) const override {
      emitDestroyValue(B, loc, value);
    }
  };

  /// A class for reference types, which are all non-trivial but still
  /// loadable.
  class ReferenceTypeLowering : public LeafLoadableTypeLowering {
  public:
    ReferenceTypeLowering(SILType type)
      : LeafLoadableTypeLowering(type, RecursiveProperties::forReference(),
                                 IsReferenceCounted) {}

    SILValue emitCopyValue(SILBuilder &B, SILLocation loc,
                           SILValue value) const override {
      if (isa<FunctionRefInst>(value) || isa<DynamicFunctionRefInst>(value) ||
          isa<PreviousDynamicFunctionRefInst>(value))
        return value;

      if (B.getFunction().hasQualifiedOwnership())
        return B.createCopyValue(loc, value);

      B.createStrongRetain(loc, value, B.getDefaultAtomicity());
      return value;
    }

    void emitDestroyValue(SILBuilder &B, SILLocation loc,
                          SILValue value) const override {
      if (B.getFunction().hasQualifiedOwnership()) {
        B.createDestroyValue(loc, value);
        return;
      }
      B.emitStrongReleaseAndFold(loc, value);
    }
  };

/// A type lowering for loadable @unowned types.
#define SOMETIMES_LOADABLE_CHECKED_REF_STORAGE(Name, ...) \
  class Loadable##Name##TypeLowering final : public LeafLoadableTypeLowering { \
  public: \
    Loadable##Name##TypeLowering(SILType type) \
      : LeafLoadableTypeLowering(type, RecursiveProperties::forReference(), \
                                 IsReferenceCounted) {} \
    SILValue emitCopyValue(SILBuilder &B, SILLocation loc, \
                           SILValue value) const override { \
      if (B.getFunction().hasQualifiedOwnership()) \
        return B.createCopyValue(loc, value); \
      B.create##Name##Retain(loc, value, B.getDefaultAtomicity()); \
      return value; \
    } \
    void emitDestroyValue(SILBuilder &B, SILLocation loc, \
                          SILValue value) const override { \
      if (B.getFunction().hasQualifiedOwnership()) { \
        B.createDestroyValue(loc, value); \
        return; \
      } \
      B.create##Name##Release(loc, value, B.getDefaultAtomicity()); \
    } \
  };
#include "swift/AST/ReferenceStorage.def"

  /// A class for non-trivial, address-only types.
  class AddressOnlyTypeLowering : public TypeLowering {
  public:
    AddressOnlyTypeLowering(SILType type, RecursiveProperties properties)
      : TypeLowering(type, properties, IsNotReferenceCounted)
    {}

    void emitCopyInto(SILBuilder &B, SILLocation loc,
                      SILValue src, SILValue dest, IsTake_t isTake,
                      IsInitialization_t isInit) const override {
      B.createCopyAddr(loc, src, dest, isTake, isInit);
    }

    SILValue emitLoadOfCopy(SILBuilder &B, SILLocation loc,
                            SILValue addr, IsTake_t isTake) const override {
      llvm_unreachable("calling emitLoadOfCopy on non-loadable type");
    }

    void emitStoreOfCopy(SILBuilder &B, SILLocation loc,
                         SILValue newValue, SILValue addr,
                         IsInitialization_t isInit) const override {
      llvm_unreachable("calling emitStoreOfCopy on non-loadable type");
    }

    void emitStore(SILBuilder &B, SILLocation loc, SILValue value,
                   SILValue addr, StoreOwnershipQualifier qual) const override {
      llvm_unreachable("calling emitStore on non-loadable type");
    }

    SILValue emitLoad(SILBuilder &B, SILLocation loc, SILValue addr,
                      LoadOwnershipQualifier qual) const override {
      llvm_unreachable("calling emitLoad on non-loadable type");
    }

    void emitDestroyAddress(SILBuilder &B, SILLocation loc,
                            SILValue addr) const override {
      if (!isTrivial())
        B.emitDestroyAddrAndFold(loc, addr);
    }

    void emitDestroyRValue(SILBuilder &B, SILLocation loc,
                           SILValue value) const override {
      if (!isTrivial())
        B.emitDestroyAddrAndFold(loc, value);
    }

    SILValue emitCopyValue(SILBuilder &B, SILLocation loc,
                           SILValue value) const override {
      llvm_unreachable("type is not loadable!");
    }

    SILValue emitLoweredCopyValue(SILBuilder &B, SILLocation loc,
                                  SILValue value,
                                  TypeExpansionKind style) const override {
      llvm_unreachable("type is not loadable!");
    }

    void emitDestroyValue(SILBuilder &B, SILLocation loc,
                          SILValue value) const override {
      llvm_unreachable("type is not loadable!");
    }

    void emitLoweredDestroyValue(SILBuilder &B, SILLocation loc, SILValue value,
                                 TypeExpansionKind style) const override {
      llvm_unreachable("type is not loadable!");
    }
  };

  /// A class for Builtin.UnsafeValueBuffer.  The only purpose here is
  /// to catch obviously broken attempts to copy or destroy the buffer.
  class UnsafeValueBufferTypeLowering : public AddressOnlyTypeLowering {
  public:
    UnsafeValueBufferTypeLowering(SILType type)
      : AddressOnlyTypeLowering(type,
                                {IsNotTrivial, IsFixedABI, IsAddressOnly}) {}

    void emitCopyInto(SILBuilder &B, SILLocation loc,
                      SILValue src, SILValue dest, IsTake_t isTake,
                      IsInitialization_t isInit) const override {
      llvm_unreachable("cannot copy an UnsafeValueBuffer!");
    }

    void emitDestroyAddress(SILBuilder &B, SILLocation loc,
                            SILValue addr) const override {
      llvm_unreachable("cannot destroy an UnsafeValueBuffer!");
    }

    void emitDestroyRValue(SILBuilder &B, SILLocation loc,
                           SILValue value) const override {
      llvm_unreachable("cannot destroy an UnsafeValueBuffer!");
    }
  };

  /// Lower address only types as opaque values.
  ///
  /// Opaque values behave like loadable leaf types in SIL.
  ///
  /// FIXME: When you remove an unreachable, just delete the method.
  class OpaqueValueTypeLowering : public LeafLoadableTypeLowering {
  public:
    OpaqueValueTypeLowering(SILType type, RecursiveProperties properties)
      : LeafLoadableTypeLowering(type, properties, IsNotReferenceCounted) {}

    void emitCopyInto(SILBuilder &B, SILLocation loc,
                      SILValue src, SILValue dest, IsTake_t isTake,
                      IsInitialization_t isInit) const override {
      llvm_unreachable("copy into");
    }

    // --- Same as LeafLoadableTypeLowering.

    SILValue emitLoweredCopyValue(SILBuilder &B, SILLocation loc,
                                  SILValue value,
                                  TypeExpansionKind style) const override {
      llvm_unreachable("lowered copy");
    }

    void emitLoweredDestroyValue(SILBuilder &B, SILLocation loc, SILValue value,
                                 TypeExpansionKind style) const override {
      llvm_unreachable("destroy value");
    }

    SILValue emitCopyValue(SILBuilder &B, SILLocation loc,
                           SILValue value) const override {
      return B.createCopyValue(loc, value);
    }

    void emitDestroyValue(SILBuilder &B, SILLocation loc,
                          SILValue value) const override {
      B.createDestroyValue(loc, value);
    }
  };

  /// Build the appropriate TypeLowering subclass for the given type,
  /// which is assumed to already have been lowered.
  class LowerType
    : public TypeClassifierBase<LowerType, const TypeLowering *>
  {
    TypeConverter &TC;
    IsDependent_t Dependent;
  public:
    LowerType(TypeConverter &TC, CanGenericSignature Sig,
              ResilienceExpansion Expansion, IsDependent_t Dependent)
      : TypeClassifierBase(TC.M, Sig, Expansion),
        TC(TC), Dependent(Dependent) {}

    const TypeLowering *
    handleTrivial(CanType type) {
      auto silType = SILType::getPrimitiveObjectType(type);
      return new (TC, Dependent) TrivialTypeLowering(silType);
    }

    const TypeLowering *handleReference(CanType type) {
      auto silType = SILType::getPrimitiveObjectType(type);
      return new (TC, Dependent) ReferenceTypeLowering(silType);
    }

    const TypeLowering *handleAddressOnly(CanType type, 
                                          RecursiveProperties properties) {
      if (SILModuleConventions(M).useLoweredAddresses()) {
        auto silType = SILType::getPrimitiveAddressType(type);
        return new (TC, Dependent) AddressOnlyTypeLowering(silType, properties);
      }
      auto silType = SILType::getPrimitiveObjectType(type);
      return new (TC, Dependent) OpaqueValueTypeLowering(silType, properties);
    }

#define SOMETIMES_LOADABLE_CHECKED_REF_STORAGE(Name, ...) \
    const TypeLowering * \
    visitLoadable##Name##StorageType(Can##Name##StorageType type) { \
      return new (TC, Dependent) Loadable##Name##TypeLowering( \
                                  SILType::getPrimitiveObjectType(type)); \
    }
#include "swift/AST/ReferenceStorage.def"

    const TypeLowering *
    visitBuiltinUnsafeValueBufferType(CanBuiltinUnsafeValueBufferType type) {
      auto silType = SILType::getPrimitiveAddressType(type);
      return new (TC, Dependent) UnsafeValueBufferTypeLowering(silType);
    }

    const TypeLowering *visitTupleType(CanTupleType tupleType) {
      RecursiveProperties properties;
      for (auto eltType : tupleType.getElementTypes()) {
        auto &lowering = TC.getTypeLowering(eltType);
        properties.addSubobject(lowering.getRecursiveProperties());
      }

      return handleAggregateByProperties<LoadableTupleTypeLowering>(tupleType,
                                                                    properties);
    }

    const TypeLowering *visitAnyStructType(CanType structType, StructDecl *D) {

      // For now, if the type does not have a fixed layout in all resilience
      // domains, we will treat it as address-only in SIL.
      if (D->isResilient(M.getSwiftModule(), Expansion))
        return handleAddressOnly(structType,
                                 RecursiveProperties::forOpaque());

      // Classify the type according to its stored properties.
      RecursiveProperties properties;
      for (auto field : D->getStoredProperties()) {
        auto substFieldType =
          structType->getTypeOfMember(D->getModuleContext(), field, nullptr);
        properties.addSubobject(classifyType(substFieldType->getCanonicalType(),
                                             M, Sig, Expansion));
      }

      return handleAggregateByProperties<LoadableStructTypeLowering>(structType,
                                                                    properties);
    }
        
    const TypeLowering *visitAnyEnumType(CanType enumType, EnumDecl *D) {
      // For now, if the type does not have a fixed layout in all resilience
      // domains, we will treat it as address-only in SIL.
      if (D->isResilient(M.getSwiftModule(), Expansion))
        return handleAddressOnly(enumType, RecursiveProperties::forOpaque());

      // If the whole enum is indirect, we lower it as if all payload
      // cases were indirect. This means a fixed-layout indirect enum
      // is always loadable and nontrivial. A resilient indirect enum
      // is still address only, because we don't know how many bits
      // are used for the discriminator.
      if (D->isIndirect()) {
        return new (TC, Dependent) LoadableEnumTypeLowering(enumType);
      }

      // Accumulate the properties of all direct payloads.
      RecursiveProperties properties;
      for (auto elt : D->getAllElements()) {
        // No-payload elements do not affect any recursive properties.
        if (!elt->hasAssociatedValues())
          continue;

        // Indirect elements only make the type nontrivial.
        if (elt->isIndirect()) {
          properties.setNonTrivial();
          continue;
        }
        
        auto substEltType = enumType->getTypeOfMember(
                              D->getModuleContext(), elt,
                              elt->getArgumentInterfaceType())
          ->getCanonicalType();
        
        properties.addSubobject(classifyType(substEltType, M, Sig, Expansion));
      }

      return handleAggregateByProperties<LoadableEnumTypeLowering>(enumType,
                                                                   properties);
    }

    // SWIFT_ENABLE_TENSORFLOW
    const TypeLowering *
    visitDifferentiableSILFunctionType(CanSILFunctionType type) {
      assert(type->isDifferentiable());
      auto props = getDifferentiableSILFunctionTypeRecursiveProperties(type);
      return handleAggregateByProperties<DifferentiableSILFuncionTypeLowering>(
          type, props);
    }

    template <class LoadableLoweringClass>
    const TypeLowering *handleAggregateByProperties(CanType type,
                                                    RecursiveProperties props) {
      if (props.isAddressOnly()) {
        return handleAddressOnly(type, props);
      }
      assert(props.isFixedABI());
      if (props.isTrivial()) {
        return handleTrivial(type);
      }
      return new (TC, Dependent) LoadableLoweringClass(type);
    }
  };
} // end anonymous namespace

TypeConverter::TypeConverter(SILModule &m)
  : M(m), Context(m.getASTContext()) {
}

TypeConverter::~TypeConverter() {
  // The bump pointer allocator destructor will deallocate but not destroy all
  // our independent TypeLowerings.
  for (auto &ti : IndependentTypes) {
    // Destroy only the unique entries.
    CanType srcType = ti.first.OrigType;
    if (!srcType) continue;
    CanType mappedType = ti.second->getLoweredType().getASTType();
    if (srcType == mappedType)
      ti.second->~TypeLowering();
  }
}

void *TypeLowering::operator new(size_t size, TypeConverter &tc,
                                 IsDependent_t dependent) {
  if (dependent) {
    auto &state = tc.DependentTypes.back();
    return state.BPA.Allocate(size, alignof(TypeLowering&));
  }
  return tc.IndependentBPA.Allocate(size, alignof(TypeLowering&));
}

const TypeLowering *TypeConverter::find(TypeKey k) {
  if (!k.isCacheable()) return nullptr;

  auto ck = k.getCachingKey();

  llvm::DenseMap<CachingTypeKey, const TypeLowering *> *types;
  if (k.isDependent()) {
    auto &state = DependentTypes.back();
    types = &state.Map;
  } else {
    types = &IndependentTypes;
  }

  auto found = types->find(ck);
  if (found == types->end())
    return nullptr;

  assert(found->second && "type recursion not caught in Sema");
  return found->second;
}

void TypeConverter::insert(TypeKey k, const TypeLowering *tl) {
  if (!k.isCacheable()) return;

  llvm::DenseMap<CachingTypeKey, const TypeLowering *> *types;
  if (k.isDependent()) {
    auto &state = DependentTypes.back();
    types = &state.Map;
  } else {
    types = &IndependentTypes;
  }

  (*types)[k.getCachingKey()] = tl;
}

/// Lower each of the elements of the substituted type according to
/// the abstraction pattern of the given original type.
static CanTupleType getLoweredTupleType(TypeConverter &tc,
                                        AbstractionPattern origType,
                                        CanTupleType substType) {
  assert(origType.matchesTuple(substType));

  // Does the lowered tuple type differ from the substituted type in
  // any interesting way?
  bool changed = false;
  SmallVector<TupleTypeElt, 4> loweredElts;
  loweredElts.reserve(substType->getNumElements());

  for (auto i : indices(substType->getElementTypes())) {
    auto origEltType = origType.getTupleElementType(i);
    auto substEltType = substType.getElementType(i);

    auto &substElt = substType->getElement(i);

    // Make sure we don't have something non-materializable.
    auto Flags = substElt.getParameterFlags();
    assert(Flags.getValueOwnership() == ValueOwnership::Default);
    assert(!Flags.isVariadic());

    SILType silType = tc.getLoweredType(origEltType, substEltType);
    CanType loweredSubstEltType = silType.getASTType();

    changed = (changed || substEltType != loweredSubstEltType ||
               !Flags.isNone());

    // Note: we drop @escaping and @autoclosure which can still appear on
    // materializable tuple types.
    //
    // FIXME: Replace this with an assertion that the original tuple element
    // did not have any flags.
    loweredElts.emplace_back(loweredSubstEltType,
                             substElt.getName(),
                             ParameterTypeFlags());
  }

  if (!changed) return substType;

  // The cast should succeed, because if we end up with a one-element
  // tuple type here, it must have a label.
  return cast<TupleType>(CanType(TupleType::get(loweredElts, tc.Context)));
}

static CanType getLoweredOptionalType(TypeConverter &tc,
                                      AbstractionPattern origType,
                                      CanType substType,
                                      CanType substObjectType) {
  assert(substType.getOptionalObjectType() == substObjectType);

  CanType loweredObjectType =
      tc.getLoweredType(origType.getOptionalObjectType(), substObjectType)
          .getASTType();

  // If the object type didn't change, we don't have to rebuild anything.
  if (loweredObjectType == substObjectType) {
    return substType;
  }

  auto optDecl = tc.Context.getOptionalDecl();
  return CanType(BoundGenericEnumType::get(optDecl, Type(), loweredObjectType));
}

static CanType getLoweredReferenceStorageType(TypeConverter &tc,
                                              AbstractionPattern origType,
                                           CanReferenceStorageType substType) {
  CanType loweredReferentType =
    tc.getLoweredType(origType.getReferenceStorageReferentType(),
                      substType.getReferentType())
      .getASTType();

  if (loweredReferentType == substType.getReferentType())
    return substType;

  return CanReferenceStorageType::get(loweredReferentType,
                                      substType->getOwnership());
}

CanSILFunctionType
TypeConverter::getSILFunctionType(AbstractionPattern origType,
                                  CanFunctionType substType) {
  return getLoweredType(origType, substType)
           .castTo<SILFunctionType>();
}

const TypeLowering &
TypeConverter::getTypeLowering(AbstractionPattern origType,
                               Type origSubstType) {
  CanType substType = origSubstType->getCanonicalType();
  auto key = getTypeKey(origType, substType);
  
  assert((!key.isDependent() || getCurGenericContext())
         && "dependent type outside of generic context?!");
  assert(!substType->is<InOutType>());

  if (auto existing = find(key))
    return *existing;

  // Lower the type.
  CanType loweredSubstType =
    getLoweredRValueType(origType, substType);

  // If that didn't change the type and the key is cacheable, there's no
  // point in re-checking the table, so just construct a type lowering
  // and cache it.
  if (loweredSubstType == substType && key.isCacheable()) {
    return getTypeLoweringForUncachedLoweredType(key);
  }

  // Otherwise, check the table at a key that would be used by the
  // SILType-based lookup path for the type we just lowered to, then cache
  // that same result at this key if possible.
  AbstractionPattern origTypeForCaching =
    AbstractionPattern(getCurGenericContext(), loweredSubstType);
  auto loweredKey = getTypeKey(origTypeForCaching, loweredSubstType);

  auto &lowering = getTypeLoweringForLoweredType(loweredKey);
  insert(key, &lowering);
  return lowering;
}

CanType TypeConverter::getLoweredRValueType(AbstractionPattern origType,
                                            CanType substType) {
  assert(!substType->hasError() &&
         "Error types should not appear in type-checked AST");

  // AST function types are turned into SIL function types:
  //   - the type is uncurried as desired
  //   - types are turned into their unbridged equivalents, depending
  //     on the abstract CC
  //   - ownership conventions are deduced
  if (auto substFnType = dyn_cast<AnyFunctionType>(substType)) {
    // If the formal type uses a C convention, it is not formally
    // abstractable, and it may be subject to implicit bridging.
    auto extInfo = substFnType->getExtInfo();
    if (getSILFunctionLanguage(extInfo.getSILRepresentation())
          == SILFunctionLanguage::C) {
      // Bridge the parameters and result of the function type.
      auto bridgedFnType = getBridgedFunctionType(origType, substFnType,
                                                  extInfo);
      substFnType = bridgedFnType;

      // Also rewrite the type of the abstraction pattern.
      auto signature = getCurGenericContext();
      if (origType.isTypeParameter()) {
        origType = AbstractionPattern(signature, bridgedFnType);
      } else {
        origType.rewriteType(signature, bridgedFnType);
      }
    }

    return getNativeSILFunctionType(M, origType, substFnType);
  }

  // Ignore dynamic self types.
  if (auto selfType = dyn_cast<DynamicSelfType>(substType)) {
    return selfType.getSelfType();
  }

  // Static metatypes are unitary and can optimized to a "thin" empty
  // representation if the type also appears as a static metatype in the
  // original abstraction pattern.
  if (auto substMeta = dyn_cast<MetatypeType>(substType)) {
    // If the metatype has already been lowered, it will already carry its
    // representation.
    if (substMeta->hasRepresentation()) {
      assert(substMeta->isLegalSILType());
      return substMeta;
    }

    MetatypeRepresentation repr;
    
    auto origMeta = origType.getAs<MetatypeType>();
    if (!origMeta) {
      // If the metatype matches a dependent type, it must be thick.
      assert(origType.isTypeParameter());
      repr = MetatypeRepresentation::Thick;
    } else {
      // Otherwise, we're thin if the metatype is thinnable both
      // substituted and in the abstraction pattern.
      if (hasSingletonMetatype(substMeta.getInstanceType())
          && hasSingletonMetatype(origMeta.getInstanceType()))
        repr = MetatypeRepresentation::Thin;
      else
        repr = MetatypeRepresentation::Thick;
    }
    
    CanType instanceType = substMeta.getInstanceType();

    // Regardless of thinness, metatypes are always trivial.
    return CanMetatypeType::get(instanceType, repr);
  }

  // Give existential metatypes @thick representation by default.
  if (auto existMetatype = dyn_cast<ExistentialMetatypeType>(substType)) {
    if (existMetatype->hasRepresentation()) {
      assert(existMetatype->isLegalSILType());
      return existMetatype;
    }

    return CanExistentialMetatypeType::get(existMetatype.getInstanceType(),
                                           MetatypeRepresentation::Thick);
  }

  // Lower tuple element types.
  if (auto substTupleType = dyn_cast<TupleType>(substType)) {
    return getLoweredTupleType(*this, origType, substTupleType);
  }

  // Lower the referent type of reference storage types.
  if (auto substRefType = dyn_cast<ReferenceStorageType>(substType)) {
    return getLoweredReferenceStorageType(*this, origType, substRefType);
  }

  // Lower the object type of optional types.
  if (auto substObjectType = substType.getOptionalObjectType()) {
    return getLoweredOptionalType(*this, origType, substType, substObjectType);
  }

  // The Swift type directly corresponds to the lowered type.
  return substType;
}

const TypeLowering &TypeConverter::getTypeLowering(SILType type) {
  auto loweredType = type.getASTType();
  auto key = getTypeKey(AbstractionPattern(getCurGenericContext(), loweredType),
                        loweredType);

  return getTypeLoweringForLoweredType(key);
}

const TypeLowering &
TypeConverter::getTypeLoweringForLoweredType(TypeKey key) {
  auto type = key.SubstType;
  assert(type->isLegalSILType() && "type is not lowered!");
  (void)type;

  // Re-using uncurry level 0 is reasonable because our uncurrying
  // transforms are idempotent at this level.  This means we don't
  // need a ton of redundant entries in the map.
  if (auto existing = find(key))
    return *existing;

  return getTypeLoweringForUncachedLoweredType(key);
}

/// Do type-lowering for a lowered type which is not already in the cache,
/// then insert it into the cache.
const TypeLowering &
TypeConverter::getTypeLoweringForUncachedLoweredType(TypeKey key) {
  assert(!find(key) && "re-entrant or already cached");
  assert(key.SubstType->isLegalSILType() && "type is not already lowered");

#ifndef NDEBUG
  // Catch reentrancy bugs.
  insert(key, nullptr);
#endif

  // FIXME: Get expansion from SILFunction
  auto *theInfo = LowerType(*this,
                            CanGenericSignature(),
                            ResilienceExpansion::Minimal,
                            key.isDependent()).visit(key.SubstType);

  if (key.OrigType.isForeign()) {
    assert(theInfo->isLoadable() && "Cannot lower address-only type with "
           "foreign abstraction pattern");
  }

  insert(key, theInfo);
  return *theInfo;
}

/// Get the type of a global variable accessor function, () -> RawPointer.
static CanAnyFunctionType getGlobalAccessorType(CanType varType) {
  ASTContext &C = varType->getASTContext();
  return CanFunctionType::get({}, C.TheRawPointerType);
}

/// Get the type of a default argument generator, () -> T.
static CanAnyFunctionType getDefaultArgGeneratorInterfaceType(
                                                     TypeConverter &TC,
                                                     ValueDecl *VD,
                                                     DeclContext *DC,
                                                     unsigned DefaultArgIndex) {
  auto resultTy = getParameterAt(VD, DefaultArgIndex)->getInterfaceType();
  assert(resultTy && "Didn't find default argument?");

  // The result type might be written in terms of type parameters
  // that have been made fully concrete.
  CanType canResultTy = resultTy->getCanonicalType(
                            DC->getGenericSignatureOfContext());

  // Remove @noescape from function return types. A @noescape
  // function return type is a contradiction.
  if (auto funTy = canResultTy->getAs<AnyFunctionType>()) {
    auto newExtInfo = funTy->getExtInfo().withNoEscape(false);
    canResultTy =
        adjustFunctionType(cast<AnyFunctionType>(canResultTy), newExtInfo);
  }

  // Get the generic signature from the surrounding context.
  auto funcInfo = TC.getConstantInfo(SILDeclRef(VD));
  return CanAnyFunctionType::get(funcInfo.FormalType.getOptGenericSignature(),
                                 {}, canResultTy);
}

/// Get the type of a stored property initializer, () -> T.
static CanAnyFunctionType getStoredPropertyInitializerInterfaceType(
                                                     TypeConverter &TC,
                                                     VarDecl *VD) {
  auto *DC = VD->getDeclContext();
  CanType resultTy =
    VD->getParentPattern()->getType()->mapTypeOutOfContext()
          ->getCanonicalType();
  auto sig = TC.getEffectiveGenericSignature(DC);

  return CanAnyFunctionType::get(sig, {}, resultTy);
}

/// Get the type of a destructor function.
static CanAnyFunctionType getDestructorInterfaceType(TypeConverter &TC,
                                                     DestructorDecl *dd,
                                                     bool isDeallocating,
                                                     bool isForeign) {
  auto classType = dd->getDeclContext()->getDeclaredInterfaceType()
    ->getCanonicalType(dd->getGenericSignatureOfContext());

  assert((!isForeign || isDeallocating)
         && "There are no foreign destroying destructors");
  auto extInfo =
            AnyFunctionType::ExtInfo(FunctionType::Representation::Thin,
                                     /*throws*/ false);
  if (isForeign)
    extInfo = extInfo
      .withSILRepresentation(SILFunctionTypeRepresentation::ObjCMethod);
  else
    extInfo = extInfo
      .withSILRepresentation(SILFunctionTypeRepresentation::Method);

  auto &C = TC.Context;
  CanType resultTy = (isDeallocating
                      ? TupleType::getEmpty(C)
                      : C.TheNativeObjectType);
  CanType methodTy = CanFunctionType::get({}, resultTy);

  auto sig = TC.getEffectiveGenericSignature(dd);
  FunctionType::Param args[] = {FunctionType::Param(classType)};
  return CanAnyFunctionType::get(sig, llvm::makeArrayRef(args),
                                 methodTy, extInfo);
}

/// Retrieve the type of the ivar initializer or destroyer method for
/// a class.
static CanAnyFunctionType getIVarInitDestroyerInterfaceType(TypeConverter &TC,
                                                            ClassDecl *cd,
                                                            bool isObjC,
                                                            bool isDestroyer) {
  auto classType = cd->getDeclaredInterfaceType()
    ->getCanonicalType(cd->getGenericSignatureOfContext());

  auto resultType = (isDestroyer
                     ? TupleType::getEmpty(TC.Context)
                     : classType);
  auto extInfo = AnyFunctionType::ExtInfo(FunctionType::Representation::Thin,
                                          /*throws*/ false);
  extInfo = extInfo
    .withSILRepresentation(isObjC? SILFunctionTypeRepresentation::ObjCMethod
                           : SILFunctionTypeRepresentation::Method);

  resultType = CanFunctionType::get({}, resultType, extInfo);
  auto sig = TC.getEffectiveGenericSignature(cd);
  FunctionType::Param args[] = {FunctionType::Param(classType)};
  return CanAnyFunctionType::get(sig, llvm::makeArrayRef(args),
                                 resultType, extInfo);
}

GenericEnvironment *
TypeConverter::getEffectiveGenericEnvironment(AnyFunctionRef fn,
                                              CaptureInfo captureInfo) {
  auto dc = fn.getAsDeclContext();

  if (getEffectiveGenericSignature(fn, captureInfo))
    return dc->getGenericEnvironmentOfContext();

  return nullptr;
}

CanGenericSignature
TypeConverter::getEffectiveGenericSignature(DeclContext *dc) {
  if (auto sig = dc->getGenericSignatureOfContext()) {
    if (sig->areAllParamsConcrete())
      return nullptr;
    return sig->getCanonicalSignature();
  }

  return nullptr;
}

CanGenericSignature
TypeConverter::getEffectiveGenericSignature(AnyFunctionRef fn,
                                            CaptureInfo captureInfo) {
  auto dc = fn.getAsDeclContext();

  if (dc->getParent()->isLocalContext() &&
      !captureInfo.hasGenericParamCaptures())
    return nullptr;

  return getEffectiveGenericSignature(dc);
}

CanAnyFunctionType
TypeConverter::getFunctionInterfaceTypeWithCaptures(CanAnyFunctionType funcType,
                                                    AnyFunctionRef theClosure) {
  // Get transitive closure of value captured by this function, and any
  // captured functions.
  auto captureInfo = getLoweredLocalCaptures(theClosure);

  // Capture generic parameters from the enclosing context if necessary.
  CanGenericSignature genericSig = getEffectiveGenericSignature(theClosure,
                                                                captureInfo);

  auto innerExtInfo = AnyFunctionType::ExtInfo(FunctionType::Representation::Thin,
                                               funcType->throws());

  return CanAnyFunctionType::get(genericSig, funcType.getParams(),
                                 funcType.getResult(), innerExtInfo);
}

CanAnyFunctionType TypeConverter::makeConstantInterfaceType(SILDeclRef c) {
  // SWIFT_ENABLE_TENSORFLOW
  if (auto *autoDiffFuncId = c.autoDiffAssociatedFunctionIdentifier) {
    auto originalFnTy =
        makeConstantInterfaceType(c.asAutoDiffOriginalFunction());
    auto *fnTy = originalFnTy->getAutoDiffAssociatedFunctionType(
        autoDiffFuncId->getParameterIndices(), /*resultIndex*/ 0,
        autoDiffFuncId->getDifferentiationOrder(), autoDiffFuncId->getKind(),
        LookUpConformanceInModule(M.getSwiftModule()));
    return cast<AnyFunctionType>(fnTy->getCanonicalType());
  }

  auto *vd = c.loc.dyn_cast<ValueDecl *>();

  switch (c.kind) {
  case SILDeclRef::Kind::Func: {
    if (auto *ACE = c.loc.dyn_cast<AbstractClosureExpr *>()) {
      // FIXME: Closures could have an interface type computed by Sema.
      auto funcTy = cast<AnyFunctionType>(ACE->getType()->getCanonicalType());
      funcTy = cast<AnyFunctionType>(
          funcTy->mapTypeOutOfContext()
              ->getCanonicalType());
      return getFunctionInterfaceTypeWithCaptures(funcTy, ACE);
    }

    FuncDecl *func = cast<FuncDecl>(vd);
    auto funcTy = cast<AnyFunctionType>(
        func->getInterfaceType()->eraseDynamicSelfType()->getCanonicalType());
    return getFunctionInterfaceTypeWithCaptures(funcTy, func);
  }

  case SILDeclRef::Kind::EnumElement:
    return cast<AnyFunctionType>(vd->getInterfaceType()->getCanonicalType());
  
  case SILDeclRef::Kind::Allocator: {
    auto *cd = cast<ConstructorDecl>(vd);
    auto funcTy = cast<AnyFunctionType>(
                                   cd->getInterfaceType()->getCanonicalType());
    return getFunctionInterfaceTypeWithCaptures(funcTy, cd);
  }

  case SILDeclRef::Kind::Initializer: {
    auto *cd = cast<ConstructorDecl>(vd);
    auto funcTy = cast<AnyFunctionType>(
                         cd->getInitializerInterfaceType()->getCanonicalType());
    return getFunctionInterfaceTypeWithCaptures(funcTy, cd);
  }

  case SILDeclRef::Kind::Destroyer:
  case SILDeclRef::Kind::Deallocator:
    return getDestructorInterfaceType(*this,
                                      cast<DestructorDecl>(vd),
                                      c.kind == SILDeclRef::Kind::Deallocator,
                                      c.isForeign);
  
  case SILDeclRef::Kind::GlobalAccessor: {
    VarDecl *var = cast<VarDecl>(vd);
    assert(var->hasStorage() &&
           "constant ref to computed global var");
    return getGlobalAccessorType(var->getInterfaceType()->getCanonicalType());
  }
  case SILDeclRef::Kind::DefaultArgGenerator:
    return getDefaultArgGeneratorInterfaceType(*this, vd, vd->getDeclContext(),
                                               c.defaultArgIndex);
  case SILDeclRef::Kind::StoredPropertyInitializer:
    return getStoredPropertyInitializerInterfaceType(*this,
                                                     cast<VarDecl>(vd));
  case SILDeclRef::Kind::IVarInitializer:
    return getIVarInitDestroyerInterfaceType(*this,
                                             cast<ClassDecl>(vd),
                                             c.isForeign, false);
  case SILDeclRef::Kind::IVarDestroyer:
    return getIVarInitDestroyerInterfaceType(*this,
                                             cast<ClassDecl>(vd),
                                             c.isForeign, true);
  }

  llvm_unreachable("Unhandled SILDeclRefKind in switch.");
}

/// Get the generic environment for an entity.
GenericEnvironment *
TypeConverter::getConstantGenericEnvironment(SILDeclRef c) {
  auto *vd = c.loc.dyn_cast<ValueDecl *>();
  
  /// Get the function generic params, including outer params.
  switch (c.kind) {
  case SILDeclRef::Kind::Func: {
    if (auto *ACE = c.getAbstractClosureExpr()) {
      auto captureInfo = getLoweredLocalCaptures(ACE);

      return getEffectiveGenericEnvironment(ACE, captureInfo);
    }
    FuncDecl *func = cast<FuncDecl>(vd);
    auto captureInfo = getLoweredLocalCaptures(func);

    return getEffectiveGenericEnvironment(func, captureInfo);
  }
  case SILDeclRef::Kind::EnumElement: {
    auto eltDecl = cast<EnumElementDecl>(vd);
    return eltDecl->getDeclContext()->getGenericEnvironmentOfContext();
  }
  case SILDeclRef::Kind::Allocator:
  case SILDeclRef::Kind::Initializer:
  case SILDeclRef::Kind::Destroyer:
  case SILDeclRef::Kind::Deallocator: {
    auto *afd = cast<AbstractFunctionDecl>(vd);
    auto captureInfo = getLoweredLocalCaptures(afd);
    return getEffectiveGenericEnvironment(afd, captureInfo);
  }
  case SILDeclRef::Kind::GlobalAccessor:
    return vd->getDeclContext()->getGenericEnvironmentOfContext();
  case SILDeclRef::Kind::IVarInitializer:
  case SILDeclRef::Kind::IVarDestroyer:
    return cast<ClassDecl>(vd)->getGenericEnvironmentOfContext();
  case SILDeclRef::Kind::DefaultArgGenerator:
    // Use the generic environment of the original function.
    return getConstantGenericEnvironment(SILDeclRef(c.getDecl()));
  case SILDeclRef::Kind::StoredPropertyInitializer:
    // Use the generic environment of the containing type.
    return c.getDecl()->getDeclContext()->getGenericEnvironmentOfContext();
  }

  llvm_unreachable("Unhandled SILDeclRefKind in switch.");
}

SILType TypeConverter::getSubstitutedStorageType(AbstractStorageDecl *value,
                                                 Type lvalueType) {
  // The l-value type is the result of applying substitutions to
  // the type-of-reference.  Essentially, we want to apply those
  // same substitutions to value->getType().

  // Canonicalize and lower the l-value's object type.
  AbstractionPattern origType = getAbstractionPattern(value);
  CanType substType = lvalueType->getCanonicalType();

  assert(!isa<LValueType>(substType));

  // Look through reference storage on the original type.
  auto origRefType = origType.getAs<ReferenceStorageType>();
  if (origRefType) {
    origType = origType.getReferenceStorageReferentType();
    substType = substType.getReferenceStorageReferent();
  }

  SILType silSubstType = getLoweredType(origType, substType).getAddressType();
  substType = silSubstType.getASTType();

  // Type substitution preserves structural type structure, and the
  // type-of-reference is only different in the outermost structural
  // types.  So, basically, we just need to undo the changes made by
  // getTypeOfReference and then reapply them on the substituted type.

  // The only really significant manipulation there is with @weak and
  // @unowned.
  if (origRefType) {
    substType = CanType(ReferenceStorageType::get(substType,
                                                  origRefType->getOwnership(),
                                                  Context));
    return SILType::getPrimitiveType(substType, SILValueCategory::Address);
  }

  return silSubstType;
}

void TypeConverter::pushGenericContext(CanGenericSignature sig) {
  // If the generic signature is empty, this is a no-op.
  if (!sig)
    return;

  DependentTypeState state(sig);
  DependentTypes.push_back(std::move(state));
}

void TypeConverter::popGenericContext(CanGenericSignature sig) {
  // If the generic signature is empty, this is a no-op.
  if (!sig)
    return;

  DependentTypeState &state = DependentTypes.back();
  assert(state.Sig == sig && "unpaired push/pop");
  
  // Erase our cached TypeLowering objects and associated mappings for dependent
  // types.
  // Resetting the DependentBPA will deallocate but not run the destructor of
  // the dependent TypeLowerings.
  for (auto &ti : state.Map) {
    // Destroy only the unique entries.
    CanType srcType = ti.first.OrigType;
    if (!srcType) continue;
    CanType mappedType = ti.second->getLoweredType().getASTType();
    if (srcType == mappedType)
      ti.second->~TypeLowering();
  }

  DependentTypes.pop_back();
}

ProtocolDispatchStrategy
TypeConverter::getProtocolDispatchStrategy(ProtocolDecl *P) {
  // ObjC protocols use ObjC method dispatch, and Swift protocols
  // use witness tables.
  if (P->isObjC())
    return ProtocolDispatchStrategy::ObjC;
  
  return ProtocolDispatchStrategy::Swift;
}

/// If a capture references a local function, return a reference to that
/// function.
static Optional<AnyFunctionRef>
getAnyFunctionRefFromCapture(CapturedValue capture) {
  if (auto *afd = dyn_cast<AbstractFunctionDecl>(capture.getDecl()))
    return AnyFunctionRef(afd);
  return None;
}

bool
TypeConverter::hasLoweredLocalCaptures(AnyFunctionRef fn) {
  return !getLoweredLocalCaptures(fn).getCaptures().empty();
}

CaptureInfo
TypeConverter::getLoweredLocalCaptures(AnyFunctionRef fn) {
  // First, bail out if there are no local captures at all.
  if (!fn.getCaptureInfo().hasLocalCaptures() &&
      !fn.getCaptureInfo().hasDynamicSelfCapture()) {
    CaptureInfo info;
    info.setGenericParamCaptures(
        fn.getCaptureInfo().hasGenericParamCaptures());
    return info;
  };

  // See if we've cached the lowered capture list for this function.
  auto found = LoweredCaptures.find(fn);
  if (found != LoweredCaptures.end())
    return found->second;
  
  // Recursively collect transitive captures from captured local functions.
  llvm::DenseSet<AnyFunctionRef> visitedFunctions;
  llvm::MapVector<ValueDecl*,CapturedValue> captures;

  // If there is a capture of 'self' with dynamic 'Self' type, it goes last so
  // that IRGen can pass dynamic 'Self' metadata.
  Optional<CapturedValue> selfCapture;

  bool capturesGenericParams = false;
  DynamicSelfType *capturesDynamicSelf = nullptr;
  
  std::function<void (AnyFunctionRef)> collectFunctionCaptures
  = [&](AnyFunctionRef curFn) {
    if (!visitedFunctions.insert(curFn).second)
      return;
  
    if (curFn.getCaptureInfo().hasGenericParamCaptures())
      capturesGenericParams = true;
    if (curFn.getCaptureInfo().hasDynamicSelfCapture())
      capturesDynamicSelf = curFn.getCaptureInfo().getDynamicSelfType();

    SmallVector<CapturedValue, 4> localCaptures;
    curFn.getCaptureInfo().getLocalCaptures(localCaptures);
    for (auto capture : localCaptures) {
      // If the capture is of another local function, grab its transitive
      // captures instead.
      if (auto capturedFn = getAnyFunctionRefFromCapture(capture)) {
        collectFunctionCaptures(*capturedFn);
        continue;
      }

      // If the capture is of a computed property, grab the transitive captures
      // of its accessors.
      if (auto capturedVar = dyn_cast<VarDecl>(capture.getDecl())) {
        if (!capture.isDirect()) {
          auto impl = capturedVar->getImplInfo();

          switch (impl.getReadImpl()) {
          case ReadImplKind::Stored:
            // Will capture storage later.
            break;
          case ReadImplKind::Address:
            collectFunctionCaptures(capturedVar->getAddressor());
            break;
          case ReadImplKind::Get:
            collectFunctionCaptures(capturedVar->getGetter());
            break;
          case ReadImplKind::Read:
            collectFunctionCaptures(capturedVar->getReadCoroutine());
            break;
          case ReadImplKind::Inherited:
            llvm_unreachable("inherited local variable?");
          }

          switch (impl.getWriteImpl()) {
          case WriteImplKind::Immutable:
          case WriteImplKind::Stored:
            break;
          case WriteImplKind::StoredWithObservers:
          case WriteImplKind::Set:
            collectFunctionCaptures(capturedVar->getSetter());
            break;
          case WriteImplKind::MutableAddress:
            collectFunctionCaptures(capturedVar->getMutableAddressor());
            break;
          case WriteImplKind::Modify:
            collectFunctionCaptures(capturedVar->getModifyCoroutine());
            break;
          case WriteImplKind::InheritedWithObservers:
            llvm_unreachable("inherited local variable");
          }

          switch (impl.getReadWriteImpl()) {
          case ReadWriteImplKind::Immutable:
          case ReadWriteImplKind::Stored:
            break;
          case ReadWriteImplKind::MaterializeToTemporary:
            // We've already processed the read and write operations.
            break;
          case ReadWriteImplKind::MutableAddress:
            collectFunctionCaptures(capturedVar->getMutableAddressor());
            break;
          case ReadWriteImplKind::Modify:
            collectFunctionCaptures(capturedVar->getModifyCoroutine());
            break;
          }
        }

        if (!capturedVar->hasStorage())
          continue;

        // We can always capture the storage in these cases.
        Type captureType = capturedVar->getType();
        if (auto *metatypeType = captureType->getAs<MetatypeType>())
          captureType = metatypeType->getInstanceType();

        if (auto *selfType = captureType->getAs<DynamicSelfType>()) {
          captureType = selfType->getSelfType();

          // We're capturing a 'self' value with dynamic 'Self' type;
          // handle it specially.
          if (captureType->getClassOrBoundGenericClass()) {
            if (selfCapture)
              selfCapture = selfCapture->mergeFlags(capture);
            else
              selfCapture = capture;
            continue;
          }
        }

        // Fall through to capture the storage.
      }

      // Collect non-function captures.
      ValueDecl *value = capture.getDecl();
      auto existing = captures.find(value);
      if (existing != captures.end()) {
        existing->second = existing->second.mergeFlags(capture);
      } else {
        captures.insert(std::pair<ValueDecl *, CapturedValue>(value, capture));
      }
    }
  };
  collectFunctionCaptures(fn);

  SmallVector<CapturedValue, 4> resultingCaptures;
  for (auto capturePair : captures) {
    resultingCaptures.push_back(capturePair.second);
  }

  // If we captured the dynamic 'Self' type and we have a 'self' value also,
  // add it as the final capture. Otherwise, add a fake hidden capture for
  // the dynamic 'Self' metatype.
  if (selfCapture.hasValue()) {
    resultingCaptures.push_back(*selfCapture);
  } else if (capturesDynamicSelf) {
    selfCapture = CapturedValue::getDynamicSelfMetadata();
    resultingCaptures.push_back(*selfCapture);
  }

  // Cache the uniqued set of transitive captures.
  auto inserted = LoweredCaptures.insert({fn, CaptureInfo()});
  assert(inserted.second && "already in map?!");
  auto &cachedCaptures = inserted.first->second;
  cachedCaptures.setGenericParamCaptures(capturesGenericParams);
  cachedCaptures.setDynamicSelfType(capturesDynamicSelf);
  cachedCaptures.setCaptures(Context.AllocateCopy(resultingCaptures));
  
  return cachedCaptures;
}

/// Given that type1 is known to be a subtype of type2, check if the two
/// types have the same calling convention representation.
TypeConverter::ABIDifference
TypeConverter::checkForABIDifferences(SILType type1, SILType type2,
                                      bool thunkOptionals) {
  // Unwrap optionals, but remember that we did.
  bool type1WasOptional = false;
  bool type2WasOptional = false;
  if (auto object = type1.getOptionalObjectType()) {
    type1WasOptional = true;
    type1 = object;
  }
  if (auto object = type2.getOptionalObjectType()) {
    type2WasOptional = true;
    type2 = object;
  }

  bool optionalityChange;
  if (thunkOptionals) {
    // Forcing IUOs always requires a thunk.
    if (type1WasOptional && !type2WasOptional)
      return ABIDifference::NeedsThunk;
  
    // Except for the above case, we should not be making a value less optional.
    
    // If we're introducing a level of optionality, only certain types are
    // ABI-compatible -- check below.
    optionalityChange = (!type1WasOptional && type2WasOptional);
  } else {
    // We haven't implemented codegen for optional thunking at all levels
    // (particularly objc_blocks at depth). Just accept ABI compatibility
    // in either direction in these cases.
    optionalityChange = type1WasOptional != type2WasOptional;
  }

  // If the types are identical and there was no optionality change,
  // we're done.
  if (type1 == type2 && !optionalityChange)
    return ABIDifference::Trivial;
  
  // Classes, class-constrained archetypes, and pure-ObjC existential types
  // all have single retainable pointer representation; optionality change
  // is allowed.
  if (type1.getASTType()->satisfiesClassConstraint() &&
      type2.getASTType()->satisfiesClassConstraint())
    return ABIDifference::Trivial;

  // Function parameters are ABI compatible if their differences are
  // trivial.
  if (auto fnTy1 = type1.getAs<SILFunctionType>()) {
    if (auto fnTy2 = type2.getAs<SILFunctionType>()) {
      // @convention(block) is a single retainable pointer so optionality
      // change is allowed.
      if (optionalityChange)
        if (fnTy1->getRepresentation() != fnTy2->getRepresentation() ||
            fnTy1->getRepresentation() != SILFunctionTypeRepresentation::Block)
          return ABIDifference::NeedsThunk;

      return checkFunctionForABIDifferences(fnTy1, fnTy2);
    }
  }
  
  // Metatypes are ABI-compatible if they have the same representation.
  if (auto meta1 = type1.getAs<MetatypeType>()) {
    if (auto meta2 = type2.getAs<MetatypeType>()) {
      if (meta1->getRepresentation() == meta2->getRepresentation() &&
          (!optionalityChange ||
           meta1->getRepresentation() == MetatypeRepresentation::Thick))
        return ABIDifference::Trivial;
    }
  }
  
  // Existential metatypes which are not identical are only ABI-compatible
  // in @objc representation.
  //
  // Optionality change is allowed since @objc existential metatypes have a
  // single retainable pointer representation.
  if (auto meta1 = type1.getAs<ExistentialMetatypeType>()) {
    if (auto meta2 = type2.getAs<ExistentialMetatypeType>()) {
      if (meta1->getRepresentation() == meta2->getRepresentation() &&
          meta1->getRepresentation() == MetatypeRepresentation::ObjC)
        return ABIDifference::Trivial;
    }
  }

  // Tuple types are ABI-compatible if their elements are.
  if (!optionalityChange) {
    if (auto tuple1 = type1.getAs<TupleType>()) {
      if (auto tuple2 = type2.getAs<TupleType>()) {
        if (tuple1->getNumElements() != tuple2->getNumElements())
          return ABIDifference::NeedsThunk;
        
        for (unsigned i = 0, e = tuple1->getNumElements(); i < e; i++) {
          if (checkForABIDifferences(type1.getTupleElementType(i),
                                     type2.getTupleElementType(i))
                != ABIDifference::Trivial)
            return ABIDifference::NeedsThunk;
        }

        // Tuple lengths and elements match
        return ABIDifference::Trivial;
      }
    }
  }

  // The types are different, or there was an optionality change resulting
  // in a change in representation.
  return ABIDifference::NeedsThunk;
}

TypeConverter::ABIDifference
TypeConverter::checkFunctionForABIDifferences(SILFunctionType *fnTy1,
                                              SILFunctionType *fnTy2) {
  // Fast path -- if both functions were unwrapped from a CanSILFunctionType,
  // we might have pointer equality here.
  if (fnTy1 == fnTy2)
    return ABIDifference::Trivial;

  if (fnTy1->getParameters().size() != fnTy2->getParameters().size())
    return ABIDifference::NeedsThunk;

  if (fnTy1->getNumResults() != fnTy2->getNumResults())
    return ABIDifference::NeedsThunk;

  // If we don't have a context but the other type does, we'll return
  // ABIDifference::ThinToThick below.
  if (fnTy1->getExtInfo().hasContext() &&
      fnTy1->getCalleeConvention() != fnTy2->getCalleeConvention())
    return ABIDifference::NeedsThunk;

  for (unsigned i : indices(fnTy1->getResults())) {
    auto result1 = fnTy1->getResults()[i];
    auto result2 = fnTy2->getResults()[i];

    if (result1.getConvention() != result2.getConvention())
      return ABIDifference::NeedsThunk;

    if (checkForABIDifferences(result1.getSILStorageType(),
                             result2.getSILStorageType(),
              /*thunk iuos*/ fnTy1->getLanguage() == SILFunctionLanguage::Swift)
        != ABIDifference::Trivial)
      return ABIDifference::NeedsThunk;
  }

  // If one type does not have an error result, we can still trivially cast
  // (casting away an error result is only safe if the function never throws,
  // of course).
  if (fnTy1->hasErrorResult() && fnTy2->hasErrorResult()) {
    auto error1 = fnTy1->getErrorResult(), error2 = fnTy2->getErrorResult();

    if (error1.getConvention() != error2.getConvention())
      return ABIDifference::NeedsThunk;

    if (checkForABIDifferences(error1.getSILStorageType(),
                               error2.getSILStorageType(),
              /*thunk iuos*/ fnTy1->getLanguage() == SILFunctionLanguage::Swift)
        != ABIDifference::Trivial)
      return ABIDifference::NeedsThunk;
  }

  for (unsigned i = 0, e = fnTy1->getParameters().size(); i < e; ++i) {
    auto param1 = fnTy1->getParameters()[i], param2 = fnTy2->getParameters()[i];
    
    if (param1.getConvention() != param2.getConvention())
      return ABIDifference::NeedsThunk;

    // Parameters are contravariant and our relation is not symmetric, so
    // make sure to flip the relation around.
    std::swap(param1, param2);

    if (checkForABIDifferences(param1.getSILStorageType(),
                               param2.getSILStorageType(),
              /*thunk iuos*/ fnTy1->getLanguage() == SILFunctionLanguage::Swift)
        != ABIDifference::Trivial)
      return ABIDifference::NeedsThunk;
  }

  auto rep1 = fnTy1->getRepresentation(), rep2 = fnTy2->getRepresentation();
  if (rep1 != rep2) {
    if (rep1 == SILFunctionTypeRepresentation::Thin &&
        rep2 == SILFunctionTypeRepresentation::Thick)
      return ABIDifference::ThinToThick;

    return ABIDifference::NeedsThunk;
  }

  return ABIDifference::Trivial;
}

CanSILBoxType
TypeConverter::getInterfaceBoxTypeForCapture(ValueDecl *captured,
                                             CanType loweredInterfaceType,
                                             bool isMutable) {
  auto &C = M.getASTContext();
  auto signature = getEffectiveGenericSignature(captured->getDeclContext());
  
  // If the type is not dependent at all, we can form a concrete box layout.
  // We don't need to capture the generic environment.
  if (!loweredInterfaceType->hasTypeParameter()) {
    auto layout = SILLayout::get(C, nullptr,
                                 SILField(loweredInterfaceType, isMutable));
    return SILBoxType::get(C, layout, {});
  }
  
  // Otherwise, the layout needs to capture the generic environment of its
  // originating scope.
  // TODO: We could conceivably minimize the captured generic environment to
  // only the parts used by the captured variable.
  
  auto layout = SILLayout::get(C, signature,
                               SILField(loweredInterfaceType, isMutable));
  
  // Instantiate the layout with identity substitutions.
  auto subMap = SubstitutionMap::get(
    signature,
    [&](SubstitutableType *type) -> Type {
      return signature->getCanonicalTypeInContext(type);
    },
    MakeAbstractConformanceForGenericType());

  auto boxTy = SILBoxType::get(C, layout, subMap);
#ifndef NDEBUG
  // FIXME: Map the box type out of context when asserting the field so
  // we don't need to push a GenericContextScope (which really ought to die).
  auto loweredContextType = loweredInterfaceType;
  auto contextBoxTy = boxTy;
  if (signature) {
    auto env = signature.getGenericEnvironment();
    loweredContextType = env->mapTypeIntoContext(loweredContextType)
                            ->getCanonicalType();
    contextBoxTy = cast<SILBoxType>(
      env->mapTypeIntoContext(contextBoxTy)
         ->getCanonicalType());
  }
  assert(contextBoxTy->getLayout()->getFields().size() == 1
         && contextBoxTy->getFieldType(M, 0).getASTType()
             == loweredContextType
         && "box field type doesn't match capture!");
#endif
  return boxTy;
}

CanSILBoxType
TypeConverter::getContextBoxTypeForCapture(ValueDecl *captured,
                                           CanType loweredContextType,
                                           GenericEnvironment *env,
                                           bool isMutable) {
  CanType loweredInterfaceType = loweredContextType;
  if (env) {
    auto homeSig = captured->getDeclContext()
        ->getGenericSignatureOfContext();
    loweredInterfaceType =
      loweredInterfaceType->mapTypeOutOfContext()
        ->getCanonicalType(homeSig);
  }
  
  auto boxType = getInterfaceBoxTypeForCapture(captured,
                                               loweredInterfaceType,
                                               isMutable);
  if (env)
    boxType = cast<SILBoxType>(
      env->mapTypeIntoContext(boxType)
         ->getCanonicalType());
  
  return boxType;
}

CanSILBoxType TypeConverter::getBoxTypeForEnumElement(SILType enumType,
                                                      EnumElementDecl *elt) {

  auto *enumDecl = enumType.getEnumOrBoundGenericEnum();

  assert(elt->getDeclContext() == enumDecl);
  assert(elt->isIndirect() || elt->getParentEnum()->isIndirect());

  auto &C = M.getASTContext();

  auto boxSignature = getEffectiveGenericSignature(enumDecl);

  if (boxSignature == CanGenericSignature()) {
    auto eltIntfTy = elt->getArgumentInterfaceType();
    auto boxVarTy = getLoweredType(eltIntfTy).getASTType();
    auto layout = SILLayout::get(C, nullptr, SILField(boxVarTy, true));
    return SILBoxType::get(C, layout, {});
  }

  // Use the enum's signature for the box type.
  auto boundEnum = enumType.getASTType();

  // Lower the enum element's argument in the box's context.
  auto eltIntfTy = elt->getArgumentInterfaceType();
  GenericContextScope scope(*this, boxSignature);
  auto boxVarTy = getLoweredType(getAbstractionPattern(elt), eltIntfTy)
                      .getASTType();
  auto layout = SILLayout::get(C, boxSignature, SILField(boxVarTy, true));

  // Instantiate the layout with enum's substitution list.
  auto subMap = boundEnum->getContextSubstitutionMap(
      M.getSwiftModule(), enumDecl, enumDecl->getGenericEnvironment());

  auto boxTy = SILBoxType::get(C, layout, subMap);
  return boxTy;
}

static void countNumberOfInnerFields(unsigned &fieldsCount, SILModule &Module,
                                     SILType Ty) {
  if (auto *structDecl = Ty.getStructOrBoundGenericStruct()) {
    assert(!structDecl->isResilient(Module.getSwiftModule(),
                                    ResilienceExpansion::Minimal) &&
           " FSO should not be trying to explode resilient (ie address-only) "
           "types at all");
    for (auto *prop : structDecl->getStoredProperties()) {
      SILType propTy = Ty.getFieldType(prop, Module);
      unsigned fieldsCountBefore = fieldsCount;
      countNumberOfInnerFields(fieldsCount, Module, propTy);
      if (fieldsCount == fieldsCountBefore) {
        // size of Struct(BigStructType) == size of BigStructType()
        // prevent counting its size as BigStructType()+1
        ++fieldsCount;
      }
    }
    return;
  }
  if (auto tupleTy = Ty.getAs<TupleType>()) {
    for (auto elt : tupleTy->getElementTypes()) {
      auto silElt = SILType::getPrimitiveObjectType(elt->getCanonicalType());
      countNumberOfInnerFields(fieldsCount, Module, silElt);
    }
    return;
  }
  if (auto *enumDecl = Ty.getEnumOrBoundGenericEnum()) {
    if (enumDecl->isIndirect()) {
      return;
    }
    assert(!enumDecl->isResilient(Module.getSwiftModule(),
                                  ResilienceExpansion::Minimal) &&
           " FSO should not be trying to explode resilient (ie address-only) "
           "types at all");
    unsigned fieldsCountBefore = fieldsCount;
    unsigned maxEnumCount = 0;
    for (auto elt : enumDecl->getAllElements()) {
      if (!elt->getArgumentInterfaceType()) {
        continue;
      }
      if (elt->isIndirect()) {
        continue;
      }
      // Although one might assume enums have a fields count of 1
      // Which holds true for current uses of this code
      // (we shouldn't expand enums)
      // Number of fields > 1 as "future proof" for this heuristic:
      // In case it is used by a pass that tries to explode enums.
      auto payloadTy = Ty.getEnumElementType(elt, Module);
      fieldsCount = 0;
      countNumberOfInnerFields(fieldsCount, Module, payloadTy);
      if (fieldsCount > maxEnumCount) {
        maxEnumCount = fieldsCount;
      }
    }
    fieldsCount = fieldsCountBefore + maxEnumCount;
    return;
  }
}

unsigned TypeConverter::countNumberOfFields(SILType Ty) {
  auto Iter = TypeFields.find(Ty);
  if (Iter != TypeFields.end()) {
    return std::max(Iter->second, 1U);
  }
  unsigned fieldsCount = 0;
  countNumberOfInnerFields(fieldsCount, M, Ty);
  TypeFields[Ty] = fieldsCount;
  return std::max(fieldsCount, 1U);
}<|MERGE_RESOLUTION|>--- conflicted
+++ resolved
@@ -152,13 +152,7 @@
     RecursiveProperties getDifferentiableSILFunctionTypeRecursiveProperties(
         CanSILFunctionType type) {
       assert(type->isDifferentiable());
-<<<<<<< HEAD
-      auto extInfo = type->getExtInfo();
-      auto nondiffExtInfo = extInfo.withDifferentiable(false);
-      auto origTy = type->getWithExtInfo(nondiffExtInfo);
-=======
       auto origTy = type->getWithoutDifferentiability();
->>>>>>> 9733832e
       auto jvpTy = origTy->getAutoDiffAssociatedFunctionType(
           type->getDifferentiationParameterIndices(), /*resultIndex*/ 0,
           /*differentiationOrder*/ 1, AutoDiffAssociatedFunctionKind::JVP, M,
