//===--- SILInstructions.cpp - Instructions for SIL code ------------------===//
//
// This source file is part of the Swift.org open source project
//
// Copyright (c) 2014 - 2017 Apple Inc. and the Swift project authors
// Licensed under Apache License v2.0 with Runtime Library Exception
//
// See https://swift.org/LICENSE.txt for license information
// See https://swift.org/CONTRIBUTORS.txt for the list of Swift project authors
//
//===----------------------------------------------------------------------===//
//
// This file defines the high-level SILInstruction classes used for SIL code.
//
//===----------------------------------------------------------------------===//

#include "swift/AST/Expr.h"
#include "swift/AST/ProtocolConformance.h"
#include "swift/Basic/AssertImplements.h"
#include "swift/Basic/Unicode.h"
#include "swift/Basic/type_traits.h"
#include "swift/SIL/FormalLinkage.h"
#include "swift/SIL/Projection.h"
#include "swift/SIL/SILBuilder.h"
#include "swift/SIL/SILCloner.h"
#include "swift/SIL/SILInstruction.h"
#include "swift/SIL/SILModule.h"
#include "swift/SIL/SILVisitor.h"
#include "llvm/ADT/APInt.h"
#include "llvm/ADT/SmallString.h"
#include "llvm/Support/ErrorHandling.h"

using namespace swift;
using namespace Lowering;

/// Allocate an instruction that inherits from llvm::TrailingObjects<>.
template <class Inst, class... TrailingTypes, class... CountTypes>
static void *allocateTrailingInst(SILFunction &F, CountTypes... counts) {
  return F.getModule().allocateInst(
             Inst::template totalSizeToAlloc<TrailingTypes...>(counts...),
             alignof(Inst));
}

// Collect used open archetypes from a given type into the \p openedArchetypes.
// \p openedArchetypes is being used as a set. We don't use a real set type here
// for performance reasons.
static void
collectDependentTypeInfo(CanType Ty,
                         SmallVectorImpl<CanArchetypeType> &openedArchetypes,
                         bool &hasDynamicSelf) {
  if (!Ty)
    return;
  if (Ty->hasDynamicSelfType())
    hasDynamicSelf = true;
  if (!Ty->hasOpenedExistential())
    return;
  Ty.visit([&](CanType t) {
    if (t->isOpenedExistential()) {
      // Add this opened archetype if it was not seen yet.
      // We don't use a set here, because the number of open archetypes
      // is usually very small and using a real set may introduce too
      // much overhead.
      auto archetypeTy = cast<ArchetypeType>(t);
      if (std::find(openedArchetypes.begin(), openedArchetypes.end(),
                    archetypeTy) == openedArchetypes.end())
        openedArchetypes.push_back(archetypeTy);
    }
  });
}

// Takes a set of open archetypes as input and produces a set of
// references to open archetype definitions.
static void buildTypeDependentOperands(
    SmallVectorImpl<CanArchetypeType> &OpenedArchetypes,
    bool hasDynamicSelf,
    SmallVectorImpl<SILValue> &TypeDependentOperands,
    SILOpenedArchetypesState &OpenedArchetypesState, SILFunction &F) {

  for (auto archetype : OpenedArchetypes) {
    auto Def = OpenedArchetypesState.getOpenedArchetypeDef(archetype);
    assert(Def);
    assert(getOpenedArchetypeOf(Def->getType().getASTType()) &&
           "Opened archetype operands should be of an opened existential type");
    TypeDependentOperands.push_back(Def);
  }
  if (hasDynamicSelf)
    TypeDependentOperands.push_back(F.getSelfMetadataArgument());
}

// Collects all opened archetypes from a type and a substitutions list and form
// a corresponding list of opened archetype operands.
// We need to know the number of opened archetypes to estimate
// the number of opened archetype operands for the instruction
// being formed, because we need to reserve enough memory
// for these operands.
static void collectTypeDependentOperands(
                      SmallVectorImpl<SILValue> &TypeDependentOperands,
                      SILOpenedArchetypesState &OpenedArchetypesState,
                      SILFunction &F,
                      CanType Ty,
                      SubstitutionMap subs = { }) {
  SmallVector<CanArchetypeType, 4> openedArchetypes;
  bool hasDynamicSelf = false;
  collectDependentTypeInfo(Ty, openedArchetypes, hasDynamicSelf);
  for (Type replacement : subs.getReplacementTypes()) {
    // Substitutions in SIL should really be canonical.
    auto ReplTy = replacement->getCanonicalType();
    collectDependentTypeInfo(ReplTy, openedArchetypes, hasDynamicSelf);
  }
  buildTypeDependentOperands(openedArchetypes, hasDynamicSelf,
                             TypeDependentOperands,
                             OpenedArchetypesState, F);
}

//===----------------------------------------------------------------------===//
// SILInstruction Subclasses
//===----------------------------------------------------------------------===//

template <typename INST>
static void *allocateDebugVarCarryingInst(SILModule &M,
                                          Optional<SILDebugVariable> Var,
                                          ArrayRef<SILValue> Operands = {}) {
  return M.allocateInst(sizeof(INST) + (Var ? Var->Name.size() : 0) +
                            sizeof(Operand) * Operands.size(),
                        alignof(INST));
}

TailAllocatedDebugVariable::TailAllocatedDebugVariable(
    Optional<SILDebugVariable> Var, char *buf) {
  if (!Var) {
    Bits.RawValue = 0;
    return;
  }

  Bits.Data.HasValue = true;
  Bits.Data.Constant = Var->Constant;
  Bits.Data.ArgNo = Var->ArgNo;
  Bits.Data.NameLength = Var->Name.size();
  assert(Bits.Data.ArgNo == Var->ArgNo && "Truncation");
  assert(Bits.Data.NameLength == Var->Name.size() && "Truncation");
  memcpy(buf, Var->Name.data(), Bits.Data.NameLength);
}

StringRef TailAllocatedDebugVariable::getName(const char *buf) const {
  if (Bits.Data.NameLength)
    return StringRef(buf, Bits.Data.NameLength);
  return StringRef();
}

AllocStackInst::AllocStackInst(SILDebugLocation Loc, SILType elementType,
                               ArrayRef<SILValue> TypeDependentOperands,
                               SILFunction &F,
                               Optional<SILDebugVariable> Var,
                               bool hasDynamicLifetime)
    : InstructionBase(Loc, elementType.getAddressType()),
    dynamicLifetime(hasDynamicLifetime) {
  SILInstruction::Bits.AllocStackInst.NumOperands =
    TypeDependentOperands.size();
  assert(SILInstruction::Bits.AllocStackInst.NumOperands ==
         TypeDependentOperands.size() && "Truncation");
  SILInstruction::Bits.AllocStackInst.VarInfo =
    TailAllocatedDebugVariable(Var, getTrailingObjects<char>()).getRawValue();
  TrailingOperandsList::InitOperandsList(getAllOperands().begin(), this,
                                         TypeDependentOperands);
}

AllocStackInst *
AllocStackInst::create(SILDebugLocation Loc,
                       SILType elementType, SILFunction &F,
                       SILOpenedArchetypesState &OpenedArchetypes,
                       Optional<SILDebugVariable> Var,
                       bool hasDynamicLifetime) {
  SmallVector<SILValue, 8> TypeDependentOperands;
  collectTypeDependentOperands(TypeDependentOperands, OpenedArchetypes, F,
                               elementType.getASTType());
  void *Buffer = allocateDebugVarCarryingInst<AllocStackInst>(
      F.getModule(), Var, TypeDependentOperands);
  return ::new (Buffer)
      AllocStackInst(Loc, elementType, TypeDependentOperands, F, Var,
                     hasDynamicLifetime);
}

VarDecl *AllocStackInst::getDecl() const {
  return getLoc().getAsASTNode<VarDecl>();
}

DeallocStackInst *AllocStackInst::getSingleDeallocStack() const {
  DeallocStackInst *Dealloc = nullptr;
  for (auto *U : getUses()) {
    if (auto DS = dyn_cast<DeallocStackInst>(U->getUser())) {
      if (Dealloc == nullptr) {
        Dealloc = DS;
        continue;
      }
      // Already saw a dealloc_stack.
      return nullptr;
    }
  }
  return Dealloc;
}

AllocRefInstBase::AllocRefInstBase(SILInstructionKind Kind,
                                   SILDebugLocation Loc,
                                   SILType ObjectType,
                                   bool objc, bool canBeOnStack,
                                   ArrayRef<SILType> ElementTypes)
    : AllocationInst(Kind, Loc, ObjectType) {
  SILInstruction::Bits.AllocRefInstBase.ObjC = objc;
  SILInstruction::Bits.AllocRefInstBase.OnStack = canBeOnStack;
  SILInstruction::Bits.AllocRefInstBase.NumTailTypes = ElementTypes.size();
  assert(SILInstruction::Bits.AllocRefInstBase.NumTailTypes ==
         ElementTypes.size() && "Truncation");
  assert(!objc || ElementTypes.empty());
}

AllocRefInst *AllocRefInst::create(SILDebugLocation Loc, SILFunction &F,
                                   SILType ObjectType,
                                   bool objc, bool canBeOnStack,
                                   ArrayRef<SILType> ElementTypes,
                                   ArrayRef<SILValue> ElementCountOperands,
                                   SILOpenedArchetypesState &OpenedArchetypes) {
  assert(ElementTypes.size() == ElementCountOperands.size());
  assert(!objc || ElementTypes.empty());
  SmallVector<SILValue, 8> AllOperands(ElementCountOperands.begin(),
                                       ElementCountOperands.end());
  for (SILType ElemType : ElementTypes) {
    collectTypeDependentOperands(AllOperands, OpenedArchetypes, F,
                                 ElemType.getASTType());
  }
  collectTypeDependentOperands(AllOperands, OpenedArchetypes, F,
                               ObjectType.getASTType());
  auto Size = totalSizeToAlloc<swift::Operand, SILType>(AllOperands.size(),
                                                        ElementTypes.size());
  auto Buffer = F.getModule().allocateInst(Size, alignof(AllocRefInst));
  return ::new (Buffer) AllocRefInst(Loc, F, ObjectType, objc, canBeOnStack,
                                     ElementTypes, AllOperands);
}

AllocRefDynamicInst *
AllocRefDynamicInst::create(SILDebugLocation DebugLoc, SILFunction &F,
                            SILValue metatypeOperand, SILType ty, bool objc,
                            ArrayRef<SILType> ElementTypes,
                            ArrayRef<SILValue> ElementCountOperands,
                            SILOpenedArchetypesState &OpenedArchetypes) {
  SmallVector<SILValue, 8> AllOperands(ElementCountOperands.begin(),
                                       ElementCountOperands.end());
  AllOperands.push_back(metatypeOperand);
  collectTypeDependentOperands(AllOperands, OpenedArchetypes, F,
                               ty.getASTType());
  for (SILType ElemType : ElementTypes) {
    collectTypeDependentOperands(AllOperands, OpenedArchetypes, F,
                                 ElemType.getASTType());
  }
  auto Size = totalSizeToAlloc<swift::Operand, SILType>(AllOperands.size(),
                                                        ElementTypes.size());
  auto Buffer = F.getModule().allocateInst(Size, alignof(AllocRefDynamicInst));
  return ::new (Buffer)
      AllocRefDynamicInst(DebugLoc, ty, objc, ElementTypes, AllOperands);
}

AllocBoxInst::AllocBoxInst(SILDebugLocation Loc, CanSILBoxType BoxType,
                           ArrayRef<SILValue> TypeDependentOperands,
                           SILFunction &F, Optional<SILDebugVariable> Var,
                           bool hasDynamicLifetime)
    : InstructionBaseWithTrailingOperands(TypeDependentOperands, Loc,
                                      SILType::getPrimitiveObjectType(BoxType)),
      VarInfo(Var, getTrailingObjects<char>()),
      dynamicLifetime(hasDynamicLifetime) {
}

AllocBoxInst *AllocBoxInst::create(SILDebugLocation Loc,
                                   CanSILBoxType BoxType,
                                   SILFunction &F,
                                   SILOpenedArchetypesState &OpenedArchetypes,
                                   Optional<SILDebugVariable> Var,
                                   bool hasDynamicLifetime) {
  SmallVector<SILValue, 8> TypeDependentOperands;
  collectTypeDependentOperands(TypeDependentOperands, OpenedArchetypes, F,
                               BoxType);
  auto Sz = totalSizeToAlloc<swift::Operand, char>(TypeDependentOperands.size(),
                                                   Var ? Var->Name.size() : 0);
  auto Buf = F.getModule().allocateInst(Sz, alignof(AllocBoxInst));
  return ::new (Buf) AllocBoxInst(Loc, BoxType, TypeDependentOperands, F, Var,
                                  hasDynamicLifetime);
}

SILType AllocBoxInst::getAddressType() const {
  return getSILBoxFieldType(getBoxType(), getModule().Types, 0).getAddressType();
}

VarDecl *AllocBoxInst::getDecl() const {
  return getLoc().getAsASTNode<VarDecl>();
}

DebugValueInst::DebugValueInst(SILDebugLocation DebugLoc, SILValue Operand,
                               SILDebugVariable Var)
    : UnaryInstructionBase(DebugLoc, Operand),
      VarInfo(Var, getTrailingObjects<char>()) {}

DebugValueInst *DebugValueInst::create(SILDebugLocation DebugLoc,
                                       SILValue Operand, SILModule &M,
                                       SILDebugVariable Var) {
  void *buf = allocateDebugVarCarryingInst<DebugValueInst>(M, Var);
  return ::new (buf) DebugValueInst(DebugLoc, Operand, Var);
}

DebugValueAddrInst::DebugValueAddrInst(SILDebugLocation DebugLoc,
                                       SILValue Operand,
                                       SILDebugVariable Var)
    : UnaryInstructionBase(DebugLoc, Operand),
      VarInfo(Var, getTrailingObjects<char>()) {}

DebugValueAddrInst *DebugValueAddrInst::create(SILDebugLocation DebugLoc,
                                               SILValue Operand, SILModule &M,
                                               SILDebugVariable Var) {
  void *buf = allocateDebugVarCarryingInst<DebugValueAddrInst>(M, Var);
  return ::new (buf) DebugValueAddrInst(DebugLoc, Operand, Var);
}

VarDecl *DebugValueInst::getDecl() const {
  return getLoc().getAsASTNode<VarDecl>();
}
VarDecl *DebugValueAddrInst::getDecl() const {
  return getLoc().getAsASTNode<VarDecl>();
}

AllocExistentialBoxInst *AllocExistentialBoxInst::create(
    SILDebugLocation Loc, SILType ExistentialType, CanType ConcreteType,
    ArrayRef<ProtocolConformanceRef> Conformances,
    SILFunction *F,
    SILOpenedArchetypesState &OpenedArchetypes) {
  SmallVector<SILValue, 8> TypeDependentOperands;
  collectTypeDependentOperands(TypeDependentOperands, OpenedArchetypes, *F,
                               ConcreteType);
  SILModule &Mod = F->getModule();
  auto Size = totalSizeToAlloc<swift::Operand>(TypeDependentOperands.size());
  auto Buffer = Mod.allocateInst(Size, alignof(AllocExistentialBoxInst));
  return ::new (Buffer) AllocExistentialBoxInst(Loc,
                                                ExistentialType,
                                                ConcreteType,
                                                Conformances,
                                                TypeDependentOperands,
                                                F);
}

AllocValueBufferInst::AllocValueBufferInst(
    SILDebugLocation DebugLoc, SILType valueType, SILValue operand,
    ArrayRef<SILValue> TypeDependentOperands)
    : UnaryInstructionWithTypeDependentOperandsBase(DebugLoc, operand,
                                                    TypeDependentOperands,
                                                 valueType.getAddressType()) {}

AllocValueBufferInst *
AllocValueBufferInst::create(SILDebugLocation DebugLoc, SILType valueType,
                             SILValue operand, SILFunction &F,
                             SILOpenedArchetypesState &OpenedArchetypes) {
  SmallVector<SILValue, 8> TypeDependentOperands;
  collectTypeDependentOperands(TypeDependentOperands, OpenedArchetypes, F,
                               valueType.getASTType());
  void *Buffer = F.getModule().allocateInst(
      sizeof(AllocValueBufferInst) +
          sizeof(Operand) * (TypeDependentOperands.size() + 1),
      alignof(AllocValueBufferInst));
  return ::new (Buffer) AllocValueBufferInst(DebugLoc, valueType, operand,
                                             TypeDependentOperands);
}

BuiltinInst *BuiltinInst::create(SILDebugLocation Loc, Identifier Name,
                                 SILType ReturnType,
                                 SubstitutionMap Substitutions,
                                 ArrayRef<SILValue> Args,
                                 SILModule &M) {
  auto Size = totalSizeToAlloc<swift::Operand>(Args.size());
  auto Buffer = M.allocateInst(Size, alignof(BuiltinInst));
  return ::new (Buffer) BuiltinInst(Loc, Name, ReturnType, Substitutions,
                                    Args);
}

BuiltinInst::BuiltinInst(SILDebugLocation Loc, Identifier Name,
                         SILType ReturnType, SubstitutionMap Subs,
                         ArrayRef<SILValue> Args)
    : InstructionBaseWithTrailingOperands(Args, Loc, ReturnType), Name(Name),
      Substitutions(Subs) {
}

InitBlockStorageHeaderInst *
InitBlockStorageHeaderInst::create(SILFunction &F,
                               SILDebugLocation DebugLoc, SILValue BlockStorage,
                               SILValue InvokeFunction, SILType BlockType,
                               SubstitutionMap Subs) {
  void *Buffer = F.getModule().allocateInst(
    sizeof(InitBlockStorageHeaderInst),
    alignof(InitBlockStorageHeaderInst));
  
  return ::new (Buffer) InitBlockStorageHeaderInst(DebugLoc, BlockStorage,
                                                   InvokeFunction, BlockType,
                                                   Subs);
}

ApplyInst::ApplyInst(SILDebugLocation Loc, SILValue Callee,
                     SILType SubstCalleeTy, SILType Result,
                     SubstitutionMap Subs,
                     ArrayRef<SILValue> Args,
                     ArrayRef<SILValue> TypeDependentOperands,
                     bool isNonThrowing,
                     const GenericSpecializationInformation *SpecializationInfo)
    : InstructionBase(Loc, Callee, SubstCalleeTy, Subs, Args,
                      TypeDependentOperands, SpecializationInfo, Result) {
  setNonThrowing(isNonThrowing);
  assert(!SubstCalleeTy.castTo<SILFunctionType>()->isCoroutine());
}

ApplyInst *
ApplyInst::create(SILDebugLocation Loc, SILValue Callee, SubstitutionMap Subs,
                  ArrayRef<SILValue> Args, bool isNonThrowing,
                  Optional<SILModuleConventions> ModuleConventions,
                  SILFunction &F, SILOpenedArchetypesState &OpenedArchetypes,
                  const GenericSpecializationInformation *SpecializationInfo) {
  SILType SubstCalleeSILTy =
      Callee->getType().substGenericArgs(F.getModule(), Subs);
  auto SubstCalleeTy = SubstCalleeSILTy.getAs<SILFunctionType>();
  SILFunctionConventions Conv(SubstCalleeTy,
                              ModuleConventions.hasValue()
                                  ? ModuleConventions.getValue()
                                  : SILModuleConventions(F.getModule()));
  SILType Result = Conv.getSILResultType();

  SmallVector<SILValue, 32> TypeDependentOperands;
  collectTypeDependentOperands(TypeDependentOperands, OpenedArchetypes, F,
                               SubstCalleeSILTy.getASTType(), Subs);
  void *Buffer =
    allocateTrailingInst<ApplyInst, Operand>(
      F, getNumAllOperands(Args, TypeDependentOperands));
  return ::new(Buffer) ApplyInst(Loc, Callee, SubstCalleeSILTy,
                                 Result, Subs, Args,
                                 TypeDependentOperands, isNonThrowing,
                                 SpecializationInfo);
}

BeginApplyInst::BeginApplyInst(SILDebugLocation loc, SILValue callee,
                               SILType substCalleeTy,
                               ArrayRef<SILType> allResultTypes,
                               ArrayRef<ValueOwnershipKind> allResultOwnerships,
                               SubstitutionMap subs,
                               ArrayRef<SILValue> args,
                               ArrayRef<SILValue> typeDependentOperands,
                               bool isNonThrowing,
                     const GenericSpecializationInformation *specializationInfo)
    : InstructionBase(loc, callee, substCalleeTy, subs, args,
                      typeDependentOperands, specializationInfo),
      MultipleValueInstructionTrailingObjects(this, allResultTypes,
                                              allResultOwnerships) {
  setNonThrowing(isNonThrowing);
  assert(substCalleeTy.castTo<SILFunctionType>()->isCoroutine());
}

BeginApplyInst *
BeginApplyInst::create(SILDebugLocation loc, SILValue callee,
                       SubstitutionMap subs, ArrayRef<SILValue> args,
                       bool isNonThrowing,
                       Optional<SILModuleConventions> moduleConventions,
                       SILFunction &F,
                       SILOpenedArchetypesState &openedArchetypes,
                  const GenericSpecializationInformation *specializationInfo) {
  SILType substCalleeSILType =
      callee->getType().substGenericArgs(F.getModule(), subs);
  auto substCalleeType = substCalleeSILType.castTo<SILFunctionType>();

  SILFunctionConventions conv(substCalleeType,
                              moduleConventions.hasValue()
                                  ? moduleConventions.getValue()
                                  : SILModuleConventions(F.getModule()));

  SmallVector<SILType, 8> resultTypes;
  SmallVector<ValueOwnershipKind, 8> resultOwnerships;

  for (auto &yield : substCalleeType->getYields()) {
    auto yieldType = conv.getSILType(yield);
    auto convention = SILArgumentConvention(yield.getConvention());
    resultTypes.push_back(yieldType);
    resultOwnerships.push_back(
      ValueOwnershipKind(F, yieldType, convention));
  }

  resultTypes.push_back(SILType::getSILTokenType(F.getASTContext()));
  resultOwnerships.push_back(ValueOwnershipKind::Any);

  SmallVector<SILValue, 32> typeDependentOperands;
  collectTypeDependentOperands(typeDependentOperands, openedArchetypes, F,
                               substCalleeType, subs);
  void *buffer =
    allocateTrailingInst<BeginApplyInst, Operand,
                         MultipleValueInstruction*, BeginApplyResult>(
      F, getNumAllOperands(args, typeDependentOperands),
      1, resultTypes.size());
  return ::new(buffer) BeginApplyInst(loc, callee, substCalleeSILType,
                                      resultTypes, resultOwnerships, subs,
                                      args, typeDependentOperands,
                                      isNonThrowing, specializationInfo);
}

bool swift::doesApplyCalleeHaveSemantics(SILValue callee, StringRef semantics) {
  if (auto *FRI = dyn_cast<FunctionRefBaseInst>(callee))
    if (auto *F = FRI->getReferencedFunctionOrNull())
      return F->hasSemanticsAttr(semantics);
  return false;
}

PartialApplyInst::PartialApplyInst(
    SILDebugLocation Loc, SILValue Callee, SILType SubstCalleeTy,
    SubstitutionMap Subs, ArrayRef<SILValue> Args,
    ArrayRef<SILValue> TypeDependentOperands, SILType ClosureType,
    const GenericSpecializationInformation *SpecializationInfo)
    // FIXME: the callee should have a lowered SIL function type, and
    // PartialApplyInst
    // should derive the type of its result by partially applying the callee's
    // type.
    : InstructionBase(Loc, Callee, SubstCalleeTy, Subs, Args,
                      TypeDependentOperands, SpecializationInfo, ClosureType) {}

PartialApplyInst *PartialApplyInst::create(
    SILDebugLocation Loc, SILValue Callee, ArrayRef<SILValue> Args,
    SubstitutionMap Subs, ParameterConvention CalleeConvention, SILFunction &F,
    SILOpenedArchetypesState &OpenedArchetypes,
    const GenericSpecializationInformation *SpecializationInfo,
    OnStackKind onStack) {
  SILType SubstCalleeTy =
      Callee->getType().substGenericArgs(F.getModule(), Subs);
  SILType ClosureType = SILBuilder::getPartialApplyResultType(
      SubstCalleeTy, Args.size(), F.getModule(), {}, CalleeConvention, onStack);

  SmallVector<SILValue, 32> TypeDependentOperands;
  collectTypeDependentOperands(TypeDependentOperands, OpenedArchetypes, F,
                               SubstCalleeTy.getASTType(), Subs);
  void *Buffer =
    allocateTrailingInst<PartialApplyInst, Operand>(
      F, getNumAllOperands(Args, TypeDependentOperands));
  return ::new(Buffer) PartialApplyInst(Loc, Callee, SubstCalleeTy,
                                        Subs, Args,
                                        TypeDependentOperands, ClosureType,
                                        SpecializationInfo);
}

TryApplyInstBase::TryApplyInstBase(SILInstructionKind kind,
                                   SILDebugLocation loc,
                                   SILBasicBlock *normalBB,
                                   SILBasicBlock *errorBB)
    : TermInst(kind, loc), DestBBs{{this, normalBB}, {this, errorBB}} {}

TryApplyInst::TryApplyInst(
    SILDebugLocation Loc, SILValue callee, SILType substCalleeTy,
    SubstitutionMap subs, ArrayRef<SILValue> args,
    ArrayRef<SILValue> TypeDependentOperands, SILBasicBlock *normalBB,
    SILBasicBlock *errorBB,
    const GenericSpecializationInformation *SpecializationInfo)
    : InstructionBase(Loc, callee, substCalleeTy, subs, args,
                      TypeDependentOperands, SpecializationInfo, normalBB,
                      errorBB) {}

TryApplyInst *TryApplyInst::create(
    SILDebugLocation loc, SILValue callee, SubstitutionMap subs,
    ArrayRef<SILValue> args, SILBasicBlock *normalBB, SILBasicBlock *errorBB,
    SILFunction &F, SILOpenedArchetypesState &openedArchetypes,
    const GenericSpecializationInformation *specializationInfo) {
  SILType substCalleeTy =
      callee->getType().substGenericArgs(F.getModule(), subs);

  SmallVector<SILValue, 32> typeDependentOperands;
  collectTypeDependentOperands(typeDependentOperands, openedArchetypes, F,
                               substCalleeTy.getASTType(),
                               subs);
  void *buffer =
    allocateTrailingInst<TryApplyInst, Operand>(
      F, getNumAllOperands(args, typeDependentOperands));
  return ::new (buffer) TryApplyInst(loc, callee, substCalleeTy, subs, args,
                                     typeDependentOperands,
                                     normalBB, errorBB, specializationInfo);
}

// SWIFT_ENABLE_TENSORFLOW
SILType DifferentiableFunctionInst::getDifferentiableFunctionType(
    SILValue OriginalFunction, IndexSubset *ParameterIndices) {
  auto fnTy = OriginalFunction->getType().castTo<SILFunctionType>();
  auto diffTy = fnTy->getWithDifferentiability(
      DifferentiabilityKind::Normal, ParameterIndices);
  return SILType::getPrimitiveObjectType(diffTy);
}

ValueOwnershipKind DifferentiableFunctionInst::getMergedOwnershipKind(
    SILValue OriginalFunction, ArrayRef<SILValue> DerivativeFunctions) {
  if (DerivativeFunctions.empty())
    return OriginalFunction.getOwnershipKind();
  return *mergeSILValueOwnership(
      {OriginalFunction, DerivativeFunctions[0], DerivativeFunctions[1]});
}

DifferentiableFunctionInst::DifferentiableFunctionInst(
    SILDebugLocation Loc, IndexSubset *ParameterIndices,
    SILValue OriginalFunction, ArrayRef<SILValue> DerivativeFunctions,
    bool HasOwnership)
    : InstructionBaseWithTrailingOperands(
          OriginalFunction, DerivativeFunctions, Loc,
          getDifferentiableFunctionType(OriginalFunction, ParameterIndices),
          HasOwnership
              ? getMergedOwnershipKind(OriginalFunction, DerivativeFunctions)
              : ValueOwnershipKind(ValueOwnershipKind::Any)),
      ParameterIndices(ParameterIndices),
      HasDerivativeFunctions(!DerivativeFunctions.empty()) {
  assert(DerivativeFunctions.empty() || DerivativeFunctions.size() == 2);
}

DifferentiableFunctionInst *DifferentiableFunctionInst::create(
    SILModule &Module, SILDebugLocation Loc,
    IndexSubset *ParameterIndices, SILValue OriginalFunction,
    Optional<std::pair<SILValue, SILValue>> VJPAndJVPFunctions,
    bool HasOwnership) {
  auto derivativeFunctions = VJPAndJVPFunctions.hasValue()
      ? ArrayRef<SILValue>(
            reinterpret_cast<SILValue *>(VJPAndJVPFunctions.getPointer()), 2)
      : ArrayRef<SILValue>();
  size_t size = totalSizeToAlloc<Operand>(1 + derivativeFunctions.size());
  void *buffer = Module.allocateInst(size, alignof(DifferentiableFunctionInst));
  return ::new (buffer) DifferentiableFunctionInst(
      Loc, ParameterIndices, OriginalFunction, derivativeFunctions,
      HasOwnership);
}

SILType LinearFunctionInst::getLinearFunctionType(
    SILValue OriginalFunction, IndexSubset *ParameterIndices) {
  auto fnTy = OriginalFunction->getType().castTo<SILFunctionType>();
  auto diffTy = fnTy->getWithDifferentiability(
      DifferentiabilityKind::Linear, ParameterIndices);
  return SILType::getPrimitiveObjectType(diffTy);
}

LinearFunctionInst::LinearFunctionInst(
    SILDebugLocation Loc, IndexSubset *ParameterIndices,
    SILValue OriginalFunction, Optional<SILValue> TransposeFunction,
    bool HasOwnership)
    : InstructionBaseWithTrailingOperands(
          OriginalFunction,
          TransposeFunction.hasValue()
              ? ArrayRef<SILValue>(TransposeFunction.getPointer(), 1)
              : ArrayRef<SILValue>(),
          Loc, getLinearFunctionType(OriginalFunction, ParameterIndices),
          HasOwnership ? (
            TransposeFunction
                ? *mergeSILValueOwnership(
                       {OriginalFunction, *TransposeFunction})
                : *mergeSILValueOwnership({OriginalFunction})
          ) : ValueOwnershipKind(ValueOwnershipKind::Any)),
      ParameterIndices(ParameterIndices),
      HasTransposeFunction(TransposeFunction.hasValue()) {
}

LinearFunctionInst *LinearFunctionInst::create(
    SILModule &Module, SILDebugLocation Loc, IndexSubset *ParameterIndices,
    SILValue OriginalFunction, Optional<SILValue> TransposeFunction,
    bool HasOwnership) {
  size_t size = totalSizeToAlloc<Operand>(TransposeFunction.hasValue() ? 2 : 1);
  void *buffer = Module.allocateInst(size, alignof(DifferentiableFunctionInst));
  return ::new (buffer) LinearFunctionInst(
      Loc, ParameterIndices, OriginalFunction, TransposeFunction,
      HasOwnership);
}

SILType DifferentiableFunctionExtractInst::
getExtracteeType(
    SILValue function, NormalDifferentiableFunctionTypeComponent extractee,
    SILModule &module) {
  auto fnTy = function->getType().castTo<SILFunctionType>();
  assert(fnTy->getDifferentiabilityKind() == DifferentiabilityKind::Normal);
  auto originalFnTy = fnTy->getWithoutDifferentiability();
  auto kindOpt = extractee.getAsDerivativeFunctionKind();
  if (!kindOpt) {
    assert(extractee == NormalDifferentiableFunctionTypeComponent::Original);
    return SILType::getPrimitiveObjectType(originalFnTy);
  }
  auto resultFnTy = originalFnTy->getAutoDiffDerivativeFunctionType(
        fnTy->getDifferentiationParameterIndices(), /*resultIndex*/ 0,
        *kindOpt, module.Types,
        LookUpConformanceInModule(module.getSwiftModule()));
  return SILType::getPrimitiveObjectType(resultFnTy);
}

DifferentiableFunctionExtractInst::DifferentiableFunctionExtractInst(
    SILModule &module, SILDebugLocation debugLoc,
    NormalDifferentiableFunctionTypeComponent extractee, SILValue theFunction)
    : InstructionBase(debugLoc,
                      getExtracteeType(theFunction, extractee, module)),
      extractee(extractee), operands(this, theFunction) {}

SILType LinearFunctionExtractInst::
getExtracteeType(
    SILValue function, LinearDifferentiableFunctionTypeComponent extractee,
    SILModule &module) {
  auto fnTy = function->getType().castTo<SILFunctionType>();
  assert(fnTy->getDifferentiabilityKind() == DifferentiabilityKind::Linear);
  auto originalFnTy = fnTy->getWithoutDifferentiability();
  switch (extractee) {
  case LinearDifferentiableFunctionTypeComponent::Original:
    return SILType::getPrimitiveObjectType(originalFnTy);
  case LinearDifferentiableFunctionTypeComponent::Transpose:
    auto transposeFnTy = originalFnTy->getAutoDiffTransposeFunctionType(
        fnTy->getDifferentiationParameterIndices(), module.Types,
        LookUpConformanceInModule(module.getSwiftModule()));
    return SILType::getPrimitiveObjectType(transposeFnTy);
  }
}

LinearFunctionExtractInst::LinearFunctionExtractInst(
    SILModule &module, SILDebugLocation debugLoc,
    LinearDifferentiableFunctionTypeComponent extractee, SILValue theFunction)
    : InstructionBase(debugLoc,
                      getExtracteeType(theFunction, extractee, module)),
      extractee(extractee), operands(this, theFunction) {}

SILType DifferentiabilityWitnessFunctionInst::getDifferentiabilityWitnessType(
    SILModule &module, SILFunction *originalFunction,
<<<<<<< HEAD
    DifferentiabilityKind diffKind, AutoDiffDerivativeFunctionKind derivKind,
    IndexSubset *parameterIndices, IndexSubset *resultIndices,
    GenericSignature *witnessGenSig) {
=======
    DifferentiabilityWitnessFunctionKind witnessKind,
    IndexSubset *parameterIndices, IndexSubset *resultIndices,
    GenericSignature witnessGenSig) {
>>>>>>> 5c03b64e
  auto fnTy = originalFunction->getLoweredFunctionType();
  CanGenericSignature witnessCanGenSig;
  if (witnessGenSig)
    witnessCanGenSig = witnessGenSig->getCanonicalSignature();
<<<<<<< HEAD
  switch (diffKind) {
  case DifferentiabilityKind::Normal: {
    auto diffFnTy = fnTy->getAutoDiffDerivativeFunctionType(
       parameterIndices, *resultIndices->begin(), derivKind, module.Types,
       LookUpConformanceInModule(module.getSwiftModule()), witnessCanGenSig);
    return SILType::getPrimitiveObjectType(diffFnTy);
  }
  case DifferentiabilityKind::Linear: {
    auto transposeFnTy = fnTy->getAutoDiffTransposeFunctionType(
        parameterIndices, module.Types,
        LookUpConformanceInModule(module.getSwiftModule()), witnessCanGenSig);
    return SILType::getPrimitiveObjectType(transposeFnTy);
  }
  case DifferentiabilityKind::NonDifferentiable:
    llvm_unreachable("Differentiability kind must be normal or linear");
  }
=======
  if (auto derivativeKind = witnessKind.getAsDerivativeFunctionKind()) {
    auto diffFnTy = fnTy->getAutoDiffDerivativeFunctionType(
       parameterIndices, *resultIndices->begin(), *derivativeKind, module.Types,
       LookUpConformanceInModule(module.getSwiftModule()), witnessCanGenSig);
    return SILType::getPrimitiveObjectType(diffFnTy);
  }
  assert(witnessKind == DifferentiabilityWitnessFunctionKind::Transpose);
  auto transposeFnTy = fnTy->getAutoDiffTransposeFunctionType(
      parameterIndices, module.Types,
      LookUpConformanceInModule(module.getSwiftModule()), witnessCanGenSig);
  return SILType::getPrimitiveObjectType(transposeFnTy);
>>>>>>> 5c03b64e
}

DifferentiabilityWitnessFunctionInst::DifferentiabilityWitnessFunctionInst(
    SILModule &module, SILDebugLocation debugLoc, SILFunction *originalFunction,
<<<<<<< HEAD
    DifferentiabilityKind diffKind, AutoDiffDerivativeFunctionKind derivKind,
    IndexSubset *parameterIndices, IndexSubset *resultIndices,
    GenericSignature *witnessGenSig)
    : InstructionBase(debugLoc, getDifferentiabilityWitnessType(
          module, originalFunction, diffKind, derivKind, parameterIndices,
          resultIndices, witnessGenSig)),
      originalFunction(originalFunction), differentiabilityKind(diffKind),
      derivativeKind(derivKind), parameterIndices(parameterIndices),
      resultIndices(resultIndices), witnessGenericSignature(witnessGenSig) {}
=======
    DifferentiabilityWitnessFunctionKind witnessKind,
    IndexSubset *parameterIndices, IndexSubset *resultIndices,
    GenericSignature witnessGenSig)
    : InstructionBase(debugLoc, getDifferentiabilityWitnessType(
          module, originalFunction, witnessKind, parameterIndices,
          resultIndices, witnessGenSig)),
      originalFunction(originalFunction), witnessKind(witnessKind),
      config({parameterIndices, resultIndices, witnessGenSig.getPointer()}) {}
>>>>>>> 5c03b64e
// SWIFT_ENABLE_TENSORFLOW END

FunctionRefBaseInst::FunctionRefBaseInst(SILInstructionKind Kind,
                                         SILDebugLocation DebugLoc,
                                         SILFunction *F)
    : LiteralInst(Kind, DebugLoc, F->getLoweredType()), f(F) {
  F->incrementRefCount();
}

void FunctionRefBaseInst::dropReferencedFunction() {
  if (auto *Function = getInitiallyReferencedFunction())
    Function->decrementRefCount();
  f = nullptr;
}

FunctionRefBaseInst::~FunctionRefBaseInst() {
  if (getInitiallyReferencedFunction())
    getInitiallyReferencedFunction()->decrementRefCount();
}

FunctionRefInst::FunctionRefInst(SILDebugLocation Loc, SILFunction *F)
    : FunctionRefBaseInst(SILInstructionKind::FunctionRefInst, Loc, F) {
  assert(!F->isDynamicallyReplaceable());
}

DynamicFunctionRefInst::DynamicFunctionRefInst(SILDebugLocation Loc,
                                               SILFunction *F)
    : FunctionRefBaseInst(SILInstructionKind::DynamicFunctionRefInst, Loc, F) {
  assert(F->isDynamicallyReplaceable());
}

PreviousDynamicFunctionRefInst::PreviousDynamicFunctionRefInst(
    SILDebugLocation Loc, SILFunction *F)
    : FunctionRefBaseInst(SILInstructionKind::PreviousDynamicFunctionRefInst,
                          Loc, F) {
  assert(!F->isDynamicallyReplaceable());
}

AllocGlobalInst::AllocGlobalInst(SILDebugLocation Loc,
                                 SILGlobalVariable *Global)
    : InstructionBase(Loc),
      Global(Global) {}

GlobalAddrInst::GlobalAddrInst(SILDebugLocation DebugLoc,
                               SILGlobalVariable *Global)
    : InstructionBase(DebugLoc, Global->getLoweredType().getAddressType(),
                      Global) {}

GlobalValueInst::GlobalValueInst(SILDebugLocation DebugLoc,
                                 SILGlobalVariable *Global)
    : InstructionBase(DebugLoc, Global->getLoweredType().getObjectType(),
                      Global) {}


const IntrinsicInfo &BuiltinInst::getIntrinsicInfo() const {
  return getModule().getIntrinsicInfo(getName());
}

const BuiltinInfo &BuiltinInst::getBuiltinInfo() const {
  return getModule().getBuiltinInfo(getName());
}

static unsigned getWordsForBitWidth(unsigned bits) {
  return ((bits + llvm::APInt::APINT_BITS_PER_WORD - 1)
          / llvm::APInt::APINT_BITS_PER_WORD);
}

template<typename INST>
static void *allocateLiteralInstWithTextSize(SILModule &M, unsigned length) {
  return M.allocateInst(sizeof(INST) + length, alignof(INST));
}

template<typename INST>
static void *allocateLiteralInstWithBitSize(SILModule &M, unsigned bits) {
  unsigned words = getWordsForBitWidth(bits);
  return M.allocateInst(
      sizeof(INST) + sizeof(llvm::APInt::WordType)*words, alignof(INST));
}

IntegerLiteralInst::IntegerLiteralInst(SILDebugLocation Loc, SILType Ty,
                                       const llvm::APInt &Value)
    : InstructionBase(Loc, Ty) {
  SILInstruction::Bits.IntegerLiteralInst.numBits = Value.getBitWidth();
  std::uninitialized_copy_n(Value.getRawData(), Value.getNumWords(),
                            getTrailingObjects<llvm::APInt::WordType>());
}

IntegerLiteralInst *IntegerLiteralInst::create(SILDebugLocation Loc,
                                               SILType Ty, const APInt &Value,
                                               SILModule &M) {
#ifndef NDEBUG
  if (auto intTy = Ty.getAs<BuiltinIntegerType>()) {
    assert(intTy->getGreatestWidth() == Value.getBitWidth() &&
           "IntegerLiteralInst APInt value's bit width doesn't match type");
  } else {
    assert(Ty.is<BuiltinIntegerLiteralType>());
    assert(Value.getBitWidth() == Value.getMinSignedBits());
  }
#endif

  void *buf = allocateLiteralInstWithBitSize<IntegerLiteralInst>(M,
                                                          Value.getBitWidth());
  return ::new (buf) IntegerLiteralInst(Loc, Ty, Value);
}

static APInt getAPInt(AnyBuiltinIntegerType *anyIntTy, intmax_t value) {
  // If we're forming a fixed-width type, build using the greatest width.
  if (auto intTy = dyn_cast<BuiltinIntegerType>(anyIntTy))
    return APInt(intTy->getGreatestWidth(), value);

  // Otherwise, build using the size of the type and then truncate to the
  // minimum width necessary.
  APInt result(8 * sizeof(value), value, /*signed*/ true);
  result = result.trunc(result.getMinSignedBits());
  return result;
}

IntegerLiteralInst *IntegerLiteralInst::create(SILDebugLocation Loc,
                                               SILType Ty, intmax_t Value,
                                               SILModule &M) {
  auto intTy = Ty.castTo<AnyBuiltinIntegerType>();
  return create(Loc, Ty, getAPInt(intTy, Value), M);
}

static SILType getGreatestIntegerType(Type type, SILModule &M) {
  if (auto intTy = type->getAs<BuiltinIntegerType>()) {
    return SILType::getBuiltinIntegerType(intTy->getGreatestWidth(),
                                          M.getASTContext());
  } else {
    assert(type->is<BuiltinIntegerLiteralType>());
    return SILType::getBuiltinIntegerLiteralType(M.getASTContext());
  }
}

IntegerLiteralInst *IntegerLiteralInst::create(IntegerLiteralExpr *E,
                                               SILDebugLocation Loc,
                                               SILModule &M) {
  return create(Loc, getGreatestIntegerType(E->getType(), M), E->getValue(), M);
}

/// getValue - Return the APInt for the underlying integer literal.
APInt IntegerLiteralInst::getValue() const {
  auto numBits = SILInstruction::Bits.IntegerLiteralInst.numBits;
  return APInt(numBits, {getTrailingObjects<llvm::APInt::WordType>(),
                         getWordsForBitWidth(numBits)});
}

FloatLiteralInst::FloatLiteralInst(SILDebugLocation Loc, SILType Ty,
                                   const APInt &Bits)
    : InstructionBase(Loc, Ty) {
  SILInstruction::Bits.FloatLiteralInst.numBits = Bits.getBitWidth();
  std::uninitialized_copy_n(Bits.getRawData(), Bits.getNumWords(),
                            getTrailingObjects<llvm::APInt::WordType>());
}

FloatLiteralInst *FloatLiteralInst::create(SILDebugLocation Loc, SILType Ty,
                                           const APFloat &Value,
                                           SILModule &M) {
  auto floatTy = Ty.castTo<BuiltinFloatType>();
  assert(&floatTy->getAPFloatSemantics() == &Value.getSemantics() &&
         "FloatLiteralInst value's APFloat semantics do not match type");
  (void)floatTy;

  APInt Bits = Value.bitcastToAPInt();

  void *buf = allocateLiteralInstWithBitSize<FloatLiteralInst>(M,
                                                            Bits.getBitWidth());
  return ::new (buf) FloatLiteralInst(Loc, Ty, Bits);
}

FloatLiteralInst *FloatLiteralInst::create(FloatLiteralExpr *E,
                                           SILDebugLocation Loc,
                                           SILModule &M) {
  return create(Loc,
                // Builtin floating-point types are always valid SIL types.
                SILType::getBuiltinFloatType(
                    E->getType()->castTo<BuiltinFloatType>()->getFPKind(),
                    M.getASTContext()),
                E->getValue(), M);
}

APInt FloatLiteralInst::getBits() const {
  auto numBits = SILInstruction::Bits.FloatLiteralInst.numBits;
  return APInt(numBits, {getTrailingObjects<llvm::APInt::WordType>(),
                         getWordsForBitWidth(numBits)});
}

APFloat FloatLiteralInst::getValue() const {
  return APFloat(getType().castTo<BuiltinFloatType>()->getAPFloatSemantics(),
                 getBits());
}

StringLiteralInst::StringLiteralInst(SILDebugLocation Loc, StringRef Text,
                                     Encoding encoding, SILType Ty)
    : InstructionBase(Loc, Ty) {
  SILInstruction::Bits.StringLiteralInst.TheEncoding = unsigned(encoding);
  SILInstruction::Bits.StringLiteralInst.Length = Text.size();
  memcpy(getTrailingObjects<char>(), Text.data(), Text.size());
}

StringLiteralInst *StringLiteralInst::create(SILDebugLocation Loc,
                                             StringRef text, Encoding encoding,
                                             SILModule &M) {
  void *buf
    = allocateLiteralInstWithTextSize<StringLiteralInst>(M, text.size());

  auto Ty = SILType::getRawPointerType(M.getASTContext());
  return ::new (buf) StringLiteralInst(Loc, text, encoding, Ty);
}

CondFailInst::CondFailInst(SILDebugLocation DebugLoc, SILValue Operand,
                           StringRef Message)
      : UnaryInstructionBase(DebugLoc, Operand),
        MessageSize(Message.size()) {
  memcpy(getTrailingObjects<char>(), Message.data(), Message.size());
}

CondFailInst *CondFailInst::create(SILDebugLocation DebugLoc, SILValue Operand,
                                   StringRef Message, SILModule &M) {

  auto Size = totalSizeToAlloc<char>(Message.size());
  auto Buffer = M.allocateInst(Size, alignof(CondFailInst));
  return ::new (Buffer) CondFailInst(DebugLoc, Operand, Message);
}

uint64_t StringLiteralInst::getCodeUnitCount() {
  auto E = unsigned(Encoding::UTF16);
  if (SILInstruction::Bits.StringLiteralInst.TheEncoding == E)
    return unicode::getUTF16Length(getValue());
  return SILInstruction::Bits.StringLiteralInst.Length;
}

StoreInst::StoreInst(
    SILDebugLocation Loc, SILValue Src, SILValue Dest,
    StoreOwnershipQualifier Qualifier = StoreOwnershipQualifier::Unqualified)
    : InstructionBase(Loc), Operands(this, Src, Dest) {
  SILInstruction::Bits.StoreInst.OwnershipQualifier = unsigned(Qualifier);
}

StoreBorrowInst::StoreBorrowInst(SILDebugLocation DebugLoc, SILValue Src,
                                 SILValue Dest)
    : InstructionBase(DebugLoc, Dest->getType()),
      Operands(this, Src, Dest) {}

StringRef swift::getSILAccessKindName(SILAccessKind kind) {
  switch (kind) {
  case SILAccessKind::Init: return "init";
  case SILAccessKind::Read: return "read";
  case SILAccessKind::Modify: return "modify";
  case SILAccessKind::Deinit: return "deinit";
  }
  llvm_unreachable("bad access kind");
}

StringRef swift::getSILAccessEnforcementName(SILAccessEnforcement enforcement) {
  switch (enforcement) {
  case SILAccessEnforcement::Unknown: return "unknown";
  case SILAccessEnforcement::Static: return "static";
  case SILAccessEnforcement::Dynamic: return "dynamic";
  case SILAccessEnforcement::Unsafe: return "unsafe";
  }
  llvm_unreachable("bad access enforcement");
}

AssignInst::AssignInst(SILDebugLocation Loc, SILValue Src, SILValue Dest,
                       AssignOwnershipQualifier Qualifier) :
    AssignInstBase(Loc, Src, Dest) {
  SILInstruction::Bits.AssignInst.OwnershipQualifier = unsigned(Qualifier);
}

AssignByWrapperInst::AssignByWrapperInst(SILDebugLocation Loc,
                                           SILValue Src, SILValue Dest,
                                           SILValue Initializer,
                                           SILValue Setter,
                                          AssignOwnershipQualifier Qualifier) :
    AssignInstBase(Loc, Src, Dest, Initializer, Setter) {
  assert(Initializer->getType().is<SILFunctionType>());
  SILInstruction::Bits.AssignByWrapperInst.OwnershipQualifier =
      unsigned(Qualifier);
}

MarkFunctionEscapeInst *
MarkFunctionEscapeInst::create(SILDebugLocation Loc,
                               ArrayRef<SILValue> Elements, SILFunction &F) {
  auto Size = totalSizeToAlloc<swift::Operand>(Elements.size());
  auto Buf = F.getModule().allocateInst(Size, alignof(MarkFunctionEscapeInst));
  return ::new(Buf) MarkFunctionEscapeInst(Loc, Elements);
}

CopyAddrInst::CopyAddrInst(SILDebugLocation Loc, SILValue SrcLValue,
                           SILValue DestLValue, IsTake_t isTakeOfSrc,
                           IsInitialization_t isInitializationOfDest)
    : InstructionBase(Loc), Operands(this, SrcLValue, DestLValue) {
    SILInstruction::Bits.CopyAddrInst.IsTakeOfSrc = bool(isTakeOfSrc);
    SILInstruction::Bits.CopyAddrInst.IsInitializationOfDest =
      bool(isInitializationOfDest);
  }

BindMemoryInst *
BindMemoryInst::create(SILDebugLocation Loc, SILValue Base, SILValue Index,
                       SILType BoundType, SILFunction &F,
                       SILOpenedArchetypesState &OpenedArchetypes) {
  SmallVector<SILValue, 8> TypeDependentOperands;
  collectTypeDependentOperands(TypeDependentOperands, OpenedArchetypes, F,
                               BoundType.getASTType());
  auto Size = totalSizeToAlloc<swift::Operand>(TypeDependentOperands.size() +
                                               NumFixedOpers);
  auto Buffer = F.getModule().allocateInst(Size, alignof(BindMemoryInst));
  return ::new (Buffer) BindMemoryInst(Loc, Base, Index, BoundType,
                                       TypeDependentOperands);
}

UncheckedRefCastAddrInst::UncheckedRefCastAddrInst(SILDebugLocation Loc,
                                                   SILValue src,
                                                   CanType srcType,
                                                   SILValue dest,
                                                   CanType targetType)
    : InstructionBase(Loc),
      Operands(this, src, dest), SourceType(srcType), TargetType(targetType) {}

UnconditionalCheckedCastAddrInst::UnconditionalCheckedCastAddrInst(
    SILDebugLocation Loc, SILValue src, CanType srcType, SILValue dest,
    CanType targetType)
    : InstructionBase(Loc),
      Operands(this, src, dest), SourceType(srcType), TargetType(targetType) {}

StructInst *StructInst::create(SILDebugLocation Loc, SILType Ty,
                               ArrayRef<SILValue> Elements, SILModule &M,
                               bool HasOwnership) {
  auto Size = totalSizeToAlloc<swift::Operand>(Elements.size());
  auto Buffer = M.allocateInst(Size, alignof(StructInst));
  return ::new (Buffer) StructInst(Loc, Ty, Elements, HasOwnership);
}

StructInst::StructInst(SILDebugLocation Loc, SILType Ty,
                       ArrayRef<SILValue> Elems, bool HasOwnership)
    : InstructionBaseWithTrailingOperands(
          Elems, Loc, Ty,
          HasOwnership ? *mergeSILValueOwnership(Elems)
                       : ValueOwnershipKind(ValueOwnershipKind::Any)) {
  assert(!Ty.getStructOrBoundGenericStruct()->hasUnreferenceableStorage());
}

ObjectInst *ObjectInst::create(SILDebugLocation Loc, SILType Ty,
                               ArrayRef<SILValue> Elements,
                               unsigned NumBaseElements, SILModule &M,
                               bool HasOwnership) {
  auto Size = totalSizeToAlloc<swift::Operand>(Elements.size());
  auto Buffer = M.allocateInst(Size, alignof(ObjectInst));
  return ::new (Buffer)
      ObjectInst(Loc, Ty, Elements, NumBaseElements, HasOwnership);
}

TupleInst *TupleInst::create(SILDebugLocation Loc, SILType Ty,
                             ArrayRef<SILValue> Elements, SILModule &M,
                             bool HasOwnership) {
  auto Size = totalSizeToAlloc<swift::Operand>(Elements.size());
  auto Buffer = M.allocateInst(Size, alignof(TupleInst));
  return ::new (Buffer) TupleInst(Loc, Ty, Elements, HasOwnership);
}

bool TupleExtractInst::isTrivialEltOfOneRCIDTuple() const {
  auto *F = getFunction();

  // If we are not trivial, bail.
  if (!getType().isTrivial(*F))
    return false;

  // If the elt we are extracting is trivial, we cannot have any non trivial
  // fields.
  if (getOperand()->getType().isTrivial(*F))
    return false;

  // Ok, now we know that our tuple has non-trivial fields. Make sure that our
  // parent tuple has only one non-trivial field.
  bool FoundNonTrivialField = false;
  SILType OpTy = getOperand()->getType();
  unsigned FieldNo = getFieldNo();

  // For each element index of the tuple...
  for (unsigned i = 0, e = getNumTupleElts(); i != e; ++i) {
    // If the element index is the one we are extracting, skip it...
    if (i == FieldNo)
      continue;

    // Otherwise check if we have a non-trivial type. If we don't have one,
    // continue.
    if (OpTy.getTupleElementType(i).isTrivial(*F))
      continue;

    // Ok, this type is non-trivial. If we have not seen a non-trivial field
    // yet, set the FoundNonTrivialField flag.
    if (!FoundNonTrivialField) {
      FoundNonTrivialField = true;
      continue;
    }

    // If we have seen a field and thus the FoundNonTrivialField flag is set,
    // return false.
    return false;
  }

  // We found only one trivial field.
  assert(FoundNonTrivialField && "Tuple is non-trivial, but does not have a "
                                 "non-trivial element?!");
  return true;
}

bool TupleExtractInst::isEltOnlyNonTrivialElt() const {
  auto *F = getFunction();

  // If the elt we are extracting is trivial, we cannot be a non-trivial
  // field... return false.
  if (getType().isTrivial(*F))
    return false;

  // Ok, we know that the elt we are extracting is non-trivial. Make sure that
  // we have no other non-trivial elts.
  SILType OpTy = getOperand()->getType();
  unsigned FieldNo = getFieldNo();

  // For each element index of the tuple...
  for (unsigned i = 0, e = getNumTupleElts(); i != e; ++i) {
    // If the element index is the one we are extracting, skip it...
    if (i == FieldNo)
      continue;

    // Otherwise check if we have a non-trivial type. If we don't have one,
    // continue.
    if (OpTy.getTupleElementType(i).isTrivial(*F))
      continue;

    // If we do have a non-trivial type, return false. We have multiple
    // non-trivial types violating our condition.
    return false;
  }

  // We checked every other elt of the tuple and did not find any
  // non-trivial elt except for ourselves. Return true.
  return true;
}

unsigned FieldIndexCacheBase::cacheFieldIndex() {
  unsigned i = 0;
  for (VarDecl *property : getParentDecl()->getStoredProperties()) {
    if (field == property) {
      SILInstruction::Bits.FieldIndexCacheBase.FieldIndex = i;
      return i;
    }
    ++i;
  }
  llvm_unreachable("The field decl for a struct_extract, struct_element_addr, "
                   "or ref_element_addr must be an accessible stored property "
                   "of the operand's type");
}

// FIXME: this should be cached during cacheFieldIndex().
bool StructExtractInst::isTrivialFieldOfOneRCIDStruct() const {
  auto *F = getFunction();

  // If we are not trivial, bail.
  if (!getType().isTrivial(*F))
    return false;

  SILType StructTy = getOperand()->getType();

  // If the elt we are extracting is trivial, we cannot have any non trivial
  // fields.
  if (StructTy.isTrivial(*F))
    return false;

  // Ok, now we know that our tuple has non-trivial fields. Make sure that our
  // parent tuple has only one non-trivial field.
  bool FoundNonTrivialField = false;

  // For each element index of the tuple...
  for (VarDecl *D : getStructDecl()->getStoredProperties()) {
    // If the field is the one we are extracting, skip it...
    if (getField() == D)
      continue;

    // Otherwise check if we have a non-trivial type. If we don't have one,
    // continue.
    if (StructTy.getFieldType(D, F->getModule()).isTrivial(*F))
      continue;

    // Ok, this type is non-trivial. If we have not seen a non-trivial field
    // yet, set the FoundNonTrivialField flag.
    if (!FoundNonTrivialField) {
      FoundNonTrivialField = true;
      continue;
    }

    // If we have seen a field and thus the FoundNonTrivialField flag is set,
    // return false.
    return false;
  }

  // We found only one trivial field.
  assert(FoundNonTrivialField && "Struct is non-trivial, but does not have a "
                                 "non-trivial field?!");
  return true;
}

/// Return true if we are extracting the only non-trivial field of out parent
/// struct. This implies that a ref count operation on the aggregate is
/// equivalent to a ref count operation on this field.
///
/// FIXME: this should be cached during cacheFieldIndex().
bool StructExtractInst::isFieldOnlyNonTrivialField() const {
  auto *F = getFunction();

  // If the field we are extracting is trivial, we cannot be a non-trivial
  // field... return false.
  if (getType().isTrivial(*F))
    return false;

  SILType StructTy = getOperand()->getType();

  // Ok, we are visiting a non-trivial field. Then for every stored field...
  for (VarDecl *D : getStructDecl()->getStoredProperties()) {
    // If we are visiting our own field continue.
    if (getField() == D)
      continue;

    // Ok, we have a field that is not equal to the field we are
    // extracting. If that field is trivial, we do not care about
    // it... continue.
    if (StructTy.getFieldType(D, F->getModule()).isTrivial(*F))
      continue;

    // We have found a non trivial member that is not the member we are
    // extracting, fail.
    return false;
  }

  // We checked every other field of the struct and did not find any
  // non-trivial fields except for ourselves. Return true.
  return true;
}

//===----------------------------------------------------------------------===//
// Instructions representing terminators
//===----------------------------------------------------------------------===//


TermInst::SuccessorListTy TermInst::getSuccessors() {
  switch (getKind()) {
#define TERMINATOR(ID, NAME, PARENT, MEMBEHAVIOR, MAYRELEASE) \
  case SILInstructionKind::ID: return cast<ID>(this)->getSuccessors();
#include "swift/SIL/SILNodes.def"
  default: llvm_unreachable("not a terminator");
  }
  llvm_unreachable("bad instruction kind");
}

bool TermInst::isFunctionExiting() const {
  switch (getTermKind()) {
  case TermKind::BranchInst:
  case TermKind::CondBranchInst:
  case TermKind::SwitchValueInst:
  case TermKind::SwitchEnumInst:
  case TermKind::SwitchEnumAddrInst:
  case TermKind::DynamicMethodBranchInst:
  case TermKind::CheckedCastBranchInst:
  case TermKind::CheckedCastValueBranchInst:
  case TermKind::CheckedCastAddrBranchInst:
  case TermKind::UnreachableInst:
  case TermKind::TryApplyInst:
  case TermKind::YieldInst:
    return false;
  case TermKind::ReturnInst:
  case TermKind::ThrowInst:
  case TermKind::UnwindInst:
    return true;
  }

  llvm_unreachable("Unhandled TermKind in switch.");
}

bool TermInst::isProgramTerminating() const {
  switch (getTermKind()) {
  case TermKind::BranchInst:
  case TermKind::CondBranchInst:
  case TermKind::SwitchValueInst:
  case TermKind::SwitchEnumInst:
  case TermKind::SwitchEnumAddrInst:
  case TermKind::DynamicMethodBranchInst:
  case TermKind::CheckedCastBranchInst:
  case TermKind::CheckedCastValueBranchInst:
  case TermKind::CheckedCastAddrBranchInst:
  case TermKind::ReturnInst:
  case TermKind::ThrowInst:
  case TermKind::UnwindInst:
  case TermKind::TryApplyInst:
  case TermKind::YieldInst:
    return false;
  case TermKind::UnreachableInst:
    return true;
  }

  llvm_unreachable("Unhandled TermKind in switch.");
}

TermInst::SuccessorBlockArgumentsListTy
TermInst::getSuccessorBlockArguments() const {
  function_ref<PhiArgumentArrayRef(const SILSuccessor &)> op;
  op = [](const SILSuccessor &succ) -> PhiArgumentArrayRef {
    return succ.getBB()->getPhiArguments();
  };
  return SuccessorBlockArgumentsListTy(getSuccessors(), op);
}

YieldInst *YieldInst::create(SILDebugLocation loc,
                             ArrayRef<SILValue> yieldedValues,
                             SILBasicBlock *normalBB, SILBasicBlock *unwindBB,
                             SILFunction &F) {
  auto Size = totalSizeToAlloc<swift::Operand>(yieldedValues.size());
  void *Buffer = F.getModule().allocateInst(Size, alignof(YieldInst));
  return ::new (Buffer) YieldInst(loc, yieldedValues, normalBB, unwindBB);
}

SILYieldInfo YieldInst::getYieldInfoForOperand(const Operand &op) const {
  // We expect op to be our operand.
  assert(op.getUser() == this);
  auto conv = getFunction()->getConventions();
  return conv.getYieldInfoForOperandIndex(op.getOperandNumber());
}

SILArgumentConvention
YieldInst::getArgumentConventionForOperand(const Operand &op) const {
  auto conv = getYieldInfoForOperand(op).getConvention();
  return SILArgumentConvention(conv);
}

BranchInst *BranchInst::create(SILDebugLocation Loc, SILBasicBlock *DestBB,
                               SILFunction &F) {
  return create(Loc, DestBB, {}, F);
}

BranchInst *BranchInst::create(SILDebugLocation Loc,
                               SILBasicBlock *DestBB, ArrayRef<SILValue> Args,
                               SILFunction &F) {
  auto Size = totalSizeToAlloc<swift::Operand>(Args.size());
  auto Buffer = F.getModule().allocateInst(Size, alignof(BranchInst));
  return ::new (Buffer) BranchInst(Loc, DestBB, Args);
}

CondBranchInst::CondBranchInst(SILDebugLocation Loc, SILValue Condition,
                               SILBasicBlock *TrueBB, SILBasicBlock *FalseBB,
                               ArrayRef<SILValue> Args, unsigned NumTrue,
                               unsigned NumFalse, ProfileCounter TrueBBCount,
                               ProfileCounter FalseBBCount)
    : InstructionBaseWithTrailingOperands(Condition, Args, Loc),
                                        DestBBs{{this, TrueBB, TrueBBCount},
                                                {this, FalseBB, FalseBBCount}} {
  assert(Args.size() == (NumTrue + NumFalse) && "Invalid number of args");
  SILInstruction::Bits.CondBranchInst.NumTrueArgs = NumTrue;
  assert(SILInstruction::Bits.CondBranchInst.NumTrueArgs == NumTrue &&
         "Truncation");
  assert(TrueBB != FalseBB && "Identical destinations");
}

CondBranchInst *CondBranchInst::create(SILDebugLocation Loc, SILValue Condition,
                                       SILBasicBlock *TrueBB,
                                       SILBasicBlock *FalseBB,
                                       ProfileCounter TrueBBCount,
                                       ProfileCounter FalseBBCount,
                                       SILFunction &F) {
  return create(Loc, Condition, TrueBB, {}, FalseBB, {}, TrueBBCount,
                FalseBBCount, F);
}

CondBranchInst *
CondBranchInst::create(SILDebugLocation Loc, SILValue Condition,
                       SILBasicBlock *TrueBB, ArrayRef<SILValue> TrueArgs,
                       SILBasicBlock *FalseBB, ArrayRef<SILValue> FalseArgs,
                       ProfileCounter TrueBBCount, ProfileCounter FalseBBCount,
                       SILFunction &F) {
  SmallVector<SILValue, 4> Args;
  Args.append(TrueArgs.begin(), TrueArgs.end());
  Args.append(FalseArgs.begin(), FalseArgs.end());

  auto Size = totalSizeToAlloc<swift::Operand>(Args.size() + NumFixedOpers);
  auto Buffer = F.getModule().allocateInst(Size, alignof(CondBranchInst));
  return ::new (Buffer) CondBranchInst(Loc, Condition, TrueBB, FalseBB, Args,
                                       TrueArgs.size(), FalseArgs.size(),
                                       TrueBBCount, FalseBBCount);
}

SILValue CondBranchInst::getArgForDestBB(const SILBasicBlock *DestBB,
                                         const SILArgument *Arg) const {
  return getArgForDestBB(DestBB, Arg->getIndex());
}

SILValue CondBranchInst::getArgForDestBB(const SILBasicBlock *DestBB,
                                         unsigned ArgIndex) const {
  // If TrueBB and FalseBB equal, we cannot find an arg for this DestBB so
  // return an empty SILValue.
  if (getTrueBB() == getFalseBB()) {
    assert(DestBB == getTrueBB() && "DestBB is not a target of this cond_br");
    return SILValue();
  }

  if (DestBB == getTrueBB())
    return getAllOperands()[NumFixedOpers + ArgIndex].get();

  assert(DestBB == getFalseBB()
         && "By process of elimination BB must be false BB");
  return getAllOperands()[NumFixedOpers + getNumTrueArgs() + ArgIndex].get();
}

void CondBranchInst::swapSuccessors() {
  // Swap our destinations.
  SILBasicBlock *First = DestBBs[0].getBB();
  DestBBs[0] = DestBBs[1].getBB();
  DestBBs[1] = First;

  // If we don't have any arguments return.
  if (!getNumTrueArgs() && !getNumFalseArgs())
    return;

  // Otherwise swap our true and false arguments.
  MutableArrayRef<Operand> Ops = getAllOperands();
  llvm::SmallVector<SILValue, 4> TrueOps;
  for (SILValue V : getTrueArgs())
    TrueOps.push_back(V);

  auto FalseArgs = getFalseArgs();
  for (unsigned i = 0, e = getNumFalseArgs(); i < e; ++i) {
    Ops[NumFixedOpers+i].set(FalseArgs[i]);
  }

  for (unsigned i = 0, e = getNumTrueArgs(); i < e; ++i) {
    Ops[NumFixedOpers+i+getNumFalseArgs()].set(TrueOps[i]);
  }

  // Finally swap the number of arguments that we have. The number of false
  // arguments is derived from the number of true arguments, therefore:
  SILInstruction::Bits.CondBranchInst.NumTrueArgs = getNumFalseArgs();
}

SwitchValueInst::SwitchValueInst(SILDebugLocation Loc, SILValue Operand,
                                 SILBasicBlock *DefaultBB,
                                 ArrayRef<SILValue> Cases,
                                 ArrayRef<SILBasicBlock *> BBs)
    : InstructionBaseWithTrailingOperands(Operand, Cases, Loc) {
  SILInstruction::Bits.SwitchValueInst.HasDefault = bool(DefaultBB);
  // Initialize the successor array.
  auto *succs = getSuccessorBuf();
  unsigned OperandBitWidth = 0;

  if (auto OperandTy = Operand->getType().getAs<BuiltinIntegerType>()) {
    OperandBitWidth = OperandTy->getGreatestWidth();
  }

  for (unsigned i = 0, size = Cases.size(); i < size; ++i) {
    // If we have undef, just add the case and continue.
    if (isa<SILUndef>(Cases[i])) {
      ::new (succs + i) SILSuccessor(this, BBs[i]);
      continue;
    }

    if (OperandBitWidth) {
      auto *IL = dyn_cast<IntegerLiteralInst>(Cases[i]);
      assert(IL && "switch_value case value should be of an integer type");
      assert(IL->getValue().getBitWidth() == OperandBitWidth &&
             "switch_value case value is not same bit width as operand");
      (void)IL;
    } else {
      auto *FR = dyn_cast<FunctionRefInst>(Cases[i]);
      if (!FR) {
        if (auto *CF = dyn_cast<ConvertFunctionInst>(Cases[i])) {
          FR = dyn_cast<FunctionRefInst>(CF->getOperand());
        }
      }
      assert(FR && "switch_value case value should be a function reference");
    }
    ::new (succs + i) SILSuccessor(this, BBs[i]);
  }

  if (hasDefault())
    ::new (succs + getNumCases()) SILSuccessor(this, DefaultBB);
}

SwitchValueInst::~SwitchValueInst() {
  // Destroy the successor records to keep the CFG up to date.
  auto *succs = getSuccessorBuf();
  for (unsigned i = 0, end = getNumCases() + hasDefault(); i < end; ++i) {
    succs[i].~SILSuccessor();
  }
}

SwitchValueInst *SwitchValueInst::create(
    SILDebugLocation Loc, SILValue Operand, SILBasicBlock *DefaultBB,
    ArrayRef<std::pair<SILValue, SILBasicBlock *>> CaseBBs, SILFunction &F) {
  // Allocate enough room for the instruction with tail-allocated data for all
  // the case values and the SILSuccessor arrays. There are `CaseBBs.size()`
  // SILValues and `CaseBBs.size() + (DefaultBB ? 1 : 0)` successors.
  SmallVector<SILValue, 8> Cases;
  SmallVector<SILBasicBlock *, 8> BBs;
  unsigned numCases = CaseBBs.size();
  unsigned numSuccessors = numCases + (DefaultBB ? 1 : 0);
  for (auto pair: CaseBBs) {
    Cases.push_back(pair.first);
    BBs.push_back(pair.second);
  }
  auto size = totalSizeToAlloc<swift::Operand, SILSuccessor>(numCases + 1,
                                                             numSuccessors);
  auto buf = F.getModule().allocateInst(size, alignof(SwitchValueInst));
  return ::new (buf) SwitchValueInst(Loc, Operand, DefaultBB, Cases, BBs);
}

SelectValueInst::SelectValueInst(SILDebugLocation DebugLoc, SILValue Operand,
                                 SILType Type, SILValue DefaultResult,
                                 ArrayRef<SILValue> CaseValuesAndResults,
                                 bool HasOwnership)
    : InstructionBaseWithTrailingOperands(
          Operand, CaseValuesAndResults, DebugLoc, Type,
          HasOwnership ? *mergeSILValueOwnership(CaseValuesAndResults)
                       : ValueOwnershipKind(ValueOwnershipKind::Any)) {}

SelectValueInst *
SelectValueInst::create(SILDebugLocation Loc, SILValue Operand, SILType Type,
                        SILValue DefaultResult,
                        ArrayRef<std::pair<SILValue, SILValue>> CaseValues,
                        SILModule &M, bool HasOwnership) {
  // Allocate enough room for the instruction with tail-allocated data for all
  // the case values and the SILSuccessor arrays. There are `CaseBBs.size()`
  // SILValues and `CaseBBs.size() + (DefaultBB ? 1 : 0)` successors.
  SmallVector<SILValue, 8> CaseValuesAndResults;
  for (auto pair : CaseValues) {
    CaseValuesAndResults.push_back(pair.first);
    CaseValuesAndResults.push_back(pair.second);
  }

  if ((bool)DefaultResult)
    CaseValuesAndResults.push_back(DefaultResult);

  auto Size = totalSizeToAlloc<swift::Operand>(CaseValuesAndResults.size() + 1);
  auto Buf = M.allocateInst(Size, alignof(SelectValueInst));
  return ::new (Buf) SelectValueInst(Loc, Operand, Type, DefaultResult,
                                     CaseValuesAndResults, HasOwnership);
}

template <typename SELECT_ENUM_INST>
SELECT_ENUM_INST *SelectEnumInstBase::createSelectEnum(
    SILDebugLocation Loc, SILValue Operand, SILType Ty, SILValue DefaultValue,
    ArrayRef<std::pair<EnumElementDecl *, SILValue>> DeclsAndValues,
    SILModule &Mod, Optional<ArrayRef<ProfileCounter>> CaseCounts,
    ProfileCounter DefaultCount, bool HasOwnership) {
  // Allocate enough room for the instruction with tail-allocated
  // EnumElementDecl and operand arrays. There are `CaseBBs.size()` decls
  // and `CaseBBs.size() + (DefaultBB ? 1 : 0)` values.
  SmallVector<SILValue, 4> CaseValues;
  SmallVector<EnumElementDecl*, 4> CaseDecls;
  for (auto &pair : DeclsAndValues) {
    CaseValues.push_back(pair.second);
    CaseDecls.push_back(pair.first);
  }

  if (DefaultValue)
    CaseValues.push_back(DefaultValue);

  auto Size = SELECT_ENUM_INST::template
    totalSizeToAlloc<swift::Operand, EnumElementDecl*>(CaseValues.size() + 1,
                                                       CaseDecls.size());
  auto Buf = Mod.allocateInst(Size + sizeof(ProfileCounter),
                              alignof(SELECT_ENUM_INST));
  return ::new (Buf)
      SELECT_ENUM_INST(Loc, Operand, Ty, bool(DefaultValue), CaseValues,
                       CaseDecls, CaseCounts, DefaultCount, HasOwnership);
}

SelectEnumInst *SelectEnumInst::create(
    SILDebugLocation Loc, SILValue Operand, SILType Type, SILValue DefaultValue,
    ArrayRef<std::pair<EnumElementDecl *, SILValue>> CaseValues, SILModule &M,
    Optional<ArrayRef<ProfileCounter>> CaseCounts, ProfileCounter DefaultCount,
    bool HasOwnership) {
  return createSelectEnum<SelectEnumInst>(Loc, Operand, Type, DefaultValue,
                                          CaseValues, M, CaseCounts,
                                          DefaultCount, HasOwnership);
}

SelectEnumAddrInst *SelectEnumAddrInst::create(
    SILDebugLocation Loc, SILValue Operand, SILType Type, SILValue DefaultValue,
    ArrayRef<std::pair<EnumElementDecl *, SILValue>> CaseValues, SILModule &M,
    Optional<ArrayRef<ProfileCounter>> CaseCounts,
    ProfileCounter DefaultCount) {
  // We always pass in false since SelectEnumAddrInst doesn't use ownership. We
  // have to pass something in since SelectEnumInst /does/ need to consider
  // ownership and both use the same creation function.
  return createSelectEnum<SelectEnumAddrInst>(
      Loc, Operand, Type, DefaultValue, CaseValues, M, CaseCounts, DefaultCount,
      false /*HasOwnership*/);
}

SwitchEnumInstBase::SwitchEnumInstBase(
    SILInstructionKind Kind, SILDebugLocation Loc, SILValue Operand,
    SILBasicBlock *DefaultBB,
    ArrayRef<std::pair<EnumElementDecl *, SILBasicBlock *>> CaseBBs,
    Optional<ArrayRef<ProfileCounter>> CaseCounts, ProfileCounter DefaultCount)
    : TermInst(Kind, Loc), Operands(this, Operand) {
  SILInstruction::Bits.SwitchEnumInstBase.HasDefault = bool(DefaultBB);
  SILInstruction::Bits.SwitchEnumInstBase.NumCases = CaseBBs.size();
  // Initialize the case and successor arrays.
  auto *cases = getCaseBuf();
  auto *succs = getSuccessorBuf();
  for (unsigned i = 0, size = CaseBBs.size(); i < size; ++i) {
    cases[i] = CaseBBs[i].first;
    if (CaseCounts) {
      ::new (succs + i)
          SILSuccessor(this, CaseBBs[i].second, CaseCounts.getValue()[i]);
    } else {
      ::new (succs + i) SILSuccessor(this, CaseBBs[i].second);
    }
  }

  if (hasDefault()) {
    ::new (succs + getNumCases()) SILSuccessor(this, DefaultBB, DefaultCount);
  }
}

void SwitchEnumInstBase::swapCase(unsigned i, unsigned j) {
  assert(i < getNumCases() && "First index is out of bounds?!");
  assert(j < getNumCases() && "Second index is out of bounds?!");

  auto *succs = getSuccessorBuf();

  // First grab our destination blocks.
  SILBasicBlock *iBlock = succs[i].getBB();
  SILBasicBlock *jBlock = succs[j].getBB();

  // Then destroy the sil successors and reinitialize them with the new things
  // that they are pointing at.
  succs[i].~SILSuccessor();
  ::new (succs + i) SILSuccessor(this, jBlock);
  succs[j].~SILSuccessor();
  ::new (succs + j) SILSuccessor(this, iBlock);

  // Now swap our cases.
  auto *cases = getCaseBuf();
  std::swap(cases[i], cases[j]);
}

namespace {
  template <class Inst> EnumElementDecl *
  getUniqueCaseForDefaultValue(Inst *inst, SILValue enumValue) {
    assert(inst->hasDefault() && "doesn't have a default");
    SILType enumType = enumValue->getType();

    EnumDecl *decl = enumType.getEnumOrBoundGenericEnum();
    assert(decl && "switch_enum operand is not an enum");

    const SILFunction *F = inst->getFunction();
    if (!decl->isEffectivelyExhaustive(F->getModule().getSwiftModule(),
                                       F->getResilienceExpansion())) {
      return nullptr;
    }

    llvm::SmallPtrSet<EnumElementDecl *, 4> unswitchedElts;
    for (auto elt : decl->getAllElements())
      unswitchedElts.insert(elt);

    for (unsigned i = 0, e = inst->getNumCases(); i != e; ++i) {
      auto Entry = inst->getCase(i);
      unswitchedElts.erase(Entry.first);
    }

    if (unswitchedElts.size() == 1)
      return *unswitchedElts.begin();

    return nullptr;
  }
} // end anonymous namespace

NullablePtr<EnumElementDecl> SelectEnumInstBase::getUniqueCaseForDefault() {
  return getUniqueCaseForDefaultValue(this, getEnumOperand());
}

NullablePtr<EnumElementDecl> SelectEnumInstBase::getSingleTrueElement() const {
  auto SEIType = getType().getAs<BuiltinIntegerType>();
  if (!SEIType)
    return nullptr;
  if (SEIType->getWidth() != BuiltinIntegerWidth::fixed(1))
    return nullptr;

  // Try to find a single literal "true" case.
  Optional<EnumElementDecl*> TrueElement;
  for (unsigned i = 0, e = getNumCases(); i < e; ++i) {
    auto casePair = getCase(i);
    if (auto intLit = dyn_cast<IntegerLiteralInst>(casePair.second)) {
      if (intLit->getValue() == APInt(1, 1)) {
        if (!TrueElement)
          TrueElement = casePair.first;
        else
          // Use Optional(nullptr) to represent more than one.
          TrueElement = Optional<EnumElementDecl*>(nullptr);
      }
    }
  }

  if (!TrueElement || !*TrueElement)
    return nullptr;
  return *TrueElement;
}

SwitchEnumInstBase::~SwitchEnumInstBase() {
  // Destroy the successor records to keep the CFG up to date.
  auto *succs = getSuccessorBuf();
  for (unsigned i = 0, end = getNumCases() + hasDefault(); i < end; ++i) {
    succs[i].~SILSuccessor();
  }
}

template <typename SWITCH_ENUM_INST>
SWITCH_ENUM_INST *SwitchEnumInstBase::createSwitchEnum(
    SILDebugLocation Loc, SILValue Operand, SILBasicBlock *DefaultBB,
    ArrayRef<std::pair<EnumElementDecl *, SILBasicBlock *>> CaseBBs,
    SILFunction &F, Optional<ArrayRef<ProfileCounter>> CaseCounts,
    ProfileCounter DefaultCount) {
  // Allocate enough room for the instruction with tail-allocated
  // EnumElementDecl and SILSuccessor arrays. There are `CaseBBs.size()` decls
  // and `CaseBBs.size() + (DefaultBB ? 1 : 0)` successors.
  unsigned numCases = CaseBBs.size();
  unsigned numSuccessors = numCases + (DefaultBB ? 1 : 0);

  void *buf = F.getModule().allocateInst(
      sizeof(SWITCH_ENUM_INST) + sizeof(EnumElementDecl *) * numCases +
          sizeof(SILSuccessor) * numSuccessors,
      alignof(SWITCH_ENUM_INST));
  return ::new (buf) SWITCH_ENUM_INST(Loc, Operand, DefaultBB, CaseBBs,
                                      CaseCounts, DefaultCount);
}

NullablePtr<EnumElementDecl> SwitchEnumInstBase::getUniqueCaseForDefault() {
  return getUniqueCaseForDefaultValue(this, getOperand());
}

NullablePtr<EnumElementDecl>
SwitchEnumInstBase::getUniqueCaseForDestination(SILBasicBlock *BB) {
  SILValue value = getOperand();
  SILType enumType = value->getType();
  EnumDecl *decl = enumType.getEnumOrBoundGenericEnum();
  assert(decl && "switch_enum operand is not an enum");
  (void)decl;

  EnumElementDecl *D = nullptr;
  for (unsigned i = 0, e = getNumCases(); i != e; ++i) {
    auto Entry = getCase(i);
    if (Entry.second == BB) {
      if (D != nullptr)
        return nullptr;
      D = Entry.first;
    }
  }
  if (!D && hasDefault() && getDefaultBB() == BB) {
    return getUniqueCaseForDefault();
  }
  return D;
}

NullablePtr<SILBasicBlock> SwitchEnumInstBase::getDefaultBBOrNull() const {
  if (!hasDefault())
    return nullptr;
  return getDefaultBB();
}

SwitchEnumInst *SwitchEnumInst::create(
    SILDebugLocation Loc, SILValue Operand, SILBasicBlock *DefaultBB,
    ArrayRef<std::pair<EnumElementDecl *, SILBasicBlock *>> CaseBBs,
    SILFunction &F, Optional<ArrayRef<ProfileCounter>> CaseCounts,
    ProfileCounter DefaultCount) {
  return createSwitchEnum<SwitchEnumInst>(Loc, Operand, DefaultBB, CaseBBs, F,
                                          CaseCounts, DefaultCount);
}

SwitchEnumAddrInst *SwitchEnumAddrInst::create(
    SILDebugLocation Loc, SILValue Operand, SILBasicBlock *DefaultBB,
    ArrayRef<std::pair<EnumElementDecl *, SILBasicBlock *>> CaseBBs,
    SILFunction &F, Optional<ArrayRef<ProfileCounter>> CaseCounts,
    ProfileCounter DefaultCount) {
  return createSwitchEnum<SwitchEnumAddrInst>(Loc, Operand, DefaultBB, CaseBBs,
                                              F, CaseCounts, DefaultCount);
}

DynamicMethodBranchInst::DynamicMethodBranchInst(SILDebugLocation Loc,
                                                 SILValue Operand,
                                                 SILDeclRef Member,
                                                 SILBasicBlock *HasMethodBB,
                                                 SILBasicBlock *NoMethodBB)
  : InstructionBase(Loc),
    Member(Member),
    DestBBs{{this, HasMethodBB}, {this, NoMethodBB}},
    Operands(this, Operand)
{
}

DynamicMethodBranchInst *
DynamicMethodBranchInst::create(SILDebugLocation Loc, SILValue Operand,
                                SILDeclRef Member, SILBasicBlock *HasMethodBB,
                                SILBasicBlock *NoMethodBB, SILFunction &F) {
  void *Buffer = F.getModule().allocateInst(sizeof(DynamicMethodBranchInst),
                                            alignof(DynamicMethodBranchInst));
  return ::new (Buffer)
      DynamicMethodBranchInst(Loc, Operand, Member, HasMethodBB, NoMethodBB);
}

WitnessMethodInst *
WitnessMethodInst::create(SILDebugLocation Loc, CanType LookupType,
                          ProtocolConformanceRef Conformance, SILDeclRef Member,
                          SILType Ty, SILFunction *F,
                          SILOpenedArchetypesState &OpenedArchetypes) {
  assert(cast<ProtocolDecl>(Member.getDecl()->getDeclContext())
         == Conformance.getRequirement());

  SILModule &Mod = F->getModule();
  SmallVector<SILValue, 8> TypeDependentOperands;
  collectTypeDependentOperands(TypeDependentOperands, OpenedArchetypes, *F,
                               LookupType);
  auto Size = totalSizeToAlloc<swift::Operand>(TypeDependentOperands.size());
  auto Buffer = Mod.allocateInst(Size, alignof(WitnessMethodInst));

  return ::new (Buffer) WitnessMethodInst(Loc, LookupType, Conformance, Member,
                                          Ty, TypeDependentOperands);
}

ObjCMethodInst *
ObjCMethodInst::create(SILDebugLocation DebugLoc, SILValue Operand,
                       SILDeclRef Member, SILType Ty, SILFunction *F,
                       SILOpenedArchetypesState &OpenedArchetypes) {
  SILModule &Mod = F->getModule();
  SmallVector<SILValue, 8> TypeDependentOperands;
  collectTypeDependentOperands(TypeDependentOperands, OpenedArchetypes, *F,
                               Ty.getASTType());

  unsigned size =
      totalSizeToAlloc<swift::Operand>(1 + TypeDependentOperands.size());
  void *Buffer = Mod.allocateInst(size, alignof(ObjCMethodInst));
  return ::new (Buffer) ObjCMethodInst(DebugLoc, Operand,
                                       TypeDependentOperands,
                                       Member, Ty);
}

InitExistentialAddrInst *InitExistentialAddrInst::create(
    SILDebugLocation Loc, SILValue Existential, CanType ConcreteType,
    SILType ConcreteLoweredType, ArrayRef<ProtocolConformanceRef> Conformances,
    SILFunction *F, SILOpenedArchetypesState &OpenedArchetypes) {
  SILModule &Mod = F->getModule();
  SmallVector<SILValue, 8> TypeDependentOperands;
  collectTypeDependentOperands(TypeDependentOperands, OpenedArchetypes, *F,
                               ConcreteType);
  unsigned size =
      totalSizeToAlloc<swift::Operand>(1 + TypeDependentOperands.size());
  void *Buffer = Mod.allocateInst(size,
                                  alignof(InitExistentialAddrInst));
  return ::new (Buffer) InitExistentialAddrInst(Loc, Existential,
                                                TypeDependentOperands,
                                                ConcreteType,
                                                ConcreteLoweredType,
                                                Conformances);
}

InitExistentialValueInst *InitExistentialValueInst::create(
    SILDebugLocation Loc, SILType ExistentialType, CanType ConcreteType,
    SILValue Instance, ArrayRef<ProtocolConformanceRef> Conformances,
    SILFunction *F, SILOpenedArchetypesState &OpenedArchetypes) {
  SILModule &Mod = F->getModule();
  SmallVector<SILValue, 8> TypeDependentOperands;
  collectTypeDependentOperands(TypeDependentOperands, OpenedArchetypes, *F,
                               ConcreteType);
  unsigned size =
      totalSizeToAlloc<swift::Operand>(1 + TypeDependentOperands.size());

  void *Buffer = Mod.allocateInst(size, alignof(InitExistentialRefInst));
  return ::new (Buffer)
      InitExistentialValueInst(Loc, ExistentialType, ConcreteType, Instance,
                                TypeDependentOperands, Conformances);
}

InitExistentialRefInst *
InitExistentialRefInst::create(SILDebugLocation Loc, SILType ExistentialType,
                               CanType ConcreteType, SILValue Instance,
                               ArrayRef<ProtocolConformanceRef> Conformances,
                               SILFunction *F,
                               SILOpenedArchetypesState &OpenedArchetypes) {
  SILModule &Mod = F->getModule();
  SmallVector<SILValue, 8> TypeDependentOperands;
  collectTypeDependentOperands(TypeDependentOperands, OpenedArchetypes, *F,
                               ConcreteType);
  unsigned size =
      totalSizeToAlloc<swift::Operand>(1 + TypeDependentOperands.size());

  void *Buffer = Mod.allocateInst(size,
                                  alignof(InitExistentialRefInst));
  return ::new (Buffer) InitExistentialRefInst(Loc, ExistentialType,
                                               ConcreteType,
                                               Instance,
                                               TypeDependentOperands,
                                               Conformances);
}

InitExistentialMetatypeInst::InitExistentialMetatypeInst(
    SILDebugLocation Loc, SILType existentialMetatypeType, SILValue metatype,
    ArrayRef<SILValue> TypeDependentOperands,
    ArrayRef<ProtocolConformanceRef> conformances)
    : UnaryInstructionWithTypeDependentOperandsBase(Loc, metatype,
                                                    TypeDependentOperands,
                                                    existentialMetatypeType),
      NumConformances(conformances.size()) {
  std::uninitialized_copy(conformances.begin(), conformances.end(),
                          getTrailingObjects<ProtocolConformanceRef>());
}

InitExistentialMetatypeInst *InitExistentialMetatypeInst::create(
    SILDebugLocation Loc, SILType existentialMetatypeType, SILValue metatype,
    ArrayRef<ProtocolConformanceRef> conformances, SILFunction *F,
    SILOpenedArchetypesState &OpenedArchetypes) {
  SILModule &M = F->getModule();
  SmallVector<SILValue, 8> TypeDependentOperands;
  collectTypeDependentOperands(TypeDependentOperands, OpenedArchetypes, *F,
                               existentialMetatypeType.getASTType());

  unsigned size = totalSizeToAlloc<swift::Operand, ProtocolConformanceRef>(
      1 + TypeDependentOperands.size(), conformances.size());

  void *buffer = M.allocateInst(size, alignof(InitExistentialMetatypeInst));
  return ::new (buffer) InitExistentialMetatypeInst(
      Loc, existentialMetatypeType, metatype,
      TypeDependentOperands, conformances);
}

ArrayRef<ProtocolConformanceRef>
InitExistentialMetatypeInst::getConformances() const {
  return {getTrailingObjects<ProtocolConformanceRef>(), NumConformances};
}

OpenedExistentialAccess swift::getOpenedExistentialAccessFor(AccessKind access) {
  switch (access) {
  case AccessKind::Read:
    return OpenedExistentialAccess::Immutable;
  case AccessKind::ReadWrite:
  case AccessKind::Write:
    return OpenedExistentialAccess::Mutable;
  }
  llvm_unreachable("Uncovered covered switch?");
}

OpenExistentialAddrInst::OpenExistentialAddrInst(
    SILDebugLocation DebugLoc, SILValue Operand, SILType SelfTy,
    OpenedExistentialAccess AccessKind)
    : UnaryInstructionBase(DebugLoc, Operand, SelfTy), ForAccess(AccessKind) {}

OpenExistentialRefInst::OpenExistentialRefInst(SILDebugLocation DebugLoc,
                                               SILValue Operand, SILType Ty,
                                               bool HasOwnership)
    : UnaryInstructionBase(DebugLoc, Operand, Ty,
                           HasOwnership
                               ? Operand.getOwnershipKind()
                               : ValueOwnershipKind(ValueOwnershipKind::Any)) {
  assert(Operand->getType().isObject() && "Operand must be an object.");
  assert(Ty.isObject() && "Result type must be an object type.");
}

OpenExistentialMetatypeInst::OpenExistentialMetatypeInst(
    SILDebugLocation DebugLoc, SILValue operand, SILType ty)
    : UnaryInstructionBase(DebugLoc, operand, ty) {
}

OpenExistentialBoxInst::OpenExistentialBoxInst(
    SILDebugLocation DebugLoc, SILValue operand, SILType ty)
    : UnaryInstructionBase(DebugLoc, operand, ty) {
}

OpenExistentialBoxValueInst::OpenExistentialBoxValueInst(
    SILDebugLocation DebugLoc, SILValue operand, SILType ty)
    : UnaryInstructionBase(DebugLoc, operand, ty) {
}

OpenExistentialValueInst::OpenExistentialValueInst(SILDebugLocation DebugLoc,
                                                     SILValue Operand,
                                                     SILType SelfTy)
    : UnaryInstructionBase(DebugLoc, Operand, SelfTy) {}

UncheckedRefCastInst *
UncheckedRefCastInst::create(SILDebugLocation DebugLoc, SILValue Operand,
                             SILType Ty, SILFunction &F,
                             SILOpenedArchetypesState &OpenedArchetypes) {
  SILModule &Mod = F.getModule();
  SmallVector<SILValue, 8> TypeDependentOperands;
  collectTypeDependentOperands(TypeDependentOperands, OpenedArchetypes, F,
                               Ty.getASTType());
  unsigned size =
      totalSizeToAlloc<swift::Operand>(1 + TypeDependentOperands.size());
  void *Buffer = Mod.allocateInst(size, alignof(UncheckedRefCastInst));
  return ::new (Buffer) UncheckedRefCastInst(DebugLoc, Operand,
                                             TypeDependentOperands, Ty);
}

UncheckedAddrCastInst *
UncheckedAddrCastInst::create(SILDebugLocation DebugLoc, SILValue Operand,
                              SILType Ty, SILFunction &F,
                              SILOpenedArchetypesState &OpenedArchetypes) {
  SILModule &Mod = F.getModule();
  SmallVector<SILValue, 8> TypeDependentOperands;
  collectTypeDependentOperands(TypeDependentOperands, OpenedArchetypes, F,
                               Ty.getASTType());
  unsigned size =
      totalSizeToAlloc<swift::Operand>(1 + TypeDependentOperands.size());
  void *Buffer = Mod.allocateInst(size, alignof(UncheckedAddrCastInst));
  return ::new (Buffer) UncheckedAddrCastInst(DebugLoc, Operand,
                                              TypeDependentOperands, Ty);
}

UncheckedTrivialBitCastInst *
UncheckedTrivialBitCastInst::create(SILDebugLocation DebugLoc, SILValue Operand,
                              SILType Ty, SILFunction &F,
                              SILOpenedArchetypesState &OpenedArchetypes) {
  SILModule &Mod = F.getModule();
  SmallVector<SILValue, 8> TypeDependentOperands;
  collectTypeDependentOperands(TypeDependentOperands, OpenedArchetypes, F,
                               Ty.getASTType());
  unsigned size =
      totalSizeToAlloc<swift::Operand>(1 + TypeDependentOperands.size());
  void *Buffer = Mod.allocateInst(size, alignof(UncheckedTrivialBitCastInst));
  return ::new (Buffer) UncheckedTrivialBitCastInst(DebugLoc, Operand,
                                                    TypeDependentOperands,
                                                    Ty);
}

UncheckedBitwiseCastInst *
UncheckedBitwiseCastInst::create(SILDebugLocation DebugLoc, SILValue Operand,
                                 SILType Ty, SILFunction &F,
                                 SILOpenedArchetypesState &OpenedArchetypes) {
  SILModule &Mod = F.getModule();
  SmallVector<SILValue, 8> TypeDependentOperands;
  collectTypeDependentOperands(TypeDependentOperands, OpenedArchetypes, F,
                               Ty.getASTType());
  unsigned size =
      totalSizeToAlloc<swift::Operand>(1 + TypeDependentOperands.size());
  void *Buffer = Mod.allocateInst(size, alignof(UncheckedBitwiseCastInst));
  return ::new (Buffer) UncheckedBitwiseCastInst(DebugLoc, Operand,
                                                 TypeDependentOperands, Ty);
}

UnconditionalCheckedCastInst *UnconditionalCheckedCastInst::create(
    SILDebugLocation DebugLoc, SILValue Operand, SILType DestTy, SILFunction &F,
    SILOpenedArchetypesState &OpenedArchetypes) {
  SILModule &Mod = F.getModule();
  SmallVector<SILValue, 8> TypeDependentOperands;
  collectTypeDependentOperands(TypeDependentOperands, OpenedArchetypes, F,
                               DestTy.getASTType());
  unsigned size =
      totalSizeToAlloc<swift::Operand>(1 + TypeDependentOperands.size());
  void *Buffer = Mod.allocateInst(size, alignof(UnconditionalCheckedCastInst));
  return ::new (Buffer) UnconditionalCheckedCastInst(DebugLoc, Operand,
                                                     TypeDependentOperands, DestTy);
}

UnconditionalCheckedCastValueInst *UnconditionalCheckedCastValueInst::create(
    SILDebugLocation DebugLoc, SILValue Operand, SILType DestTy, SILFunction &F,
    SILOpenedArchetypesState &OpenedArchetypes) {
  SILModule &Mod = F.getModule();
  SmallVector<SILValue, 8> TypeDependentOperands;
  collectTypeDependentOperands(TypeDependentOperands, OpenedArchetypes, F,
                               DestTy.getASTType());
  unsigned size =
      totalSizeToAlloc<swift::Operand>(1 + TypeDependentOperands.size());
  void *Buffer =
      Mod.allocateInst(size, alignof(UnconditionalCheckedCastValueInst));
  return ::new (Buffer) UnconditionalCheckedCastValueInst(
      DebugLoc, Operand, TypeDependentOperands, DestTy);
}

CheckedCastBranchInst *CheckedCastBranchInst::create(
    SILDebugLocation DebugLoc, bool IsExact, SILValue Operand, SILType DestTy,
    SILBasicBlock *SuccessBB, SILBasicBlock *FailureBB, SILFunction &F,
    SILOpenedArchetypesState &OpenedArchetypes, ProfileCounter Target1Count,
    ProfileCounter Target2Count) {
  SILModule &Mod = F.getModule();
  SmallVector<SILValue, 8> TypeDependentOperands;
  collectTypeDependentOperands(TypeDependentOperands, OpenedArchetypes, F,
                               DestTy.getASTType());
  unsigned size =
      totalSizeToAlloc<swift::Operand>(1 + TypeDependentOperands.size());
  void *Buffer = Mod.allocateInst(size, alignof(CheckedCastBranchInst));
  return ::new (Buffer) CheckedCastBranchInst(
      DebugLoc, IsExact, Operand, TypeDependentOperands, DestTy, SuccessBB,
      FailureBB, Target1Count, Target2Count);
}

CheckedCastValueBranchInst *
CheckedCastValueBranchInst::create(SILDebugLocation DebugLoc, SILValue Operand,
                                   SILType DestTy, SILBasicBlock *SuccessBB,
                                   SILBasicBlock *FailureBB, SILFunction &F,
                                   SILOpenedArchetypesState &OpenedArchetypes) {
  SILModule &Mod = F.getModule();
  SmallVector<SILValue, 8> TypeDependentOperands;
  collectTypeDependentOperands(TypeDependentOperands, OpenedArchetypes, F,
                               DestTy.getASTType());
  unsigned size =
      totalSizeToAlloc<swift::Operand>(1 + TypeDependentOperands.size());
  void *Buffer = Mod.allocateInst(size, alignof(CheckedCastValueBranchInst));
  return ::new (Buffer) CheckedCastValueBranchInst(
      DebugLoc, Operand, TypeDependentOperands, DestTy, SuccessBB, FailureBB);
}

MetatypeInst *MetatypeInst::create(SILDebugLocation Loc, SILType Ty,
                                   SILFunction *F,
                                   SILOpenedArchetypesState &OpenedArchetypes) {
  SILModule &Mod = F->getModule();
  SmallVector<SILValue, 8> TypeDependentOperands;
  collectTypeDependentOperands(TypeDependentOperands, OpenedArchetypes, *F,
                               Ty.castTo<MetatypeType>().getInstanceType());
  auto Size = totalSizeToAlloc<swift::Operand>(TypeDependentOperands.size());
  auto Buffer = Mod.allocateInst(Size, alignof(MetatypeInst));
  return ::new (Buffer) MetatypeInst(Loc, Ty, TypeDependentOperands);
}

UpcastInst *UpcastInst::create(SILDebugLocation DebugLoc, SILValue Operand,
                               SILType Ty, SILFunction &F,
                               SILOpenedArchetypesState &OpenedArchetypes) {
  SILModule &Mod = F.getModule();
  SmallVector<SILValue, 8> TypeDependentOperands;
  collectTypeDependentOperands(TypeDependentOperands, OpenedArchetypes, F,
                               Ty.getASTType());
  unsigned size =
    totalSizeToAlloc<swift::Operand>(1 + TypeDependentOperands.size());
  void *Buffer = Mod.allocateInst(size, alignof(UpcastInst));
  return ::new (Buffer) UpcastInst(DebugLoc, Operand,
                                   TypeDependentOperands, Ty);
}

ThinToThickFunctionInst *
ThinToThickFunctionInst::create(SILDebugLocation DebugLoc, SILValue Operand,
                                SILType Ty, SILFunction &F,
                                SILOpenedArchetypesState &OpenedArchetypes) {
  SILModule &Mod = F.getModule();
  SmallVector<SILValue, 8> TypeDependentOperands;
  collectTypeDependentOperands(TypeDependentOperands, OpenedArchetypes, F,
                               Ty.getASTType());
  unsigned size =
    totalSizeToAlloc<swift::Operand>(1 + TypeDependentOperands.size());
  void *Buffer = Mod.allocateInst(size, alignof(ThinToThickFunctionInst));
  return ::new (Buffer) ThinToThickFunctionInst(DebugLoc, Operand,
                                                TypeDependentOperands, Ty);
}

PointerToThinFunctionInst *
PointerToThinFunctionInst::create(SILDebugLocation DebugLoc, SILValue Operand,
                                  SILType Ty, SILFunction &F,
                                  SILOpenedArchetypesState &OpenedArchetypes) {
  SILModule &Mod = F.getModule();
  SmallVector<SILValue, 8> TypeDependentOperands;
  collectTypeDependentOperands(TypeDependentOperands, OpenedArchetypes, F,
                               Ty.getASTType());
  unsigned size =
    totalSizeToAlloc<swift::Operand>(1 + TypeDependentOperands.size());
  void *Buffer = Mod.allocateInst(size, alignof(PointerToThinFunctionInst));
  return ::new (Buffer) PointerToThinFunctionInst(DebugLoc, Operand,
                                                  TypeDependentOperands, Ty);
}

ConvertFunctionInst *ConvertFunctionInst::create(
    SILDebugLocation DebugLoc, SILValue Operand, SILType Ty, SILFunction &F,
    SILOpenedArchetypesState &OpenedArchetypes, bool WithoutActuallyEscaping) {
  SILModule &Mod = F.getModule();
  SmallVector<SILValue, 8> TypeDependentOperands;
  collectTypeDependentOperands(TypeDependentOperands, OpenedArchetypes, F,
                               Ty.getASTType());
  unsigned size =
    totalSizeToAlloc<swift::Operand>(1 + TypeDependentOperands.size());
  void *Buffer = Mod.allocateInst(size, alignof(ConvertFunctionInst));
  auto *CFI = ::new (Buffer) ConvertFunctionInst(
      DebugLoc, Operand, TypeDependentOperands, Ty, WithoutActuallyEscaping);
  // If we do not have lowered SIL, make sure that are not performing
  // ABI-incompatible conversions.
  //
  // *NOTE* We purposely do not use an early return here to ensure that in
  // builds without assertions this whole if statement is optimized out.
  if (F.getModule().getStage() != SILStage::Lowered) {
    // Make sure we are not performing ABI-incompatible conversions.
    CanSILFunctionType opTI =
        CFI->getOperand()->getType().castTo<SILFunctionType>();
    (void)opTI;
    CanSILFunctionType resTI = CFI->getType().castTo<SILFunctionType>();
    (void)resTI;
    assert(opTI->isABICompatibleWith(resTI, &F).isCompatible() &&
           "Can not convert in between ABI incompatible function types");
  }
  return CFI;
}

ConvertEscapeToNoEscapeInst *ConvertEscapeToNoEscapeInst::create(
    SILDebugLocation DebugLoc, SILValue Operand, SILType Ty, SILFunction &F,
    SILOpenedArchetypesState &OpenedArchetypes, bool isLifetimeGuaranteed) {
  SILModule &Mod = F.getModule();
  SmallVector<SILValue, 8> TypeDependentOperands;
  collectTypeDependentOperands(TypeDependentOperands, OpenedArchetypes, F,
                               Ty.getASTType());
  unsigned size =
    totalSizeToAlloc<swift::Operand>(1 + TypeDependentOperands.size());
  void *Buffer = Mod.allocateInst(size, alignof(ConvertEscapeToNoEscapeInst));
  auto *CFI = ::new (Buffer) ConvertEscapeToNoEscapeInst(
      DebugLoc, Operand, TypeDependentOperands, Ty, isLifetimeGuaranteed);
  // If we do not have lowered SIL, make sure that are not performing
  // ABI-incompatible conversions.
  //
  // *NOTE* We purposely do not use an early return here to ensure that in
  // builds without assertions this whole if statement is optimized out.
  if (F.getModule().getStage() != SILStage::Lowered) {
    // Make sure we are not performing ABI-incompatible conversions.
    CanSILFunctionType opTI =
        CFI->getOperand()->getType().castTo<SILFunctionType>();
    (void)opTI;
    CanSILFunctionType resTI = CFI->getType().castTo<SILFunctionType>();
    (void)resTI;
    assert(opTI->isABICompatibleWith(resTI, &F)
               .isCompatibleUpToNoEscapeConversion() &&
           "Can not convert in between ABI incompatible function types");
  }
  return CFI;
}

bool KeyPathPatternComponent::isComputedSettablePropertyMutating() const {
  switch (getKind()) {
  case Kind::StoredProperty:
  case Kind::GettableProperty:
  case Kind::OptionalChain:
  case Kind::OptionalWrap:
  case Kind::OptionalForce:
  case Kind::TupleElement:
    llvm_unreachable("not a settable computed property");
  case Kind::SettableProperty: {
    auto setter = getComputedPropertySetter();
    return setter->getLoweredFunctionType()->getParameters()[1].getConvention()
       == ParameterConvention::Indirect_Inout;
  }
  }
  llvm_unreachable("unhandled kind");
}

static void
forEachRefcountableReference(const KeyPathPatternComponent &component,
                         llvm::function_ref<void (SILFunction*)> forFunction) {
  switch (component.getKind()) {
  case KeyPathPatternComponent::Kind::StoredProperty:
  case KeyPathPatternComponent::Kind::OptionalChain:
  case KeyPathPatternComponent::Kind::OptionalWrap:
  case KeyPathPatternComponent::Kind::OptionalForce:
  case KeyPathPatternComponent::Kind::TupleElement:
    return;
  case KeyPathPatternComponent::Kind::SettableProperty:
    forFunction(component.getComputedPropertySetter());
    LLVM_FALLTHROUGH;
  case KeyPathPatternComponent::Kind::GettableProperty:
    forFunction(component.getComputedPropertyGetter());
    
    switch (component.getComputedPropertyId().getKind()) {
    case KeyPathPatternComponent::ComputedPropertyId::DeclRef:
      // Mark the vtable entry as used somehow?
      break;
    case KeyPathPatternComponent::ComputedPropertyId::Function:
      forFunction(component.getComputedPropertyId().getFunction());
      break;
    case KeyPathPatternComponent::ComputedPropertyId::Property:
      break;
    }
    
    if (auto equals = component.getSubscriptIndexEquals())
      forFunction(equals);
    if (auto hash = component.getSubscriptIndexHash())
      forFunction(hash);
    return;
  }
}

void KeyPathPatternComponent::incrementRefCounts() const {
  forEachRefcountableReference(*this,
    [&](SILFunction *f) { f->incrementRefCount(); });
}
void KeyPathPatternComponent::decrementRefCounts() const {
  forEachRefcountableReference(*this,
                               [&](SILFunction *f) { f->decrementRefCount(); });
}

KeyPathPattern *
KeyPathPattern::get(SILModule &M, CanGenericSignature signature,
                    CanType rootType, CanType valueType,
                    ArrayRef<KeyPathPatternComponent> components,
                    StringRef objcString) {
  llvm::FoldingSetNodeID id;
  Profile(id, signature, rootType, valueType, components, objcString);
  
  void *insertPos;
  auto existing = M.KeyPathPatterns.FindNodeOrInsertPos(id, insertPos);
  if (existing)
    return existing;
  
  // Determine the number of operands.
  int maxOperandNo = -1;
  for (auto component : components) {
    switch (component.getKind()) {
    case KeyPathPatternComponent::Kind::StoredProperty:
    case KeyPathPatternComponent::Kind::OptionalChain:
    case KeyPathPatternComponent::Kind::OptionalWrap:
    case KeyPathPatternComponent::Kind::OptionalForce:
    case KeyPathPatternComponent::Kind::TupleElement:
      break;
    
    case KeyPathPatternComponent::Kind::GettableProperty:
    case KeyPathPatternComponent::Kind::SettableProperty:
      for (auto &index : component.getSubscriptIndices()) {
        maxOperandNo = std::max(maxOperandNo, (int)index.Operand);
      }
    }
  }
  
  auto newPattern = KeyPathPattern::create(M, signature, rootType, valueType,
                                           components, objcString,
                                           maxOperandNo + 1);
  M.KeyPathPatterns.InsertNode(newPattern, insertPos);
  return newPattern;
}

KeyPathPattern *
KeyPathPattern::create(SILModule &M, CanGenericSignature signature,
                       CanType rootType, CanType valueType,
                       ArrayRef<KeyPathPatternComponent> components,
                       StringRef objcString,
                       unsigned numOperands) {
  auto totalSize = totalSizeToAlloc<KeyPathPatternComponent>(components.size());
  void *mem = M.allocate(totalSize, alignof(KeyPathPatternComponent));
  return ::new (mem) KeyPathPattern(signature, rootType, valueType,
                                    components, objcString, numOperands);
}

KeyPathPattern::KeyPathPattern(CanGenericSignature signature,
                               CanType rootType, CanType valueType,
                               ArrayRef<KeyPathPatternComponent> components,
                               StringRef objcString,
                               unsigned numOperands)
  : NumOperands(numOperands), NumComponents(components.size()),
    Signature(signature), RootType(rootType), ValueType(valueType),
    ObjCString(objcString)
{
  auto *componentsBuf = getTrailingObjects<KeyPathPatternComponent>();
  std::uninitialized_copy(components.begin(), components.end(),
                          componentsBuf);
}

ArrayRef<KeyPathPatternComponent>
KeyPathPattern::getComponents() const {
  return {getTrailingObjects<KeyPathPatternComponent>(), NumComponents};
}

void KeyPathPattern::Profile(llvm::FoldingSetNodeID &ID,
                             CanGenericSignature signature,
                             CanType rootType,
                             CanType valueType,
                             ArrayRef<KeyPathPatternComponent> components,
                             StringRef objcString) {
  ID.AddPointer(signature.getPointer());
  ID.AddPointer(rootType.getPointer());
  ID.AddPointer(valueType.getPointer());
  ID.AddString(objcString);
  
  auto profileIndices = [&](ArrayRef<KeyPathPatternComponent::Index> indices) {
    for (auto &index : indices) {
      ID.AddInteger(index.Operand);
      ID.AddPointer(index.FormalType.getPointer());
      ID.AddPointer(index.LoweredType.getOpaqueValue());
      ID.AddPointer(index.Hashable.getOpaqueValue());
    }
  };
  
  for (auto &component : components) {
    ID.AddInteger((unsigned)component.getKind());
    switch (component.getKind()) {
    case KeyPathPatternComponent::Kind::OptionalForce:
    case KeyPathPatternComponent::Kind::OptionalWrap:
    case KeyPathPatternComponent::Kind::OptionalChain:
      break;
      
    case KeyPathPatternComponent::Kind::StoredProperty:
      ID.AddPointer(component.getStoredPropertyDecl());
      break;
    
    case KeyPathPatternComponent::Kind::TupleElement:
      ID.AddInteger(component.getTupleIndex());
      break;
    
    case KeyPathPatternComponent::Kind::SettableProperty:
      ID.AddPointer(component.getComputedPropertySetter());
      LLVM_FALLTHROUGH;
    case KeyPathPatternComponent::Kind::GettableProperty:
      ID.AddPointer(component.getComputedPropertyGetter());
      auto id = component.getComputedPropertyId();
      ID.AddInteger(id.getKind());
      switch (id.getKind()) {
      case KeyPathPatternComponent::ComputedPropertyId::DeclRef: {
        auto declRef = id.getDeclRef();
        ID.AddPointer(declRef.loc.getOpaqueValue());
        ID.AddInteger((unsigned)declRef.kind);
        ID.AddInteger(declRef.isCurried);
        ID.AddBoolean(declRef.isCurried);
        ID.AddBoolean(declRef.isForeign);
        ID.AddBoolean(declRef.isDirectReference);
        ID.AddBoolean(declRef.defaultArgIndex);
        break;
      }
      case KeyPathPatternComponent::ComputedPropertyId::Function: {
        ID.AddPointer(id.getFunction());
        break;
      }
      case KeyPathPatternComponent::ComputedPropertyId::Property: {
        ID.AddPointer(id.getProperty());
        break;
      }
      }
      profileIndices(component.getSubscriptIndices());
      ID.AddPointer(component.getExternalDecl());
      component.getExternalSubstitutions().profile(ID);
      break;
    }
  }
}

KeyPathInst *
KeyPathInst::create(SILDebugLocation Loc,
                    KeyPathPattern *Pattern,
                    SubstitutionMap Subs,
                    ArrayRef<SILValue> Args,
                    SILType Ty,
                    SILFunction &F) {
  assert(Args.size() == Pattern->getNumOperands()
         && "number of key path args doesn't match pattern");

  auto totalSize = totalSizeToAlloc<Operand>(Args.size());
  void *mem = F.getModule().allocateInst(totalSize, alignof(KeyPathInst));
  return ::new (mem) KeyPathInst(Loc, Pattern, Subs, Args, Ty);
}

KeyPathInst::KeyPathInst(SILDebugLocation Loc,
                         KeyPathPattern *Pattern,
                         SubstitutionMap Subs,
                         ArrayRef<SILValue> Args,
                         SILType Ty)
  : InstructionBase(Loc, Ty),
    Pattern(Pattern),
    NumOperands(Pattern->getNumOperands()),
    Substitutions(Subs)
{
  auto *operandsBuf = getTrailingObjects<Operand>();
  for (unsigned i = 0; i < Args.size(); ++i) {
    ::new ((void*)&operandsBuf[i]) Operand(this, Args[i]);
  }
  
  // Increment the use of any functions referenced from the keypath pattern.
  for (auto component : Pattern->getComponents()) {
    component.incrementRefCounts();
  }
}

MutableArrayRef<Operand>
KeyPathInst::getAllOperands() {
  return {getTrailingObjects<Operand>(), NumOperands};
}

KeyPathInst::~KeyPathInst() {
  if (!Pattern)
    return;

  // Decrement the use of any functions referenced from the keypath pattern.
  for (auto component : Pattern->getComponents()) {
    component.decrementRefCounts();
  }
  // Destroy operands.
  for (auto &operand : getAllOperands())
    operand.~Operand();
}

KeyPathPattern *KeyPathInst::getPattern() const {
  assert(Pattern && "pattern was reset!");
  return Pattern;
}

void KeyPathInst::dropReferencedPattern() {
  for (auto component : Pattern->getComponents()) {
    component.decrementRefCounts();
  }
  Pattern = nullptr;
}

GenericSpecializationInformation::GenericSpecializationInformation(
    SILFunction *Caller, SILFunction *Parent, SubstitutionMap Subs)
    : Caller(Caller), Parent(Parent), Subs(Subs) {}

const GenericSpecializationInformation *
GenericSpecializationInformation::create(SILFunction *Caller,
                                         SILFunction *Parent,
                                         SubstitutionMap Subs) {
  auto &M = Parent->getModule();
  void *Buf = M.allocate(sizeof(GenericSpecializationInformation),
                           alignof(GenericSpecializationInformation));
  return new (Buf) GenericSpecializationInformation(Caller, Parent, Subs);
}

const GenericSpecializationInformation *
GenericSpecializationInformation::create(SILInstruction *Inst, SILBuilder &B) {
  auto Apply = ApplySite::isa(Inst);
  // Preserve history only for apply instructions for now.
  // NOTE: We may want to preserve history for all instructions in the future,
  // because it may allow us to track their origins.
  assert(Apply);
  auto *F = Inst->getFunction();
  auto &BuilderF = B.getFunction();

  // If cloning inside the same function, don't change the specialization info.
  if (F == &BuilderF) {
    return Apply.getSpecializationInfo();
  }

  // The following lines are used in case of inlining.

  // If a call-site has a history already, simply preserve it.
  if (Apply.getSpecializationInfo())
    return Apply.getSpecializationInfo();

  // If a call-site has no history, use the history of a containing function.
  if (F->isSpecialization())
    return F->getSpecializationInfo();

  return nullptr;
}

static void computeAggregateFirstLevelSubtypeInfo(
    const SILFunction &F, SILValue Operand,
    llvm::SmallVectorImpl<SILType> &Types,
    llvm::SmallVectorImpl<ValueOwnershipKind> &OwnershipKinds) {
  auto &M = F.getModule();
  SILType OpType = Operand->getType();

  // TODO: Create an iterator for accessing first level projections to eliminate
  // this SmallVector.
  llvm::SmallVector<Projection, 8> Projections;
  Projection::getFirstLevelProjections(OpType, M, Projections);

  auto OpOwnershipKind = Operand.getOwnershipKind();
  for (auto &P : Projections) {
    SILType ProjType = P.getType(OpType, M);
    Types.emplace_back(ProjType);
    OwnershipKinds.emplace_back(
        OpOwnershipKind.getProjectedOwnershipKind(F, ProjType));
  }
}

DestructureStructInst *DestructureStructInst::create(const SILFunction &F,
                                                     SILDebugLocation Loc,
                                                     SILValue Operand) {
  auto &M = F.getModule();

  assert(Operand->getType().getStructOrBoundGenericStruct() &&
         "Expected a struct typed operand?!");

  llvm::SmallVector<SILType, 8> Types;
  llvm::SmallVector<ValueOwnershipKind, 8> OwnershipKinds;
  computeAggregateFirstLevelSubtypeInfo(F, Operand, Types, OwnershipKinds);
  assert(Types.size() == OwnershipKinds.size() &&
         "Expected same number of Types and OwnerKinds");

  unsigned NumElts = Types.size();
  unsigned Size =
      totalSizeToAlloc<MultipleValueInstruction *, DestructureStructResult>(
          1, NumElts);

  void *Buffer = M.allocateInst(Size, alignof(DestructureStructInst));

  return ::new (Buffer)
      DestructureStructInst(M, Loc, Operand, Types, OwnershipKinds);
}

DestructureTupleInst *DestructureTupleInst::create(const SILFunction &F,
                                                   SILDebugLocation Loc,
                                                   SILValue Operand) {
  auto &M = F.getModule();

  assert(Operand->getType().is<TupleType>() &&
         "Expected a tuple typed operand?!");

  llvm::SmallVector<SILType, 8> Types;
  llvm::SmallVector<ValueOwnershipKind, 8> OwnershipKinds;
  computeAggregateFirstLevelSubtypeInfo(F, Operand, Types, OwnershipKinds);
  assert(Types.size() == OwnershipKinds.size() &&
         "Expected same number of Types and OwnerKinds");

  // We add 1 since we store an offset to our
  unsigned NumElts = Types.size();
  unsigned Size =
      totalSizeToAlloc<MultipleValueInstruction *, DestructureTupleResult>(
          1, NumElts);

  void *Buffer = M.allocateInst(Size, alignof(DestructureTupleInst));

  return ::new (Buffer)
      DestructureTupleInst(M, Loc, Operand, Types, OwnershipKinds);
}<|MERGE_RESOLUTION|>--- conflicted
+++ resolved
@@ -717,37 +717,13 @@
 
 SILType DifferentiabilityWitnessFunctionInst::getDifferentiabilityWitnessType(
     SILModule &module, SILFunction *originalFunction,
-<<<<<<< HEAD
-    DifferentiabilityKind diffKind, AutoDiffDerivativeFunctionKind derivKind,
-    IndexSubset *parameterIndices, IndexSubset *resultIndices,
-    GenericSignature *witnessGenSig) {
-=======
     DifferentiabilityWitnessFunctionKind witnessKind,
     IndexSubset *parameterIndices, IndexSubset *resultIndices,
     GenericSignature witnessGenSig) {
->>>>>>> 5c03b64e
   auto fnTy = originalFunction->getLoweredFunctionType();
   CanGenericSignature witnessCanGenSig;
   if (witnessGenSig)
     witnessCanGenSig = witnessGenSig->getCanonicalSignature();
-<<<<<<< HEAD
-  switch (diffKind) {
-  case DifferentiabilityKind::Normal: {
-    auto diffFnTy = fnTy->getAutoDiffDerivativeFunctionType(
-       parameterIndices, *resultIndices->begin(), derivKind, module.Types,
-       LookUpConformanceInModule(module.getSwiftModule()), witnessCanGenSig);
-    return SILType::getPrimitiveObjectType(diffFnTy);
-  }
-  case DifferentiabilityKind::Linear: {
-    auto transposeFnTy = fnTy->getAutoDiffTransposeFunctionType(
-        parameterIndices, module.Types,
-        LookUpConformanceInModule(module.getSwiftModule()), witnessCanGenSig);
-    return SILType::getPrimitiveObjectType(transposeFnTy);
-  }
-  case DifferentiabilityKind::NonDifferentiable:
-    llvm_unreachable("Differentiability kind must be normal or linear");
-  }
-=======
   if (auto derivativeKind = witnessKind.getAsDerivativeFunctionKind()) {
     auto diffFnTy = fnTy->getAutoDiffDerivativeFunctionType(
        parameterIndices, *resultIndices->begin(), *derivativeKind, module.Types,
@@ -759,22 +735,10 @@
       parameterIndices, module.Types,
       LookUpConformanceInModule(module.getSwiftModule()), witnessCanGenSig);
   return SILType::getPrimitiveObjectType(transposeFnTy);
->>>>>>> 5c03b64e
 }
 
 DifferentiabilityWitnessFunctionInst::DifferentiabilityWitnessFunctionInst(
     SILModule &module, SILDebugLocation debugLoc, SILFunction *originalFunction,
-<<<<<<< HEAD
-    DifferentiabilityKind diffKind, AutoDiffDerivativeFunctionKind derivKind,
-    IndexSubset *parameterIndices, IndexSubset *resultIndices,
-    GenericSignature *witnessGenSig)
-    : InstructionBase(debugLoc, getDifferentiabilityWitnessType(
-          module, originalFunction, diffKind, derivKind, parameterIndices,
-          resultIndices, witnessGenSig)),
-      originalFunction(originalFunction), differentiabilityKind(diffKind),
-      derivativeKind(derivKind), parameterIndices(parameterIndices),
-      resultIndices(resultIndices), witnessGenericSignature(witnessGenSig) {}
-=======
     DifferentiabilityWitnessFunctionKind witnessKind,
     IndexSubset *parameterIndices, IndexSubset *resultIndices,
     GenericSignature witnessGenSig)
@@ -783,7 +747,6 @@
           resultIndices, witnessGenSig)),
       originalFunction(originalFunction), witnessKind(witnessKind),
       config({parameterIndices, resultIndices, witnessGenSig.getPointer()}) {}
->>>>>>> 5c03b64e
 // SWIFT_ENABLE_TENSORFLOW END
 
 FunctionRefBaseInst::FunctionRefBaseInst(SILInstructionKind Kind,
