--- conflicted
+++ resolved
@@ -212,56 +212,6 @@
       assocFnGenSig, getParameters(), parameterIndices, &TC.M);
   Lowering::GenericContextScope genericContextScope(TC, assocFnGenSig);
 
-<<<<<<< HEAD
-=======
-  // Given a type, returns its formal SIL parameter info.
-  auto getTangentParameterInfoForOriginalResult = [&](
-      CanType tanType, ResultConvention origResConv) -> SILParameterInfo {
-    auto &tl = TC.getTypeLowering(tanType, ResilienceExpansion::Minimal);
-    ParameterConvention conv;
-    switch (origResConv) {
-    case ResultConvention::Owned:
-    case ResultConvention::Autoreleased:
-      conv = tl.isTrivial()
-          ? ParameterConvention::Direct_Unowned
-          : ParameterConvention::Direct_Guaranteed;
-      break;
-    case ResultConvention::Unowned:
-    case ResultConvention::UnownedInnerPointer:
-      conv = ParameterConvention::Direct_Unowned;
-      break;
-    case ResultConvention::Indirect:
-      conv = ParameterConvention::Indirect_In_Guaranteed;
-      break;
-    }
-    return {tanType, conv};
-  };
-
-  // Given a type, returns its formal SIL result info.
-  auto getTangentResultInfoForOriginalParameter = [&](
-      CanType tanType, ParameterConvention origParamConv) -> SILResultInfo {
-    auto &tl = TC.getTypeLowering(tanType, ResilienceExpansion::Minimal);
-    ResultConvention conv;
-    switch (origParamConv) {
-    case ParameterConvention::Direct_Owned:
-    case ParameterConvention::Direct_Guaranteed:
-    case ParameterConvention::Direct_Unowned:
-      conv = tl.isTrivial()
-          ? ResultConvention::Unowned
-          : ResultConvention::Owned;
-      break;
-    case ParameterConvention::Indirect_In:
-    case ParameterConvention::Indirect_Inout:
-    case ParameterConvention::Indirect_In_Constant:
-    case ParameterConvention::Indirect_In_Guaranteed:
-    case ParameterConvention::Indirect_InoutAliasable:
-      conv = ResultConvention::Indirect;
-      break;
-    }
-    return {tanType, conv};
-  };
-
->>>>>>> 0aea4992
   CanSILFunctionType closureType;
   switch (kind) {
   case AutoDiffAssociatedFunctionKind::JVP: {
