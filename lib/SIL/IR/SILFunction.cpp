--- conflicted
+++ resolved
@@ -159,7 +159,6 @@
     initFunction({this}, &libswiftSpecificData, sizeof(libswiftSpecificData));
 }
 
-<<<<<<< HEAD
 void SILFunction::init(
     SILLinkage Linkage, StringRef Name, CanSILFunctionType LoweredType,
     GenericEnvironment *genericEnv, IsBare_t isBareSILFunction,
@@ -168,22 +167,7 @@
     SubclassScope classSubclassScope, Inline_t inlineStrategy, EffectsKind E,
     const SILDebugScope *DebugScope, IsDynamicallyReplaceable_t isDynamic,
     IsExactSelfClass_t isExactSelfClass, IsDistributed_t isDistributed) {
-  this->Name = Name;
-=======
-void SILFunction::init(SILLinkage Linkage, StringRef Name,
-                         CanSILFunctionType LoweredType,
-                         GenericEnvironment *genericEnv,
-                         Optional<SILLocation> Loc, IsBare_t isBareSILFunction,
-                         IsTransparent_t isTrans, IsSerialized_t isSerialized,
-                         ProfileCounter entryCount, IsThunk_t isThunk,
-                         SubclassScope classSubclassScope,
-                         Inline_t inlineStrategy, EffectsKind E,
-                         const SILDebugScope *DebugScope,
-                         IsDynamicallyReplaceable_t isDynamic,
-                         IsExactSelfClass_t isExactSelfClass,
-                         IsDistributed_t isDistributed) {
   setName(Name);
->>>>>>> ff210236
   this->LoweredType = LoweredType;
   this->GenericEnv = genericEnv;
   this->SpecializationInfo = nullptr;
