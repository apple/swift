--- conflicted
+++ resolved
@@ -2145,42 +2145,6 @@
   return makeParserResult(new (Context) DocumentationAttr(Loc, range, FinalMetadata, Visibility, false));
 }
 
-<<<<<<< HEAD
-ParserResult<DeclarationAttr>
-Parser::parseDeclarationAttribute(SourceLoc AtLoc, SourceLoc Loc) {
-  StringRef attrName = "declaration";
-  bool isDeclModifier = DeclAttribute::isDeclModifier(DAK_Declaration);
-  if (!consumeIf(tok::l_paren)) {
-    diagnose(Tok, diag::attr_expected_lparen, attrName, isDeclModifier);
-    return makeParserError();
-  }
-  if (Tok.isNot(tok::identifier)) {
-    diagnose(Tok, diag::declaration_attr_expected_kind);
-    errorAndSkipUntilConsumeRightParen(*this, attrName);
-    return makeParserError();
-  }
-  auto kind = llvm::StringSwitch<Optional<MacroRole>>(Tok.getText())
-      .Case("freestanding", MacroRole::Declaration)
-      .Default(None);
-  if (!kind) {
-    diagnose(Tok, diag::declaration_attr_expected_kind);
-    errorAndSkipUntilConsumeRightParen(*this, attrName);
-    return makeParserError();
-  }
-  consumeToken(tok::identifier);
-  // TODO: Parse peer and member names.
-  SourceLoc rParenLoc;
-  if (!consumeIf(tok::r_paren, rParenLoc)) {
-    diagnose(Tok, diag::attr_expected_rparen, attrName, isDeclModifier);
-    return makeParserError();
-  }
-  SourceRange range(Loc, rParenLoc);
-  return makeParserResult(DeclarationAttr::create(
-      Context, AtLoc, range, *kind, {}, {}, /*isImplicit*/ false));
-}
-
-=======
->>>>>>> dbbf6aa4
 /// If the given argument is effectively a bare identifier, extract that
 /// identifier.
 static Optional<Identifier> getIdentifierFromArgument(Argument argument) {
