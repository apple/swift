//===--- DeserializeSIL.cpp - Read SIL ------------------------------------===//
//
// This source file is part of the Swift.org open source project
//
// Copyright (c) 2014 - 2017 Apple Inc. and the Swift project authors
// Licensed under Apache License v2.0 with Runtime Library Exception
//
// See https://swift.org/LICENSE.txt for license information
// See https://swift.org/CONTRIBUTORS.txt for the list of Swift project authors
//
//===----------------------------------------------------------------------===//

#define DEBUG_TYPE "deserialize"
#include "DeserializeSIL.h"

#include "DeserializationErrors.h"
#include "SILFormat.h"

#include "SILSerializationFunctionBuilder.h"
#include "swift/AST/GenericSignature.h"
#include "swift/AST/PrettyStackTrace.h"
#include "swift/AST/ProtocolConformance.h"
#include "swift/Basic/Defer.h"
#include "swift/Basic/PrettyStackTrace.h"
#include "swift/SIL/SILArgument.h"
#include "swift/SIL/SILBuilder.h"
#include "swift/SIL/SILDebugScope.h"
#include "swift/SIL/SILModule.h"
#include "swift/SIL/SILUndef.h"
#include "swift/Serialization/BCReadingExtras.h"
#include "swift/Serialization/ModuleFile.h"

#include "llvm/ADT/Statistic.h"
#include "llvm/ADT/StringExtras.h"
#include "llvm/Support/Debug.h"
#include "llvm/Support/DJB.h"
#include "llvm/Support/OnDiskHashTable.h"

#include <type_traits>

using namespace swift;
using namespace swift::serialization;
using namespace swift::serialization::sil_block;
using namespace llvm::support;

const char SILEntityError::ID = '\0';
void SILEntityError::anchor() {}

STATISTIC(NumDeserializedFunc, "Number of deserialized SIL functions");

static Optional<StringLiteralInst::Encoding>
fromStableStringEncoding(unsigned value) {
  switch (value) {
  case SIL_BYTES: return StringLiteralInst::Encoding::Bytes;
  case SIL_UTF8: return StringLiteralInst::Encoding::UTF8;
  case SIL_UTF16: return StringLiteralInst::Encoding::UTF16;
  case SIL_OBJC_SELECTOR: return StringLiteralInst::Encoding::ObjCSelector;
  default: return None;
  }
}

static Optional<ConstStringLiteralInst::Encoding>
fromStableConstStringEncoding(unsigned value) {
  switch (value) {
  case SIL_UTF8:
    return ConstStringLiteralInst::Encoding::UTF8;
  case SIL_UTF16:
    return ConstStringLiteralInst::Encoding::UTF16;
  default:
    return None;
  }
}

static Optional<SILLinkage>
fromStableSILLinkage(unsigned value) {
  switch (value) {
  case SIL_LINKAGE_PUBLIC: return SILLinkage::Public;
  case SIL_LINKAGE_PUBLIC_NON_ABI: return SILLinkage::PublicNonABI;
  case SIL_LINKAGE_HIDDEN: return SILLinkage::Hidden;
  case SIL_LINKAGE_SHARED: return SILLinkage::Shared;
  case SIL_LINKAGE_PRIVATE: return SILLinkage::Private;
  case SIL_LINKAGE_PUBLIC_EXTERNAL: return SILLinkage::PublicExternal;
  case SIL_LINKAGE_HIDDEN_EXTERNAL: return SILLinkage::HiddenExternal;
  case SIL_LINKAGE_SHARED_EXTERNAL: return SILLinkage::SharedExternal;
  case SIL_LINKAGE_PRIVATE_EXTERNAL: return SILLinkage::PrivateExternal;
  default: return None;
  }
}

static Optional<SILVTable::Entry::Kind>
fromStableVTableEntryKind(unsigned value) {
  switch (value) {
  case SIL_VTABLE_ENTRY_NORMAL: return SILVTable::Entry::Kind::Normal;
  case SIL_VTABLE_ENTRY_INHERITED: return SILVTable::Entry::Kind::Inherited;
  case SIL_VTABLE_ENTRY_OVERRIDE: return SILVTable::Entry::Kind::Override;
  default: return None;
  }
}

/// Used to deserialize entries in the on-disk func hash table.
class SILDeserializer::FuncTableInfo {
public:
  using internal_key_type = StringRef;
  using external_key_type = StringRef;
  using data_type = DeclID;
  using hash_value_type = uint32_t;
  using offset_type = unsigned;

  internal_key_type GetInternalKey(external_key_type ID) { return ID; }

  external_key_type GetExternalKey(internal_key_type ID) { return ID; }

  hash_value_type ComputeHash(internal_key_type key) {
    // FIXME: DJB seed=0, audit whether the default seed could be used.
    return llvm::djbHash(key, 0);
  }

  static bool EqualKey(internal_key_type lhs, internal_key_type rhs) {
    return lhs == rhs;
  }

  static std::pair<unsigned, unsigned> ReadKeyDataLength(const uint8_t *&data) {
    unsigned keyLength = endian::readNext<uint16_t, little, unaligned>(data);
    return { keyLength, sizeof(uint32_t) };
  }

  static internal_key_type ReadKey(const uint8_t *data, unsigned length) {
    return StringRef(reinterpret_cast<const char *>(data), length);
  }

  static data_type ReadData(internal_key_type key, const uint8_t *data,
                            unsigned length) {
    assert(length == sizeof(uint32_t) && "Expect a single DeclID.");
    data_type result = endian::readNext<uint32_t, little, unaligned>(data);
    return result;
  }
};

SILDeserializer::SILDeserializer(
    ModuleFile *MF, SILModule &M,
    DeserializationNotificationHandlerSet *callback)
    : MF(MF), SILMod(M), Callback(callback) {

  SILCursor = MF->getSILCursor();
  SILIndexCursor = MF->getSILIndexCursor();
  // Early return if either sil block or sil index block does not exist.
  if (SILCursor.AtEndOfStream() || SILIndexCursor.AtEndOfStream())
    return;

  // Load any abbrev records at the start of the block.
  SILCursor.advance();

  llvm::BitstreamCursor cursor = SILIndexCursor;
  // We expect SIL_FUNC_NAMES first, then SIL_VTABLE_NAMES, then
  // SIL_GLOBALVAR_NAMES, then SIL_WITNESS_TABLE_NAMES, and finally
  // SIL_DEFAULT_WITNESS_TABLE_NAMES. But each one can be
  // omitted if no entries exist in the module file.
  unsigned kind = 0;
  while (kind != sil_index_block::SIL_PROPERTY_OFFSETS) {
    auto next = cursor.advance();
    if (next.Kind == llvm::BitstreamEntry::EndBlock)
      return;

    SmallVector<uint64_t, 4> scratch;
    StringRef blobData;
    unsigned prevKind = kind;
    kind = cursor.readRecord(next.ID, scratch, &blobData);
    assert((next.Kind == llvm::BitstreamEntry::Record &&
            kind > prevKind &&
            (kind == sil_index_block::SIL_FUNC_NAMES ||
             kind == sil_index_block::SIL_VTABLE_NAMES ||
             kind == sil_index_block::SIL_GLOBALVAR_NAMES ||
             kind == sil_index_block::SIL_WITNESS_TABLE_NAMES ||
             kind == sil_index_block::SIL_DEFAULT_WITNESS_TABLE_NAMES ||
             kind == sil_index_block::SIL_PROPERTY_OFFSETS)) &&
         "Expect SIL_FUNC_NAMES, SIL_VTABLE_NAMES, SIL_GLOBALVAR_NAMES, \
          SIL_WITNESS_TABLE_NAMES, or SIL_DEFAULT_WITNESS_TABLE_NAMES.");
    (void)prevKind;

    if (kind == sil_index_block::SIL_FUNC_NAMES)
      FuncTable = readFuncTable(scratch, blobData);
    else if (kind == sil_index_block::SIL_VTABLE_NAMES)
      VTableList = readFuncTable(scratch, blobData);
    else if (kind == sil_index_block::SIL_GLOBALVAR_NAMES)
      GlobalVarList = readFuncTable(scratch, blobData);
    else if (kind == sil_index_block::SIL_WITNESS_TABLE_NAMES)
      WitnessTableList = readFuncTable(scratch, blobData);
    else if (kind == sil_index_block::SIL_DEFAULT_WITNESS_TABLE_NAMES)
      DefaultWitnessTableList = readFuncTable(scratch, blobData);
    else if (kind == sil_index_block::SIL_PROPERTY_OFFSETS) {
      // No matching 'names' block for property descriptors needed yet.
      Properties.assign(scratch.begin(), scratch.end());
      return;
    }

    // Read SIL_FUNC|VTABLE|GLOBALVAR_OFFSETS record.
    next = cursor.advance();
    scratch.clear();
    unsigned offKind = cursor.readRecord(next.ID, scratch, &blobData);
    (void)offKind;
    if (kind == sil_index_block::SIL_FUNC_NAMES) {
      assert((next.Kind == llvm::BitstreamEntry::Record &&
              offKind == sil_index_block::SIL_FUNC_OFFSETS) &&
             "Expect a SIL_FUNC_OFFSETS record.");
      Funcs.assign(scratch.begin(), scratch.end());
    } else if (kind == sil_index_block::SIL_VTABLE_NAMES) {
      assert((next.Kind == llvm::BitstreamEntry::Record &&
              offKind == sil_index_block::SIL_VTABLE_OFFSETS) &&
             "Expect a SIL_VTABLE_OFFSETS record.");
      VTables.assign(scratch.begin(), scratch.end());
    } else if (kind == sil_index_block::SIL_GLOBALVAR_NAMES) {
      assert((next.Kind == llvm::BitstreamEntry::Record &&
              offKind == sil_index_block::SIL_GLOBALVAR_OFFSETS) &&
             "Expect a SIL_GLOBALVAR_OFFSETS record.");
      GlobalVars.assign(scratch.begin(), scratch.end());
    } else if (kind == sil_index_block::SIL_WITNESS_TABLE_NAMES) {
      assert((next.Kind == llvm::BitstreamEntry::Record &&
              offKind == sil_index_block::SIL_WITNESS_TABLE_OFFSETS) &&
             "Expect a SIL_WITNESS_TABLE_OFFSETS record.");
      WitnessTables.assign(scratch.begin(), scratch.end());
    } else if (kind == sil_index_block::SIL_DEFAULT_WITNESS_TABLE_NAMES) {
      assert((next.Kind == llvm::BitstreamEntry::Record &&
              offKind == sil_index_block::SIL_DEFAULT_WITNESS_TABLE_OFFSETS) &&
             "Expect a SIL_DEFAULT_WITNESS_TABLE_OFFSETS record.");
      DefaultWitnessTables.assign(scratch.begin(), scratch.end());
    }
  }
}

std::unique_ptr<SILDeserializer::SerializedFuncTable>
SILDeserializer::readFuncTable(ArrayRef<uint64_t> fields, StringRef blobData) {
  uint32_t tableOffset;
  sil_index_block::ListLayout::readRecord(fields, tableOffset);
  auto base = reinterpret_cast<const uint8_t *>(blobData.data());

  using OwnedTable = std::unique_ptr<SerializedFuncTable>;
  return OwnedTable(SerializedFuncTable::Create(base + tableOffset,
                                                base + sizeof(uint32_t), base));
}

/// A high-level overview of how forward references work in serializer and
/// deserializer:
/// In serializer, we pre-assign a value ID in order, to each basic block
/// argument and each SILInstruction that has a value.
/// In deserializer, we use LocalValues to store the definitions and
/// ForwardLocalValues for forward-referenced values (values that are
/// used but not yet defined). LocalValues are updated in setLocalValue where
/// the ID passed in assumes the same ordering as in serializer: in-order
/// for each basic block argument and each SILInstruction that has a value.
/// We update ForwardLocalValues in getLocalValue and when a value is defined
/// in setLocalValue, the corresponding entry in ForwardLocalValues will be
/// erased.
void SILDeserializer::setLocalValue(ValueBase *Value, ValueID Id) {
  ValueBase *&Entry = LocalValues[Id];
  assert(!Entry && "We should not redefine the same value.");

  auto It = ForwardLocalValues.find(Id);
  if (It != ForwardLocalValues.end()) {
    // Take the information about the forward ref out of the map.
    ValueBase *Placeholder = It->second;

    // Remove the entries from the map.
    ForwardLocalValues.erase(It);

    Placeholder->replaceAllUsesWith(Value);
  }

  // Store it in our map.
  Entry = Value;
}

SILValue SILDeserializer::getLocalValue(ValueID Id,
                                        SILType Type) {
  if (Id == 0)
    return SILUndef::get(Type, &SILMod);

  // Check to see if this is already defined.
  ValueBase *Entry = LocalValues.lookup(Id);
  if (Entry) {
    // If this value was already defined, check it to make sure types match.
    assert(Entry->getType() == Type && "Value Type mismatch?");
    return Entry;
  }

  // Otherwise, this is a forward reference.  Create a dummy node to represent
  // it until we see a real definition.
  ValueBase *&Placeholder = ForwardLocalValues[Id];
  if (!Placeholder)
    Placeholder = new (SILMod) GlobalAddrInst(SILDebugLocation(), Type);
  return Placeholder;
}

/// Return the SILBasicBlock of a given ID.
SILBasicBlock *SILDeserializer::getBBForDefinition(SILFunction *Fn,
                                                   SILBasicBlock *Prev,
                                                   unsigned ID) {
  SILBasicBlock *&BB = BlocksByID[ID];
  // If the block has never been named yet, just create it.
  if (BB == nullptr)
    return BB = Fn->createBasicBlock(Prev);

  // If it already exists, it was either a forward reference or a redefinition.
  // The latter should never happen.
  bool wasForwardReferenced = UndefinedBlocks.erase(BB);
  assert(wasForwardReferenced);
  (void)wasForwardReferenced;

  if (Prev)
    BB->moveAfter(Prev);
  return BB;
}

/// Return the SILBasicBlock of a given ID.
SILBasicBlock *SILDeserializer::getBBForReference(SILFunction *Fn,
                                                  unsigned ID) {
  SILBasicBlock *&BB = BlocksByID[ID];
  if (BB != nullptr)
    return BB;

  // Otherwise, create it and remember that this is a forward reference
  BB = Fn->createBasicBlock();
  UndefinedBlocks[BB] = ID;
  return BB;
}

/// Helper function to convert from Type to SILType.
static SILType getSILType(Type Ty, SILValueCategory Category) {
  auto TyLoc = TypeLoc::withoutLoc(Ty);
  return SILType::getPrimitiveType(TyLoc.getType()->getCanonicalType(),
                                   Category);
}

/// Helper function to find a SILFunction, given its name and type.
SILFunction *SILDeserializer::getFuncForReference(StringRef name,
                                                  SILType type) {
  // Check to see if we have a function by this name already.
  SILFunction *fn = SILMod.lookUpFunction(name);
  if (!fn) {
    // Otherwise, look for a function with this name in the module.
    auto iter = FuncTable->find(name);
    if (iter != FuncTable->end()) {
      auto maybeFn = readSILFunctionChecked(*iter, nullptr, name,
                                            /*declarationOnly*/ true);
      if (maybeFn) {
        fn = maybeFn.get();
      } else {
        // Ignore the failure; we'll synthesize a bogus function instead.
        llvm::consumeError(maybeFn.takeError());
      }
    }
  }

  // FIXME: check for matching types.

  // At this point, if fn is set, we know that we have a good function to use.
  if (fn)
    return fn;

  // Otherwise, create a function declaration with the right type and a bogus
  // source location. This ensures that we can at least parse the rest of the
  // SIL.
  SourceLoc sourceLoc;
  SILSerializationFunctionBuilder builder(SILMod);
  return builder.createDeclaration(name, type, RegularLocation(sourceLoc));
}

/// Helper function to find a SILFunction, given its name and type.
SILFunction *SILDeserializer::getFuncForReference(StringRef name) {
  // Check to see if we have a function by this name already.
  SILFunction *fn = SILMod.lookUpFunction(name);
  if (fn)
    return fn;

  // Otherwise, look for a function with this name in the module.
  auto iter = FuncTable->find(name);
  if (iter == FuncTable->end())
    return nullptr;

  auto maybeFn = readSILFunctionChecked(*iter, nullptr, name,
                                        /*declarationOnly*/ true);
  if (!maybeFn) {
    // Ignore the failure and just pretend the function doesn't exist
    llvm::consumeError(maybeFn.takeError());
    return nullptr;
  }

  return maybeFn.get();
}

/// Helper function to find a SILGlobalVariable given its name. It first checks
/// in the module. If we cannot find it in the module, we attempt to
/// deserialize it.
SILGlobalVariable *SILDeserializer::getGlobalForReference(StringRef name) {
  // Check to see if we have a global by this name already.
  if (SILGlobalVariable *g = SILMod.lookUpGlobalVariable(name))
    return g;

  // Otherwise, look for a global with this name in the module.
  return readGlobalVar(name);
}

/// Deserialize a SILFunction if it is not already deserialized. The input
/// SILFunction can either be an empty declaration or null. If it is an empty
/// declaration, we fill in the contents. If the input SILFunction is
/// null, we create a SILFunction.
SILFunction *SILDeserializer::readSILFunction(DeclID FID,
                                              SILFunction *existingFn,
                                              StringRef name,
                                              bool declarationOnly,
                                              bool errorIfEmptyBody) {
  llvm::Expected<SILFunction *> deserialized =
      readSILFunctionChecked(FID, existingFn, name, declarationOnly,
                             errorIfEmptyBody);
  if (!deserialized) {
    MF->fatal(deserialized.takeError());
  }
  return deserialized.get();
}

llvm::Expected<SILFunction *>
SILDeserializer::readSILFunctionChecked(DeclID FID, SILFunction *existingFn,
                                        StringRef name, bool declarationOnly,
                                        bool errorIfEmptyBody) {
  // We can't deserialize function bodies after IRGen lowering passes have
  // happened since other definitions in the module will no longer be in
  // canonical SIL form.
  switch (SILMod.getStage()) {
  case SILStage::Raw:
  case SILStage::Canonical:
    break;
    
  case SILStage::Lowered:
    if (!declarationOnly) // SWIFT_ENABLE_TENSORFLOW
      llvm_unreachable("cannot deserialize into a module that has entered "
                       "Lowered stage");
  }
  
  if (FID == 0)
    return nullptr;
  assert(FID <= Funcs.size() && "invalid SILFunction ID");

  PrettyStackTraceStringAction trace("deserializing SIL function", name);

  auto &cacheEntry = Funcs[FID-1];
  if (cacheEntry.isFullyDeserialized() ||
      (cacheEntry.isDeserialized() && declarationOnly))
    return cacheEntry.get();

  BCOffsetRAII restoreOffset(SILCursor);
  SILCursor.JumpToBit(cacheEntry.getOffset());

  auto entry = SILCursor.advance(AF_DontPopBlockAtEnd);
  if (entry.Kind == llvm::BitstreamEntry::Error) {
    LLVM_DEBUG(llvm::dbgs() << "Cursor advance error in readSILFunction.\n");
    MF->error();
    return nullptr;
  }

  SmallVector<uint64_t, 64> scratch;
  StringRef blobData;
  unsigned kind = SILCursor.readRecord(entry.ID, scratch, &blobData);
  assert(kind == SIL_FUNCTION && "expect a sil function");
  (void)kind;

  DeclID clangNodeOwnerID;
  TypeID funcTyID;
  GenericEnvironmentID genericEnvID;
<<<<<<< HEAD
  unsigned rawLinkage, isTransparent, isSerialized, isThunk,
      isWithoutactuallyEscapingThunk, isGlobal, inlineStrategy,
      optimizationMode, effect, numSpecAttrs, hasQualifiedOwnership,
      isWeakLinked;
  ArrayRef<uint64_t> SemanticsIDs;
  SILFunctionLayout::readRecord(
      scratch, rawLinkage, isTransparent, isSerialized, isThunk,
      isWithoutactuallyEscapingThunk, isGlobal, inlineStrategy,
      optimizationMode, effect, numSpecAttrs, hasQualifiedOwnership,
      isWeakLinked, funcTyID, genericEnvID, clangNodeOwnerID, SemanticsIDs);
=======
  unsigned rawLinkage, isTransparent, isSerialized, isThunk, isGlobal,
      inlineStrategy, optimizationMode, effect, numSpecAttrs,
      // SWIFT_ENABLE_TENSORFLOW
      numReverseDifferentiableAttrs, hasQualifiedOwnership, isWeakLinked;
  ArrayRef<uint64_t> SemanticsIDs;
  SILFunctionLayout::readRecord(scratch, rawLinkage, isTransparent, isSerialized,
                                isThunk, isGlobal, inlineStrategy,
                                optimizationMode, effect, numSpecAttrs,
                                // SWIFT_ENABLE_TENSORFLOW
                                numReverseDifferentiableAttrs, hasQualifiedOwnership,
                                isWeakLinked, funcTyID, genericEnvID,
                                clangNodeOwnerID, SemanticsIDs);
>>>>>>> ad07979e

  if (funcTyID == 0) {
    LLVM_DEBUG(llvm::dbgs() << "SILFunction typeID is 0.\n");
    MF->error();
    return nullptr;
  }
  auto astType = MF->getTypeChecked(funcTyID);
  if (!astType) {
    if (!existingFn || errorIfEmptyBody) {
      return llvm::make_error<SILEntityError>(
          name, takeErrorInfo(astType.takeError()));
    }
    llvm::consumeError(astType.takeError());
    return existingFn;
  }
  auto ty = getSILType(astType.get(), SILValueCategory::Object);
  if (!ty.is<SILFunctionType>()) {
    LLVM_DEBUG(llvm::dbgs() << "not a function type for SILFunction\n");
    MF->error();
    return nullptr;
  }

  auto linkage = fromStableSILLinkage(rawLinkage);
  if (!linkage) {
    LLVM_DEBUG(llvm::dbgs() << "invalid linkage code " << rawLinkage
                            << " for SILFunction\n");
    MF->error();
    return nullptr;
  }

  ValueDecl *clangNodeOwner = nullptr;
  if (clangNodeOwnerID != 0) {
    clangNodeOwner = dyn_cast_or_null<ValueDecl>(MF->getDecl(clangNodeOwnerID));
    if (!clangNodeOwner) {
      LLVM_DEBUG(llvm::dbgs() << "invalid clang node owner for SILFunction\n");
      MF->error();
      return nullptr;
    }
  }

  // If we weren't handed a function, check for an existing
  // declaration in the output module.
  if (!existingFn) existingFn = SILMod.lookUpFunction(name);
  auto fn = existingFn;

  // TODO: use the correct SILLocation from module.
  SILLocation loc = RegularLocation::getAutoGeneratedLocation();

  // If we've already serialized the module, don't mark the function
  // as serialized, since we no longer need to enforce resilience
  // boundaries.
  if (SILMod.isSerialized())
    isSerialized = IsNotSerialized;

  // If we have an existing function, verify that the types match up.
  if (fn) {
    if (fn->getLoweredType() != ty) {
      LLVM_DEBUG(llvm::dbgs() << "SILFunction type mismatch.\n");
      MF->error();
      return nullptr;
    }

    fn->setSerialized(IsSerialized_t(isSerialized));

    if (SILMod.getOptions().MergePartialModules)
      fn->setLinkage(*linkage);

    // Don't override the transparency or linkage of a function with
    // an existing declaration, except if we deserialized a
    // PublicNonABI function, which has HiddenExternal when
    // referenced as a declaration, and SharedExternal when it has
    // a deserialized body.
    if (fn->getLinkage() == SILLinkage::HiddenExternal &&
        linkage == SILLinkage::PublicNonABI) {
      fn->setLinkage(SILLinkage::SharedExternal);
    }
  } else {
    // Otherwise, create a new function.
    SILSerializationFunctionBuilder builder(SILMod);
    fn = builder.createDeclaration(name, ty, loc);
    fn->setLinkage(linkage.getValue());
    fn->setTransparent(IsTransparent_t(isTransparent == 1));
    fn->setSerialized(IsSerialized_t(isSerialized));
    fn->setThunk(IsThunk_t(isThunk));
    fn->setWithoutActuallyEscapingThunk(bool(isWithoutactuallyEscapingThunk));
    fn->setInlineStrategy(Inline_t(inlineStrategy));
    fn->setGlobalInit(isGlobal == 1);
    fn->setEffectsKind(EffectsKind(effect));
    fn->setOptimizationMode(OptimizationMode(optimizationMode));
    fn->setWeakLinked(isWeakLinked);
    if (clangNodeOwner)
      fn->setClangNodeOwner(clangNodeOwner);
    for (auto ID : SemanticsIDs) {
      fn->addSemanticsAttr(MF->getIdentifier(ID).str());
    }

    if (Callback) Callback->didDeserialize(MF->getAssociatedModule(), fn);
  }
  // Mark this function as deserialized. This avoids rerunning diagnostic
  // passes. Certain passes in the madatory pipeline may not work as expected
  // after arbitrary optimization and lowering.
  if (!MF->IsSIB)
    fn->setWasDeserializedCanonical();

  assert(fn->empty() &&
         "SILFunction to be deserialized starts being empty.");

  fn->setBare(IsBare);
  const SILDebugScope *DS = fn->getDebugScope();
  if (!DS) {
    DS = new (SILMod) SILDebugScope(loc, fn);
    fn->setDebugScope(DS);
  }

  // Read and instantiate the specialize attributes.
  while (numSpecAttrs--) {
    auto next = SILCursor.advance(AF_DontPopBlockAtEnd);
    assert(next.Kind == llvm::BitstreamEntry::Record);

    scratch.clear();
    kind = SILCursor.readRecord(next.ID, scratch);
    assert(kind == SIL_SPECIALIZE_ATTR && "Missing specialization attribute");

    unsigned exported;
    unsigned specializationKindVal;
    SILSpecializeAttrLayout::readRecord(scratch, exported, specializationKindVal);
    SILSpecializeAttr::SpecializationKind specializationKind =
        specializationKindVal ? SILSpecializeAttr::SpecializationKind::Partial
                              : SILSpecializeAttr::SpecializationKind::Full;

    SmallVector<Requirement, 8> requirements;
    MF->readGenericRequirements(requirements, SILCursor);

    // Read the substitution list and construct a SILSpecializeAttr.
    fn->addSpecializeAttr(SILSpecializeAttr::create(
        SILMod, requirements, exported != 0, specializationKind));
  }

  // SWIFT_ENABLE_TENSORFLOW
  // Read and instantiate the differentiable attributes.
  while (numReverseDifferentiableAttrs--) {
    auto next = SILCursor.advance(AF_DontPopBlockAtEnd);
    assert(next.Kind == llvm::BitstreamEntry::Record);

    scratch.clear();
    kind = SILCursor.readRecord(next.ID, scratch);
    assert(kind == SIL_REVERSE_DIFFERENTIABLE_ATTR &&
           "Missing reverse differentiable attribute");

    uint64_t primalNameId;
    uint64_t adjointNameId;
    uint64_t source;
    ArrayRef<uint64_t> parameters;
    SILReverseDifferentiableAttrLayout::readRecord(scratch, primalNameId,
                                                   adjointNameId, source,
                                                   parameters);

    StringRef primalName = MF->getIdentifier(primalNameId).str();
    StringRef adjointName = MF->getIdentifier(adjointNameId).str();
    llvm::SmallBitVector parametersBitVector(parameters.size());
    for (unsigned i = 0; i < parameters.size(); i++)
      parametersBitVector[i] = parameters[i];
    SILReverseAutoDiffIndices indices(source, parametersBitVector);

    auto *attr = SILReverseDifferentiableAttr::create(SILMod, indices,
                                                      primalName, adjointName);
    fn->addReverseDifferentiableAttr(attr);
  }

  GenericEnvironment *genericEnv = nullptr;
  if (!declarationOnly)
    genericEnv = MF->getGenericEnvironment(genericEnvID);

  // If the next entry is the end of the block, then this function has
  // no contents.
  entry = SILCursor.advance(AF_DontPopBlockAtEnd);
  bool isEmptyFunction = (entry.Kind == llvm::BitstreamEntry::EndBlock);
  assert((!isEmptyFunction || !genericEnv) &&
         "generic environment without body?!");

  // Remember this in our cache in case it's a recursive function.
  // Increase the reference count to keep it alive.
  bool isFullyDeserialized = (isEmptyFunction || !declarationOnly);
  if (cacheEntry.isDeserialized()) {
    assert(fn == cacheEntry.get() && "changing SIL function during deserialization!");
  } else {
    fn->incrementRefCount();
  }
  cacheEntry.set(fn, isFullyDeserialized);

  // Stop here if we have nothing else to do.
  if (isEmptyFunction || declarationOnly) {
    return fn;
  }

  if (!hasQualifiedOwnership)
    fn->setUnqualifiedOwnership();

  NumDeserializedFunc++;

  assert(!(fn->getGenericEnvironment() && !fn->empty())
         && "function already has context generic params?!");
  if (genericEnv)
    fn->setGenericEnvironment(genericEnv);

  scratch.clear();
  kind = SILCursor.readRecord(entry.ID, scratch);

  SILBasicBlock *CurrentBB = nullptr;

  // Clear up at the beginning of each SILFunction.
  BasicBlockID = 0;
  BlocksByID.clear();
  UndefinedBlocks.clear();
  LastValueID = 0;
  LocalValues.clear();
  ForwardLocalValues.clear();

  SILOpenedArchetypesTracker OpenedArchetypesTracker(fn);
  SILBuilder Builder(*fn);
  // Track the archetypes just like SILGen. This
  // is required for adding typedef operands to instructions.
  Builder.setOpenedArchetypesTracker(&OpenedArchetypesTracker);

  // Define a callback to be invoked on the deserialized types.
  auto OldDeserializedTypeCallback = MF->DeserializedTypeCallback;
  SWIFT_DEFER {
    MF->DeserializedTypeCallback = OldDeserializedTypeCallback;
  };

  MF->DeserializedTypeCallback = [&OpenedArchetypesTracker] (Type ty) {
    // We can't call getCanonicalType() immediately on everything we
    // deserialize, but fortunately we only need to register opened
    // existentials.
    if (ty->isOpenedExistential())
      OpenedArchetypesTracker.registerUsedOpenedArchetypes(CanType(ty));
  };

  // Another SIL_FUNCTION record means the end of this SILFunction.
  // SIL_VTABLE or SIL_GLOBALVAR or SIL_WITNESS_TABLE record also means the end
  // of this SILFunction.
  while (kind != SIL_FUNCTION && kind != SIL_VTABLE && kind != SIL_GLOBALVAR &&
         kind != SIL_WITNESS_TABLE) {
    if (kind == SIL_BASIC_BLOCK)
      // Handle a SILBasicBlock record.
      CurrentBB = readSILBasicBlock(fn, CurrentBB, scratch);
    else {
      // If CurrentBB is empty, just return fn. The code in readSILInstruction
      // assumes that such a situation means that fn is a declaration. Thus it
      // is using return false to mean two different things, error a failure
      // occurred and this is a declaration. Work around that for now.
      if (!CurrentBB)
        return fn;

      // Handle a SILInstruction record.
      if (readSILInstruction(fn, CurrentBB, Builder, kind, scratch)) {
        LLVM_DEBUG(llvm::dbgs() << "readSILInstruction returns error.\n");
        MF->error();
        return fn;
      }
    }

    // Fetch the next record.
    scratch.clear();
    entry = SILCursor.advance(AF_DontPopBlockAtEnd);

    // EndBlock means the end of this SILFunction.
    if (entry.Kind == llvm::BitstreamEntry::EndBlock)
      break;
    kind = SILCursor.readRecord(entry.ID, scratch);
  }

  // If fn is empty, we failed to deserialize its body. Return nullptr to signal
  // error.
  if (fn->empty() && errorIfEmptyBody)
    return nullptr;

  // Check that there are no unresolved forward definitions of opened
  // archetypes.
  if (OpenedArchetypesTracker.hasUnresolvedOpenedArchetypeDefinitions())
    llvm_unreachable(
        "All forward definitions of opened archetypes should be resolved");

  if (Callback)
    Callback->didDeserializeFunctionBody(MF->getAssociatedModule(), fn);

  return fn;
}

// We put these static asserts here to formalize our assumption that both
// SILValueCategory and ValueOwnershipKind have uint8_t as their underlying
// pointer values.
static_assert(
    std::is_same<std::underlying_type<SILValueCategory>::type, uint8_t>::value,
    "Expected an underlying uint8_t type");
// We put these static asserts here to formalize our assumption that both
// SILValueCategory and ValueOwnershipKind have uint8_t as their underlying
// pointer values.
static_assert(
    std::is_same<std::underlying_type<ValueOwnershipKind::innerty>::type,
                 uint8_t>::value,
    "Expected an underlying uint8_t type");
SILBasicBlock *SILDeserializer::readSILBasicBlock(SILFunction *Fn,
                                                  SILBasicBlock *Prev,
                                    SmallVectorImpl<uint64_t> &scratch) {
  ArrayRef<uint64_t> Args;
  SILBasicBlockLayout::readRecord(scratch, Args);

  // Args should be a list of triples of the following form:
  //
  // 1. A TypeID.
  // 2. A flag of metadata. This currently includes the SILValueCategory and
  //    ValueOwnershipKind. We enforce size constraints of these types above.
  // 3. A ValueID.
  SILBasicBlock *CurrentBB = getBBForDefinition(Fn, Prev, BasicBlockID++);
  bool IsEntry = CurrentBB->isEntry();
  for (unsigned I = 0, E = Args.size(); I < E; I += 3) {
    TypeID TyID = Args[I];
    if (!TyID) return nullptr;
    ValueID ValId = Args[I+2];
    if (!ValId) return nullptr;

    auto ArgTy = MF->getType(TyID);
    SILArgument *Arg;
    auto ValueCategory = SILValueCategory(Args[I + 1] & 0xF);
    SILType SILArgTy = getSILType(ArgTy, ValueCategory);
    if (IsEntry) {
      Arg = CurrentBB->createFunctionArgument(SILArgTy);
    } else {
      auto OwnershipKind = ValueOwnershipKind((Args[I + 1] >> 8) & 0xF);
      Arg = CurrentBB->createPHIArgument(SILArgTy, OwnershipKind);
    }
    LastValueID = LastValueID + 1;
    setLocalValue(Arg, LastValueID);
  }
  return CurrentBB;
}

static CastConsumptionKind getCastConsumptionKind(unsigned attr) {
  switch (attr) {
  case SIL_CAST_CONSUMPTION_TAKE_ALWAYS:
    return CastConsumptionKind::TakeAlways;
  case SIL_CAST_CONSUMPTION_TAKE_ON_SUCCESS:
    return CastConsumptionKind::TakeOnSuccess;
  case SIL_CAST_CONSUMPTION_COPY_ON_SUCCESS:
    return CastConsumptionKind::CopyOnSuccess;
  default:
    llvm_unreachable("not a valid CastConsumptionKind for SIL");
  }
}

/// Construct a SILDeclRef from ListOfValues.
static SILDeclRef getSILDeclRef(ModuleFile *MF,
                                ArrayRef<uint64_t> ListOfValues,
                                unsigned &NextIdx) {
  assert(ListOfValues.size() >= NextIdx+4 &&
         "Expect 4 numbers for SILDeclRef");
  SILDeclRef DRef(cast<ValueDecl>(MF->getDecl(ListOfValues[NextIdx])),
                  (SILDeclRef::Kind)ListOfValues[NextIdx+1],
                  /*isCurried=*/ListOfValues[NextIdx+2] > 0,
                  /*isForeign=*/ListOfValues[NextIdx+3] > 0);
  NextIdx += 4;
  return DRef;
}

Optional<KeyPathPatternComponent>
SILDeserializer::readKeyPathComponent(ArrayRef<uint64_t> ListOfValues,
                                      unsigned &nextValue) {
  auto kind =
    (KeyPathComponentKindEncoding)ListOfValues[nextValue++];
  
  if (kind == KeyPathComponentKindEncoding::Trivial)
    return None;
  
  auto type = MF->getType(ListOfValues[nextValue++])
    ->getCanonicalType();

  auto handleComputedId =
  [&]() -> KeyPathPatternComponent::ComputedPropertyId {
    auto kind =
      (KeyPathComputedComponentIdKindEncoding)ListOfValues[nextValue++];
    switch (kind) {
    case KeyPathComputedComponentIdKindEncoding::Property:
      return cast<VarDecl>(MF->getDecl(ListOfValues[nextValue++]));
    case KeyPathComputedComponentIdKindEncoding::Function: {
      auto name = MF->getIdentifier(ListOfValues[nextValue++]);
      return getFuncForReference(name.str());
    }
    case KeyPathComputedComponentIdKindEncoding::DeclRef: {
      // read SILDeclRef
      return getSILDeclRef(MF, ListOfValues, nextValue);
    }
    }
  };

  ArrayRef<KeyPathPatternComponent::Index> indices;
  SILFunction *indicesEquals = nullptr;
  SILFunction *indicesHash = nullptr;
  AbstractStorageDecl *externalDecl = nullptr;
  SubstitutionMap externalSubs;

  auto handleComputedExternalReferenceAndIndices = [&] {
    auto externalDeclID = ListOfValues[nextValue++];
    externalDecl =
      cast_or_null<AbstractStorageDecl>(MF->getDecl(externalDeclID));
    externalSubs = MF->getSubstitutionMap(ListOfValues[nextValue++]);
    
    SmallVector<KeyPathPatternComponent::Index, 4> indicesBuf;
    auto numIndexes = ListOfValues[nextValue++];
    indicesBuf.reserve(numIndexes);
    while (numIndexes-- > 0) {
      unsigned operand = ListOfValues[nextValue++];
      auto formalType = MF->getType(ListOfValues[nextValue++]);
      auto loweredType = MF->getType(ListOfValues[nextValue++]);
      auto loweredCategory = (SILValueCategory)ListOfValues[nextValue++];
      auto conformance = MF->readConformance(SILCursor);
      indicesBuf.push_back({
        operand, formalType->getCanonicalType(),
        SILType::getPrimitiveType(loweredType->getCanonicalType(),
                                  loweredCategory),
        conformance});
    }
    
    indices = MF->getContext().AllocateCopy(indicesBuf);
    if (!indices.empty()) {
      auto indicesEqualsName = MF->getIdentifier(ListOfValues[nextValue++]);
      auto indicesHashName = MF->getIdentifier(ListOfValues[nextValue++]);
      indicesEquals = getFuncForReference(indicesEqualsName.str());
      indicesHash = getFuncForReference(indicesHashName.str());
    }
  };

  switch (kind) {
  case KeyPathComponentKindEncoding::StoredProperty: {
    auto decl = cast<VarDecl>(MF->getDecl(ListOfValues[nextValue++]));
    return KeyPathPatternComponent::forStoredProperty(decl, type);
  }
  case KeyPathComponentKindEncoding::GettableProperty: {
    auto id = handleComputedId();
    auto getterName = MF->getIdentifier(ListOfValues[nextValue++]);
    auto getter = getFuncForReference(getterName.str());
    handleComputedExternalReferenceAndIndices();
    return KeyPathPatternComponent::forComputedGettableProperty(
        id, getter, indices, indicesEquals, indicesHash,
        externalDecl, externalSubs, type);
  }
  case KeyPathComponentKindEncoding::SettableProperty: {
    auto id = handleComputedId();
    auto getterName = MF->getIdentifier(ListOfValues[nextValue++]);
    auto getter = getFuncForReference(getterName.str());
    auto setterName = MF->getIdentifier(ListOfValues[nextValue++]);
    auto setter = getFuncForReference(setterName.str());
    handleComputedExternalReferenceAndIndices();
    return KeyPathPatternComponent::forComputedSettableProperty(
        id, getter, setter, indices, indicesEquals, indicesHash,
        externalDecl, externalSubs, type);
    break;
  }
  case KeyPathComponentKindEncoding::OptionalChain:
    return KeyPathPatternComponent::forOptional(
        KeyPathPatternComponent::Kind::OptionalChain, type);
  case KeyPathComponentKindEncoding::OptionalForce:
    return KeyPathPatternComponent::forOptional(
        KeyPathPatternComponent::Kind::OptionalForce, type);
  case KeyPathComponentKindEncoding::OptionalWrap:
    return KeyPathPatternComponent::forOptional(
        KeyPathPatternComponent::Kind::OptionalWrap, type);
  case KeyPathComponentKindEncoding::Trivial:
    llvm_unreachable("handled above");
  }
  
  llvm_unreachable("invalid key path component kind encoding");
}

bool SILDeserializer::readSILInstruction(SILFunction *Fn, SILBasicBlock *BB,
                                         SILBuilder &Builder,
                                         unsigned RecordKind,
                                         SmallVectorImpl<uint64_t> &scratch) {
  // Return error if Basic Block is null.
  if (!BB)
    return true;

  Builder.setInsertionPoint(BB);
  Builder.setCurrentDebugScope(Fn->getDebugScope());
  unsigned RawOpCode = 0, TyCategory = 0, TyCategory2 = 0, TyCategory3 = 0,
           Attr = 0, NumSubs = 0, NumConformances = 0, IsNonThrowingApply = 0;
  // SWIFT_ENABLE_TENSORFLOW
  unsigned NumArguments = 0;
  ValueID ValID, ValID2, ValID3;
  TypeID TyID, TyID2, TyID3;
  TypeID ConcreteTyID;
  SourceLoc SLoc;
  ArrayRef<uint64_t> ListOfValues;
  SILLocation Loc = RegularLocation(SLoc);

  switch (RecordKind) {
  default:
    llvm_unreachable("Record kind for a SIL instruction is not supported.");
  case SIL_ONE_VALUE_ONE_OPERAND:
    SILOneValueOneOperandLayout::readRecord(scratch, RawOpCode, Attr,
                                            ValID, TyID, TyCategory,
                                            ValID2);
    break;
  case SIL_ONE_TYPE:
    SILOneTypeLayout::readRecord(scratch, RawOpCode, TyID, TyCategory);
    break;
  case SIL_ONE_OPERAND:
    SILOneOperandLayout::readRecord(scratch, RawOpCode, Attr,
                                    TyID, TyCategory, ValID);
    break;
  case SIL_ONE_OPERAND_EXTRA_ATTR:
    SILOneOperandExtraAttributeLayout::readRecord(scratch, RawOpCode, Attr,
                                                  TyID, TyCategory, ValID);
    break;
  case SIL_ONE_TYPE_ONE_OPERAND:
    SILOneTypeOneOperandLayout::readRecord(scratch, RawOpCode, Attr,
                                           TyID, TyCategory,
                                           TyID2, TyCategory2,
                                           ValID);
    break;
  case SIL_INIT_EXISTENTIAL:
    SILInitExistentialLayout::readRecord(scratch, RawOpCode,
                                         TyID, TyCategory,
                                         TyID2, TyCategory2,
                                         ValID,
                                         ConcreteTyID,
                                         NumConformances);
    break;
  case SIL_INST_CAST:
    SILInstCastLayout::readRecord(scratch, RawOpCode, Attr,
                                  TyID, TyCategory,
                                  TyID2, TyCategory2,
                                  ValID);
    break;
  case SIL_ONE_TYPE_VALUES:
    SILOneTypeValuesLayout::readRecord(scratch, RawOpCode, TyID, TyCategory,
                                       ListOfValues);
    break;
  case SIL_TWO_OPERANDS:
    SILTwoOperandsLayout::readRecord(scratch, RawOpCode, Attr,
                                     TyID, TyCategory, ValID,
                                     TyID2, TyCategory2, ValID2);
    break;
  case SIL_TWO_OPERANDS_EXTRA_ATTR:
    SILTwoOperandsExtraAttributeLayout::readRecord(scratch, RawOpCode, Attr,
                                                   TyID, TyCategory, ValID,
                                                   TyID2, TyCategory2, ValID2);
    break;
  case SIL_TAIL_ADDR:
    SILTailAddrLayout::readRecord(scratch, RawOpCode,
                                  TyID, ValID,
                                  TyID2, ValID2,
                                  TyID3);
    break;
  case SIL_INST_APPLY: {
    unsigned IsPartial;
    SILInstApplyLayout::readRecord(scratch, IsPartial, NumSubs,
                                   TyID, TyID2, ValID, ListOfValues);
    switch (IsPartial) {
    case SIL_APPLY:
      RawOpCode = (unsigned)SILInstructionKind::ApplyInst;
      break;
    case SIL_PARTIAL_APPLY:
      RawOpCode = (unsigned)SILInstructionKind::PartialApplyInst;
      break;
    case SIL_BUILTIN:
      RawOpCode = (unsigned)SILInstructionKind::BuiltinInst;
      break;
    case SIL_TRY_APPLY:
      RawOpCode = (unsigned)SILInstructionKind::TryApplyInst;
      break;
    case SIL_NON_THROWING_APPLY:
      RawOpCode = (unsigned)SILInstructionKind::ApplyInst;
      IsNonThrowingApply = true;
      break;
    case SIL_BEGIN_APPLY:
      RawOpCode = (unsigned)SILInstructionKind::BeginApplyInst;
      break;
    case SIL_NON_THROWING_BEGIN_APPLY:
      RawOpCode = (unsigned)SILInstructionKind::BeginApplyInst;
      IsNonThrowingApply = true;
      break;
        
    default:
      llvm_unreachable("unexpected apply inst kind");
    }
    break;
  }
  // SWIFT_ENABLE_TENSORFLOW
  case SIL_INST_GRAPH_OPERATION:
    SILInstGraphOperationLayout::readRecord(scratch, ValID, NumArguments,
                                            ListOfValues);
    RawOpCode = (unsigned)SILInstructionKind::GraphOperationInst;
    break;
  case SIL_INST_NO_OPERAND:
    SILInstNoOperandLayout::readRecord(scratch, RawOpCode);
    break;
  case SIL_INST_WITNESS_METHOD:
    SILInstWitnessMethodLayout::readRecord(
        scratch, TyID, TyCategory, Attr, TyID2, TyCategory2, TyID3,
        TyCategory3, ValID3, ListOfValues);
    RawOpCode = (unsigned)SILInstructionKind::WitnessMethodInst;
    break;
  }

  // FIXME: validate
  SILInstructionKind OpCode = (SILInstructionKind) RawOpCode;

  SILInstruction *ResultVal;
  switch (OpCode) {
  case SILInstructionKind::DebugValueInst:
  case SILInstructionKind::DebugValueAddrInst:
    llvm_unreachable("not supported");

  case SILInstructionKind::AllocBoxInst:
    assert(RecordKind == SIL_ONE_TYPE && "Layout should be OneType.");
    ResultVal = Builder.createAllocBox(Loc,
                       cast<SILBoxType>(MF->getType(TyID)->getCanonicalType()));
    break;
  
#define ONETYPE_INST(ID)                      \
  case SILInstructionKind::ID##Inst:                   \
    assert(RecordKind == SIL_ONE_TYPE && "Layout should be OneType.");         \
    ResultVal = Builder.create##ID(Loc,                                        \
                  getSILType(MF->getType(TyID), (SILValueCategory)TyCategory));\
    break;
  ONETYPE_INST(AllocStack)
  ONETYPE_INST(Metatype)
#undef ONETYPE_INST
#define ONETYPE_ONEOPERAND_INST(ID)           \
  case SILInstructionKind::ID##Inst:                   \
    assert(RecordKind == SIL_ONE_TYPE_ONE_OPERAND &&       \
           "Layout should be OneTypeOneOperand.");         \
    ResultVal = Builder.create##ID(Loc,                    \
                  getSILType(MF->getType(TyID), (SILValueCategory)TyCategory), \
                  getLocalValue(ValID,                              \
                    getSILType(MF->getType(TyID2),                             \
                               (SILValueCategory)TyCategory2)));               \
    break;
  ONETYPE_ONEOPERAND_INST(ValueMetatype)
  ONETYPE_ONEOPERAND_INST(ExistentialMetatype)
  ONETYPE_ONEOPERAND_INST(AllocValueBuffer)
  ONETYPE_ONEOPERAND_INST(ProjectValueBuffer)
  ONETYPE_ONEOPERAND_INST(ProjectExistentialBox)
  ONETYPE_ONEOPERAND_INST(DeallocValueBuffer)
#undef ONETYPE_ONEOPERAND_INST
  case SILInstructionKind::DeallocBoxInst:
    assert(RecordKind == SIL_ONE_TYPE_ONE_OPERAND &&
           "Layout should be OneTypeOneOperand.");
    ResultVal = Builder.createDeallocBox(Loc,
                  getLocalValue(ValID,
                    getSILType(MF->getType(TyID2),
                               (SILValueCategory)TyCategory2)));
    break;
  case SILInstructionKind::OpenExistentialAddrInst:
    assert(RecordKind == SIL_ONE_TYPE_ONE_OPERAND &&
           "Layout should be OneTypeOneOperand.");
    ResultVal = Builder.createOpenExistentialAddr(
        Loc, getLocalValue(ValID, getSILType(MF->getType(TyID2),
                                             (SILValueCategory)TyCategory2)),
        getSILType(MF->getType(TyID), (SILValueCategory)TyCategory),
        Attr == 0 ? OpenedExistentialAccess::Immutable
                  : OpenedExistentialAccess::Mutable);
    break;

#define ONEOPERAND_ONETYPE_INST(ID)           \
  case SILInstructionKind::ID##Inst:                   \
    assert(RecordKind == SIL_ONE_TYPE_ONE_OPERAND &&       \
           "Layout should be OneTypeOneOperand.");         \
    ResultVal = Builder.create##ID(Loc,                    \
                  getLocalValue(ValID,                              \
                    getSILType(MF->getType(TyID2),                             \
                               (SILValueCategory)TyCategory2)),                \
                  getSILType(MF->getType(TyID), (SILValueCategory)TyCategory));\
    break;
  ONEOPERAND_ONETYPE_INST(OpenExistentialRef)
  ONEOPERAND_ONETYPE_INST(OpenExistentialMetatype)
  ONEOPERAND_ONETYPE_INST(OpenExistentialBox)
  ONEOPERAND_ONETYPE_INST(OpenExistentialValue)
  ONEOPERAND_ONETYPE_INST(OpenExistentialBoxValue)
  // Conversion instructions.
#define LOADABLE_REF_STORAGE(Name, ...) \
  ONEOPERAND_ONETYPE_INST(RefTo##Name) \
  ONEOPERAND_ONETYPE_INST(Name##ToRef)
#include "swift/AST/ReferenceStorage.def"
  ONEOPERAND_ONETYPE_INST(UncheckedRefCast)
  ONEOPERAND_ONETYPE_INST(UncheckedAddrCast)
  ONEOPERAND_ONETYPE_INST(UncheckedTrivialBitCast)
  ONEOPERAND_ONETYPE_INST(UncheckedBitwiseCast)
  ONEOPERAND_ONETYPE_INST(BridgeObjectToRef)
  ONEOPERAND_ONETYPE_INST(BridgeObjectToWord)
  ONEOPERAND_ONETYPE_INST(Upcast)
  ONEOPERAND_ONETYPE_INST(AddressToPointer)
  ONEOPERAND_ONETYPE_INST(RefToRawPointer)
  ONEOPERAND_ONETYPE_INST(RawPointerToRef)
  ONEOPERAND_ONETYPE_INST(ThinToThickFunction)
  ONEOPERAND_ONETYPE_INST(ThickToObjCMetatype)
  ONEOPERAND_ONETYPE_INST(ObjCToThickMetatype)
  ONEOPERAND_ONETYPE_INST(ObjCMetatypeToObject)
  ONEOPERAND_ONETYPE_INST(ObjCExistentialMetatypeToObject)
  ONEOPERAND_ONETYPE_INST(ThinFunctionToPointer)
  ONEOPERAND_ONETYPE_INST(PointerToThinFunction)
  ONEOPERAND_ONETYPE_INST(ProjectBlockStorage)
#undef ONEOPERAND_ONETYPE_INST

  case SILInstructionKind::ProjectBoxInst: {
    assert(RecordKind == SIL_ONE_TYPE_ONE_OPERAND &&
           "Layout should be OneTypeOneOperand.");
    ResultVal = Builder.createProjectBox(Loc,
                  getLocalValue(ValID,
                    getSILType(MF->getType(TyID2),
                               (SILValueCategory)TyCategory2)),
                  TyID);
    break;
  }
  case  SILInstructionKind::ConvertEscapeToNoEscapeInst: {
    assert(RecordKind == SIL_ONE_TYPE_ONE_OPERAND &&
           "Layout should be OneTypeOneOperand.");
    bool isLifetimeGuaranteed = Attr & 0x01;
    bool isEscaped = Attr & 0x02;
    ResultVal = Builder.createConvertEscapeToNoEscape(
        Loc,
        getLocalValue(ValID, getSILType(MF->getType(TyID2),
                                        (SILValueCategory)TyCategory2)),
        getSILType(MF->getType(TyID), (SILValueCategory)TyCategory), isEscaped,
        isLifetimeGuaranteed);
    break;
  }
  case SILInstructionKind::ConvertFunctionInst: {
    assert(RecordKind == SIL_ONE_TYPE_ONE_OPERAND
           && "Layout should be OneTypeOneOperand.");
    bool withoutActuallyEscaping = Attr & 0x01;
    ResultVal = Builder.createConvertFunction(
        Loc,
        getLocalValue(ValID, getSILType(MF->getType(TyID2),
                                        (SILValueCategory)TyCategory2)),
        getSILType(MF->getType(TyID), (SILValueCategory)TyCategory),
        withoutActuallyEscaping);
    break;
  }
  case SILInstructionKind::PointerToAddressInst: {
    assert(RecordKind == SIL_ONE_TYPE_ONE_OPERAND &&
           "Layout should be OneTypeOneOperand.");
    bool isStrict = Attr & 0x01;
    bool isInvariant = Attr & 0x02;
    ResultVal = Builder.createPointerToAddress(
      Loc,
      getLocalValue(ValID, getSILType(MF->getType(TyID2),
                                      (SILValueCategory)TyCategory2)),
      getSILType(MF->getType(TyID), (SILValueCategory)TyCategory),
      isStrict, isInvariant);
    break;
  }
  case SILInstructionKind::DeallocExistentialBoxInst: {
    assert(RecordKind == SIL_ONE_TYPE_ONE_OPERAND &&
           "Layout should be OneTypeOneOperand.");
    ResultVal = Builder.createDeallocExistentialBox(Loc,
                  MF->getType(TyID)->getCanonicalType(),
                  getLocalValue(ValID,
                    getSILType(MF->getType(TyID2),
                               (SILValueCategory)TyCategory2)));
    break;

  }
  
  case SILInstructionKind::RefToBridgeObjectInst: {
    auto RefTy = getSILType(MF->getType(TyID), (SILValueCategory)TyCategory);
    auto Ref = getLocalValue(ValID, RefTy);
    auto BitsTy = getSILType(MF->getType(TyID2), (SILValueCategory)TyCategory2);
    auto Bits = getLocalValue(ValID2, BitsTy);
    
    ResultVal = Builder.createRefToBridgeObject(Loc, Ref, Bits);
    break;
  }

  case SILInstructionKind::ObjCProtocolInst: {
    auto Ty = getSILType(MF->getType(TyID), (SILValueCategory)TyCategory);
    auto Proto = MF->getDecl(ValID);
    ResultVal = Builder.createObjCProtocol(Loc, cast<ProtocolDecl>(Proto), Ty);
    break;
  }

  case SILInstructionKind::InitExistentialAddrInst:
  case SILInstructionKind::InitExistentialValueInst:
  case SILInstructionKind::InitExistentialMetatypeInst:
  case SILInstructionKind::InitExistentialRefInst:
  case SILInstructionKind::AllocExistentialBoxInst: {

    auto Ty = getSILType(MF->getType(TyID), (SILValueCategory)TyCategory);
    auto Ty2 = MF->getType(TyID2);
    CanType ConcreteTy;
    if (OpCode != SILInstructionKind::InitExistentialMetatypeInst)
      ConcreteTy = MF->getType(ConcreteTyID)->getCanonicalType();
    SILValue operand;
    if (OpCode != SILInstructionKind::AllocExistentialBoxInst)
      operand = getLocalValue(ValID,
                         getSILType(Ty2, (SILValueCategory)TyCategory2));

    SmallVector<ProtocolConformanceRef, 2> conformances;
    while (NumConformances--) {
      auto conformance = MF->readConformance(SILCursor);
      conformances.push_back(conformance);
    }

    auto ctxConformances = MF->getContext().AllocateCopy(conformances);

    switch (OpCode) {
    default: llvm_unreachable("Out of sync with parent switch");
    case SILInstructionKind::InitExistentialAddrInst:
      ResultVal = Builder.createInitExistentialAddr(Loc, operand,
                                                ConcreteTy,
                                                Ty,
                                                ctxConformances);
      break;
    case SILInstructionKind::InitExistentialValueInst:
      ResultVal = Builder.createInitExistentialValue(Loc, Ty, ConcreteTy,
                                                      operand, ctxConformances);
      break;
    case SILInstructionKind::InitExistentialMetatypeInst:
      ResultVal = Builder.createInitExistentialMetatype(Loc, operand, Ty,
                                                        ctxConformances);
      break;
    case SILInstructionKind::InitExistentialRefInst:
      ResultVal = Builder.createInitExistentialRef(Loc, Ty,
                                         ConcreteTy,
                                         operand,
                                         ctxConformances);
      break;
    case SILInstructionKind::AllocExistentialBoxInst:
      ResultVal = Builder.createAllocExistentialBox(Loc, Ty, ConcreteTy,
                                  ctxConformances);
      break;
    }
    break;
  }
  case SILInstructionKind::AllocRefInst:
  case SILInstructionKind::AllocRefDynamicInst: {
    assert(RecordKind == SIL_ONE_TYPE_VALUES &&
           "Layout should be OneTypeValues.");
    unsigned NumVals = ListOfValues.size();
    assert(NumVals >= 1 && "Not enough values");
    unsigned Flags = ListOfValues[0];
    bool isObjC = (bool)(Flags & 1);
    bool canAllocOnStack = (bool)((Flags >> 1) & 1);
    SILType ClassTy = getSILType(MF->getType(TyID), (SILValueCategory)TyCategory);
    SmallVector<SILValue, 4> Counts;
    SmallVector<SILType, 4> TailTypes;
    unsigned i = 1;
    for (; i + 2 < NumVals; i += 3) {
      SILType TailType = getSILType(MF->getType(ListOfValues[i]),
                                    SILValueCategory::Object);
      TailTypes.push_back(TailType);
      SILType CountType = getSILType(MF->getType(ListOfValues[i+2]),
                                     SILValueCategory::Object);
      SILValue CountVal = getLocalValue(ListOfValues[i+1], CountType);
      Counts.push_back(CountVal);
    }
    if (OpCode == SILInstructionKind::AllocRefDynamicInst) {
      assert(i + 2 == NumVals);
      assert(!canAllocOnStack);
      SILType MetadataType = getSILType(MF->getType(ListOfValues[i+1]),
                                        SILValueCategory::Object);
      SILValue MetadataOp = getLocalValue(ListOfValues[i], MetadataType);
      ResultVal = Builder.createAllocRefDynamic(Loc, MetadataOp, ClassTy,
                                                isObjC, TailTypes, Counts);
    } else {
      assert(i == NumVals);
      ResultVal = Builder.createAllocRef(Loc, ClassTy, isObjC, canAllocOnStack,
                                         TailTypes, Counts);
    }
    break;
  }
  case SILInstructionKind::ApplyInst:
  case SILInstructionKind::BeginApplyInst: {
    // Format: attributes such as transparent, the callee's type, a value for
    // the callee and a list of values for the arguments. Each value in the list
    // is represented with 2 IDs: ValueID and ValueResultNumber.
    auto Ty = MF->getType(TyID);
    auto Ty2 = MF->getType(TyID2);
    SILType FnTy = getSILType(Ty, SILValueCategory::Object);
    SILType SubstFnTy = getSILType(Ty2, SILValueCategory::Object);
    SILFunctionConventions substConventions(SubstFnTy.castTo<SILFunctionType>(),
                                            Builder.getModule());
    assert(substConventions.getNumSILArguments() == ListOfValues.size()
           && "Argument number mismatch in ApplyInst.");
    SmallVector<SILValue, 4> Args;
    for (unsigned I = 0, E = ListOfValues.size(); I < E; I++)
      Args.push_back(getLocalValue(ListOfValues[I],
                                   substConventions.getSILArgumentType(I)));
    SubstitutionMap Substitutions = MF->getSubstitutionMap(NumSubs);

    if (OpCode == SILInstructionKind::ApplyInst) {
      ResultVal = Builder.createApply(Loc, getLocalValue(ValID, FnTy),
                                      Substitutions, Args,
                                      IsNonThrowingApply != 0);
    } else {
      ResultVal = Builder.createBeginApply(Loc, getLocalValue(ValID, FnTy),
                                           Substitutions, Args,
                                           IsNonThrowingApply != 0);
    }
    break;
  }
  case SILInstructionKind::TryApplyInst: {
    // Format: attributes such as transparent, the callee's type, a value for
    // the callee and a list of values for the arguments. Each value in the list
    // is represented with 2 IDs: ValueID and ValueResultNumber.  The final
    // two values in the list are the basic block identifiers.
    auto Ty = MF->getType(TyID);
    auto Ty2 = MF->getType(TyID2);
    SILType FnTy = getSILType(Ty, SILValueCategory::Object);
    SILType SubstFnTy = getSILType(Ty2, SILValueCategory::Object);

    SILBasicBlock *errorBB = getBBForReference(Fn, ListOfValues.back());
    ListOfValues = ListOfValues.drop_back();
    SILBasicBlock *normalBB = getBBForReference(Fn, ListOfValues.back());
    ListOfValues = ListOfValues.drop_back();

    SILFunctionConventions substConventions(SubstFnTy.castTo<SILFunctionType>(),
                                            Builder.getModule());
    assert(substConventions.getNumSILArguments() == ListOfValues.size()
           && "Argument number mismatch in ApplyInst.");
    SmallVector<SILValue, 4> Args;
    for (unsigned I = 0, E = ListOfValues.size(); I < E; I++)
      Args.push_back(getLocalValue(ListOfValues[I],
                                   substConventions.getSILArgumentType(I)));
    SubstitutionMap Substitutions = MF->getSubstitutionMap(NumSubs);

    ResultVal = Builder.createTryApply(Loc, getLocalValue(ValID, FnTy),
                                       Substitutions, Args, normalBB,
                                       errorBB);
    break;
  }
  case SILInstructionKind::PartialApplyInst: {
    auto Ty = MF->getType(TyID);
    auto Ty2 = MF->getType(TyID2);
    SILType FnTy = getSILType(Ty, SILValueCategory::Object);
    SILType closureTy = getSILType(Ty2, SILValueCategory::Object);

    SubstitutionMap Substitutions = MF->getSubstitutionMap(NumSubs);

    auto SubstFnTy = SILType::getPrimitiveObjectType(
      FnTy.castTo<SILFunctionType>()
        ->substGenericArgs(Builder.getModule(), Substitutions));
    SILFunctionConventions fnConv(SubstFnTy.castTo<SILFunctionType>(),
                                  Builder.getModule());

    unsigned numArgs = fnConv.getNumSILArguments();
    assert(numArgs >= ListOfValues.size()
           && "Argument number mismatch in PartialApplyInst.");

    SILValue FnVal = getLocalValue(ValID, FnTy);
    SmallVector<SILValue, 4> Args;
    unsigned unappliedArgs = numArgs - ListOfValues.size();
    for (unsigned I = 0, E = ListOfValues.size(); I < E; I++)
      Args.push_back(getLocalValue(
          ListOfValues[I], fnConv.getSILArgumentType(I + unappliedArgs)));

    // FIXME: Why the arbitrary order difference in IRBuilder type argument?
    ResultVal = Builder.createPartialApply(
        Loc, FnVal, Substitutions, Args,
        closureTy.castTo<SILFunctionType>()->getCalleeConvention());
    break;
  }
  case SILInstructionKind::BuiltinInst: {
    auto ASTTy = MF->getType(TyID);
    auto ResultTy = getSILType(ASTTy, (SILValueCategory)(unsigned)TyID2);
    SmallVector<SILValue, 4> Args;
    for (unsigned i = 0, e = ListOfValues.size(); i < e; i += 3) {
      auto ArgASTTy = MF->getType(ListOfValues[i+1]);
      auto ArgTy = getSILType(ArgASTTy,
                              (SILValueCategory)(unsigned)ListOfValues[i+2]);
      Args.push_back(getLocalValue(ListOfValues[i], ArgTy));
    }
    SubstitutionMap Substitutions = MF->getSubstitutionMap(NumSubs);
    Identifier Name = MF->getIdentifier(ValID);
    
    ResultVal = Builder.createBuiltin(Loc, Name, ResultTy, Substitutions,
                                      Args);
    break;
  }
  // SWIFT_ENABLE_TENSORFLOW
  case SILInstructionKind::GraphOperationInst: {
    // TODO(SR-8848): Deserialize attributes.
    auto EndOfArgValues = 3 * NumArguments;
    Identifier MangledName = MF->getIdentifier(ValID);
    SmallVector<SILValue, 4> Args;
    for (unsigned i = 0, e = EndOfArgValues; i < e; i += 3) {
      auto ArgASTTy = MF->getType(ListOfValues[i+1]);
      auto ArgTy = getSILType(ArgASTTy,
                              (SILValueCategory)(unsigned)ListOfValues[i+2]);
      Args.push_back(getLocalValue(ListOfValues[i], ArgTy));
    }
    SmallVector<SILType, 4> ResultSILTypes;
    for (unsigned i = EndOfArgValues, e = ListOfValues.size(); i < e; i += 2) {
      auto ASTTy = MF->getType(ListOfValues[i]);
      auto Ty = getSILType(ASTTy,
                           (SILValueCategory)(unsigned)ListOfValues[i+1]);
      ResultSILTypes.push_back(Ty);
    }
    ResultVal = Builder.createGraphOperation(Loc, MangledName, Args, {},
                                             ResultSILTypes);
    break;
  }
  case SILInstructionKind::AllocGlobalInst: {
    // Format: Name and type. Use SILOneOperandLayout.
    Identifier Name = MF->getIdentifier(ValID);

    // Find the global variable.
    SILGlobalVariable *g = getGlobalForReference(Name.str());
    assert(g && "Can't deserialize global variable");

    ResultVal = Builder.createAllocGlobal(Loc, g);
    break;
  }
  case SILInstructionKind::GlobalAddrInst:
  case SILInstructionKind::GlobalValueInst: {
    // Format: Name and type. Use SILOneOperandLayout.
    auto Ty = MF->getType(TyID);
    Identifier Name = MF->getIdentifier(ValID);

    // Find the global variable.
    SILGlobalVariable *g = getGlobalForReference(Name.str());
    assert(g && "Can't deserialize global variable");
    SILType expectedType = (OpCode == SILInstructionKind::GlobalAddrInst ?
                            g->getLoweredType().getAddressType() :
                            g->getLoweredType());
    assert(expectedType == getSILType(Ty, (SILValueCategory)TyCategory) &&
           "Type of a global variable does not match GlobalAddr.");
    (void)Ty;
    (void)expectedType;
    if (OpCode == SILInstructionKind::GlobalAddrInst) {
      ResultVal = Builder.createGlobalAddr(Loc, g);
    } else {
      ResultVal = Builder.createGlobalValue(Loc, g);
    }
    break;
  }
  case SILInstructionKind::DeallocStackInst: {
    auto Ty = MF->getType(TyID);
    ResultVal = Builder.createDeallocStack(Loc,
        getLocalValue(ValID,
                      getSILType(Ty, (SILValueCategory)TyCategory)));
    break;
  }
  case SILInstructionKind::DeallocRefInst: {
    auto Ty = MF->getType(TyID);
    bool OnStack = (bool)Attr;
    ResultVal = Builder.createDeallocRef(Loc,
        getLocalValue(ValID,
                      getSILType(Ty, (SILValueCategory)TyCategory)), OnStack);
    break;
  }

  // SWIFT_ENABLE_TENSORFLOW
  case SILInstructionKind::GradientInst: {
    llvm_unreachable("not supported");
  }

  case SILInstructionKind::DeallocPartialRefInst: {
    auto Ty = MF->getType(TyID);
    auto Ty2 = MF->getType(TyID2);
    ResultVal = Builder.createDeallocPartialRef(Loc,
        getLocalValue(ValID,
                      getSILType(Ty,  (SILValueCategory)TyCategory)),
        getLocalValue(ValID2,
                      getSILType(Ty2,  (SILValueCategory)TyCategory2)));
    break;
  }
  case SILInstructionKind::FunctionRefInst: {
    auto Ty = MF->getType(TyID);
    Identifier FuncName = MF->getIdentifier(ValID);
    ResultVal = Builder.createFunctionRef(Loc,
        getFuncForReference(FuncName.str(),
                            getSILType(Ty, (SILValueCategory)TyCategory)));
    break;
  }
  case SILInstructionKind::MarkDependenceInst: {
    auto Ty = MF->getType(TyID);
    auto Ty2 = MF->getType(TyID2);
    ResultVal = Builder.createMarkDependence(Loc,
        getLocalValue(ValID,
                      getSILType(Ty,  (SILValueCategory)TyCategory)),
        getLocalValue(ValID2,
                      getSILType(Ty2,  (SILValueCategory)TyCategory2)));
    break;
  }
  case SILInstructionKind::CopyBlockWithoutEscapingInst: {
    auto Ty = MF->getType(TyID);
    auto Ty2 = MF->getType(TyID2);
    ResultVal = Builder.createCopyBlockWithoutEscaping(
        Loc, getLocalValue(ValID, getSILType(Ty, (SILValueCategory)TyCategory)),
        getLocalValue(ValID2, getSILType(Ty2, (SILValueCategory)TyCategory2)));
    break;
  }
  case SILInstructionKind::IndexAddrInst: {
    auto Ty = MF->getType(TyID);
    auto Ty2 = MF->getType(TyID2);
    ResultVal = Builder.createIndexAddr(Loc,
        getLocalValue(ValID,
                      getSILType(Ty,  (SILValueCategory)TyCategory)),
        getLocalValue(ValID2,
                      getSILType(Ty2,  (SILValueCategory)TyCategory2)));
    break;
  }
  case SILInstructionKind::TailAddrInst: {
    auto Ty = MF->getType(TyID);
    auto Ty2 = MF->getType(TyID2);
    auto ResultTy = MF->getType(TyID3);
    ResultVal = Builder.createTailAddr(Loc,
        getLocalValue(ValID, getSILType(Ty, SILValueCategory::Address)),
        getLocalValue(ValID2, getSILType(Ty2, SILValueCategory::Object)),
        getSILType(ResultTy, SILValueCategory::Address));
    break;
  }
  case SILInstructionKind::IndexRawPointerInst: {
    auto Ty = MF->getType(TyID);
    auto Ty2 = MF->getType(TyID2);
    ResultVal = Builder.createIndexRawPointer(Loc,
        getLocalValue(ValID,
                      getSILType(Ty,  (SILValueCategory)TyCategory)),
        getLocalValue(ValID2,
                      getSILType(Ty2,  (SILValueCategory)TyCategory2)));
    break;
  }
  case SILInstructionKind::IntegerLiteralInst: {
    auto Ty = MF->getType(TyID);
    auto intTy = Ty->castTo<BuiltinIntegerType>();
    Identifier StringVal = MF->getIdentifier(ValID);
    // Build APInt from string.
    APInt value(intTy->getGreatestWidth(), StringVal.str(), 10);
    ResultVal = Builder.createIntegerLiteral(Loc,
        getSILType(Ty, (SILValueCategory)TyCategory),
        value);
    break;
  }
  case SILInstructionKind::FloatLiteralInst: {
    auto Ty = MF->getType(TyID);
    auto floatTy = Ty->castTo<BuiltinFloatType>();
    Identifier StringVal = MF->getIdentifier(ValID);
    // Build APInt from string.
    APInt bits(floatTy->getBitWidth(), StringVal.str(), 16);
    if (bits.getBitWidth() != floatTy->getBitWidth())
      bits = bits.zextOrTrunc(floatTy->getBitWidth());

    APFloat value(floatTy->getAPFloatSemantics(), bits);

    ResultVal = Builder.createFloatLiteral(Loc,
        getSILType(Ty, (SILValueCategory)TyCategory),
        value);
    break;
  }
  case SILInstructionKind::StringLiteralInst: {
    Identifier StringVal = MF->getIdentifier(ValID);
    auto encoding = fromStableStringEncoding(Attr);
    if (!encoding) return true;
    ResultVal = Builder.createStringLiteral(Loc, StringVal.str(),
                                            encoding.getValue());
    break;
  }
  case SILInstructionKind::ConstStringLiteralInst: {
    Identifier StringVal = MF->getIdentifier(ValID);
    auto encoding = fromStableConstStringEncoding(Attr);
    if (!encoding)
      return true;
    ResultVal = Builder.createConstStringLiteral(Loc, StringVal.str(),
                                                 encoding.getValue());
    break;
  }
  case SILInstructionKind::MarkFunctionEscapeInst: {
    // Format: a list of typed values. A typed value is expressed by 4 IDs:
    // TypeID, TypeCategory, ValueID, ValueResultNumber.
    SmallVector<SILValue, 4> OpList;
    for (unsigned I = 0, E = ListOfValues.size(); I < E; I += 3) {
      auto EltTy = MF->getType(ListOfValues[I]);
      OpList.push_back(
        getLocalValue(ListOfValues[I+2],
                      getSILType(EltTy, (SILValueCategory)ListOfValues[I+1])));
    }
    ResultVal = Builder.createMarkFunctionEscape(Loc, OpList);
    break;
  }
  // Checked Conversion instructions.
  case SILInstructionKind::UnconditionalCheckedCastInst: {
    SILValue Val = getLocalValue(ValID,
                 getSILType(MF->getType(TyID2), (SILValueCategory)TyCategory2));
    SILType Ty = getSILType(MF->getType(TyID), (SILValueCategory)TyCategory);
    ResultVal = Builder.createUnconditionalCheckedCast(Loc, Val, Ty);
    break;
  }

#define UNARY_INSTRUCTION(ID) \
  case SILInstructionKind::ID##Inst:                   \
    assert(RecordKind == SIL_ONE_OPERAND &&            \
           "Layout should be OneOperand.");            \
    ResultVal = Builder.create##ID(Loc, getLocalValue(ValID,  \
                    getSILType(MF->getType(TyID),                        \
                               (SILValueCategory)TyCategory)));          \
   break;

#define REFCOUNTING_INSTRUCTION(ID) \
  case SILInstructionKind::ID##Inst:                   \
    assert(RecordKind == SIL_ONE_OPERAND &&            \
           "Layout should be OneOperand.");            \
    ResultVal = Builder.create##ID(Loc, getLocalValue(ValID,  \
                    getSILType(MF->getType(TyID),                        \
                               (SILValueCategory)TyCategory)),  \
                                   (Atomicity)Attr);          \
    break;

#define ALWAYS_OR_SOMETIMES_LOADABLE_CHECKED_REF_STORAGE(Name, ...) \
  REFCOUNTING_INSTRUCTION(Name##Retain) \
  REFCOUNTING_INSTRUCTION(Name##Release) \
  REFCOUNTING_INSTRUCTION(StrongRetain##Name) \
  UNARY_INSTRUCTION(Copy##Name##Value)
#include "swift/AST/ReferenceStorage.def"
  UNARY_INSTRUCTION(CondFail)
  REFCOUNTING_INSTRUCTION(RetainValue)
  REFCOUNTING_INSTRUCTION(RetainValueAddr)
  REFCOUNTING_INSTRUCTION(UnmanagedRetainValue)
  UNARY_INSTRUCTION(CopyValue)
  UNARY_INSTRUCTION(DestroyValue)
  REFCOUNTING_INSTRUCTION(ReleaseValue)
  REFCOUNTING_INSTRUCTION(ReleaseValueAddr)
  REFCOUNTING_INSTRUCTION(UnmanagedReleaseValue)
  REFCOUNTING_INSTRUCTION(AutoreleaseValue)
  REFCOUNTING_INSTRUCTION(UnmanagedAutoreleaseValue)
  REFCOUNTING_INSTRUCTION(SetDeallocating)
  UNARY_INSTRUCTION(DeinitExistentialAddr)
  UNARY_INSTRUCTION(DeinitExistentialValue)
  UNARY_INSTRUCTION(EndBorrowArgument)
  UNARY_INSTRUCTION(DestroyAddr)
  UNARY_INSTRUCTION(Return)
  UNARY_INSTRUCTION(Throw)
  UNARY_INSTRUCTION(ClassifyBridgeObject)
  UNARY_INSTRUCTION(ValueToBridgeObject)
  UNARY_INSTRUCTION(FixLifetime)
  UNARY_INSTRUCTION(EndLifetime)
  UNARY_INSTRUCTION(CopyBlock)
  UNARY_INSTRUCTION(LoadBorrow)
  UNARY_INSTRUCTION(BeginBorrow)
  REFCOUNTING_INSTRUCTION(StrongPin)
  REFCOUNTING_INSTRUCTION(StrongUnpin)
  REFCOUNTING_INSTRUCTION(StrongRetain)
  REFCOUNTING_INSTRUCTION(StrongRelease)
  UNARY_INSTRUCTION(IsUnique)
  UNARY_INSTRUCTION(IsUniqueOrPinned)
  UNARY_INSTRUCTION(AbortApply)
  UNARY_INSTRUCTION(EndApply)
#undef UNARY_INSTRUCTION
#undef REFCOUNTING_INSTRUCTION

  case SILInstructionKind::IsEscapingClosureInst: {
    assert(RecordKind == SIL_ONE_OPERAND && "Layout should be OneOperand.");
    unsigned verificationType = Attr;
    ResultVal = Builder.createIsEscapingClosure(
        Loc,
        getLocalValue(
            ValID, getSILType(MF->getType(TyID), (SILValueCategory)TyCategory)),
        verificationType);
    break;
  }

  case SILInstructionKind::DestructureTupleInst: {
    assert(RecordKind == SIL_ONE_OPERAND && "Layout should be OneOperand.");
    SILValue Operand = getLocalValue(
        ValID, getSILType(MF->getType(TyID), (SILValueCategory)TyCategory));
    ResultVal = Builder.createDestructureTuple(Loc, Operand);
    break;
  }
  case SILInstructionKind::DestructureStructInst: {
    assert(RecordKind == SIL_ONE_OPERAND && "Layout should be OneOperand.");
    SILValue Operand = getLocalValue(
        ValID, getSILType(MF->getType(TyID), (SILValueCategory)TyCategory));
    ResultVal = Builder.createDestructureStruct(Loc, Operand);
    break;
  }
  case SILInstructionKind::UncheckedOwnershipConversionInst: {
    auto Ty = MF->getType(TyID);
    auto ResultKind = ValueOwnershipKind(Attr);
    ResultVal = Builder.createUncheckedOwnershipConversion(
        Loc, getLocalValue(ValID, getSILType(Ty, (SILValueCategory)TyCategory)),
        ResultKind);
    break;
  }

  case SILInstructionKind::LoadInst: {
    auto Ty = MF->getType(TyID);
    auto Qualifier = LoadOwnershipQualifier(Attr);
    ResultVal = Builder.createLoad(
        Loc, getLocalValue(ValID, getSILType(Ty, (SILValueCategory)TyCategory)),
        Qualifier);
    break;
  }

#define NEVER_OR_SOMETIMES_LOADABLE_CHECKED_REF_STORAGE(Name, ...) \
  case SILInstructionKind::Load##Name##Inst: { \
    auto Ty = MF->getType(TyID); \
    bool isTake = (Attr > 0); \
    auto Val = getLocalValue(ValID, getSILType(Ty, \
                                               SILValueCategory(TyCategory)));\
    ResultVal = Builder.createLoad##Name(Loc, Val, IsTake_t(isTake)); \
    break; \
  } \
  case SILInstructionKind::Store##Name##Inst: { \
    auto Ty = MF->getType(TyID); \
    SILType addrType = getSILType(Ty, (SILValueCategory)TyCategory); \
    auto refType = addrType.castTo<Name##StorageType>(); \
    auto ValType = SILType::getPrimitiveObjectType(refType.getReferentType()); \
    bool isInit = (Attr > 0); \
    ResultVal = Builder.createStore##Name(Loc, \
                                          getLocalValue(ValID, ValType), \
                                          getLocalValue(ValID2, addrType), \
                                          IsInitialization_t(isInit)); \
    break; \
  }
#include "swift/AST/ReferenceStorage.def"
  case SILInstructionKind::MarkUninitializedInst: {
    auto Ty = getSILType(MF->getType(TyID), (SILValueCategory)TyCategory);
    auto Kind = (MarkUninitializedInst::Kind)Attr;
    auto Val = getLocalValue(ValID, Ty);
    ResultVal = Builder.createMarkUninitialized(Loc, Val, Kind);
    break;
  }
  case SILInstructionKind::StoreInst: {
    auto Ty = MF->getType(TyID);
    SILType addrType = getSILType(Ty, (SILValueCategory)TyCategory);
    SILType ValType = addrType.getObjectType();
    auto Qualifier = StoreOwnershipQualifier(Attr);
    ResultVal = Builder.createStore(Loc, getLocalValue(ValID, ValType),
                                    getLocalValue(ValID2, addrType), Qualifier);
    break;
  }
  case SILInstructionKind::StoreBorrowInst: {
    auto Ty = MF->getType(TyID);
    SILType addrType = getSILType(Ty, (SILValueCategory)TyCategory);
    SILType ValType = addrType.getObjectType();
    ResultVal = Builder.createStoreBorrow(Loc, getLocalValue(ValID, ValType),
                                          getLocalValue(ValID2, addrType));
    break;
  }
  case SILInstructionKind::EndBorrowInst: {
    SILValue BorrowSource, BorrowDest;
    BorrowSource = getLocalValue(
        ValID, getSILType(MF->getType(TyID), (SILValueCategory)TyCategory));
    BorrowDest = getLocalValue(
        ValID2, getSILType(MF->getType(TyID2), (SILValueCategory)TyCategory2));
    ResultVal = Builder.createEndBorrow(Loc, BorrowSource, BorrowDest);
    break;
  }
  case SILInstructionKind::BeginAccessInst: {
    SILValue op = getLocalValue(
        ValID, getSILType(MF->getType(TyID), (SILValueCategory)TyCategory));
    auto accessKind = SILAccessKind(Attr & 0x3);
    auto enforcement = SILAccessEnforcement((Attr >> 2) & 0x3);
    bool noNestedConflict = (Attr >> 4) & 0x01;
    bool fromBuiltin = (Attr >> 5) & 0x01;
    ResultVal =
        Builder.createBeginAccess(Loc, op, accessKind, enforcement,
                                  noNestedConflict, fromBuiltin);
    break;
  }
  case SILInstructionKind::EndAccessInst: {
    SILValue op = getLocalValue(
        ValID, getSILType(MF->getType(TyID), (SILValueCategory)TyCategory));
    bool aborted = Attr & 0x1;
    ResultVal = Builder.createEndAccess(Loc, op, aborted);
    break;
  }
  case SILInstructionKind::BeginUnpairedAccessInst: {
    SILValue source = getLocalValue(
        ValID, getSILType(MF->getType(TyID), (SILValueCategory)TyCategory));
    SILValue buffer = getLocalValue(
        ValID2, getSILType(MF->getType(TyID2), (SILValueCategory)TyCategory2));
    auto accessKind = SILAccessKind(Attr & 0x3);
    auto enforcement = SILAccessEnforcement((Attr >> 2) & 0x03);
    bool noNestedConflict = (Attr >> 4) & 0x01;
    bool fromBuiltin = (Attr >> 5) & 0x01;
    ResultVal = Builder.createBeginUnpairedAccess(
      Loc, source, buffer, accessKind, enforcement, noNestedConflict,
      fromBuiltin);
    break;
  }
  case SILInstructionKind::EndUnpairedAccessInst: {
    SILValue op = getLocalValue(
        ValID, getSILType(MF->getType(TyID), (SILValueCategory)TyCategory));
    bool aborted = Attr & 0x1;
    auto enforcement = SILAccessEnforcement((Attr >> 1) & 0x03);
    bool fromBuiltin = (Attr >> 3) & 0x01;
    ResultVal = Builder.createEndUnpairedAccess(Loc, op, enforcement, aborted,
                                                fromBuiltin);
    break;
  }
  case SILInstructionKind::CopyAddrInst: {
    auto Ty = MF->getType(TyID);
    SILType addrType = getSILType(Ty, (SILValueCategory)TyCategory);
    bool isInit = (Attr & 0x2) > 0;
    bool isTake = (Attr & 0x1) > 0;
    ResultVal = Builder.createCopyAddr(Loc,
                    getLocalValue(ValID, addrType),
                    getLocalValue(ValID2, addrType),
                    IsTake_t(isTake),
                    IsInitialization_t(isInit));
    break;
  }
  case SILInstructionKind::AssignInst: {
    auto Ty = MF->getType(TyID);
    SILType addrType = getSILType(Ty, (SILValueCategory)TyCategory);
    SILType ValType = addrType.getObjectType();
    ResultVal = Builder.createAssign(Loc,
                    getLocalValue(ValID, ValType),
                    getLocalValue(ValID2, addrType));
    break;
  }
  case SILInstructionKind::BindMemoryInst: {
    assert(RecordKind == SIL_ONE_TYPE_VALUES &&
           "Layout should be OneTypeValues.");
    auto Ty = MF->getType(TyID);   // BoundTy
    ResultVal = Builder.createBindMemory(
      Loc,
      getLocalValue(ListOfValues[2],
                    getSILType(MF->getType(ListOfValues[0]),
                               (SILValueCategory)ListOfValues[1])),
      getLocalValue(ListOfValues[5],
                    getSILType(MF->getType(ListOfValues[3]),
                               (SILValueCategory)ListOfValues[4])),
      getSILType(Ty, (SILValueCategory)TyCategory));
    break;
  }
  case SILInstructionKind::StructElementAddrInst:
  case SILInstructionKind::StructExtractInst: {
    // Use SILOneValueOneOperandLayout.
    VarDecl *Field = cast<VarDecl>(MF->getDecl(ValID));
    auto Ty = MF->getType(TyID);
    auto Val = getLocalValue(ValID2,
                             getSILType(Ty, (SILValueCategory)TyCategory));
    auto ResultTy = Val->getType().getFieldType(Field, SILMod);
    if (OpCode == SILInstructionKind::StructElementAddrInst)
      ResultVal = Builder.createStructElementAddr(Loc, Val, Field,
                                                  ResultTy.getAddressType());
    else
      ResultVal = Builder.createStructExtract(Loc, Val, Field,
                                              ResultTy.getObjectType());
    break;
  }
  case SILInstructionKind::StructInst: {
    // Format: a type followed by a list of typed values. A typed value is
    // expressed by 4 IDs: TypeID, TypeCategory, ValueID, ValueResultNumber.
    auto Ty = MF->getType(TyID);
    SmallVector<SILValue, 4> OpList;
    for (unsigned I = 0, E = ListOfValues.size(); I < E; I += 3) {
      auto EltTy = MF->getType(ListOfValues[I]);
      OpList.push_back(
        getLocalValue(ListOfValues[I+2],
                      getSILType(EltTy, (SILValueCategory)ListOfValues[I+1])));
    }
    ResultVal = Builder.createStruct(Loc,
                    getSILType(Ty, (SILValueCategory)TyCategory),
                    OpList);
    break;
  }
  case SILInstructionKind::TupleElementAddrInst:
  case SILInstructionKind::TupleExtractInst: {
    // Use OneTypeOneOperand layout where the field number is stored in TypeID.
    auto Ty2 = MF->getType(TyID2);
    SILType ST = getSILType(Ty2, (SILValueCategory)TyCategory2);
    TupleType *TT = ST.castTo<TupleType>();

    auto ResultTy = TT->getElement(TyID).getType();
    switch (OpCode) {
    default: llvm_unreachable("Out of sync with parent switch");
    case SILInstructionKind::TupleElementAddrInst:
      ResultVal = Builder.createTupleElementAddr(Loc,
                      getLocalValue(ValID, ST),
                      TyID, getSILType(ResultTy, SILValueCategory::Address));
      break;
    case SILInstructionKind::TupleExtractInst:
      ResultVal = Builder.createTupleExtract(Loc,
                                             getLocalValue(ValID,ST),
                                             TyID,
                                getSILType(ResultTy, SILValueCategory::Object));
      break;
    }
    break;
  }
  case SILInstructionKind::TupleInst: {
    // Format: a type followed by a list of values. A value is expressed by
    // 2 IDs: ValueID, ValueResultNumber.
    auto Ty = MF->getType(TyID);
    TupleType *TT = Ty->castTo<TupleType>();
    assert(TT && "Type of a TupleInst should be TupleType");
    SmallVector<SILValue, 4> OpList;
    for (unsigned I = 0, E = ListOfValues.size(); I < E; I++) {
      Type EltTy = TT->getElement(I).getType();
      OpList.push_back(
        getLocalValue(ListOfValues[I],
                      getSILType(EltTy, SILValueCategory::Object)));
    }
    ResultVal = Builder.createTuple(Loc,
                    getSILType(Ty, (SILValueCategory)TyCategory),
                    OpList);
    break;
  }
  case SILInstructionKind::ObjectInst: {
    llvm_unreachable("Serialization of global initializers not supported");
  }
  case SILInstructionKind::BranchInst: {
    SmallVector<SILValue, 4> Args;
    for (unsigned I = 0, E = ListOfValues.size(); I < E; I += 3)
      Args.push_back(
        getLocalValue(ListOfValues[I+2],
                      getSILType(MF->getType(ListOfValues[I]),
                                 (SILValueCategory)ListOfValues[I+1])));

    ResultVal = Builder.createBranch(Loc, getBBForReference(Fn, TyID),
                    Args);
    break;
  }
  case SILInstructionKind::CondBranchInst: {
    // Format: condition, true basic block ID, a list of arguments, false basic
    // block ID, a list of arguments. Use SILOneTypeValuesLayout: the type is
    // for condition, the list has value for condition, true basic block ID,
    // false basic block ID, number of true arguments, and a list of true|false
    // arguments.
    SILValue Cond = getLocalValue(ListOfValues[0],
                                  getSILType(MF->getType(TyID),
                                             (SILValueCategory)TyCategory));

    unsigned NumTrueArgs = ListOfValues[3];
    unsigned StartOfTrueArg = 4;
    unsigned StartOfFalseArg = StartOfTrueArg + 3*NumTrueArgs;
    SmallVector<SILValue, 4> TrueArgs;
    for (unsigned I = StartOfTrueArg, E = StartOfFalseArg; I < E; I += 3)
      TrueArgs.push_back(
        getLocalValue(ListOfValues[I+2],
                      getSILType(MF->getType(ListOfValues[I]),
                                 (SILValueCategory)ListOfValues[I+1])));

    SmallVector<SILValue, 4> FalseArgs;
    for (unsigned I = StartOfFalseArg, E = ListOfValues.size(); I < E; I += 3)
      FalseArgs.push_back(
        getLocalValue(ListOfValues[I+2],
                      getSILType(MF->getType(ListOfValues[I]),
                                 (SILValueCategory)ListOfValues[I+1])));

    ResultVal = Builder.createCondBranch(Loc, Cond,
                    getBBForReference(Fn, ListOfValues[1]), TrueArgs,
                    getBBForReference(Fn, ListOfValues[2]), FalseArgs);
    break;
  }
  case SILInstructionKind::SwitchEnumInst:
  case SILInstructionKind::SwitchEnumAddrInst: {
    // Format: condition, a list of cases (EnumElementDecl + Basic Block ID),
    // default basic block ID. Use SILOneTypeValuesLayout: the type is
    // for condition, the list has value for condition, hasDefault, default
    // basic block ID, a list of (DeclID, BasicBlock ID).
    SILValue Cond = getLocalValue(ListOfValues[0],
                                  getSILType(MF->getType(TyID),
                                             (SILValueCategory)TyCategory));

    SILBasicBlock *DefaultBB = nullptr;
    if (ListOfValues[1])
      DefaultBB = getBBForReference(Fn, ListOfValues[2]);

    SmallVector<std::pair<EnumElementDecl*, SILBasicBlock*>, 4> CaseBBs;
    for (unsigned I = 3, E = ListOfValues.size(); I < E; I += 2) {
      CaseBBs.push_back( {cast<EnumElementDecl>(MF->getDecl(ListOfValues[I])),
                            getBBForReference(Fn, ListOfValues[I+1])} );
    }
    if (OpCode == SILInstructionKind::SwitchEnumInst)
      ResultVal = Builder.createSwitchEnum(Loc, Cond, DefaultBB, CaseBBs);
    else
      ResultVal = Builder.createSwitchEnumAddr(Loc, Cond,
                      DefaultBB, CaseBBs);
    break;
  }
  case SILInstructionKind::SelectEnumInst:
  case SILInstructionKind::SelectEnumAddrInst: {
    // Format: condition, a list of cases (EnumElementDecl + Value ID),
    // default value ID. Use SILOneTypeValuesLayout: the type is
    // for condition, the list has value for condition, result type,
    //   hasDefault, default
    // basic block ID, a list of (DeclID, BasicBlock ID).
    SILValue Cond = getLocalValue(ListOfValues[0],
                                  getSILType(MF->getType(TyID),
                                             (SILValueCategory)TyCategory));

    Type ResultLoweredTy = MF->getType(ListOfValues[1]);
    SILValueCategory ResultCategory = (SILValueCategory)ListOfValues[2];
    SILType ResultTy = getSILType(ResultLoweredTy, ResultCategory);
    
    SILValue DefaultVal = nullptr;
    if (ListOfValues[3])
      DefaultVal = getLocalValue(ListOfValues[4], ResultTy);

    SmallVector<std::pair<EnumElementDecl*, SILValue>, 4> CaseVals;
    for (unsigned I = 5, E = ListOfValues.size(); I < E; I += 2) {
      auto Value = getLocalValue(ListOfValues[I+1], ResultTy);
      CaseVals.push_back({cast<EnumElementDecl>(MF->getDecl(ListOfValues[I])),
                         Value});
    }
    if (OpCode == SILInstructionKind::SelectEnumInst)
      ResultVal = Builder.createSelectEnum(Loc, Cond, ResultTy,
                                           DefaultVal, CaseVals);
    else
      ResultVal = Builder.createSelectEnumAddr(Loc, Cond, ResultTy,
                                               DefaultVal, CaseVals);
    break;
  }
  case SILInstructionKind::SwitchValueInst: {
    // Format: condition, a list of cases (Value ID + Basic Block ID),
    // default basic block ID. Use SILOneTypeValuesLayout: the type is
    // for condition, the list contains value for condition, hasDefault, default
    // basic block ID, a list of (Value ID, BasicBlock ID).
    SILType ResultTy = getSILType(MF->getType(TyID),
                                             (SILValueCategory)TyCategory);
    SILValue Cond = getLocalValue(ListOfValues[0], getSILType(MF->getType(TyID),
                                             (SILValueCategory)TyCategory));

    SILBasicBlock *DefaultBB = nullptr;
    if (ListOfValues[1])
      DefaultBB = getBBForReference(Fn, ListOfValues[2]);

    SmallVector<std::pair<SILValue, SILBasicBlock*>, 4> CaseBBs;
    for (unsigned I = 3, E = ListOfValues.size(); I < E; I += 2) {
      auto value = getLocalValue(ListOfValues[I], ResultTy);
      CaseBBs.push_back( {value, getBBForReference(Fn, ListOfValues[I+1])} );
    }
    ResultVal = Builder.createSwitchValue(Loc, Cond, DefaultBB, CaseBBs);
    break;
  }
  case SILInstructionKind::SelectValueInst: {
    // Format: condition, a list of cases (ValueID + Value ID),
    // default value ID. Use SILOneTypeValuesLayout: the type is
    // for condition, the list has value for condition, result type,
    // hasDefault, default,
    // basic block ID, a list of (Value ID, Value ID).
    SILValue Cond = getLocalValue(ListOfValues[0], getSILType(MF->getType(TyID),
                                             (SILValueCategory)TyCategory));

    Type ResultLoweredTy = MF->getType(ListOfValues[1]);
    SILValueCategory ResultCategory = (SILValueCategory)ListOfValues[2];
    SILType ResultTy = getSILType(ResultLoweredTy, ResultCategory);

    SILValue DefaultVal = nullptr;
    if (ListOfValues[3])
      DefaultVal = getLocalValue(ListOfValues[4], ResultTy);

    SmallVector<std::pair<SILValue, SILValue>, 4> CaseValuesAndResults;
    for (unsigned I = 5, E = ListOfValues.size(); I < E; I += 2) {
      auto CaseValue = getLocalValue(ListOfValues[I], Cond->getType());
      auto Result = getLocalValue(ListOfValues[I+1], ResultTy);
      CaseValuesAndResults.push_back({CaseValue, Result});
    }

    ResultVal = Builder.createSelectValue(Loc, Cond, ResultTy,
                                          DefaultVal, CaseValuesAndResults);
    break;
  }  
  case SILInstructionKind::EnumInst: {
    // Format: a type, an operand and a decl ID. Use SILTwoOperandsLayout: type,
    // (DeclID + hasOperand), and an operand.
    SILValue Operand;
    if (Attr)
      Operand = getLocalValue(ValID2,
                    getSILType(MF->getType(TyID2),
                               (SILValueCategory)TyCategory2));
    ResultVal = Builder.createEnum(Loc, Operand,
                                    cast<EnumElementDecl>(MF->getDecl(ValID)),
                                    getSILType(MF->getType(TyID),
                                               (SILValueCategory)TyCategory));
    break;
  }
  case SILInstructionKind::InitEnumDataAddrInst: {
    // Use SILOneValueOneOperandLayout.
    EnumElementDecl *Elt = cast<EnumElementDecl>(MF->getDecl(ValID));
    SILType OperandTy = getSILType(MF->getType(TyID),
                                   (SILValueCategory) TyCategory);
    SILType ResultTy = OperandTy.getEnumElementType(Elt, SILMod);
    ResultVal = Builder.createInitEnumDataAddr(Loc,
                    getLocalValue(ValID2, OperandTy),
                    Elt, ResultTy);
    break;
  }
  case SILInstructionKind::UncheckedEnumDataInst: {
    // Use SILOneValueOneOperandLayout.
    EnumElementDecl *Elt = cast<EnumElementDecl>(MF->getDecl(ValID));
    SILType OperandTy = getSILType(MF->getType(TyID),
                                   (SILValueCategory) TyCategory);
    SILType ResultTy = OperandTy.getEnumElementType(Elt, SILMod);
    ResultVal = Builder.createUncheckedEnumData(Loc,
                    getLocalValue(ValID2, OperandTy),
                    Elt, ResultTy);
    break;
  }
  case SILInstructionKind::UncheckedTakeEnumDataAddrInst: {
    // Use SILOneValueOneOperandLayout.
    EnumElementDecl *Elt = cast<EnumElementDecl>(MF->getDecl(ValID));
    SILType OperandTy = getSILType(MF->getType(TyID),
                                   (SILValueCategory) TyCategory);
    SILType ResultTy = OperandTy.getEnumElementType(Elt, SILMod);
    ResultVal = Builder.createUncheckedTakeEnumDataAddr(Loc,
                    getLocalValue(ValID2, OperandTy),
                    Elt, ResultTy);
    break;
  }
  case SILInstructionKind::InjectEnumAddrInst: {
    // Use SILOneValueOneOperandLayout.
    EnumElementDecl *Elt = cast<EnumElementDecl>(MF->getDecl(ValID));
    auto Ty = MF->getType(TyID);
    ResultVal = Builder.createInjectEnumAddr(Loc,
                    getLocalValue(ValID2,
                                  getSILType(Ty, (SILValueCategory)TyCategory)),
                    Elt);
    break;
  }
  case SILInstructionKind::RefElementAddrInst: {
    // Use SILOneValueOneOperandLayout.
    VarDecl *Field = cast<VarDecl>(MF->getDecl(ValID));
    auto Ty = MF->getType(TyID);
    auto Val = getLocalValue(ValID2,
                             getSILType(Ty, (SILValueCategory)TyCategory));
    auto ResultTy = Val->getType().getFieldType(Field, SILMod);
    ResultVal = Builder.createRefElementAddr(Loc, Val, Field,
                                             ResultTy);
    break;
  }
  case SILInstructionKind::RefTailAddrInst: {
    assert(RecordKind == SIL_ONE_TYPE_ONE_OPERAND &&
           "Layout should be OneTypeOneOperand.");
    assert(Attr == 0);
    assert((SILValueCategory)TyCategory == SILValueCategory::Address);
    ResultVal = Builder.createRefTailAddr(
      Loc,
      getLocalValue(ValID, getSILType(MF->getType(TyID2),
                                      (SILValueCategory)TyCategory2)),
      getSILType(MF->getType(TyID), SILValueCategory::Address));
    break;
  }
  case SILInstructionKind::ClassMethodInst:
  case SILInstructionKind::SuperMethodInst:
  case SILInstructionKind::ObjCMethodInst:
  case SILInstructionKind::ObjCSuperMethodInst: {
    // Format: a type, an operand and a SILDeclRef. Use SILOneTypeValuesLayout:
    // type, Attr, SILDeclRef (DeclID, Kind, uncurryLevel), and an operand.
    unsigned NextValueIndex = 0;
    SILDeclRef DRef = getSILDeclRef(MF, ListOfValues, NextValueIndex);
    SILType Ty = getSILType(MF->getType(TyID), (SILValueCategory)TyCategory);
    assert(ListOfValues.size() >= NextValueIndex + 2 &&
           "Out of entries for MethodInst");
    SILType operandTy = getSILType(MF->getType(ListOfValues[NextValueIndex]),
                                   (SILValueCategory)ListOfValues[NextValueIndex+1]);
    NextValueIndex += 2;

    switch (OpCode) {
    default: llvm_unreachable("Out of sync with parent switch");
    case SILInstructionKind::ClassMethodInst:
      ResultVal = Builder.createClassMethod(Loc,
                    getLocalValue(ListOfValues[NextValueIndex], operandTy),
                    DRef, Ty);
      break;
    case SILInstructionKind::SuperMethodInst:
      ResultVal = Builder.createSuperMethod(Loc,
                    getLocalValue(ListOfValues[NextValueIndex], operandTy),
                    DRef, Ty);
      break;
    case SILInstructionKind::ObjCMethodInst:
      ResultVal = Builder.createObjCMethod(Loc,
                    getLocalValue(ListOfValues[NextValueIndex], operandTy),
                    DRef, Ty);
      break;
    case SILInstructionKind::ObjCSuperMethodInst:
      ResultVal = Builder.createObjCSuperMethod(Loc,
                    getLocalValue(ListOfValues[NextValueIndex], operandTy),
                    DRef, Ty);
      break;
    }
    break;
  }
  case SILInstructionKind::WitnessMethodInst: {
    unsigned NextValueIndex = 0;
    SILDeclRef DRef = getSILDeclRef(MF, ListOfValues, NextValueIndex);
    assert(ListOfValues.size() >= NextValueIndex &&
           "Out of entries for MethodInst");

    CanType Ty = MF->getType(TyID)->getCanonicalType();
    SILType OperandTy = getSILType(MF->getType(TyID2),
                                   (SILValueCategory)TyCategory2);

    auto Conformance = MF->readConformance(SILCursor);
    // Read the optional opened existential.
    SILValue ExistentialOperand;
    if (TyID3) {
      SILType ExistentialOperandTy =
          getSILType(MF->getType(TyID3), (SILValueCategory)TyCategory3);
      if (ValID3)
        ExistentialOperand = getLocalValue(ValID3, ExistentialOperandTy);
    }
    ResultVal = Builder.createWitnessMethod(
        Loc, Ty, Conformance, DRef, OperandTy);
    break;
  }
  case SILInstructionKind::DynamicMethodBranchInst: {
    // Format: a typed value, a SILDeclRef, a BasicBlock ID for method,
    // a BasicBlock ID for no method. Use SILOneTypeValuesLayout.
    unsigned NextValueIndex = 1;
    SILDeclRef DRef = getSILDeclRef(MF, ListOfValues, NextValueIndex);
    assert(ListOfValues.size() == NextValueIndex + 2 &&
           "Wrong number of entries for DynamicMethodBranchInst");
    ResultVal = Builder.createDynamicMethodBranch(Loc,
                    getLocalValue(ListOfValues[0], getSILType(MF->getType(TyID),
                                             (SILValueCategory)TyCategory)),
                    DRef, getBBForReference(Fn, ListOfValues[NextValueIndex]),
                    getBBForReference(Fn, ListOfValues[NextValueIndex+1]));
    break;
  }
  case SILInstructionKind::CheckedCastBranchInst: {
    // Format: the cast kind, a typed value, a BasicBlock ID for success,
    // a BasicBlock ID for failure. Uses SILOneTypeValuesLayout.
    assert(ListOfValues.size() == 6 &&
           "expect 7 numbers for CheckedCastBranchInst");
    bool isExact = ListOfValues[0] != 0;
    SILType opTy = getSILType(MF->getType(ListOfValues[2]),
                              (SILValueCategory)ListOfValues[3]);
    SILValue op = getLocalValue(ListOfValues[1], opTy);
    SILType castTy = getSILType(MF->getType(TyID),
                                (SILValueCategory)TyCategory);
    auto *successBB = getBBForReference(Fn, ListOfValues[4]);
    auto *failureBB = getBBForReference(Fn, ListOfValues[5]);

    ResultVal = Builder.createCheckedCastBranch(Loc, isExact, op, castTy,
                                                successBB, failureBB);
    break;
  }
  case SILInstructionKind::CheckedCastValueBranchInst: {
    // Format: the cast kind, a typed value, a BasicBlock ID for success,
    // a BasicBlock ID for failure. Uses SILOneTypeValuesLayout.
    assert(ListOfValues.size() == 5 &&
           "expect 6 numbers for CheckedCastValueBranchInst");
    SILType opTy = getSILType(MF->getType(ListOfValues[1]),
                              (SILValueCategory)ListOfValues[2]);
    SILValue op = getLocalValue(ListOfValues[0], opTy);
    SILType castTy =
        getSILType(MF->getType(TyID), (SILValueCategory)TyCategory);
    auto *successBB = getBBForReference(Fn, ListOfValues[3]);
    auto *failureBB = getBBForReference(Fn, ListOfValues[4]);

    ResultVal = Builder.createCheckedCastValueBranch(Loc, op, castTy, successBB,
                                                     failureBB);
    break;
  }
  case SILInstructionKind::UnconditionalCheckedCastValueInst: {
    SILValue Val = getLocalValue(
        ValID, getSILType(MF->getType(TyID2), (SILValueCategory)TyCategory2));
    SILType Ty = getSILType(MF->getType(TyID), (SILValueCategory)TyCategory);
    ResultVal = Builder.createUnconditionalCheckedCastValue(Loc, Val, Ty);
    break;
  }
  case SILInstructionKind::UnconditionalCheckedCastAddrInst: {
    // ignore attr.
    CanType sourceType = MF->getType(ListOfValues[0])->getCanonicalType();
    SILType srcAddrTy = getSILType(MF->getType(ListOfValues[2]),
                                   (SILValueCategory)ListOfValues[3]);
    SILValue src = getLocalValue(ListOfValues[1], srcAddrTy);

    CanType targetType = MF->getType(ListOfValues[4])->getCanonicalType();
    SILType destAddrTy =
        getSILType(MF->getType(TyID), (SILValueCategory)TyCategory);
    SILValue dest = getLocalValue(ListOfValues[5], destAddrTy);

    ResultVal = Builder.createUnconditionalCheckedCastAddr(Loc, src, sourceType,
                                                           dest, targetType);
    break;
  }
  case SILInstructionKind::CheckedCastAddrBranchInst: {
    CastConsumptionKind consumption = getCastConsumptionKind(ListOfValues[0]);

    CanType sourceType = MF->getType(ListOfValues[1])->getCanonicalType();
    SILType srcAddrTy = getSILType(MF->getType(ListOfValues[3]),
                                   (SILValueCategory)ListOfValues[4]);
    SILValue src = getLocalValue(ListOfValues[2], srcAddrTy);

    CanType targetType = MF->getType(ListOfValues[5])->getCanonicalType();
    SILType destAddrTy =
      getSILType(MF->getType(TyID), (SILValueCategory) TyCategory);
    SILValue dest = getLocalValue(ListOfValues[6], destAddrTy);

    auto *successBB = getBBForReference(Fn, ListOfValues[7]);
    auto *failureBB = getBBForReference(Fn, ListOfValues[8]);
    ResultVal = Builder.createCheckedCastAddrBranch(Loc, consumption,
                                                    src, sourceType,
                                                    dest, targetType,
                                                    successBB, failureBB);
    break;
  }
  case SILInstructionKind::UncheckedRefCastAddrInst: {
    CanType sourceType = MF->getType(ListOfValues[0])->getCanonicalType();
    // ignore attr.
    SILType srcAddrTy = getSILType(MF->getType(ListOfValues[2]),
                                   (SILValueCategory)ListOfValues[3]);
    SILValue src = getLocalValue(ListOfValues[1], srcAddrTy);

    CanType targetType = MF->getType(ListOfValues[4])->getCanonicalType();
    SILType destAddrTy =
      getSILType(MF->getType(TyID), (SILValueCategory) TyCategory);
    SILValue dest = getLocalValue(ListOfValues[5], destAddrTy);

    ResultVal = Builder.createUncheckedRefCastAddr(Loc, src, sourceType,
                                                   dest, targetType);
    break;
  }
  case SILInstructionKind::InitBlockStorageHeaderInst: {
    assert(ListOfValues.size() == 5 &&
           "expected 5 values for InitBlockStorageHeader");
    SILType blockTy
      = getSILType(MF->getType(TyID), (SILValueCategory)TyCategory);

    SILType storageTy = getSILType(MF->getType(ListOfValues[1]),
                                   SILValueCategory::Address);
    SILValue storage
      = getLocalValue(ListOfValues[0], storageTy);

    SILType invokeTy = getSILType(MF->getType(ListOfValues[3]),
                                  SILValueCategory::Object);
    SILValue invoke
      = getLocalValue(ListOfValues[2], invokeTy);
    
    auto SubMap = MF->getSubstitutionMap(ListOfValues[4]);

    ResultVal = Builder.createInitBlockStorageHeader(Loc, storage, invoke,
                                                     blockTy, SubMap);
    break;
  }
  case SILInstructionKind::UnreachableInst: {
    ResultVal = Builder.createUnreachable(Loc);
    break;
  }
  case SILInstructionKind::UnwindInst: {
    ResultVal = Builder.createUnwind(Loc);
    break;
  }
  case SILInstructionKind::YieldInst: {
    SILBasicBlock *unwindBB = getBBForReference(Fn, ListOfValues.back());
    ListOfValues = ListOfValues.drop_back();
    SILBasicBlock *resumeBB = getBBForReference(Fn, ListOfValues.back());
    ListOfValues = ListOfValues.drop_back();

    SmallVector<SILValue, 4> yieldedValues;
    for (unsigned I = 0, E = ListOfValues.size(); I < E; I += 3) {
      auto valueTy = MF->getType(ListOfValues[I]);
      auto valueCategory = (SILValueCategory) ListOfValues[I+1];
      yieldedValues.push_back(
        getLocalValue(ListOfValues[I+2], getSILType(valueTy, valueCategory)));
    }

    ResultVal = Builder.createYield(Loc, yieldedValues, resumeBB, unwindBB);
    break;
  }
  case SILInstructionKind::KeyPathInst: {
    unsigned nextValue = 0;
    SILType kpTy
      = getSILType(MF->getType(TyID), (SILValueCategory)TyCategory);

    auto rootTy = MF->getType(ListOfValues[nextValue++]);
    auto valueTy = MF->getType(ListOfValues[nextValue++]);
    auto numComponents = ListOfValues[nextValue++];
    auto numOperands = ListOfValues[nextValue++];
    auto subMap = MF->getSubstitutionMap(ListOfValues[nextValue++]);
    auto objcString = MF->getIdentifier(ListOfValues[nextValue++]).str();
    auto numGenericParams = ListOfValues[nextValue++];
    
    SmallVector<GenericTypeParamType *, 4> genericParams;
    while (numGenericParams-- > 0) {
      genericParams.push_back(MF->getType(ListOfValues[nextValue++])
                                ->castTo<GenericTypeParamType>());
    }
    
    SmallVector<KeyPathPatternComponent, 4> components;
    components.reserve(numComponents);
    while (numComponents-- > 0) {
      components.push_back(*readKeyPathComponent(ListOfValues, nextValue));
    }
    
    SmallVector<Requirement, 4> requirements;
    MF->readGenericRequirements(requirements, SILCursor);
    
    CanGenericSignature sig = nullptr;
    if (!genericParams.empty() || !requirements.empty())
      sig = GenericSignature::get(genericParams, requirements)
         ->getCanonicalSignature();
    
    auto pattern = KeyPathPattern::get(SILMod, sig,
                                       rootTy->getCanonicalType(),
                                       valueTy->getCanonicalType(),
                                       components,
                                       objcString);
    
    SmallVector<SILValue, 4> operands;
    
    operands.reserve(numOperands);
    while (numOperands-- > 0) {
      auto opValue = ListOfValues[nextValue++];
      auto opTy = MF->getType(ListOfValues[nextValue++]);
      auto opCat = (SILValueCategory)ListOfValues[nextValue++];
      operands.push_back(getLocalValue(opValue, getSILType(opTy, opCat)));
    }
    
    ResultVal = Builder.createKeyPath(Loc, pattern, subMap, operands, kpTy);
    break;
  }
  case SILInstructionKind::MarkUninitializedBehaviorInst:
    llvm_unreachable("todo");
  }

  for (auto result : ResultVal->getResults()) {
    LastValueID = LastValueID + 1;
    setLocalValue(result, LastValueID);
  }

  return false;
}

SILFunction *SILDeserializer::lookupSILFunction(SILFunction *InFunc) {
  StringRef name = InFunc->getName();
  if (!FuncTable)
    return nullptr;
  auto iter = FuncTable->find(name);
  if (iter == FuncTable->end())
    return nullptr;

  auto maybeFunc = readSILFunctionChecked(*iter, InFunc, name,
                                          /*declarationOnly*/ false);
  if (!maybeFunc) {
    // Ignore the error; treat it as if we didn't have a definition.
    llvm::consumeError(maybeFunc.takeError());
    return nullptr;
  }

  if (maybeFunc.get()) {
    LLVM_DEBUG(llvm::dbgs() << "Deserialize SIL:\n";
               maybeFunc.get()->dump());
    assert(InFunc->getName() == maybeFunc.get()->getName());
  }

  return maybeFunc.get();
}

/// Check for existence of a function with a given name and required linkage.
/// This function is modeled after readSILFunction. But it does not
/// create a SILFunction object.
bool SILDeserializer::hasSILFunction(StringRef Name,
                                     Optional<SILLinkage> Linkage) {
  if (!FuncTable)
    return false;
  auto iter = FuncTable->find(Name);
  if (iter == FuncTable->end())
    return false;

  // There is a function with the required name.
  // Find out which linkage it has.
  auto FID = *iter;
  auto &cacheEntry = Funcs[FID-1];
  if (cacheEntry.isFullyDeserialized() ||
      (cacheEntry.isDeserialized()))
    return !Linkage || cacheEntry.get()->getLinkage() == *Linkage;

  BCOffsetRAII restoreOffset(SILCursor);
  SILCursor.JumpToBit(cacheEntry.getOffset());

  auto entry = SILCursor.advance(AF_DontPopBlockAtEnd);
  if (entry.Kind == llvm::BitstreamEntry::Error) {
    LLVM_DEBUG(llvm::dbgs() << "Cursor advance error in hasSILFunction.\n");
    MF->error();
    return false;
  }

  SmallVector<uint64_t, 64> scratch;
  StringRef blobData;
  unsigned kind = SILCursor.readRecord(entry.ID, scratch, &blobData);
  assert(kind == SIL_FUNCTION && "expect a sil function");
  (void)kind;

  // Read function properties only, e.g. its linkage and other attributes.
  // TODO: If this results in any noticeable performance problems, Cache the
  // linkage to avoid re-reading it from the bitcode each time?
  DeclID clangOwnerID;
  TypeID funcTyID;
  GenericEnvironmentID genericEnvID;
<<<<<<< HEAD
  unsigned rawLinkage, isTransparent, isSerialized, isThunk,
      isWithoutactuallyEscapingThunk, isGlobal, inlineStrategy,
      optimizationMode, effect, numSpecAttrs, hasQualifiedOwnership,
      isWeakLinked;
  ArrayRef<uint64_t> SemanticsIDs;
  SILFunctionLayout::readRecord(
      scratch, rawLinkage, isTransparent, isSerialized, isThunk,
      isWithoutactuallyEscapingThunk, isGlobal, inlineStrategy,
      optimizationMode, effect, numSpecAttrs, hasQualifiedOwnership,
      isWeakLinked, funcTyID, genericEnvID, clangOwnerID, SemanticsIDs);
=======
  unsigned rawLinkage, isTransparent, isSerialized, isThunk, isGlobal,
    inlineStrategy, optimizationMode, effect, numSpecAttrs,
    // SWIFT_ENABLE_TENSORFLOW
    numReverseDifferentiableAttrs, hasQualifiedOwnership, isWeakLinked;
  ArrayRef<uint64_t> SemanticsIDs;
  SILFunctionLayout::readRecord(scratch, rawLinkage, isTransparent, isSerialized,
                                isThunk, isGlobal, inlineStrategy,
                                optimizationMode, effect, numSpecAttrs,
                                // SWIFT_ENABLE_TENSORFLOW
                                numReverseDifferentiableAttrs, hasQualifiedOwnership,
                                isWeakLinked, funcTyID, genericEnvID,
                                clangOwnerID, SemanticsIDs);
>>>>>>> ad07979e
  auto linkage = fromStableSILLinkage(rawLinkage);
  if (!linkage) {
    LLVM_DEBUG(llvm::dbgs() << "invalid linkage code " << rawLinkage
                            << " for SIL function " << Name << "\n");
    return false;
  }

  // Bail if it is not a required linkage.
  if (Linkage && linkage.getValue() != *Linkage)
    return false;

  LLVM_DEBUG(llvm::dbgs() << "Found SIL Function: " << Name << "\n");
  return true;
}


SILFunction *SILDeserializer::lookupSILFunction(StringRef name,
                                                bool declarationOnly) {
  if (!FuncTable)
    return nullptr;
  auto iter = FuncTable->find(name);
  if (iter == FuncTable->end())
    return nullptr;

  auto maybeFunc = readSILFunctionChecked(*iter, nullptr, name,
                                          declarationOnly);

  if (!maybeFunc) {
    // Ignore the error; treat it as if we didn't have a definition.
    llvm::consumeError(maybeFunc.takeError());
    return nullptr;
  }

  if (maybeFunc.get()) {
    LLVM_DEBUG(llvm::dbgs() << "Deserialize SIL:\n";
               maybeFunc.get()->dump());
  }
  return maybeFunc.get();
}

SILGlobalVariable *SILDeserializer::readGlobalVar(StringRef Name) {
  if (!GlobalVarList)
    return nullptr;

  PrettyStackTraceStringAction trace("deserializing SIL global", Name);

  // If we already deserialized this global variable, just return it.
  if (auto *GV = SILMod.lookUpGlobalVariable(Name))
    return GV;

  // Find Id for the given name.
  auto iter = GlobalVarList->find(Name);
  if (iter == GlobalVarList->end())
    return nullptr;
  auto VId = *iter;
  if (VId == 0)
    return nullptr;

  assert(VId <= GlobalVars.size() && "invalid GlobalVar ID");
  auto &globalVarOrOffset = GlobalVars[VId-1];
  if (globalVarOrOffset.isComplete())
    return globalVarOrOffset;

  BCOffsetRAII restoreOffset(SILCursor);
  SILCursor.JumpToBit(globalVarOrOffset);
  auto entry = SILCursor.advance(AF_DontPopBlockAtEnd);
  if (entry.Kind == llvm::BitstreamEntry::Error) {
    LLVM_DEBUG(llvm::dbgs() << "Cursor advance error in readGlobalVar.\n");
    return nullptr;
  }

  SmallVector<uint64_t, 64> scratch;
  StringRef blobData;
  unsigned kind = SILCursor.readRecord(entry.ID, scratch, &blobData);
  assert(kind == SIL_GLOBALVAR && "expect a sil global var");
  (void)kind;

  TypeID TyID;
  DeclID dID;
  unsigned rawLinkage, isSerialized, IsDeclaration, IsLet;
  SILGlobalVarLayout::readRecord(scratch, rawLinkage, isSerialized,
                                 IsDeclaration, IsLet, TyID, dID);
  if (TyID == 0) {
    LLVM_DEBUG(llvm::dbgs() << "SILGlobalVariable typeID is 0.\n");
    return nullptr;
  }

  auto linkage = fromStableSILLinkage(rawLinkage);
  if (!linkage) {
    LLVM_DEBUG(llvm::dbgs() << "invalid linkage code " << rawLinkage
                            << " for SILGlobalVariable\n");
    return nullptr;
  }

  auto Ty = MF->getType(TyID);
  SILGlobalVariable *v = SILGlobalVariable::create(
      SILMod, linkage.getValue(),
      isSerialized ? IsSerialized : IsNotSerialized,
      Name.str(), getSILType(Ty, SILValueCategory::Object),
      None,
      dID ? cast<VarDecl>(MF->getDecl(dID)): nullptr);
  v->setLet(IsLet);
  globalVarOrOffset = v;
  v->setDeclaration(IsDeclaration);

  if (Callback) Callback->didDeserialize(MF->getAssociatedModule(), v);
  return v;
}

void SILDeserializer::getAllSILGlobalVariables() {
  if (!GlobalVarList)
    return;

  for (auto Key : GlobalVarList->keys()) {
    readGlobalVar(Key);
  }
}

void SILDeserializer::getAllSILFunctions() {
  if (!FuncTable)
    return;

  for (auto KI = FuncTable->key_begin(), KE = FuncTable->key_end(); KI != KE;
       ++KI) {
    // Attempt to lookup our name from the output module. If we have a
    // definition already, don't do anything.
    if (SILFunction *F = SILMod.lookUpFunction(*KI))
      if (!F->isExternalDeclaration())
        continue;

    auto DI = FuncTable->find(*KI);
    assert(DI != FuncTable->end() && "There should never be a key without data.");

    auto maybeFunc = readSILFunctionChecked(*DI, nullptr, *KI, false,
                                            false/*errorIfEmptyBody*/);
    if (!maybeFunc) {
      // Ignore the error; treat it as if we didn't have a definition.
      llvm::consumeError(maybeFunc.takeError());
    }
  }
}

SILVTable *SILDeserializer::readVTable(DeclID VId) {
  if (VId == 0)
    return nullptr;
  assert(VId <= VTables.size() && "invalid VTable ID");
  auto &vTableOrOffset = VTables[VId-1];

  if (vTableOrOffset.isComplete())
    return vTableOrOffset;

  BCOffsetRAII restoreOffset(SILCursor);
  SILCursor.JumpToBit(vTableOrOffset);
  auto entry = SILCursor.advance(AF_DontPopBlockAtEnd);
  if (entry.Kind == llvm::BitstreamEntry::Error) {
    LLVM_DEBUG(llvm::dbgs() << "Cursor advance error in readVTable.\n");
    return nullptr;
  }

  SmallVector<uint64_t, 64> scratch;
  StringRef blobData;
  unsigned kind = SILCursor.readRecord(entry.ID, scratch, &blobData);
  assert(kind == SIL_VTABLE && "expect a sil vtable");
  (void)kind;

  DeclID ClassID;
  unsigned Serialized;
  VTableLayout::readRecord(scratch, ClassID, Serialized);
  if (ClassID == 0) {
    LLVM_DEBUG(llvm::dbgs() << "VTable classID is 0.\n");
    return nullptr;
  }

  ClassDecl *theClass = cast<ClassDecl>(MF->getDecl(ClassID));

  PrettyStackTraceDecl trace("deserializing SIL vtable for", theClass);

  // Fetch the next record.
  scratch.clear();
  entry = SILCursor.advance(AF_DontPopBlockAtEnd);
  if (entry.Kind == llvm::BitstreamEntry::EndBlock)
    // This vtable has no contents.
    return nullptr;
  kind = SILCursor.readRecord(entry.ID, scratch);

  std::vector<SILVTable::Entry> vtableEntries;
  // Another SIL_VTABLE record means the end of this VTable.
  while (kind != SIL_VTABLE && kind != SIL_WITNESS_TABLE &&
         kind != SIL_DEFAULT_WITNESS_TABLE &&
         kind != SIL_FUNCTION &&
         kind != SIL_PROPERTY) {
    assert(kind == SIL_VTABLE_ENTRY &&
           "Content of Vtable should be in SIL_VTABLE_ENTRY.");
    ArrayRef<uint64_t> ListOfValues;
    DeclID NameID;
    unsigned RawLinkage;
    unsigned RawEntryKind;
    VTableEntryLayout::readRecord(scratch, NameID, RawEntryKind, RawLinkage, ListOfValues);

    auto Linkage = fromStableSILLinkage(RawLinkage);
    if (!Linkage) {
      LLVM_DEBUG(llvm::dbgs() << "invalid linkage code " << RawLinkage
                              << " for VTable Entry\n");
      MF->error();
      return nullptr;
    }

    auto EntryKind = fromStableVTableEntryKind(RawEntryKind);

    SILFunction *Func = getFuncForReference(MF->getIdentifier(NameID).str());
    if (Func) {
      unsigned NextValueIndex = 0;
      vtableEntries.emplace_back(getSILDeclRef(MF, ListOfValues, NextValueIndex),
                                 Func, EntryKind.getValue(), Linkage.getValue());
    }

    // Fetch the next record.
    scratch.clear();
    entry = SILCursor.advance(AF_DontPopBlockAtEnd);
    if (entry.Kind == llvm::BitstreamEntry::EndBlock)
      // EndBlock means the end of this VTable.
      break;
    kind = SILCursor.readRecord(entry.ID, scratch);
  }

  // If we've already serialized the module, don't mark the witness table
  // as serialized, since we no longer need to enforce resilience
  // boundaries.
  if (SILMod.isSerialized())
    Serialized = 0;

  SILVTable *vT = SILVTable::create(
      SILMod, theClass,
      Serialized ? IsSerialized : IsNotSerialized,
      vtableEntries);
  vTableOrOffset = vT;

  if (Callback) Callback->didDeserialize(MF->getAssociatedModule(), vT);
  return vT;
}

SILVTable *SILDeserializer::lookupVTable(Identifier Name) {
  if (!VTableList)
    return nullptr;
  auto iter = VTableList->find(Name.str());
  if (iter == VTableList->end())
    return nullptr;

  auto VT = readVTable(*iter);
  return VT;
}

/// Deserialize all VTables inside the module and add them to SILMod.
void SILDeserializer::getAllVTables() {
  if (!VTableList)
    return;

  for (unsigned I = 0, E = VTables.size(); I < E; I++)
    readVTable(I+1);
}

SILProperty *SILDeserializer::readProperty(DeclID PId) {
  auto &propOrOffset = Properties[PId-1];
  
  if (propOrOffset.isFullyDeserialized())
    return propOrOffset.get();

  BCOffsetRAII restoreOffset(SILCursor);
  SILCursor.JumpToBit(propOrOffset.getOffset());
  auto entry = SILCursor.advance(AF_DontPopBlockAtEnd);
  if (entry.Kind == llvm::BitstreamEntry::Error) {
    LLVM_DEBUG(llvm::dbgs() << "Cursor advance error in readProperty.\n");
    return nullptr;
  }

  SmallVector<uint64_t, 64> scratch;
  StringRef blobData;
  unsigned kind = SILCursor.readRecord(entry.ID, scratch, &blobData);
  assert(kind == SIL_PROPERTY && "expect a sil_property");
  (void)kind;

  unsigned Serialized;
  DeclID StorageID;
  ArrayRef<uint64_t> ComponentValues;
  PropertyLayout::readRecord(scratch, StorageID, Serialized, ComponentValues);
  
  auto decl = cast<AbstractStorageDecl>(MF->getDecl(StorageID));
  unsigned ComponentValueIndex = 0;
  auto component = readKeyPathComponent(ComponentValues, ComponentValueIndex);
  
  auto prop = SILProperty::create(SILMod, Serialized, decl, component);
  propOrOffset.set(prop, /*fully deserialized*/ true);
  return prop;
}

void SILDeserializer::getAllProperties() {
  for (unsigned I = 0, E = Properties.size(); I < E; ++I) {
    readProperty(I+1);
  }
}

SILWitnessTable *SILDeserializer::readWitnessTable(DeclID WId,
                                                   SILWitnessTable *existingWt) {
  if (WId == 0)
    return nullptr;
  assert(WId <= WitnessTables.size() && "invalid WitnessTable ID");

  auto &wTableOrOffset = WitnessTables[WId-1];

  if (wTableOrOffset.isFullyDeserialized())
    return wTableOrOffset.get();

  BCOffsetRAII restoreOffset(SILCursor);
  SILCursor.JumpToBit(wTableOrOffset.getOffset());
  auto entry = SILCursor.advance(AF_DontPopBlockAtEnd);
  if (entry.Kind == llvm::BitstreamEntry::Error) {
    LLVM_DEBUG(llvm::dbgs() << "Cursor advance error in readWitnessTable.\n");
    return nullptr;
  }

  SmallVector<uint64_t, 64> scratch;
  StringRef blobData;
  unsigned kind = SILCursor.readRecord(entry.ID, scratch, &blobData);
  assert(kind == SIL_WITNESS_TABLE && "expect a sil witnesstable");
  (void)kind;

  unsigned RawLinkage;
  unsigned IsDeclaration;
  unsigned Serialized;
  WitnessTableLayout::readRecord(scratch, RawLinkage,
                                 IsDeclaration, Serialized);

  auto Linkage = fromStableSILLinkage(RawLinkage);
  if (!Linkage) {
    LLVM_DEBUG(llvm::dbgs() << "invalid linkage code " << RawLinkage
                            << " for SILFunction\n");
    MF->error();
    return nullptr;
  }

  // Deserialize Conformance.
  auto theConformance = cast<NormalProtocolConformance>(
                          MF->readConformance(SILCursor).getConcrete());

  PrettyStackTraceType trace(SILMod.getASTContext(),
                             "deserializing SIL witness table for",
                             theConformance->getType());
  PrettyStackTraceDecl trace2("... to", theConformance->getProtocol());

  if (!existingWt)
    existingWt = SILMod.lookUpWitnessTable(theConformance, false);
  auto wT = existingWt;

  // If we have an existing witness table, verify that the conformance matches
  // up.
  if (wT) {
    if (wT->getConformance() != theConformance) {
      LLVM_DEBUG(llvm::dbgs() << "Conformance mismatch.\n");
      MF->error();
      return nullptr;
    }

    // Don't override the linkage of a witness table with an existing
    // declaration.

  } else {
    // Otherwise, create a new witness table declaration.
    wT = SILWitnessTable::create(SILMod, *Linkage, theConformance);
    if (Callback)
      Callback->didDeserialize(MF->getAssociatedModule(), wT);
  }
  
  // We may see multiple shared-linkage definitions of the same witness table
  // for the same conformance.
  if (wT->isDefinition() && hasSharedVisibility(*Linkage)
      && hasSharedVisibility(wT->getLinkage())) {
    wTableOrOffset.set(wT, /*fully deserialized*/ true);
    return wT;
  }

  assert(wT->isDeclaration() && "Our witness table at this point must be a "
                                "declaration.");

  // If we are asked to just emit a declaration, return the declaration and say
  // that the witness table is not fully deserialized.
  if (IsDeclaration) {
    wTableOrOffset.set(wT, /*fully deserialized*/ false);
    return wT;
  }

  // Fetch the next record.
  scratch.clear();
  entry = SILCursor.advance(AF_DontPopBlockAtEnd);
  if (entry.Kind == llvm::BitstreamEntry::EndBlock)
    return nullptr;
  kind = SILCursor.readRecord(entry.ID, scratch);

  std::vector<SILWitnessTable::Entry> witnessEntries;
  std::vector<SILWitnessTable::ConditionalConformance> conditionalConformances;

  // Another record means the end of this WitnessTable.
  while (kind != SIL_WITNESS_TABLE &&
         kind != SIL_DEFAULT_WITNESS_TABLE &&
         kind != SIL_FUNCTION) {
    if (kind == SIL_WITNESS_BASE_ENTRY) {
      DeclID protoId;
      WitnessBaseEntryLayout::readRecord(scratch, protoId);
      ProtocolDecl *proto = cast<ProtocolDecl>(MF->getDecl(protoId));
      auto conformance = MF->readConformance(SILCursor);
      witnessEntries.push_back(SILWitnessTable::BaseProtocolWitness{
        proto, conformance.getConcrete()
      });
    } else if (kind == SIL_WITNESS_ASSOC_PROTOCOL) {
      TypeID assocId;
      DeclID protoId;
      WitnessAssocProtocolLayout::readRecord(scratch, assocId, protoId);
      CanType type = MF->getType(assocId)->getCanonicalType();
      ProtocolDecl *proto = cast<ProtocolDecl>(MF->getDecl(protoId));
      auto conformance = MF->readConformance(SILCursor);
      witnessEntries.push_back(SILWitnessTable::AssociatedTypeProtocolWitness{
        type, proto, conformance
      });
    } else if (kind == SIL_WITNESS_ASSOC_ENTRY) {
      DeclID assocId;
      TypeID tyId;
      WitnessAssocEntryLayout::readRecord(scratch, assocId, tyId);
      AssociatedTypeDecl *assoc = cast<AssociatedTypeDecl>(MF->getDecl(assocId));
      witnessEntries.push_back(SILWitnessTable::AssociatedTypeWitness{
        assoc, MF->getType(tyId)->getCanonicalType()
      });
    } else if (kind == SIL_WITNESS_METHOD_ENTRY) {
      ArrayRef<uint64_t> ListOfValues;
      DeclID NameID;
      WitnessMethodEntryLayout::readRecord(scratch, NameID, ListOfValues);
      SILFunction *Func = nullptr;
      if (NameID != 0) {
        Func = getFuncForReference(MF->getIdentifier(NameID).str());
      }
      if (Func || NameID == 0) {
        unsigned NextValueIndex = 0;
        witnessEntries.push_back(SILWitnessTable::MethodWitness{
          getSILDeclRef(MF, ListOfValues, NextValueIndex), Func
        });
      }
    } else {
      assert(kind == SIL_WITNESS_CONDITIONAL_CONFORMANCE &&
             "Content of WitnessTable should be in "
             "SIL_WITNESS_CONDITIONAL_CONFORMANCE.");
      TypeID assocId;
      WitnessConditionalConformanceLayout::readRecord(scratch, assocId);
      CanType type = MF->getType(assocId)->getCanonicalType();
      auto conformance = MF->readConformance(SILCursor);
      conditionalConformances.push_back(
          SILWitnessTable::ConditionalConformance{type, conformance});
    }

    // Fetch the next record.
    scratch.clear();
    entry = SILCursor.advance(AF_DontPopBlockAtEnd);
    if (entry.Kind == llvm::BitstreamEntry::EndBlock)
      // EndBlock means the end of this WitnessTable.
      break;
    kind = SILCursor.readRecord(entry.ID, scratch);
  }

  // If we've already serialized the module, don't mark the witness table
  // as serialized, since we no longer need to enforce resilience
  // boundaries.
  if (SILMod.isSerialized())
    Serialized = 0;

  wT->convertToDefinition(witnessEntries, conditionalConformances,
                          Serialized ? IsSerialized : IsNotSerialized);
  wTableOrOffset.set(wT, /*fully deserialized*/ true);
  if (Callback)
    Callback->didDeserializeWitnessTableEntries(MF->getAssociatedModule(), wT);
  return wT;
}

/// Deserialize all WitnessTables inside the module and add them to SILMod.
void SILDeserializer::getAllWitnessTables() {
  if (!WitnessTableList)
    return;
  for (unsigned I = 0, E = WitnessTables.size(); I < E; I++)
    readWitnessTable(I + 1, nullptr);
}

SILWitnessTable *
SILDeserializer::lookupWitnessTable(SILWitnessTable *existingWt) {
  assert(existingWt && "Cannot deserialize a null witness table declaration.");
  assert(existingWt->isDeclaration() && "Cannot deserialize a witness table "
                                        "definition.");

  // If we don't have a witness table list, we can't look anything up.
  if (!WitnessTableList)
    return nullptr;

  // Use the name of the given witness table to lookup the partially
  // deserialized value from the witness table list.
  auto iter = WitnessTableList->find(existingWt->getName());
  if (iter == WitnessTableList->end())
    return nullptr;

  // Attempt to read the witness table.
  auto Wt = readWitnessTable(*iter, existingWt);
  if (Wt)
    LLVM_DEBUG(llvm::dbgs() << "Deserialize SIL:\n"; Wt->dump());

  return Wt;
}

SILDefaultWitnessTable *SILDeserializer::
readDefaultWitnessTable(DeclID WId, SILDefaultWitnessTable *existingWt) {
  if (WId == 0)
    return nullptr;
  assert(WId <= DefaultWitnessTables.size() &&
         "invalid DefaultWitnessTable ID");

  auto &wTableOrOffset = DefaultWitnessTables[WId-1];

  if (wTableOrOffset.isFullyDeserialized())
    return wTableOrOffset.get();

  BCOffsetRAII restoreOffset(SILCursor);
  SILCursor.JumpToBit(wTableOrOffset.getOffset());
  auto entry = SILCursor.advance(AF_DontPopBlockAtEnd);
  if (entry.Kind == llvm::BitstreamEntry::Error) {
    LLVM_DEBUG(llvm::dbgs() << "Cursor advance error in "
                               "readDefaultWitnessTable.\n");
    return nullptr;
  }

  SmallVector<uint64_t, 64> scratch;
  StringRef blobData;
  unsigned kind = SILCursor.readRecord(entry.ID, scratch, &blobData);
  assert(kind == SIL_DEFAULT_WITNESS_TABLE && "expect a sil default witness table");
  (void)kind;

  unsigned RawLinkage;
  DeclID protoId;
  DefaultWitnessTableLayout::readRecord(scratch, protoId, RawLinkage);

  auto Linkage = fromStableSILLinkage(RawLinkage);
  if (!Linkage) {
    LLVM_DEBUG(llvm::dbgs() << "invalid linkage code " << RawLinkage
                            << " for SILFunction\n");
    MF->error();
    return nullptr;
  }

  ProtocolDecl *proto = cast<ProtocolDecl>(MF->getDecl(protoId));
  if (proto == nullptr) {
    LLVM_DEBUG(llvm::dbgs() << "invalid protocol code " << protoId << "\n");
    MF->error();
    return nullptr;
  }

  PrettyStackTraceDecl trace("deserializing default witness table for", proto);

  if (!existingWt)
    existingWt = SILMod.lookUpDefaultWitnessTable(proto, /*deserializeLazily=*/ false);
  auto wT = existingWt;

  // If we have an existing default witness table, verify that the protocol
  // matches up.
  if (wT) {
    if (wT->getProtocol() != proto) {
      LLVM_DEBUG(llvm::dbgs() << "Protocol mismatch.\n");
      MF->error();
      return nullptr;
    }

    // Don't override the linkage of a default witness table with an existing
    // declaration.

  } else {
    // Otherwise, create a new witness table declaration.
    wT = SILDefaultWitnessTable::create(SILMod, *Linkage, proto);
    if (Callback)
      Callback->didDeserialize(MF->getAssociatedModule(), wT);
  }

  // Fetch the next record.
  scratch.clear();
  entry = SILCursor.advance(AF_DontPopBlockAtEnd);
  if (entry.Kind == llvm::BitstreamEntry::EndBlock)
    return nullptr;
  kind = SILCursor.readRecord(entry.ID, scratch);

  std::vector<SILDefaultWitnessTable::Entry> witnessEntries;
  // Another SIL_DEFAULT_WITNESS_TABLE record means the end of this WitnessTable.
  while (kind != SIL_DEFAULT_WITNESS_TABLE && kind != SIL_FUNCTION) {
    if (kind == SIL_DEFAULT_WITNESS_TABLE_NO_ENTRY) {
      witnessEntries.push_back(SILDefaultWitnessTable::Entry());
    } else {
      assert(kind == SIL_DEFAULT_WITNESS_TABLE_ENTRY &&
             "Content of DefaultWitnessTable should be in "
             "SIL_DEFAULT_WITNESS_TABLE_ENTRY.");
      ArrayRef<uint64_t> ListOfValues;
      DeclID NameID;
      DefaultWitnessTableEntryLayout::readRecord(scratch, NameID, ListOfValues);
      SILFunction *Func = nullptr;
      if (NameID != 0) {
        Func = getFuncForReference(MF->getIdentifier(NameID).str());
      }
      if (Func || NameID == 0) {
        unsigned NextValueIndex = 0;
        witnessEntries.push_back(SILDefaultWitnessTable::Entry(
          getSILDeclRef(MF, ListOfValues, NextValueIndex), Func));
      }
    }

    // Fetch the next record.
    scratch.clear();
    entry = SILCursor.advance(AF_DontPopBlockAtEnd);
    if (entry.Kind == llvm::BitstreamEntry::EndBlock)
      // EndBlock means the end of this WitnessTable.
      break;
    kind = SILCursor.readRecord(entry.ID, scratch);
  }

  wT->convertToDefinition(witnessEntries);
  wTableOrOffset.set(wT, /*fully deserialized*/ true);
  if (Callback)
    Callback->didDeserializeDefaultWitnessTableEntries(MF->getAssociatedModule(), wT);
  return wT;
}

/// Deserialize all DefaultWitnessTables inside the module and add them to SILMod.
void SILDeserializer::getAllDefaultWitnessTables() {
  if (!DefaultWitnessTableList)
    return;
  for (unsigned I = 0, E = DefaultWitnessTables.size(); I < E; I++)
    readDefaultWitnessTable(I + 1, nullptr);
}

SILDefaultWitnessTable *
SILDeserializer::lookupDefaultWitnessTable(SILDefaultWitnessTable *existingWt) {
  assert(existingWt && "Cannot deserialize a null default witness table declaration.");
  assert(existingWt->isDeclaration() && "Cannot deserialize a default witness table "
                                        "definition.");

  // If we don't have a default witness table list, we can't look anything up.
  if (!DefaultWitnessTableList)
    return nullptr;

  // Use the mangled name of the protocol to lookup the partially
  // deserialized value from the default witness table list.
  auto iter = DefaultWitnessTableList->find(existingWt->getIdentifier().str());
  if (iter == DefaultWitnessTableList->end())
    return nullptr;

  // Attempt to read the default witness table.
  auto Wt = readDefaultWitnessTable(*iter, existingWt);
  if (Wt)
    LLVM_DEBUG(llvm::dbgs() << "Deserialize SIL:\n"; Wt->dump());

  return Wt;
}

SILDeserializer::~SILDeserializer() {
  // Drop our references to anything we've deserialized.
  for (auto &fnEntry : Funcs) {
    if (fnEntry.isDeserialized())
      fnEntry.get()->decrementRefCount();
  }
}

// Invalidate all cached SILFunctions.
void SILDeserializer::invalidateFunctionCache() {
  for (auto &fnEntry : Funcs)
    if (fnEntry.isDeserialized()) {
      fnEntry.get()->decrementRefCount();
      fnEntry.reset();
    }
}

bool SILDeserializer::invalidateFunction(SILFunction *F) {
  for (auto &fnEntry : Funcs) {
    if (fnEntry.isDeserialized() && fnEntry.get() == F) {
      fnEntry.get()->decrementRefCount();
      fnEntry.reset();
      return true;
    }
  }
  return false;
}<|MERGE_RESOLUTION|>--- conflicted
+++ resolved
@@ -465,31 +465,19 @@
   DeclID clangNodeOwnerID;
   TypeID funcTyID;
   GenericEnvironmentID genericEnvID;
-<<<<<<< HEAD
   unsigned rawLinkage, isTransparent, isSerialized, isThunk,
       isWithoutactuallyEscapingThunk, isGlobal, inlineStrategy,
-      optimizationMode, effect, numSpecAttrs, hasQualifiedOwnership,
-      isWeakLinked;
+      // SWIFT_ENABLE_TENSORFLOW
+      optimizationMode, effect, numSpecAttrs, numReverseDifferentiableAttrs,
+      hasQualifiedOwnership, isWeakLinked;
   ArrayRef<uint64_t> SemanticsIDs;
   SILFunctionLayout::readRecord(
       scratch, rawLinkage, isTransparent, isSerialized, isThunk,
-      isWithoutactuallyEscapingThunk, isGlobal, inlineStrategy,
-      optimizationMode, effect, numSpecAttrs, hasQualifiedOwnership,
-      isWeakLinked, funcTyID, genericEnvID, clangNodeOwnerID, SemanticsIDs);
-=======
-  unsigned rawLinkage, isTransparent, isSerialized, isThunk, isGlobal,
-      inlineStrategy, optimizationMode, effect, numSpecAttrs,
+      isWithoutActuallyEscapingThunk, isGlobal, inlineStrategy,
       // SWIFT_ENABLE_TENSORFLOW
-      numReverseDifferentiableAttrs, hasQualifiedOwnership, isWeakLinked;
-  ArrayRef<uint64_t> SemanticsIDs;
-  SILFunctionLayout::readRecord(scratch, rawLinkage, isTransparent, isSerialized,
-                                isThunk, isGlobal, inlineStrategy,
-                                optimizationMode, effect, numSpecAttrs,
-                                // SWIFT_ENABLE_TENSORFLOW
-                                numReverseDifferentiableAttrs, hasQualifiedOwnership,
-                                isWeakLinked, funcTyID, genericEnvID,
-                                clangNodeOwnerID, SemanticsIDs);
->>>>>>> ad07979e
+      optimizationMode, effect, numSpecAttrs, numReverseDifferentiableAttrs,
+      hasQualifiedOwnership, isWeakLinked, funcTyID, genericEnvID,
+      clangNodeOwnerID, SemanticsIDs);
 
   if (funcTyID == 0) {
     LLVM_DEBUG(llvm::dbgs() << "SILFunction typeID is 0.\n");
@@ -2577,31 +2565,19 @@
   DeclID clangOwnerID;
   TypeID funcTyID;
   GenericEnvironmentID genericEnvID;
-<<<<<<< HEAD
   unsigned rawLinkage, isTransparent, isSerialized, isThunk,
       isWithoutactuallyEscapingThunk, isGlobal, inlineStrategy,
-      optimizationMode, effect, numSpecAttrs, hasQualifiedOwnership,
-      isWeakLinked;
+      // SWIFT_ENABLE_TENSORFLOW
+      optimizationMode, effect, numSpecAttrs, numReverseDifferentiableAttrs,
+      hasQualifiedOwnership, isWeakLinked;
   ArrayRef<uint64_t> SemanticsIDs;
   SILFunctionLayout::readRecord(
       scratch, rawLinkage, isTransparent, isSerialized, isThunk,
-      isWithoutactuallyEscapingThunk, isGlobal, inlineStrategy,
-      optimizationMode, effect, numSpecAttrs, hasQualifiedOwnership,
-      isWeakLinked, funcTyID, genericEnvID, clangOwnerID, SemanticsIDs);
-=======
-  unsigned rawLinkage, isTransparent, isSerialized, isThunk, isGlobal,
-    inlineStrategy, optimizationMode, effect, numSpecAttrs,
-    // SWIFT_ENABLE_TENSORFLOW
-    numReverseDifferentiableAttrs, hasQualifiedOwnership, isWeakLinked;
-  ArrayRef<uint64_t> SemanticsIDs;
-  SILFunctionLayout::readRecord(scratch, rawLinkage, isTransparent, isSerialized,
-                                isThunk, isGlobal, inlineStrategy,
-                                optimizationMode, effect, numSpecAttrs,
-                                // SWIFT_ENABLE_TENSORFLOW
-                                numReverseDifferentiableAttrs, hasQualifiedOwnership,
-                                isWeakLinked, funcTyID, genericEnvID,
-                                clangOwnerID, SemanticsIDs);
->>>>>>> ad07979e
+      isWithoutActuallyEscapingThunk, isGlobal, inlineStrategy,
+      optimizationMode, effect, numSpecAttrs,
+      // SWIFT_ENABLE_TENSORFLOW
+      numReverseDifferentiableAttrs, hasQualifiedOwnership, isWeakLinked,
+      funcTyID, genericEnvID, clangOwnerID, SemanticsIDs);
   auto linkage = fromStableSILLinkage(rawLinkage);
   if (!linkage) {
     LLVM_DEBUG(llvm::dbgs() << "invalid linkage code " << rawLinkage
