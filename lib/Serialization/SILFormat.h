--- conflicted
+++ resolved
@@ -181,12 +181,9 @@
     SIL_INST_DIFFERENTIABLE_FUNCTION,
     SIL_INST_LINEAR_FUNCTION,
     SIL_INST_DIFFERENTIABLE_FUNCTION_EXTRACT,
-<<<<<<< HEAD
     SIL_INST_LINEAR_FUNCTION_EXTRACT,
-=======
     SIL_DIFFERENTIABILITY_WITNESS,
     // SWIFT_ENABLE_TENSORFLOW END
->>>>>>> db95e53d
 
     // We also share these layouts from the decls block. Their enumerators must
     // not overlap with ours.
