--- conflicted
+++ resolved
@@ -410,9 +410,7 @@
         S.addUniquedStringRef(F.getObjCReplacement().str());
   }
   unsigned numSpecAttrs = NoBody ? 0 : F.getSpecializeAttrs().size();
-<<<<<<< HEAD
   unsigned numDiffAttrs = NoBody ? 0 : F.getDifferentiableAttrs().size();
-=======
 
   Optional<llvm::VersionTuple> available;
   auto availability = F.getAvailabilityForLinkage();
@@ -421,23 +419,17 @@
   }
   ENCODE_VER_TUPLE(available, available)
 
->>>>>>> f302da0f
   SILFunctionLayout::emitRecord(
       Out, ScratchRecord, abbrCode, toStableSILLinkage(Linkage),
       (unsigned)F.isTransparent(), (unsigned)F.isSerialized(),
       (unsigned)F.isThunk(), (unsigned)F.isWithoutActuallyEscapingThunk(),
       (unsigned)F.isGlobalInit(), (unsigned)F.getInlineStrategy(),
       (unsigned)F.getOptimizationMode(), (unsigned)F.getEffectsKind(),
-<<<<<<< HEAD
       // SWIFT_ENABLE_TENSORFLOW
       (unsigned)numSpecAttrs, (unsigned)numDiffAttrs,
       (unsigned)F.hasOwnership(),
-      F.isWeakLinked(), (unsigned)F.isDynamicallyReplaceable(),
-=======
-      (unsigned)numSpecAttrs, (unsigned)F.hasOwnership(),
       F.isAlwaysWeakImported(), LIST_VER_TUPLE_PIECES(available),
       (unsigned)F.isDynamicallyReplaceable(),
->>>>>>> f302da0f
       (unsigned)F.isExactSelfClass(),
       FnID, replacedFunctionID, genericSigID, clangNodeOwnerID, SemanticsIDs);
 
