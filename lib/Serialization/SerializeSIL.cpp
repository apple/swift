//===--- SerializeSIL.cpp - Read and write SIL ----------------------------===//
//
// This source file is part of the Swift.org open source project
//
// Copyright (c) 2014 - 2017 Apple Inc. and the Swift project authors
// Licensed under Apache License v2.0 with Runtime Library Exception
//
// See https://swift.org/LICENSE.txt for license information
// See https://swift.org/CONTRIBUTORS.txt for the list of Swift project authors
//
//===----------------------------------------------------------------------===//

#define DEBUG_TYPE "sil-serialize"
#include "SILFormat.h"
#include "Serialization.h"
#include "swift/AST/GenericSignature.h"
#include "swift/AST/Module.h"
#include "swift/AST/ProtocolConformance.h"
#include "swift/SIL/CFG.h"
#include "swift/SIL/PrettyStackTrace.h"
#include "swift/SIL/SILArgument.h"
#include "swift/SIL/SILModule.h"
#include "swift/SIL/SILUndef.h"
#include "swift/SILOptimizer/Utils/Generics.h"
#include "swift/Strings.h"

#include "llvm/ADT/MapVector.h"
#include "llvm/ADT/PostOrderIterator.h"
#include "llvm/ADT/SmallString.h"
#include "llvm/ADT/SmallVector.h"
#include "llvm/ADT/StringExtras.h"
#include "llvm/Support/CommandLine.h"
#include "llvm/Support/Debug.h"
#include "llvm/Support/DJB.h"
#include "llvm/Support/EndianStream.h"
#include "llvm/Support/OnDiskHashTable.h"

#include <type_traits>

using namespace swift;
using namespace swift::serialization;
using namespace swift::serialization::sil_block;
using namespace llvm::support;
using llvm::BCBlockRAII;

static unsigned toStableStringEncoding(StringLiteralInst::Encoding encoding) {
  switch (encoding) {
  case StringLiteralInst::Encoding::Bytes: return SIL_BYTES;
  case StringLiteralInst::Encoding::UTF8: return SIL_UTF8;
  case StringLiteralInst::Encoding::UTF16: return SIL_UTF16;
  case StringLiteralInst::Encoding::ObjCSelector: return SIL_OBJC_SELECTOR;
  }
  llvm_unreachable("bad string encoding");
}

static unsigned
toStableConstStringEncoding(ConstStringLiteralInst::Encoding encoding) {
  switch (encoding) {
  case ConstStringLiteralInst::Encoding::UTF8:
    return SIL_UTF8;
  case ConstStringLiteralInst::Encoding::UTF16:
    return SIL_UTF16;
  }
  llvm_unreachable("bad string encoding");
}

static unsigned toStableSILLinkage(SILLinkage linkage) {
  switch (linkage) {
  case SILLinkage::Public: return SIL_LINKAGE_PUBLIC;
  case SILLinkage::PublicNonABI: return SIL_LINKAGE_PUBLIC_NON_ABI;
  case SILLinkage::Hidden: return SIL_LINKAGE_HIDDEN;
  case SILLinkage::Shared: return SIL_LINKAGE_SHARED;
  case SILLinkage::Private: return SIL_LINKAGE_PRIVATE;
  case SILLinkage::PublicExternal: return SIL_LINKAGE_PUBLIC_EXTERNAL;
  case SILLinkage::HiddenExternal: return SIL_LINKAGE_HIDDEN_EXTERNAL;
  case SILLinkage::SharedExternal: return SIL_LINKAGE_SHARED_EXTERNAL;
  case SILLinkage::PrivateExternal: return SIL_LINKAGE_PRIVATE_EXTERNAL;
  }
  llvm_unreachable("bad linkage");
}

static unsigned toStableVTableEntryKind(SILVTable::Entry::Kind kind) {
  switch (kind) {
  case SILVTable::Entry::Kind::Normal: return SIL_VTABLE_ENTRY_NORMAL;
  case SILVTable::Entry::Kind::Inherited: return SIL_VTABLE_ENTRY_INHERITED;
  case SILVTable::Entry::Kind::Override: return SIL_VTABLE_ENTRY_OVERRIDE;
  }
  llvm_unreachable("bad vtable entry kind");
}

static unsigned toStableCastConsumptionKind(CastConsumptionKind kind) {
  switch (kind) {
  case CastConsumptionKind::TakeAlways:
    return SIL_CAST_CONSUMPTION_TAKE_ALWAYS;
  case CastConsumptionKind::TakeOnSuccess:
    return SIL_CAST_CONSUMPTION_TAKE_ON_SUCCESS;
  case CastConsumptionKind::CopyOnSuccess:
    return SIL_CAST_CONSUMPTION_COPY_ON_SUCCESS;
  }
  llvm_unreachable("bad cast consumption kind");
}

namespace {
    /// Used to serialize the on-disk func hash table.
  class FuncTableInfo {
  public:
    using key_type = Identifier;
    using key_type_ref = key_type;
    using data_type = DeclID;
    using data_type_ref = const data_type &;
    using hash_value_type = uint32_t;
    using offset_type = unsigned;

    hash_value_type ComputeHash(key_type_ref key) {
      assert(!key.empty());
      // FIXME: DJB seed=0, audit whether the default seed could be used.
      return llvm::djbHash(key.str(), 0);
    }

    std::pair<unsigned, unsigned> EmitKeyDataLength(raw_ostream &out,
                                                    key_type_ref key,
                                                    data_type_ref data) {
      uint32_t keyLength = key.str().size();
      uint32_t dataLength = sizeof(uint32_t);
      endian::Writer writer(out, little);
      writer.write<uint16_t>(keyLength);
      // No need to write the data length; it's constant.
      return { keyLength, dataLength };
    }

    void EmitKey(raw_ostream &out, key_type_ref key, unsigned len) {
      out << key.str();
    }

    void EmitData(raw_ostream &out, key_type_ref key, data_type_ref data,
                  unsigned len) {
      endian::write<uint32_t>(out, data, little);
    }
  };

  class SILSerializer {
    using TypeID = serialization::TypeID;
    
    Serializer &S;
    ASTContext &Ctx;

    llvm::BitstreamWriter &Out;

    /// A reusable buffer for emitting records.
    SmallVector<uint64_t, 64> ScratchRecord;

    /// In case we want to encode the relative of InstID vs ValueID.
    uint32_t /*ValueID*/ InstID = 0;

    llvm::DenseMap<const ValueBase*, ValueID> ValueIDs;
    ValueID addValueRef(const ValueBase *Val);

  public:
    using TableData = FuncTableInfo::data_type;
    using Table = llvm::MapVector<FuncTableInfo::key_type, TableData>;
  private:
    /// FuncTable maps function name to an ID.
    Table FuncTable;
    std::vector<BitOffset> Funcs;
    /// The current function ID.
    uint32_t /*DeclID*/ NextFuncID = 1;

    /// Maps class name to a VTable ID.
    Table VTableList;
    /// Holds the list of VTables.
    std::vector<BitOffset> VTableOffset;
    uint32_t /*DeclID*/ NextVTableID = 1;

    /// Maps global variable name to an ID.
    Table GlobalVarList;
    /// Holds the list of SIL global variables.
    std::vector<BitOffset> GlobalVarOffset;
    uint32_t /*DeclID*/ NextGlobalVarID = 1;

    /// Maps witness table identifier to an ID.
    Table WitnessTableList;
    /// Holds the list of WitnessTables.
    std::vector<BitOffset> WitnessTableOffset;
    uint32_t /*DeclID*/ NextWitnessTableID = 1;

    /// Maps default witness table identifier to an ID.
    Table DefaultWitnessTableList;
    /// Holds the list of DefaultWitnessTables.
    std::vector<BitOffset> DefaultWitnessTableOffset;
    uint32_t /*DeclID*/ NextDefaultWitnessTableID = 1;
    
    /// Holds the list of Properties.
    std::vector<BitOffset> PropertyOffset;

    /// Give each SILBasicBlock a unique ID.
    llvm::DenseMap<const SILBasicBlock *, unsigned> BasicBlockMap;

    /// Functions that we've emitted a reference to. If the key maps
    /// to true, we want to emit a declaration only.
    llvm::DenseMap<const SILFunction *, bool> FuncsToEmit;

    /// Global variables that we've emitted a reference to.
    llvm::DenseSet<const SILGlobalVariable *> GlobalsToEmit;

    /// Additional functions we might need to serialize.
    llvm::SmallVector<const SILFunction *, 16> Worklist;

    std::array<unsigned, 256> SILAbbrCodes;
    template <typename Layout>
    void registerSILAbbr() {
      using AbbrArrayTy = decltype(SILAbbrCodes);
      static_assert(Layout::Code <= std::tuple_size<AbbrArrayTy>::value,
                    "layout has invalid record code");
      SILAbbrCodes[Layout::Code] = Layout::emitAbbrev(Out);
      LLVM_DEBUG(llvm::dbgs() << "SIL abbre code " << SILAbbrCodes[Layout::Code]
                              << " for layout " << Layout::Code << "\n");
    }

    bool ShouldSerializeAll;

    void addMandatorySILFunction(const SILFunction *F,
                                 bool emitDeclarationsForOnoneSupport);
    void addReferencedSILFunction(const SILFunction *F,
                                  bool DeclOnly = false);
    void processSILFunctionWorklist();

    /// Helper function to update ListOfValues for MethodInst. Format:
    /// Attr, SILDeclRef (DeclID, Kind, uncurryLevel), and an operand.
    void handleMethodInst(const MethodInst *MI, SILValue operand,
                          SmallVectorImpl<ValueID> &ListOfValues);

    void writeSILFunction(const SILFunction &F, bool DeclOnly = false);
    void writeSILBasicBlock(const SILBasicBlock &BB);
    void writeSILInstruction(const SILInstruction &SI);
    void writeSILVTable(const SILVTable &vt);
    void writeSILGlobalVar(const SILGlobalVariable &g);
    void writeSILWitnessTable(const SILWitnessTable &wt);
    void writeSILDefaultWitnessTable(const SILDefaultWitnessTable &wt);
    void writeSILProperty(const SILProperty &prop);

    void writeSILBlock(const SILModule *SILMod);
    void writeIndexTables();

    void writeConversionLikeInstruction(const SingleValueInstruction *I,
                                        unsigned attrs);
    void writeOneTypeLayout(SILInstructionKind valueKind, SILType type);
    void writeOneTypeOneOperandLayout(SILInstructionKind valueKind,
                                      unsigned attrs,
                                      SILType type,
                                      SILValue operand);
    void writeOneTypeOneOperandLayout(SILInstructionKind valueKind,
                                      unsigned attrs,
                                      CanType type,
                                      SILValue operand);
    void writeOneOperandLayout(SILInstructionKind valueKind,
                               unsigned attrs,
                               SILValue operand);
    void writeOneOperandExtraAttributeLayout(SILInstructionKind valueKind,
                                             unsigned attrs, SILValue operand);

    void writeKeyPathPatternComponent(
                    const KeyPathPatternComponent &component,
                    SmallVectorImpl<ValueID> &ListOfValues,
                    SmallVectorImpl<ProtocolConformanceRef> &serializeAfter);

    /// Helper function to determine if given the current state of the
    /// deserialization if the function body for F should be deserialized.
    bool shouldEmitFunctionBody(const SILFunction *F, bool isReference = true);

    IdentifierID addSILFunctionRef(SILFunction *F);

  public:
    SILSerializer(Serializer &S, ASTContext &Ctx,
                  llvm::BitstreamWriter &Out, bool serializeAll)
      : S(S), Ctx(Ctx), Out(Out), ShouldSerializeAll(serializeAll) {}

    void writeSILModule(const SILModule *SILMod);
  };
} // end anonymous namespace

void SILSerializer::addMandatorySILFunction(const SILFunction *F,
                                            bool emitDeclarationsForOnoneSupport) {
  // If this function is not fragile, don't do anything.
  if (!emitDeclarationsForOnoneSupport &&
      !shouldEmitFunctionBody(F, /* isReference */ false))
    return;

  auto iter = FuncsToEmit.find(F);
  if (iter != FuncsToEmit.end()) {
    // We've already visited this function. Make sure that we decided
    // to emit its body the first time around.
    assert(iter->second == emitDeclarationsForOnoneSupport
           && "Already emitting declaration");
    return;
  }

  // We haven't seen this function before. Record that we want to
  // emit its body, and add it to the worklist.
  FuncsToEmit[F] = emitDeclarationsForOnoneSupport;

  // Function body should be serialized unless it is a KeepAsPublic function
  // (which is typically a pre-specialization).
  if (!emitDeclarationsForOnoneSupport)
    Worklist.push_back(F);
}

void SILSerializer::addReferencedSILFunction(const SILFunction *F,
                                             bool DeclOnly) {
  assert(F != nullptr);

  if (FuncsToEmit.count(F) > 0)
    return;

  // We haven't seen this function before. Let's see if we should
  // serialize the body or just the declaration.
  if (shouldEmitFunctionBody(F)) {
    FuncsToEmit[F] = false;
    Worklist.push_back(F);
    return;
  }

  if (F->getLinkage() == SILLinkage::Shared && !DeclOnly) {
    assert(F->isSerialized() == IsSerializable ||
           F->hasForeignBody());

    FuncsToEmit[F] = false;
    Worklist.push_back(F);
    return;
  }

  // Ok, we just need to emit a declaration.
  FuncsToEmit[F] = true;
}

void SILSerializer::processSILFunctionWorklist() {
  while (!Worklist.empty()) {
    const SILFunction *F = Worklist.back();
    Worklist.pop_back();
    assert(F != nullptr);

    assert(FuncsToEmit.count(F) > 0);
    writeSILFunction(*F, FuncsToEmit[F]);
  }
}

/// We enumerate all values in a SILFunction beforehand to correctly
/// handle forward references of values.
ValueID SILSerializer::addValueRef(const ValueBase *Val) {
  if (!Val || isa<SILUndef>(Val))
    return 0;

  ValueID id = ValueIDs[Val];
  assert(id != 0 && "We should have assigned a value ID to each value.");
  return id;
}

void SILSerializer::writeSILFunction(const SILFunction &F, bool DeclOnly) {
  PrettyStackTraceSILFunction stackTrace("Serializing", &F);

  ValueIDs.clear();
  InstID = 0;

  FuncTable[Ctx.getIdentifier(F.getName())] = NextFuncID++;
  Funcs.push_back(Out.GetCurrentBitNo());
  unsigned abbrCode = SILAbbrCodes[SILFunctionLayout::Code];
  TypeID FnID = S.addTypeRef(F.getLoweredType().getASTType());
  LLVM_DEBUG(llvm::dbgs() << "SILFunction " << F.getName() << " @ BitNo "
                          << Out.GetCurrentBitNo() << " abbrCode " << abbrCode
                          << " FnID " << FnID << "\n");
  LLVM_DEBUG(llvm::dbgs() << "Serialized SIL:\n"; F.dump());

  SmallVector<IdentifierID, 1> SemanticsIDs;
  for (auto SemanticAttr : F.getSemanticsAttrs()) {
    SemanticsIDs.push_back(S.addDeclBaseNameRef(Ctx.getIdentifier(SemanticAttr)));
  }

  SILLinkage Linkage = F.getLinkage();

  // Check if we need to emit a body for this function.
  bool NoBody = DeclOnly || isAvailableExternally(Linkage) ||
                F.isExternalDeclaration();

  // If we don't emit a function body then make sure to mark the declaration
  // as available externally.
  if (NoBody) {
    Linkage = addExternalToLinkage(Linkage);
  }

  // If we have a body, we might have a generic environment.
  GenericEnvironmentID genericEnvID = 0;
  if (!NoBody)
    genericEnvID = S.addGenericEnvironmentRef(F.getGenericEnvironment());

  DeclID clangNodeOwnerID;
  if (F.hasClangNode())
    clangNodeOwnerID = S.addDeclRef(F.getClangNodeOwner());

  unsigned numSpecAttrs = NoBody ? 0 : F.getSpecializeAttrs().size();
  SILFunctionLayout::emitRecord(
      Out, ScratchRecord, abbrCode, toStableSILLinkage(Linkage),
      (unsigned)F.isTransparent(), (unsigned)F.isSerialized(),
<<<<<<< HEAD
      (unsigned)F.isThunk(), (unsigned)F.isWithoutActuallyEscapingThunk(),
      (unsigned)F.isGlobalInit(), (unsigned)F.getInlineStrategy(),
      (unsigned)F.getOptimizationMode(), (unsigned)F.getEffectsKind(),
      (unsigned)numSpecAttrs, (unsigned)F.hasQualifiedOwnership(),
=======
      (unsigned)F.isThunk(), (unsigned)F.isGlobalInit(),
      (unsigned)F.getInlineStrategy(), (unsigned)F.getOptimizationMode(),
      (unsigned)F.getEffectsKind(),
      // SWIFT_ENABLE_TENSORFLOW
      (unsigned)numSpecAttrs,
      (unsigned)F.getReverseDifferentiableAttrs().size(),
      (unsigned)F.hasQualifiedOwnership(),
>>>>>>> ad07979e
      F.isWeakLinked(), FnID, genericEnvID, clangNodeOwnerID, SemanticsIDs);

  if (NoBody)
    return;

  for (auto *SA : F.getSpecializeAttrs()) {
    unsigned specAttrAbbrCode = SILAbbrCodes[SILSpecializeAttrLayout::Code];
    SILSpecializeAttrLayout::emitRecord(Out, ScratchRecord, specAttrAbbrCode,
                                        (unsigned)SA->isExported(),
                                        (unsigned)SA->getSpecializationKind());
    S.writeGenericRequirements(SA->getRequirements(), SILAbbrCodes);
  }

  // SWIFT_ENABLE_TENSORFLOW
  for (auto *DA : F.getReverseDifferentiableAttrs()) {
    unsigned differentiableAttrAbbrCode =
        SILAbbrCodes[SILReverseDifferentiableAttrLayout::Code];
    auto &indices = DA->getIndices();
    SmallVector<bool, 4> parameters;
    for (unsigned i = 0; i < indices.parameters.size(); i++)
      parameters.push_back(indices.parameters[i]);
    SILReverseDifferentiableAttrLayout::emitRecord(
        Out, ScratchRecord, differentiableAttrAbbrCode,
        S.addDeclBaseNameRef(Ctx.getIdentifier(DA->getPrimalName())),
        S.addDeclBaseNameRef(Ctx.getIdentifier(DA->getAdjointName())),
        indices.source, parameters);
  }

  // Assign a unique ID to each basic block of the SILFunction.
  unsigned BasicID = 0;
  BasicBlockMap.clear();
  // Assign a value ID to each SILInstruction that has value and to each basic
  // block argument.
  unsigned ValueID = 0;
  llvm::ReversePostOrderTraversal<SILFunction *> RPOT(
      const_cast<SILFunction *>(&F));
  for (auto Iter = RPOT.begin(), E = RPOT.end(); Iter != E; ++Iter) {
    auto &BB = **Iter;
    BasicBlockMap.insert(std::make_pair(&BB, BasicID++));

    for (auto I = BB.args_begin(), E = BB.args_end(); I != E; ++I)
      ValueIDs[static_cast<const ValueBase*>(*I)] = ++ValueID;

    for (const SILInstruction &SI : BB)
      for (auto result : SI.getResults())
        ValueIDs[result] = ++ValueID;
  }

  // Write SIL basic blocks in the RPOT order
  // to make sure that instructions defining open archetypes
  // are serialized before instructions using those opened
  // archetypes.
  unsigned SerializedBBNum = 0;
  for (auto Iter = RPOT.begin(), E = RPOT.end(); Iter != E; ++Iter) {
    auto *BB = *Iter;
    writeSILBasicBlock(*BB);
    SerializedBBNum++;
  }
  assert(BasicID == SerializedBBNum && "Wrong number of BBs was serialized");
}

void SILSerializer::writeSILBasicBlock(const SILBasicBlock &BB) {
  SmallVector<DeclID, 4> Args;
  for (auto I = BB.args_begin(), E = BB.args_end(); I != E; ++I) {
    SILArgument *SA = *I;
    DeclID tId = S.addTypeRef(SA->getType().getASTType());
    DeclID vId = addValueRef(static_cast<const ValueBase*>(SA));
    Args.push_back(tId);

    // We put these static asserts here to formalize our assumption that both
    // SILValueCategory and ValueOwnershipKind have uint8_t as their underlying
    // pointer values.
    static_assert(
        std::is_same<
            std::underlying_type<decltype(SA->getType().getCategory())>::type,
            uint8_t>::value,
        "Expected an underlying uint8_t type");
    // We put these static asserts here to formalize our assumption that both
    // SILValueCategory and ValueOwnershipKind have uint8_t as their underlying
    // pointer values.
    static_assert(std::is_same<std::underlying_type<decltype(
                                   SA->getOwnershipKind())::innerty>::type,
                               uint8_t>::value,
                  "Expected an underlying uint8_t type");
    unsigned packedMetadata = 0;
    packedMetadata |= unsigned(SA->getType().getCategory());
    packedMetadata |= unsigned(SA->getOwnershipKind()) << 8;
    Args.push_back(packedMetadata);

    Args.push_back(vId);
  }

  unsigned abbrCode = SILAbbrCodes[SILBasicBlockLayout::Code];
  SILBasicBlockLayout::emitRecord(Out, ScratchRecord, abbrCode, Args);

  for (const SILInstruction &SI : BB)
    writeSILInstruction(SI);
}

/// Add SILDeclRef to ListOfValues, so we can reconstruct it at
/// deserialization.
static void handleSILDeclRef(Serializer &S, const SILDeclRef &Ref,
                             SmallVectorImpl<ValueID> &ListOfValues) {
  ListOfValues.push_back(S.addDeclRef(Ref.getDecl()));
  ListOfValues.push_back((unsigned)Ref.kind);
  ListOfValues.push_back(Ref.isCurried);
  ListOfValues.push_back(Ref.isForeign);
}

/// Get an identifier ref for a SILFunction and add it to the list of referenced
/// functions.
IdentifierID SILSerializer::addSILFunctionRef(SILFunction *F) {
  addReferencedSILFunction(F);
  return S.addDeclBaseNameRef(Ctx.getIdentifier(F->getName()));
}

/// Helper function to update ListOfValues for MethodInst. Format:
/// Attr, SILDeclRef (DeclID, Kind, uncurryLevel), and an operand.
void SILSerializer::handleMethodInst(const MethodInst *MI,
                                     SILValue operand,
                                     SmallVectorImpl<ValueID> &ListOfValues) {
  handleSILDeclRef(S, MI->getMember(), ListOfValues);
  ListOfValues.push_back(
      S.addTypeRef(operand->getType().getASTType()));
  ListOfValues.push_back((unsigned)operand->getType().getCategory());
  ListOfValues.push_back(addValueRef(operand));
}

void SILSerializer::writeOneTypeLayout(SILInstructionKind valueKind,
                                       SILType type) {
  unsigned abbrCode = SILAbbrCodes[SILOneTypeLayout::Code];
  SILOneTypeLayout::emitRecord(Out, ScratchRecord, abbrCode,
        (unsigned) valueKind,
        S.addTypeRef(type.getASTType()),
        (unsigned)type.getCategory());
}

void SILSerializer::writeOneOperandLayout(SILInstructionKind valueKind,
                                          unsigned attrs,
                                          SILValue operand) {

  auto operandType = operand->getType();
  auto operandTypeRef = S.addTypeRef(operandType.getASTType());
  auto operandRef = addValueRef(operand);

  SILOneOperandLayout::emitRecord(Out, ScratchRecord,
        SILAbbrCodes[SILOneOperandLayout::Code],
        unsigned(valueKind), attrs,
        operandTypeRef, unsigned(operandType.getCategory()),
        operandRef);
}

void SILSerializer::
writeOneOperandExtraAttributeLayout(SILInstructionKind valueKind,
                                    unsigned attrs,
                                    SILValue operand) {

  auto operandType = operand->getType();
  auto operandTypeRef = S.addTypeRef(operandType.getASTType());
  auto operandRef = addValueRef(operand);

  SILOneOperandExtraAttributeLayout::emitRecord(
      Out, ScratchRecord, SILAbbrCodes[SILOneOperandExtraAttributeLayout::Code],
      unsigned(valueKind), attrs, operandTypeRef,
      unsigned(operandType.getCategory()), operandRef);
}

void SILSerializer::writeOneTypeOneOperandLayout(SILInstructionKind valueKind,
                                                 unsigned attrs,
                                                 SILType type,
                                                 SILValue operand) {
  auto typeRef = S.addTypeRef(type.getASTType());
  auto operandType = operand->getType();
  auto operandTypeRef = S.addTypeRef(operandType.getASTType());
  auto operandRef = addValueRef(operand);

  SILOneTypeOneOperandLayout::emitRecord(Out, ScratchRecord,
        SILAbbrCodes[SILOneTypeOneOperandLayout::Code],
        unsigned(valueKind), attrs,
        typeRef, unsigned(type.getCategory()),
        operandTypeRef, unsigned(operandType.getCategory()),
        operandRef);
}
void SILSerializer::writeOneTypeOneOperandLayout(SILInstructionKind valueKind,
                                                 unsigned attrs,
                                                 CanType type,
                                                 SILValue operand) {
  auto typeRef = S.addTypeRef(type);
  auto operandType = operand->getType();
  auto operandTypeRef = S.addTypeRef(operandType.getASTType());
  auto operandRef = addValueRef(operand);

  SILOneTypeOneOperandLayout::emitRecord(Out, ScratchRecord,
        SILAbbrCodes[SILOneTypeOneOperandLayout::Code],
        unsigned(valueKind), attrs,
        typeRef, 0,
        operandTypeRef, unsigned(operandType.getCategory()),
        operandRef);
}

/// Write an instruction that looks exactly like a conversion: all
/// important information is encoded in the operand and the result type.
void SILSerializer::writeConversionLikeInstruction(
    const SingleValueInstruction *I, unsigned attrs) {
  assert(I->getNumOperands() - I->getTypeDependentOperands().size() == 1);
  writeOneTypeOneOperandLayout(I->getKind(), attrs, I->getType(),
                               I->getOperand(0));
}

void
SILSerializer::writeKeyPathPatternComponent(
                   const KeyPathPatternComponent &component,
                   SmallVectorImpl<ValueID> &ListOfValues,
                   SmallVectorImpl<ProtocolConformanceRef> &serializeAfter) {
  
  auto handleComponentCommon = [&](KeyPathComponentKindEncoding kind) {
    ListOfValues.push_back((unsigned)kind);
    ListOfValues.push_back(S.addTypeRef(component.getComponentType()));
  };
  auto handleComputedId = [&](KeyPathPatternComponent::ComputedPropertyId id) {
    switch (id.getKind()) {
    case KeyPathPatternComponent::ComputedPropertyId::Property:
      ListOfValues.push_back(
        (unsigned)KeyPathComputedComponentIdKindEncoding::Property);
      ListOfValues.push_back(S.addDeclRef(id.getProperty()));
      break;
    case KeyPathPatternComponent::ComputedPropertyId::Function:
      ListOfValues.push_back(
        (unsigned)KeyPathComputedComponentIdKindEncoding::Function);
      ListOfValues.push_back(addSILFunctionRef(id.getFunction()));
      break;
    case KeyPathPatternComponent::ComputedPropertyId::DeclRef:
      ListOfValues.push_back(
        (unsigned)KeyPathComputedComponentIdKindEncoding::DeclRef);
      handleSILDeclRef(S, id.getDeclRef(), ListOfValues);
      break;
    }
  };
  auto handleComputedExternalReferenceAndIndices
    = [&](const KeyPathPatternComponent &component) {
      ListOfValues.push_back(S.addDeclRef(component.getExternalDecl()));
      ListOfValues.push_back(
        S.addSubstitutionMapRef(component.getExternalSubstitutions()));
  
      auto indices = component.getSubscriptIndices();
      ListOfValues.push_back(indices.size());
      for (auto &index : indices) {
        ListOfValues.push_back(index.Operand);
        ListOfValues.push_back(S.addTypeRef(index.FormalType));
        ListOfValues.push_back(
          S.addTypeRef(index.LoweredType.getASTType()));
        ListOfValues.push_back((unsigned)index.LoweredType.getCategory());
        serializeAfter.push_back(index.Hashable);
      }
      if (!indices.empty()) {
        ListOfValues.push_back(
          addSILFunctionRef(component.getSubscriptIndexEquals()));
        ListOfValues.push_back(
          addSILFunctionRef(component.getSubscriptIndexHash()));
      }
    };

  switch (component.getKind()) {
  case KeyPathPatternComponent::Kind::StoredProperty:
    handleComponentCommon(KeyPathComponentKindEncoding::StoredProperty);
    ListOfValues.push_back(S.addDeclRef(component.getStoredPropertyDecl()));
    break;
  case KeyPathPatternComponent::Kind::GettableProperty:
    handleComponentCommon(KeyPathComponentKindEncoding::GettableProperty);
    handleComputedId(component.getComputedPropertyId());
    ListOfValues.push_back(
                  addSILFunctionRef(component.getComputedPropertyGetter()));
    handleComputedExternalReferenceAndIndices(component);
    break;
  case KeyPathPatternComponent::Kind::SettableProperty:
    handleComponentCommon(KeyPathComponentKindEncoding::SettableProperty);
    handleComputedId(component.getComputedPropertyId());
    ListOfValues.push_back(
                  addSILFunctionRef(component.getComputedPropertyGetter()));
    ListOfValues.push_back(
                  addSILFunctionRef(component.getComputedPropertySetter()));
    handleComputedExternalReferenceAndIndices(component);
    break;
  case KeyPathPatternComponent::Kind::OptionalChain:
    handleComponentCommon(KeyPathComponentKindEncoding::OptionalChain);
    break;
  case KeyPathPatternComponent::Kind::OptionalForce:
    handleComponentCommon(KeyPathComponentKindEncoding::OptionalForce);
    break;
  case KeyPathPatternComponent::Kind::OptionalWrap:
    handleComponentCommon(KeyPathComponentKindEncoding::OptionalWrap);
    break;
  }
}

void SILSerializer::writeSILInstruction(const SILInstruction &SI) {
  PrettyStackTraceSILNode stackTrace("Serializing", &SI);

  switch (SI.getKind()) {
  case SILInstructionKind::ObjectInst:
    llvm_unreachable("static initializers of sil_global are not serialized");

  case SILInstructionKind::DebugValueInst:
  case SILInstructionKind::DebugValueAddrInst:
    // Currently we don't serialize debug variable infos, so it doesn't make
    // sense to write the instruction at all.
    // TODO: decide if we want to serialize those instructions.
    return;
      
  case SILInstructionKind::UnwindInst:
  case SILInstructionKind::UnreachableInst: {
    unsigned abbrCode = SILAbbrCodes[SILInstNoOperandLayout::Code];
    SILInstNoOperandLayout::emitRecord(Out, ScratchRecord, abbrCode,
                                       (unsigned)SI.getKind());
    break;
  }
  case SILInstructionKind::AllocExistentialBoxInst:
  case SILInstructionKind::InitExistentialAddrInst:
  case SILInstructionKind::InitExistentialValueInst:
  case SILInstructionKind::InitExistentialMetatypeInst:
  case SILInstructionKind::InitExistentialRefInst: {
    SILValue operand;
    SILType Ty;
    CanType FormalConcreteType;
    ArrayRef<ProtocolConformanceRef> conformances;

    switch (SI.getKind()) {
    default: llvm_unreachable("out of sync with parent");
    case SILInstructionKind::InitExistentialAddrInst: {
      auto &IEI = cast<InitExistentialAddrInst>(SI);
      operand = IEI.getOperand();
      Ty = IEI.getLoweredConcreteType();
      FormalConcreteType = IEI.getFormalConcreteType();
      conformances = IEI.getConformances();
      break;
    }
    case SILInstructionKind::InitExistentialValueInst: {
      auto &IEOI = cast<InitExistentialValueInst>(SI);
      operand = IEOI.getOperand();
      Ty = IEOI.getType();
      FormalConcreteType = IEOI.getFormalConcreteType();
      conformances = IEOI.getConformances();
      break;
    }
    case SILInstructionKind::InitExistentialRefInst: {
      auto &IERI = cast<InitExistentialRefInst>(SI);
      operand = IERI.getOperand();
      Ty = IERI.getType();
      FormalConcreteType = IERI.getFormalConcreteType();
      conformances = IERI.getConformances();
      break;
    }
    case SILInstructionKind::InitExistentialMetatypeInst: {
      auto &IEMI = cast<InitExistentialMetatypeInst>(SI);
      operand = IEMI.getOperand();
      Ty = IEMI.getType();
      conformances = IEMI.getConformances();
      break;
    }
    case SILInstructionKind::AllocExistentialBoxInst: {
      auto &AEBI = cast<AllocExistentialBoxInst>(SI);
      Ty = AEBI.getExistentialType();
      FormalConcreteType = AEBI.getFormalConcreteType();
      conformances = AEBI.getConformances();
      break;
    }
    }

    TypeID operandType = 0;
    SILValueCategory operandCategory = SILValueCategory::Object;
    ValueID operandID = 0;
    if (operand) {
      operandType = S.addTypeRef(operand->getType().getASTType());
      operandCategory = operand->getType().getCategory();
      operandID = addValueRef(operand);
    }

    unsigned abbrCode = SILAbbrCodes[SILInitExistentialLayout::Code];
    SILInitExistentialLayout::emitRecord(Out, ScratchRecord, abbrCode,
       (unsigned)SI.getKind(),
       S.addTypeRef(Ty.getASTType()),
       (unsigned)Ty.getCategory(),
       operandType,
       (unsigned)operandCategory,
       operandID,
       S.addTypeRef(FormalConcreteType),
       conformances.size());

    for (auto conformance : conformances) {
      S.writeConformance(conformance, SILAbbrCodes);
    }
    break;
  }
  case SILInstructionKind::DeallocValueBufferInst: {
    auto DVBI = cast<DeallocValueBufferInst>(&SI);
    writeOneTypeOneOperandLayout(DVBI->getKind(), 0,
                                 DVBI->getValueType(),
                                 DVBI->getOperand());
    break;
  }
  case SILInstructionKind::DeallocBoxInst: {
    auto DBI = cast<DeallocBoxInst>(&SI);
    writeOneTypeOneOperandLayout(DBI->getKind(), 0,
                                 DBI->getOperand()->getType(),
                                 DBI->getOperand());
    break;
  }
  case SILInstructionKind::DeallocExistentialBoxInst: {
    auto DBI = cast<DeallocExistentialBoxInst>(&SI);
    writeOneTypeOneOperandLayout(DBI->getKind(), 0,
                                 DBI->getConcreteType(),
                                 DBI->getOperand());
    break;
  }
  case SILInstructionKind::ValueMetatypeInst: {
    auto VMI = cast<ValueMetatypeInst>(&SI);
    writeOneTypeOneOperandLayout(VMI->getKind(), 0,
                                 VMI->getType(),
                                 VMI->getOperand());
    break;
  }
  case SILInstructionKind::ExistentialMetatypeInst: {
    auto EMI = cast<ExistentialMetatypeInst>(&SI);
    writeOneTypeOneOperandLayout(EMI->getKind(), 0,
                                 EMI->getType(),
                                 EMI->getOperand());
    break;
  }
  case SILInstructionKind::AllocValueBufferInst: {
    auto AVBI = cast<AllocValueBufferInst>(&SI);
    writeOneTypeOneOperandLayout(AVBI->getKind(), 0,
                                 AVBI->getValueType(),
                                 AVBI->getOperand());
    break;
  }
  case SILInstructionKind::AllocBoxInst: {
    const AllocBoxInst *ABI = cast<AllocBoxInst>(&SI);
    writeOneTypeLayout(ABI->getKind(), ABI->getType());
    break;
  }
  case SILInstructionKind::AllocRefInst:
  case SILInstructionKind::AllocRefDynamicInst: {
    const AllocRefInstBase *ARI = cast<AllocRefInstBase>(&SI);
    unsigned abbrCode = SILAbbrCodes[SILOneTypeValuesLayout::Code];
    SmallVector<ValueID, 4> Args;
    Args.push_back((unsigned)ARI->isObjC() |
                   ((unsigned)ARI->canAllocOnStack() << 1));
    ArrayRef<SILType> TailTypes = ARI->getTailAllocatedTypes();
    ArrayRef<Operand> AllOps = ARI->getAllOperands();
    unsigned NumTailAllocs = TailTypes.size();
    unsigned NumOpsToWrite = NumTailAllocs;
    if (SI.getKind() == SILInstructionKind::AllocRefDynamicInst)
      ++NumOpsToWrite;
    for (unsigned Idx = 0; Idx < NumOpsToWrite; ++Idx) {
      if (Idx < NumTailAllocs) {
        assert(TailTypes[Idx].isObject());
        Args.push_back(S.addTypeRef(TailTypes[Idx].getASTType()));
      }
      SILValue OpVal = AllOps[Idx].get();
      Args.push_back(addValueRef(OpVal));
      SILType OpType = OpVal->getType();
      assert(OpType.isObject());
      Args.push_back(S.addTypeRef(OpType.getASTType()));
    }
    SILOneTypeValuesLayout::emitRecord(Out, ScratchRecord, abbrCode,
                                       (unsigned)SI.getKind(),
                                       S.addTypeRef(
                                         ARI->getType().getASTType()),
                                       (unsigned)ARI->getType().getCategory(),
                                       Args);
    break;
  }
  case SILInstructionKind::AllocStackInst: {
    const AllocStackInst *ASI = cast<AllocStackInst>(&SI);
    writeOneTypeLayout(ASI->getKind(), ASI->getElementType());
    break;
  }
  case SILInstructionKind::ProjectValueBufferInst: {
    auto PVBI = cast<ProjectValueBufferInst>(&SI);
    writeOneTypeOneOperandLayout(PVBI->getKind(), 0,
                                 PVBI->getType(),
                                 PVBI->getOperand());
    break;
  }
  case SILInstructionKind::ProjectBoxInst: {
    auto PBI = cast<ProjectBoxInst>(&SI);
    
    // Use SILOneTypeOneOperandLayout with the field index crammed in the TypeID
    auto boxOperand = PBI->getOperand();
    auto boxRef = addValueRef(boxOperand);
    auto boxType = boxOperand->getType();
    auto boxTypeRef = S.addTypeRef(boxType.getASTType());
    
    SILOneTypeOneOperandLayout::emitRecord(Out, ScratchRecord,
          SILAbbrCodes[SILOneTypeOneOperandLayout::Code],
          unsigned(PBI->getKind()), 0,
          PBI->getFieldIndex(), 0,
          boxTypeRef, unsigned(boxType.getCategory()),
          boxRef);
    break;
  }
  case SILInstructionKind::ProjectExistentialBoxInst: {
    auto PEBI = cast<ProjectExistentialBoxInst>(&SI);
    writeOneTypeOneOperandLayout(PEBI->getKind(), 0,
                                 PEBI->getType(),
                                 PEBI->getOperand());
    break;
  }
  case SILInstructionKind::BuiltinInst: {
    // Format: substitutions map ID, the builtin name, result type, and
    // a list of values for the arguments. Each value in the list
    // is represented with 4 IDs:
    //   ValueID, ValueResultNumber, TypeID, TypeCategory.
    // The record is followed by the substitution list.
    const BuiltinInst *BI = cast<BuiltinInst>(&SI);
    SmallVector<ValueID, 4> Args;
    for (auto Arg : BI->getArguments()) {
      Args.push_back(addValueRef(Arg));
      Args.push_back(S.addTypeRef(Arg->getType().getASTType()));
      Args.push_back((unsigned)Arg->getType().getCategory());
    }
    SILInstApplyLayout::emitRecord(Out, ScratchRecord,
                             SILAbbrCodes[SILInstApplyLayout::Code],
                             SIL_BUILTIN,
                             S.addSubstitutionMapRef(BI->getSubstitutions()),
                             S.addTypeRef(BI->getType().getASTType()),
                             (unsigned)BI->getType().getCategory(),
                             S.addDeclBaseNameRef(BI->getName()),
                             Args);
    break;
  }
  // SWIFT_ENABLE_TENSORFLOW
  case SILInstructionKind::GraphOperationInst: {
    // TODO(SR-8848): Serialize attributes.
    const GraphOperationInst *GI = cast<GraphOperationInst>(&SI);
    assert(GI->getNumAttributes() == 0 &&
           "attribute serialization not implemented");
    SmallVector<ValueID, 4> ListOfValues;
    for (auto Arg : GI->getArguments()) {
      ListOfValues.push_back(addValueRef(Arg));
      ListOfValues.push_back(S.addTypeRef(Arg->getType().getASTType()));
      ListOfValues.push_back((unsigned)Arg->getType().getCategory());
    }
    for (auto ResultTy : GI->getResultTypes()) {
      ListOfValues.push_back(S.addTypeRef(ResultTy.getASTType()));
      ListOfValues.push_back((unsigned)ResultTy.getCategory());
    }
    SILInstGraphOperationLayout::emitRecord(
        Out, ScratchRecord, SILAbbrCodes[SILInstGraphOperationLayout::Code],
        S.addDeclBaseNameRef(GI->getName()), GI->getArguments().size(),
        ListOfValues);
    break;
  }
  case SILInstructionKind::ApplyInst: {
    // Format: attributes such as transparent and number of substitutions,
    // the callee's substituted and unsubstituted types, a value for
    // the callee and a list of values for the arguments. Each value in the list
    // is represented with 2 IDs: ValueID and ValueResultNumber. The record
    // is followed by the substitution list.
    const ApplyInst *AI = cast<ApplyInst>(&SI);
    SmallVector<ValueID, 4> Args;
    for (auto Arg: AI->getArguments()) {
      Args.push_back(addValueRef(Arg));
    }
    SILInstApplyLayout::emitRecord(Out, ScratchRecord,
        SILAbbrCodes[SILInstApplyLayout::Code],
        AI->isNonThrowing() ? SIL_NON_THROWING_APPLY : SIL_APPLY,
        S.addSubstitutionMapRef(AI->getSubstitutionMap()),
        S.addTypeRef(AI->getCallee()->getType().getASTType()),
        S.addTypeRef(AI->getSubstCalleeType()),
        addValueRef(AI->getCallee()),
        Args);
    break;
  }
  case SILInstructionKind::BeginApplyInst: {
    // Format: attributes such as transparent and number of substitutions,
    // the callee's substituted and unsubstituted types, a value for
    // the callee and a list of values for the arguments. Each value in the list
    // is represented with 2 IDs: ValueID and ValueResultNumber. The record
    // is followed by the substitution list.
    const BeginApplyInst *AI = cast<BeginApplyInst>(&SI);
    SmallVector<ValueID, 4> Args;
    for (auto Arg: AI->getArguments()) {
      Args.push_back(addValueRef(Arg));
    }
    SILInstApplyLayout::emitRecord(Out, ScratchRecord,
        SILAbbrCodes[SILInstApplyLayout::Code],
        AI->isNonThrowing() ? SIL_NON_THROWING_BEGIN_APPLY : SIL_BEGIN_APPLY,
        S.addSubstitutionMapRef(AI->getSubstitutionMap()),
        S.addTypeRef(AI->getCallee()->getType().getASTType()),
        S.addTypeRef(AI->getSubstCalleeType()),
        addValueRef(AI->getCallee()),
        Args);
    break;
  }
  case SILInstructionKind::TryApplyInst: {
    // Format: attributes such as transparent and number of substitutions,
    // the callee's substituted and unsubstituted types, a value for
    // the callee and a list of values for the arguments. Each value in the list
    // is represented with 2 IDs: ValueID and ValueResultNumber. The final two
    // entries in the list are the basic block destinations. The record
    // is followed by the substitution list.
    const TryApplyInst *AI = cast<TryApplyInst>(&SI);
    SmallVector<ValueID, 4> Args;
    for (auto Arg: AI->getArguments()) {
      Args.push_back(addValueRef(Arg));
    }
    Args.push_back(BasicBlockMap[AI->getNormalBB()]);
    Args.push_back(BasicBlockMap[AI->getErrorBB()]);
    SILInstApplyLayout::emitRecord(Out, ScratchRecord,
        SILAbbrCodes[SILInstApplyLayout::Code], SIL_TRY_APPLY,
        S.addSubstitutionMapRef(AI->getSubstitutionMap()),
        S.addTypeRef(AI->getCallee()->getType().getASTType()),
        S.addTypeRef(AI->getSubstCalleeType()),
        addValueRef(AI->getCallee()),
        Args);
    break;
  }
  case SILInstructionKind::PartialApplyInst: {
    const PartialApplyInst *PAI = cast<PartialApplyInst>(&SI);
        SmallVector<ValueID, 4> Args;
    for (auto Arg: PAI->getArguments()) {
      Args.push_back(addValueRef(Arg));
    }
    SILInstApplyLayout::emitRecord(Out, ScratchRecord,
        SILAbbrCodes[SILInstApplyLayout::Code], SIL_PARTIAL_APPLY,
        S.addSubstitutionMapRef(PAI->getSubstitutionMap()),
        S.addTypeRef(PAI->getCallee()->getType().getASTType()),
        S.addTypeRef(PAI->getType().getASTType()),
        addValueRef(PAI->getCallee()),
        Args);
    break;
  }
  case SILInstructionKind::AllocGlobalInst: {
    // Format: Name and type. Use SILOneOperandLayout.
    const AllocGlobalInst *AGI = cast<AllocGlobalInst>(&SI);
    auto *G = AGI->getReferencedGlobal();
    GlobalsToEmit.insert(G);
    SILOneOperandLayout::emitRecord(Out, ScratchRecord,
        SILAbbrCodes[SILOneOperandLayout::Code],
        (unsigned)SI.getKind(), 0, 0, 0,
        S.addDeclBaseNameRef(
            Ctx.getIdentifier(G->getName())));
    break;
  }
  case SILInstructionKind::GlobalAddrInst:
  case SILInstructionKind::GlobalValueInst: {
    // Format: Name and type. Use SILOneOperandLayout.
    const GlobalAccessInst *GI = cast<GlobalAccessInst>(&SI);
    auto *G = GI->getReferencedGlobal();
    GlobalsToEmit.insert(G);
    SILOneOperandLayout::emitRecord(Out, ScratchRecord,
        SILAbbrCodes[SILOneOperandLayout::Code],
        (unsigned)SI.getKind(), 0,
        S.addTypeRef(GI->getType().getASTType()),
        (unsigned)GI->getType().getCategory(),
        S.addDeclBaseNameRef(
            Ctx.getIdentifier(G->getName())));
    break;
  }
  case SILInstructionKind::BranchInst: {
    // Format: destination basic block ID, a list of arguments. Use
    // SILOneTypeValuesLayout.
    const BranchInst *BrI = cast<BranchInst>(&SI);
    SmallVector<ValueID, 4> ListOfValues;
    for (auto Elt : BrI->getArgs()) {
      ListOfValues.push_back(S.addTypeRef(Elt->getType().getASTType()));
      ListOfValues.push_back((unsigned)Elt->getType().getCategory());
      ListOfValues.push_back(addValueRef(Elt));
    }

    SILOneTypeValuesLayout::emitRecord(Out, ScratchRecord,
        SILAbbrCodes[SILOneTypeValuesLayout::Code],
        (unsigned)SI.getKind(),
        BasicBlockMap[BrI->getDestBB()], 0, ListOfValues);
    break;
  }
  case SILInstructionKind::CondBranchInst: {
    // Format: condition, true basic block ID, a list of arguments, false basic
    // block ID, a list of arguments. Use SILOneTypeValuesLayout: the type is
    // for condition, the list has value for condition, true basic block ID,
    // false basic block ID, number of true arguments, and a list of true|false
    // arguments.
    const CondBranchInst *CBI = cast<CondBranchInst>(&SI);
    SmallVector<ValueID, 4> ListOfValues;
    ListOfValues.push_back(addValueRef(CBI->getCondition()));
    ListOfValues.push_back(BasicBlockMap[CBI->getTrueBB()]);
    ListOfValues.push_back(BasicBlockMap[CBI->getFalseBB()]);
    ListOfValues.push_back(CBI->getTrueArgs().size());
    for (auto Elt : CBI->getTrueArgs()) {
      ListOfValues.push_back(S.addTypeRef(Elt->getType().getASTType()));
      ListOfValues.push_back((unsigned)Elt->getType().getCategory());
      ListOfValues.push_back(addValueRef(Elt));
    }
    for (auto Elt : CBI->getFalseArgs()) {
      ListOfValues.push_back(S.addTypeRef(Elt->getType().getASTType()));
      ListOfValues.push_back((unsigned)Elt->getType().getCategory());
      ListOfValues.push_back(addValueRef(Elt));
    }

    SILOneTypeValuesLayout::emitRecord(Out, ScratchRecord,
        SILAbbrCodes[SILOneTypeValuesLayout::Code],
        (unsigned)SI.getKind(),
        S.addTypeRef(CBI->getCondition()->getType().getASTType()),
        (unsigned)CBI->getCondition()->getType().getCategory(),
        ListOfValues);
    break;
  }
  case SILInstructionKind::SwitchEnumInst:
  case SILInstructionKind::SwitchEnumAddrInst: {
    // Format: condition, a list of cases (EnumElementDecl + Basic Block ID),
    // default basic block ID. Use SILOneTypeValuesLayout: the type is
    // for condition, the list has value for condition, hasDefault, default
    // basic block ID, a list of (DeclID, BasicBlock ID).
    const SwitchEnumInstBase *SOI = cast<SwitchEnumInstBase>(&SI);
    SmallVector<ValueID, 4> ListOfValues;
    ListOfValues.push_back(addValueRef(SOI->getOperand()));
    ListOfValues.push_back((unsigned)SOI->hasDefault());
    if (SOI->hasDefault())
      ListOfValues.push_back(BasicBlockMap[SOI->getDefaultBB()]);
    else
      ListOfValues.push_back(0);

    for (unsigned i = 0, e = SOI->getNumCases(); i < e; ++i) {
      EnumElementDecl *elt;
      SILBasicBlock *dest;
      std::tie(elt, dest) = SOI->getCase(i);
      ListOfValues.push_back(S.addDeclRef(elt));
      ListOfValues.push_back(BasicBlockMap[dest]);
    }
    SILOneTypeValuesLayout::emitRecord(Out, ScratchRecord,
        SILAbbrCodes[SILOneTypeValuesLayout::Code],
        (unsigned)SI.getKind(),
        S.addTypeRef(SOI->getOperand()->getType().getASTType()),
        (unsigned)SOI->getOperand()->getType().getCategory(),
        ListOfValues);
    break;
  }
  case SILInstructionKind::SelectEnumInst:
  case SILInstructionKind::SelectEnumAddrInst: {
    // Format: condition, a list of cases (EnumElementDecl + Value ID),
    // default value ID. Use SILOneTypeValuesLayout: the type is
    // for condition, the list has value for condition, result type,
    //   hasDefault, default
    // basic block ID, a list of (DeclID, BasicBlock ID).
    const SelectEnumInstBase *SOI = cast<SelectEnumInstBase>(&SI);
    SmallVector<ValueID, 4> ListOfValues;
    ListOfValues.push_back(addValueRef(SOI->getEnumOperand()));
    ListOfValues.push_back(S.addTypeRef(SOI->getType().getASTType()));
    ListOfValues.push_back((unsigned)SOI->getType().getCategory());
    ListOfValues.push_back((unsigned)SOI->hasDefault());
    if (SOI->hasDefault()) {
      ListOfValues.push_back(addValueRef(SOI->getDefaultResult()));
    } else {
      ListOfValues.push_back(0);
    }
    for (unsigned i = 0, e = SOI->getNumCases(); i < e; ++i) {
      EnumElementDecl *elt;
      SILValue result;
      std::tie(elt, result) = SOI->getCase(i);
      ListOfValues.push_back(S.addDeclRef(elt));
      ListOfValues.push_back(addValueRef(result));
    }
    SILOneTypeValuesLayout::emitRecord(Out, ScratchRecord,
        SILAbbrCodes[SILOneTypeValuesLayout::Code],
        (unsigned)SI.getKind(),
        S.addTypeRef(SOI->getEnumOperand()->getType().getASTType()),
        (unsigned)SOI->getEnumOperand()->getType().getCategory(),
        ListOfValues);
    break;
  }
  case SILInstructionKind::SwitchValueInst: {
    // Format: condition, a list of cases (Value ID + Basic Block ID),
    // default basic block ID. Use SILOneTypeValuesLayout: the type is
    // for condition, the list contains value for condition, hasDefault, default
    // basic block ID, a list of (Value ID, BasicBlock ID).
    const SwitchValueInst *SII = cast<SwitchValueInst>(&SI);
    SmallVector<ValueID, 4> ListOfValues;
    ListOfValues.push_back(addValueRef(SII->getOperand()));
    ListOfValues.push_back((unsigned)SII->hasDefault());
    if (SII->hasDefault())
      ListOfValues.push_back(BasicBlockMap[SII->getDefaultBB()]);
    else
      ListOfValues.push_back(0);

    for (unsigned i = 0, e = SII->getNumCases(); i < e; ++i) {
      SILValue value;
      SILBasicBlock *dest;
      std::tie(value, dest) = SII->getCase(i);
      ListOfValues.push_back(addValueRef(value));
      ListOfValues.push_back(BasicBlockMap[dest]);
    }
    SILOneTypeValuesLayout::emitRecord(Out, ScratchRecord,
        SILAbbrCodes[SILOneTypeValuesLayout::Code],
        (unsigned)SI.getKind(),
        S.addTypeRef(SII->getOperand()->getType().getASTType()),
        (unsigned)SII->getOperand()->getType().getCategory(),
        ListOfValues);
    break;
  }
  case SILInstructionKind::SelectValueInst: {
    // Format: condition, a list of cases (Value ID + Value ID),
    // default value ID. Use SILOneTypeValuesLayout: the type is
    // for condition, the list has value for condition, result type,
    // hasDefault, default
    // basic block ID, a list of (Value ID, Value ID).
    const SelectValueInst *SVI = cast<SelectValueInst>(&SI);
    SmallVector<ValueID, 4> ListOfValues;
    ListOfValues.push_back(addValueRef(SVI->getOperand()));
    ListOfValues.push_back(S.addTypeRef(SVI->getType().getASTType()));
    ListOfValues.push_back((unsigned)SVI->getType().getCategory());
    ListOfValues.push_back((unsigned)SVI->hasDefault());
    if (SVI->hasDefault()) {
      ListOfValues.push_back(addValueRef(SVI->getDefaultResult()));
    } else {
      ListOfValues.push_back(0);
    }
    for (unsigned i = 0, e = SVI->getNumCases(); i < e; ++i) {
      SILValue casevalue;
      SILValue result;
      std::tie(casevalue, result) = SVI->getCase(i);
      ListOfValues.push_back(addValueRef(casevalue));
      ListOfValues.push_back(addValueRef(result));
    }
    SILOneTypeValuesLayout::emitRecord(Out, ScratchRecord,
        SILAbbrCodes[SILOneTypeValuesLayout::Code],
        (unsigned)SI.getKind(),
        S.addTypeRef(SVI->getOperand()->getType().getASTType()),
        (unsigned)SVI->getOperand()->getType().getCategory(),
        ListOfValues);
    break;
  }
#define NEVER_LOADABLE_CHECKED_REF_STORAGE(Name, ...) \
  case SILInstructionKind::Load##Name##Inst:
#define ALWAYS_LOADABLE_CHECKED_REF_STORAGE(Name, ...) \
  case SILInstructionKind::Name##RetainInst: \
  case SILInstructionKind::Name##ReleaseInst: \
  case SILInstructionKind::StrongRetain##Name##Inst: \
  case SILInstructionKind::Copy##Name##ValueInst:
#define SOMETIMES_LOADABLE_CHECKED_REF_STORAGE(Name, ...) \
  NEVER_LOADABLE_CHECKED_REF_STORAGE(Name, "...") \
  ALWAYS_LOADABLE_CHECKED_REF_STORAGE(Name, "...")
#include "swift/AST/ReferenceStorage.def"
  case SILInstructionKind::CondFailInst:
  case SILInstructionKind::RetainValueInst:
  case SILInstructionKind::DestructureStructInst:
  case SILInstructionKind::DestructureTupleInst:
  case SILInstructionKind::RetainValueAddrInst:
  case SILInstructionKind::UnmanagedRetainValueInst:
  case SILInstructionKind::EndBorrowArgumentInst:
  case SILInstructionKind::CopyValueInst:
  case SILInstructionKind::DestroyValueInst:
  case SILInstructionKind::ReleaseValueInst:
  case SILInstructionKind::ReleaseValueAddrInst:
  case SILInstructionKind::UnmanagedReleaseValueInst:
  case SILInstructionKind::AutoreleaseValueInst:
  case SILInstructionKind::UnmanagedAutoreleaseValueInst:
  case SILInstructionKind::SetDeallocatingInst:
  case SILInstructionKind::DeallocStackInst:
  case SILInstructionKind::DeallocRefInst:
  case SILInstructionKind::DeinitExistentialAddrInst:
  case SILInstructionKind::DeinitExistentialValueInst:
  case SILInstructionKind::DestroyAddrInst:
  case SILInstructionKind::LoadInst:
  case SILInstructionKind::LoadBorrowInst:
  case SILInstructionKind::BeginBorrowInst:
  case SILInstructionKind::ClassifyBridgeObjectInst:
  case SILInstructionKind::ValueToBridgeObjectInst:
  case SILInstructionKind::FixLifetimeInst:
  case SILInstructionKind::EndLifetimeInst:
  case SILInstructionKind::CopyBlockInst:
  case SILInstructionKind::StrongPinInst:
  case SILInstructionKind::StrongReleaseInst:
  case SILInstructionKind::StrongRetainInst:
  case SILInstructionKind::StrongUnpinInst:
  case SILInstructionKind::IsUniqueInst:
  case SILInstructionKind::IsUniqueOrPinnedInst:
  case SILInstructionKind::AbortApplyInst:
  case SILInstructionKind::EndApplyInst:
  case SILInstructionKind::ReturnInst:
  case SILInstructionKind::UncheckedOwnershipConversionInst:
  case SILInstructionKind::IsEscapingClosureInst:
  case SILInstructionKind::ThrowInst: {
    unsigned Attr = 0;
    if (auto *LI = dyn_cast<LoadInst>(&SI))
      Attr = unsigned(LI->getOwnershipQualifier());
#define NEVER_OR_SOMETIMES_LOADABLE_CHECKED_REF_STORAGE(Name, ...) \
    else if (auto *LI = dyn_cast<Load##Name##Inst>(&SI)) \
      Attr = LI->isTake();
#include "swift/AST/ReferenceStorage.def"
    else if (auto *DRI = dyn_cast<DeallocRefInst>(&SI))
      Attr = (unsigned)DRI->canAllocOnStack();
    else if (auto *RCI = dyn_cast<RefCountingInst>(&SI))
      Attr = RCI->isNonAtomic();
    else if (auto *RCI = dyn_cast<StrongPinInst>(&SI))
      Attr = RCI->isNonAtomic();
    else if (auto *UOCI = dyn_cast<UncheckedOwnershipConversionInst>(&SI)) {
      Attr = unsigned(SILValue(UOCI).getOwnershipKind());
    } else if (auto *IEC = dyn_cast<IsEscapingClosureInst>(&SI)) {
      Attr = IEC->getVerificationType();
    }
    writeOneOperandLayout(SI.getKind(), Attr, SI.getOperand(0));
    break;
  }
  case SILInstructionKind::MarkUninitializedInst: {
    unsigned Attr = (unsigned)cast<MarkUninitializedInst>(&SI)->getKind();
    writeOneOperandExtraAttributeLayout(SI.getKind(), Attr, SI.getOperand(0));
    break;
  }
  case SILInstructionKind::YieldInst: {
    auto YI = cast<YieldInst>(&SI);
    SmallVector<ValueID, 4> args;
    for (auto arg: YI->getYieldedValues()) {
      args.push_back(S.addTypeRef(arg->getType().getASTType()));
      args.push_back((unsigned)arg->getType().getCategory());
      args.push_back(addValueRef(arg));
    }
    args.push_back(BasicBlockMap[YI->getResumeBB()]);
    args.push_back(BasicBlockMap[YI->getUnwindBB()]);
    SILOneTypeValuesLayout::emitRecord(Out, ScratchRecord,
        SILAbbrCodes[SILOneTypeValuesLayout::Code],
        (unsigned)YI->getKind(), 0, 0, args);
    break;
  }
  case SILInstructionKind::FunctionRefInst: {
    // Use SILOneOperandLayout to specify the function type and the function
    // name (IdentifierID).
    const FunctionRefInst *FRI = cast<FunctionRefInst>(&SI);
    SILFunction *ReferencedFunction = FRI->getReferencedFunction();
    unsigned abbrCode = SILAbbrCodes[SILOneOperandLayout::Code];
    SILOneOperandLayout::emitRecord(Out, ScratchRecord, abbrCode,
        (unsigned)SI.getKind(), 0,
        S.addTypeRef(FRI->getType().getASTType()),
        (unsigned)FRI->getType().getCategory(),
        addSILFunctionRef(ReferencedFunction));

    break;
  }
  case SILInstructionKind::CopyBlockWithoutEscapingInst:
  case SILInstructionKind::DeallocPartialRefInst:
  case SILInstructionKind::MarkDependenceInst:
  case SILInstructionKind::IndexAddrInst:
  case SILInstructionKind::IndexRawPointerInst: {
    SILValue operand, operand2;
    unsigned Attr = 0;
    if (SI.getKind() == SILInstructionKind::CopyBlockWithoutEscapingInst) {
      const CopyBlockWithoutEscapingInst *C = cast<CopyBlockWithoutEscapingInst>(&SI);
      operand = C->getBlock();
      operand2 = C->getClosure();
    } else if (SI.getKind() == SILInstructionKind::DeallocPartialRefInst) {
      const DeallocPartialRefInst *DPRI = cast<DeallocPartialRefInst>(&SI);
      operand = DPRI->getInstance();
      operand2 = DPRI->getMetatype();
    } else if (SI.getKind() == SILInstructionKind::IndexRawPointerInst) {
      const IndexRawPointerInst *IRP = cast<IndexRawPointerInst>(&SI);
      operand = IRP->getBase();
      operand2 = IRP->getIndex();
    } else if (SI.getKind() == SILInstructionKind::MarkDependenceInst) {
      const MarkDependenceInst *MDI = cast<MarkDependenceInst>(&SI);
      operand = MDI->getValue();
      operand2 = MDI->getBase();
    } else {
      const IndexAddrInst *IAI = cast<IndexAddrInst>(&SI);
      operand = IAI->getBase();
      operand2 = IAI->getIndex();
    }
    SILTwoOperandsLayout::emitRecord(Out, ScratchRecord,
        SILAbbrCodes[SILTwoOperandsLayout::Code],
        (unsigned)SI.getKind(), Attr,
        S.addTypeRef(operand->getType().getASTType()),
        (unsigned)operand->getType().getCategory(),
        addValueRef(operand),
        S.addTypeRef(operand2->getType().getASTType()),
        (unsigned)operand2->getType().getCategory(),
        addValueRef(operand2));
    break;
  }
  case SILInstructionKind::TailAddrInst: {
    const TailAddrInst *TAI = cast<TailAddrInst>(&SI);
    SILTailAddrLayout::emitRecord(Out, ScratchRecord,
        SILAbbrCodes[SILTailAddrLayout::Code],
        (unsigned)SI.getKind(),
        S.addTypeRef(TAI->getBase()->getType().getASTType()),
        addValueRef(TAI->getBase()),
        S.addTypeRef(TAI->getIndex()->getType().getASTType()),
        addValueRef(TAI->getIndex()),
        S.addTypeRef(TAI->getTailType().getASTType()));
    break;
  }
  case SILInstructionKind::StringLiteralInst: {
    auto SLI = cast<StringLiteralInst>(&SI);
    StringRef Str = SLI->getValue();
    unsigned abbrCode = SILAbbrCodes[SILOneOperandLayout::Code];
    unsigned encoding = toStableStringEncoding(SLI->getEncoding());
    SILOneOperandLayout::emitRecord(Out, ScratchRecord, abbrCode,
                                    (unsigned)SI.getKind(), encoding, 0, 0,
                                    S.addDeclBaseNameRef(Ctx.getIdentifier(Str)));
    break;
  }
  case SILInstructionKind::ConstStringLiteralInst: {
    auto SLI = cast<ConstStringLiteralInst>(&SI);
    StringRef Str = SLI->getValue();
    unsigned abbrCode = SILAbbrCodes[SILOneOperandLayout::Code];
    unsigned encoding = toStableConstStringEncoding(SLI->getEncoding());
    SILOneOperandLayout::emitRecord(Out, ScratchRecord, abbrCode,
                                    (unsigned)SI.getKind(), encoding, 0, 0,
                                    S.addDeclBaseNameRef(Ctx.getIdentifier(Str)));
    break;
  }
  case SILInstructionKind::FloatLiteralInst:
  case SILInstructionKind::IntegerLiteralInst: {
    // Use SILOneOperandLayout to specify the type and the literal.
    std::string Str;
    SILType Ty;
    switch (SI.getKind()) {
    default: llvm_unreachable("Out of sync with parent switch");
    case SILInstructionKind::IntegerLiteralInst:
      Str = cast<IntegerLiteralInst>(&SI)->getValue().toString(10, true);
      Ty = cast<IntegerLiteralInst>(&SI)->getType();
      break;
    case SILInstructionKind::FloatLiteralInst:
      Str = cast<FloatLiteralInst>(&SI)->getBits().toString(16,
                                                            /*Signed*/false);
      Ty = cast<FloatLiteralInst>(&SI)->getType();
      break;
    }
    unsigned abbrCode = SILAbbrCodes[SILOneOperandLayout::Code];
    SILOneOperandLayout::emitRecord(Out, ScratchRecord, abbrCode,
        (unsigned)SI.getKind(), 0,
        S.addTypeRef(Ty.getASTType()),
        (unsigned)Ty.getCategory(),
        S.addDeclBaseNameRef(Ctx.getIdentifier(Str)));
    break;
  }
  case SILInstructionKind::MarkFunctionEscapeInst: {
    // Format: a list of typed values. A typed value is expressed by 4 IDs:
    // TypeID, TypeCategory, ValueID, ValueResultNumber.
    const MarkFunctionEscapeInst *MFE = cast<MarkFunctionEscapeInst>(&SI);
    SmallVector<ValueID, 4> ListOfValues;
    for (auto Elt : MFE->getElements()) {
      ListOfValues.push_back(S.addTypeRef(Elt->getType().getASTType()));
      ListOfValues.push_back((unsigned)Elt->getType().getCategory());
      ListOfValues.push_back(addValueRef(Elt));
    }

    SILOneTypeValuesLayout::emitRecord(Out, ScratchRecord,
        SILAbbrCodes[SILOneTypeValuesLayout::Code],
        (unsigned)SI.getKind(), 0, 0, ListOfValues);
    break;
  }
  case SILInstructionKind::MetatypeInst: {
    auto &MI = cast<MetatypeInst>(SI);
    writeOneTypeLayout(MI.getKind(), MI.getType());
    break;
  }
  case SILInstructionKind::ObjCProtocolInst: {
    const ObjCProtocolInst *PI = cast<ObjCProtocolInst>(&SI);
    unsigned abbrCode = SILAbbrCodes[SILOneOperandLayout::Code];
    SILOneOperandLayout::emitRecord(Out, ScratchRecord, abbrCode,
                              (unsigned)SI.getKind(), 0,
                              S.addTypeRef(PI->getType().getASTType()),
                              (unsigned)PI->getType().getCategory(),
                              S.addDeclRef(PI->getProtocol()));
    break;
  }
  case SILInstructionKind::OpenExistentialAddrInst: {
    auto &open = cast<OpenExistentialAddrInst>(SI);
    assert(open.getNumOperands() - open.getTypeDependentOperands().size() == 1);
    unsigned attrs = open.getAccessKind() == OpenedExistentialAccess::Immutable
                         ? 0 : 1;
    writeOneTypeOneOperandLayout(open.getKind(), attrs, open.getType(),
                                 open.getOperand());
    break;
  }
  // Conversion instructions (and others of similar form).
#define LOADABLE_REF_STORAGE(Name, ...) \
  case SILInstructionKind::RefTo##Name##Inst: \
  case SILInstructionKind::Name##ToRefInst:
#include "swift/AST/ReferenceStorage.def"
  case SILInstructionKind::OpenExistentialRefInst:
  case SILInstructionKind::OpenExistentialMetatypeInst:
  case SILInstructionKind::OpenExistentialBoxInst:
  case SILInstructionKind::OpenExistentialValueInst:
  case SILInstructionKind::OpenExistentialBoxValueInst:
  case SILInstructionKind::UncheckedRefCastInst:
  case SILInstructionKind::UncheckedAddrCastInst:
  case SILInstructionKind::UncheckedTrivialBitCastInst:
  case SILInstructionKind::UncheckedBitwiseCastInst:
  case SILInstructionKind::BridgeObjectToRefInst:
  case SILInstructionKind::BridgeObjectToWordInst:
  case SILInstructionKind::UpcastInst:
  case SILInstructionKind::AddressToPointerInst:
  case SILInstructionKind::RefToRawPointerInst:
  case SILInstructionKind::RawPointerToRefInst:
  case SILInstructionKind::ThinToThickFunctionInst:
  case SILInstructionKind::ThickToObjCMetatypeInst:
  case SILInstructionKind::ObjCToThickMetatypeInst:
  case SILInstructionKind::ConvertFunctionInst:
  case SILInstructionKind::ConvertEscapeToNoEscapeInst:
  case SILInstructionKind::ThinFunctionToPointerInst:
  case SILInstructionKind::PointerToThinFunctionInst:
  case SILInstructionKind::ObjCMetatypeToObjectInst:
  case SILInstructionKind::ObjCExistentialMetatypeToObjectInst:
  case SILInstructionKind::ProjectBlockStorageInst: {
    unsigned attrs = 0;
    if (SI.getKind() == SILInstructionKind::ConvertEscapeToNoEscapeInst) {
      if (cast<ConvertEscapeToNoEscapeInst>(SI).isLifetimeGuaranteed())
        attrs |= 0x01;
      if (cast<ConvertEscapeToNoEscapeInst>(SI).isEscapedByUser())
        attrs |= 0x02;
    }
    if (SI.getKind() == SILInstructionKind::ConvertFunctionInst) {
      if (cast<ConvertFunctionInst>(SI).withoutActuallyEscaping())
        attrs |= 0x01;
    }
    writeConversionLikeInstruction(cast<SingleValueInstruction>(&SI), attrs);
    break;
  }
  case SILInstructionKind::PointerToAddressInst: {
    auto &PAI = cast<PointerToAddressInst>(SI);
    assert(PAI.getNumOperands() - PAI.getTypeDependentOperands().size() == 1);
    unsigned attrs = (PAI.isStrict() ? 1 : 0)
                   | (PAI.isInvariant() ? 2 : 0);
    writeOneTypeOneOperandLayout(PAI.getKind(), attrs, PAI.getType(),
                                 PAI.getOperand());
    break;
  }
  case SILInstructionKind::RefToBridgeObjectInst: {
    auto RI = cast<RefToBridgeObjectInst>(&SI);
    SILTwoOperandsLayout::emitRecord(Out, ScratchRecord,
           SILAbbrCodes[SILTwoOperandsLayout::Code], (unsigned)SI.getKind(),
           /*attr*/ 0,
           S.addTypeRef(RI->getConverted()->getType().getASTType()),
           (unsigned)RI->getConverted()->getType().getCategory(),
           addValueRef(RI->getConverted()),
           S.addTypeRef(RI->getBitsOperand()->getType().getASTType()),
           (unsigned)RI->getBitsOperand()->getType().getCategory(),
           addValueRef(RI->getBitsOperand()));
    break;
  }
  // Checked Conversion instructions.
  case SILInstructionKind::UnconditionalCheckedCastInst: {
    auto CI = cast<UnconditionalCheckedCastInst>(&SI);
    SILInstCastLayout::emitRecord(Out, ScratchRecord,
        SILAbbrCodes[SILInstCastLayout::Code],
        (unsigned)SI.getKind(), /*attr*/ 0,
        S.addTypeRef(CI->getType().getASTType()),
        (unsigned)CI->getType().getCategory(),
        S.addTypeRef(CI->getOperand()->getType().getASTType()),
        (unsigned)CI->getOperand()->getType().getCategory(),
        addValueRef(CI->getOperand()));
    break;
  }
  case SILInstructionKind::UnconditionalCheckedCastAddrInst: {
    auto CI = cast<UnconditionalCheckedCastAddrInst>(&SI);
    ValueID listOfValues[] = {
      S.addTypeRef(CI->getSourceType()),
      addValueRef(CI->getSrc()),
      S.addTypeRef(CI->getSrc()->getType().getASTType()),
      (unsigned)CI->getSrc()->getType().getCategory(),
      S.addTypeRef(CI->getTargetType()),
      addValueRef(CI->getDest())
    };
    SILOneTypeValuesLayout::emitRecord(Out, ScratchRecord,
             SILAbbrCodes[SILOneTypeValuesLayout::Code], (unsigned)SI.getKind(),
             S.addTypeRef(CI->getDest()->getType().getASTType()),
             (unsigned)CI->getDest()->getType().getCategory(),
             llvm::makeArrayRef(listOfValues));
    break;
  }
  case SILInstructionKind::UnconditionalCheckedCastValueInst: {
    auto CI = cast<UnconditionalCheckedCastValueInst>(&SI);
    SILInstCastLayout::emitRecord(
        Out, ScratchRecord, SILAbbrCodes[SILInstCastLayout::Code],
        (unsigned)SI.getKind(),
        /*attr*/ 0,
        S.addTypeRef(CI->getType().getASTType()),
        (unsigned)CI->getType().getCategory(),
        S.addTypeRef(CI->getOperand()->getType().getASTType()),
        (unsigned)CI->getOperand()->getType().getCategory(),
        addValueRef(CI->getOperand()));
    break;
  }
  case SILInstructionKind::UncheckedRefCastAddrInst: {
    auto CI = cast<UncheckedRefCastAddrInst>(&SI);
    ValueID listOfValues[] = {
      S.addTypeRef(CI->getSourceType()),
      addValueRef(CI->getSrc()),
      S.addTypeRef(CI->getSrc()->getType().getASTType()),
      (unsigned)CI->getSrc()->getType().getCategory(),
      S.addTypeRef(CI->getTargetType()),
      addValueRef(CI->getDest())
    };
    SILOneTypeValuesLayout::emitRecord(Out, ScratchRecord,
             SILAbbrCodes[SILOneTypeValuesLayout::Code], (unsigned)SI.getKind(),
             S.addTypeRef(CI->getDest()->getType().getASTType()),
             (unsigned)CI->getDest()->getType().getCategory(),
             llvm::makeArrayRef(listOfValues));
    break;
  }

  case SILInstructionKind::EndBorrowInst: {
    unsigned abbrCode = SILAbbrCodes[SILTwoOperandsLayout::Code];
    unsigned Attr = 0;
    auto *EBI = cast<EndBorrowInst>(&SI);
    SILValue BorrowedValue = EBI->getBorrowedValue();
    SILValue OriginalValue = EBI->getOriginalValue();

    SILTwoOperandsLayout::emitRecord(
        Out, ScratchRecord, abbrCode, (unsigned)SI.getKind(), Attr,
        S.addTypeRef(BorrowedValue->getType().getASTType()),
        (unsigned)BorrowedValue->getType().getCategory(),
        addValueRef(BorrowedValue),
        S.addTypeRef(OriginalValue->getType().getASTType()),
        (unsigned)OriginalValue->getType().getCategory(),
        addValueRef(OriginalValue));
    break;
  }

  case SILInstructionKind::BeginAccessInst: {
    unsigned abbrCode = SILAbbrCodes[SILOneOperandExtraAttributeLayout::Code];
    auto *BAI = cast<BeginAccessInst>(&SI);
    unsigned attr = unsigned(BAI->getAccessKind())
                    + (unsigned(BAI->getEnforcement()) << 2)
                    + (BAI->hasNoNestedConflict() << 4)
                    + (BAI->isFromBuiltin() << 5);
    SILValue operand = BAI->getOperand();

    SILOneOperandExtraAttributeLayout::emitRecord(
        Out, ScratchRecord, abbrCode, (unsigned)SI.getKind(), attr,
        S.addTypeRef(operand->getType().getASTType()),
        (unsigned)operand->getType().getCategory(),
        addValueRef(operand));
    break;
  }

  case SILInstructionKind::EndAccessInst: {
    unsigned abbrCode = SILAbbrCodes[SILOneOperandLayout::Code];
    auto *EAI = cast<EndAccessInst>(&SI);
    unsigned attr = unsigned(EAI->isAborting());
    SILValue operand = EAI->getOperand();

    SILOneOperandLayout::emitRecord(
        Out, ScratchRecord, abbrCode, (unsigned)SI.getKind(), attr,
        S.addTypeRef(operand->getType().getASTType()),
        (unsigned)operand->getType().getCategory(),
        addValueRef(operand));
    break;
  }

  case SILInstructionKind::BeginUnpairedAccessInst: {
    unsigned abbrCode = SILAbbrCodes[SILTwoOperandsExtraAttributeLayout::Code];
    auto *BAI = cast<BeginUnpairedAccessInst>(&SI);
    unsigned attr = unsigned(BAI->getAccessKind())
                    + (unsigned(BAI->getEnforcement()) << 2)
                    + (unsigned(BAI->hasNoNestedConflict()) << 4)
                    + (unsigned(BAI->isFromBuiltin()) << 5);
    SILValue source = BAI->getSource();
    SILValue buffer = BAI->getBuffer();

    SILTwoOperandsExtraAttributeLayout::emitRecord(
        Out, ScratchRecord, abbrCode, (unsigned)SI.getKind(), attr,
        S.addTypeRef(source->getType().getASTType()),
        (unsigned)source->getType().getCategory(),
        addValueRef(source),
        S.addTypeRef(buffer->getType().getASTType()),
        (unsigned)buffer->getType().getCategory(),
        addValueRef(buffer));
    break;
  }

  case SILInstructionKind::EndUnpairedAccessInst: {
    unsigned abbrCode = SILAbbrCodes[SILOneOperandExtraAttributeLayout::Code];
    auto *EAI = cast<EndUnpairedAccessInst>(&SI);
    unsigned attr = unsigned(EAI->isAborting())
                    + (unsigned(EAI->getEnforcement()) << 1)
                    + (unsigned(EAI->isFromBuiltin()) << 3);
    SILValue operand = EAI->getOperand();

    SILOneOperandExtraAttributeLayout::emitRecord(
        Out, ScratchRecord, abbrCode, (unsigned)SI.getKind(), attr,
        S.addTypeRef(operand->getType().getASTType()),
        (unsigned)operand->getType().getCategory(),
        addValueRef(operand));
    break;
  }

#define NEVER_OR_SOMETIMES_LOADABLE_CHECKED_REF_STORAGE(Name, ...) \
  case SILInstructionKind::Store##Name##Inst:
#include "swift/AST/ReferenceStorage.def"
  case SILInstructionKind::AssignInst:
  case SILInstructionKind::CopyAddrInst:
  case SILInstructionKind::StoreInst:
  case SILInstructionKind::StoreBorrowInst: {
    SILValue operand, value;
    unsigned Attr = 0;
    if (SI.getKind() == SILInstructionKind::StoreInst) {
      Attr = unsigned(cast<StoreInst>(&SI)->getOwnershipQualifier());
      operand = cast<StoreInst>(&SI)->getDest();
      value = cast<StoreInst>(&SI)->getSrc();
#define NEVER_OR_SOMETIMES_LOADABLE_CHECKED_REF_STORAGE(Name, ...) \
    } else if (SI.getKind() == SILInstructionKind::Store##Name##Inst) { \
      Attr = cast<Store##Name##Inst>(&SI)->isInitializationOfDest(); \
      operand = cast<Store##Name##Inst>(&SI)->getDest(); \
      value = cast<Store##Name##Inst>(&SI)->getSrc();
#include "swift/AST/ReferenceStorage.def"
    } else if (SI.getKind() == SILInstructionKind::AssignInst) {
      operand = cast<AssignInst>(&SI)->getDest();
      value = cast<AssignInst>(&SI)->getSrc();
    } else if (SI.getKind() == SILInstructionKind::CopyAddrInst) {
      const CopyAddrInst *CAI = cast<CopyAddrInst>(&SI);
      Attr = (CAI->isInitializationOfDest() << 1) | CAI->isTakeOfSrc();
      operand = cast<CopyAddrInst>(&SI)->getDest();
      value = cast<CopyAddrInst>(&SI)->getSrc();
    } else if (auto *SBI = dyn_cast<StoreBorrowInst>(&SI)) {
      operand = SBI->getDest();
      value = SBI->getSrc();
    } else {
      llvm_unreachable("switch out of sync");
    }

    unsigned abbrCode = SILAbbrCodes[SILOneValueOneOperandLayout::Code];
    SILOneValueOneOperandLayout::emitRecord(Out, ScratchRecord, abbrCode,
                  (unsigned)SI.getKind(), Attr, addValueRef(value),
                  S.addTypeRef(operand->getType().getASTType()),
                  (unsigned)operand->getType().getCategory(),
                  addValueRef(operand));
    break;
  }
  case SILInstructionKind::BindMemoryInst: {
    auto *BI = cast<BindMemoryInst>(&SI);
    SILValue baseOperand = BI->getBase();
    SILValue indexOperand = BI->getIndex();
    SILType boundType = BI->getBoundType();
    SmallVector<ValueID, 6> ListOfValues;
    ListOfValues.push_back(S.addTypeRef(
                             baseOperand->getType().getASTType()));
    ListOfValues.push_back((unsigned)baseOperand->getType().getCategory());
    ListOfValues.push_back(addValueRef(baseOperand));
    ListOfValues.push_back(S.addTypeRef(
                             indexOperand->getType().getASTType()));
    ListOfValues.push_back((unsigned)indexOperand->getType().getCategory());
    ListOfValues.push_back(addValueRef(indexOperand));

    SILOneTypeValuesLayout::emitRecord(
      Out,
      ScratchRecord,
      SILAbbrCodes[SILOneTypeValuesLayout::Code],
      (unsigned)SI.getKind(),
      S.addTypeRef(boundType.getASTType()),
      (unsigned)boundType.getCategory(),
      ListOfValues);
    break;
  }
  case SILInstructionKind::RefElementAddrInst:
  case SILInstructionKind::StructElementAddrInst:
  case SILInstructionKind::StructExtractInst:
  case SILInstructionKind::InitEnumDataAddrInst:
  case SILInstructionKind::UncheckedEnumDataInst:
  case SILInstructionKind::UncheckedTakeEnumDataAddrInst:
  case SILInstructionKind::InjectEnumAddrInst: {
    // Has a typed valueref and a field decl. We use SILOneValueOneOperandLayout
    // where the field decl is streamed as a ValueID.
    SILValue operand;
    Decl *tDecl;
    switch (SI.getKind()) {
    default: llvm_unreachable("Out of sync with parent switch");
    case SILInstructionKind::RefElementAddrInst:
      operand = cast<RefElementAddrInst>(&SI)->getOperand();
      tDecl = cast<RefElementAddrInst>(&SI)->getField();
      break;
    case SILInstructionKind::StructElementAddrInst:
      operand = cast<StructElementAddrInst>(&SI)->getOperand();
      tDecl = cast<StructElementAddrInst>(&SI)->getField();
      break;
    case SILInstructionKind::StructExtractInst:
      operand = cast<StructExtractInst>(&SI)->getOperand();
      tDecl = cast<StructExtractInst>(&SI)->getField();
      break;
    case SILInstructionKind::InitEnumDataAddrInst:
      operand = cast<InitEnumDataAddrInst>(&SI)->getOperand();
      tDecl = cast<InitEnumDataAddrInst>(&SI)->getElement();
      break;
    case SILInstructionKind::UncheckedEnumDataInst:
      operand = cast<UncheckedEnumDataInst>(&SI)->getOperand();
      tDecl = cast<UncheckedEnumDataInst>(&SI)->getElement();
      break;
    case SILInstructionKind::UncheckedTakeEnumDataAddrInst:
      operand = cast<UncheckedTakeEnumDataAddrInst>(&SI)->getOperand();
      tDecl = cast<UncheckedTakeEnumDataAddrInst>(&SI)->getElement();
      break;
    case SILInstructionKind::InjectEnumAddrInst:
      operand = cast<InjectEnumAddrInst>(&SI)->getOperand();
      tDecl = cast<InjectEnumAddrInst>(&SI)->getElement();
      break;
    }
    SILOneValueOneOperandLayout::emitRecord(Out, ScratchRecord,
        SILAbbrCodes[SILOneValueOneOperandLayout::Code],
        (unsigned)SI.getKind(), 0, S.addDeclRef(tDecl),
        S.addTypeRef(operand->getType().getASTType()),
        (unsigned)operand->getType().getCategory(),
        addValueRef(operand));
    break;
  }
  case SILInstructionKind::RefTailAddrInst: {
    auto *RTAI = cast<RefTailAddrInst>(&SI);
    writeOneTypeOneOperandLayout(RTAI->getKind(), 0,
                                 RTAI->getType(),
                                 RTAI->getOperand());
    break;
  }
  case SILInstructionKind::StructInst: {
    // Format: a type followed by a list of typed values. A typed value is
    // expressed by 4 IDs: TypeID, TypeCategory, ValueID, ValueResultNumber.
    const StructInst *StrI = cast<StructInst>(&SI);
    SmallVector<ValueID, 4> ListOfValues;
    for (auto Elt : StrI->getElements()) {
      ListOfValues.push_back(S.addTypeRef(Elt->getType().getASTType()));
      ListOfValues.push_back((unsigned)Elt->getType().getCategory());
      ListOfValues.push_back(addValueRef(Elt));
    }

    SILOneTypeValuesLayout::emitRecord(Out, ScratchRecord,
        SILAbbrCodes[SILOneTypeValuesLayout::Code],
        (unsigned)SI.getKind(),
        S.addTypeRef(StrI->getType().getASTType()),
        (unsigned)StrI->getType().getCategory(), ListOfValues);
    break;
  }
  case SILInstructionKind::TupleElementAddrInst:
  case SILInstructionKind::TupleExtractInst: {
    SILValue operand;
    unsigned FieldNo;
    switch (SI.getKind()) {
    default: llvm_unreachable("Out of sync with parent switch");
    case SILInstructionKind::TupleElementAddrInst:
      operand = cast<TupleElementAddrInst>(&SI)->getOperand();
      FieldNo = cast<TupleElementAddrInst>(&SI)->getFieldNo();
      break;
    case SILInstructionKind::TupleExtractInst:
      operand = cast<TupleExtractInst>(&SI)->getOperand();
      FieldNo = cast<TupleExtractInst>(&SI)->getFieldNo();
      break;
    }

    // Use OneTypeOneOperand layout where the field number is stored in TypeID.
    SILOneTypeOneOperandLayout::emitRecord(Out, ScratchRecord,
        SILAbbrCodes[SILOneTypeOneOperandLayout::Code],
        (unsigned)SI.getKind(), 0,
        FieldNo, 0,
        S.addTypeRef(operand->getType().getASTType()),
        (unsigned)operand->getType().getCategory(),
        addValueRef(operand));
    break;
  }
  case SILInstructionKind::TupleInst: {
    // Format: a type followed by a list of values. A value is expressed by
    // 2 IDs: ValueID, ValueResultNumber.
    const TupleInst *TI = cast<TupleInst>(&SI);
    SmallVector<ValueID, 4> ListOfValues;
    for (auto Elt : TI->getElements()) {
      ListOfValues.push_back(addValueRef(Elt));
    }

    unsigned abbrCode = SILAbbrCodes[SILOneTypeValuesLayout::Code];
    SILOneTypeValuesLayout::emitRecord(Out, ScratchRecord, abbrCode,
        (unsigned)SI.getKind(),
        S.addTypeRef(TI->getType().getASTType()),
        (unsigned)TI->getType().getCategory(),
        ListOfValues);
    break;
  }
  case SILInstructionKind::EnumInst: {
    // Format: a type, an operand and a decl ID. Use SILTwoOperandsLayout: type,
    // (DeclID + hasOperand), and an operand.
    const EnumInst *UI = cast<EnumInst>(&SI);
    TypeID OperandTy = UI->hasOperand() ?
      S.addTypeRef(UI->getOperand()->getType().getASTType()) : TypeID();
    unsigned OperandTyCategory = UI->hasOperand() ?
        (unsigned)UI->getOperand()->getType().getCategory() : 0;
    SILTwoOperandsLayout::emitRecord(Out, ScratchRecord,
        SILAbbrCodes[SILTwoOperandsLayout::Code], (unsigned)SI.getKind(),
        UI->hasOperand(),
        S.addTypeRef(UI->getType().getASTType()),
        (unsigned)UI->getType().getCategory(),
        S.addDeclRef(UI->getElement()),
        OperandTy, OperandTyCategory,
        UI->hasOperand() ? addValueRef(UI->getOperand()) : ValueID());
    break;
  }
  case SILInstructionKind::WitnessMethodInst: {
    // Format: a type, an operand and a SILDeclRef. Use SILOneTypeValuesLayout:
    // type, Attr, SILDeclRef (DeclID, Kind, uncurryLevel, IsObjC), and a type.
    const WitnessMethodInst *WMI = cast<WitnessMethodInst>(&SI);
    CanType Ty = WMI->getLookupType();
    SILType Ty2 = WMI->getType();

    SmallVector<ValueID, 8> ListOfValues;
    handleSILDeclRef(S, WMI->getMember(), ListOfValues);

    // Add an optional operand.
    TypeID OperandTy = TypeID();
    unsigned OperandTyCategory = 0;
    SILValue OptionalOpenedExistential = SILValue();
    auto OperandValueId = addValueRef(OptionalOpenedExistential);

    SILInstWitnessMethodLayout::emitRecord(
        Out, ScratchRecord, SILAbbrCodes[SILInstWitnessMethodLayout::Code],
        S.addTypeRef(Ty), 0, 0,
        S.addTypeRef(Ty2.getASTType()), (unsigned)Ty2.getCategory(),
        OperandTy, OperandTyCategory, OperandValueId, ListOfValues);

    S.writeConformance(WMI->getConformance(), SILAbbrCodes);

    break;
  }
  case SILInstructionKind::ClassMethodInst: {
    // Format: a type, an operand and a SILDeclRef. Use SILOneTypeValuesLayout:
    // type, Attr, SILDeclRef (DeclID, Kind, uncurryLevel),
    // and an operand.
    const ClassMethodInst *CMI = cast<ClassMethodInst>(&SI);
    SILType Ty = CMI->getType();
    SmallVector<ValueID, 9> ListOfValues;
    handleMethodInst(CMI, CMI->getOperand(), ListOfValues);

    SILOneTypeValuesLayout::emitRecord(Out, ScratchRecord,
        SILAbbrCodes[SILOneTypeValuesLayout::Code], (unsigned)SI.getKind(),
        S.addTypeRef(Ty.getASTType()),
        (unsigned)Ty.getCategory(), ListOfValues);
    break;
  }
  case SILInstructionKind::SuperMethodInst: {
    // Format: a type, an operand and a SILDeclRef. Use SILOneTypeValuesLayout:
    // type, Attr, SILDeclRef (DeclID, Kind, uncurryLevel),
    // and an operand.
    const SuperMethodInst *SMI = cast<SuperMethodInst>(&SI);
    SILType Ty = SMI->getType();
    SmallVector<ValueID, 9> ListOfValues;
    handleMethodInst(SMI, SMI->getOperand(), ListOfValues);

    SILOneTypeValuesLayout::emitRecord(Out, ScratchRecord,
        SILAbbrCodes[SILOneTypeValuesLayout::Code], (unsigned)SI.getKind(),
        S.addTypeRef(Ty.getASTType()),
        (unsigned)Ty.getCategory(), ListOfValues);
    break;
  }
  case SILInstructionKind::ObjCMethodInst: {
    // Format: a type, an operand and a SILDeclRef. Use SILOneTypeValuesLayout:
    // type, Attr, SILDeclRef (DeclID, Kind, uncurryLevel),
    // and an operand.
    const ObjCMethodInst *OMI = cast<ObjCMethodInst>(&SI);
    SILType Ty = OMI->getType();
    SmallVector<ValueID, 9> ListOfValues;
    handleMethodInst(OMI, OMI->getOperand(), ListOfValues);

    SILOneTypeValuesLayout::emitRecord(Out, ScratchRecord,
        SILAbbrCodes[SILOneTypeValuesLayout::Code], (unsigned)SI.getKind(),
        S.addTypeRef(Ty.getASTType()),
        (unsigned)Ty.getCategory(), ListOfValues);
    break;
  }
  case SILInstructionKind::ObjCSuperMethodInst: {
    // Format: a type, an operand and a SILDeclRef. Use SILOneTypeValuesLayout:
    // type, Attr, SILDeclRef (DeclID, Kind, uncurryLevel),
    // and an operand.
    const ObjCSuperMethodInst *SMI = cast<ObjCSuperMethodInst>(&SI);
    SILType Ty = SMI->getType();
    SmallVector<ValueID, 9> ListOfValues;
    handleMethodInst(SMI, SMI->getOperand(), ListOfValues);

    SILOneTypeValuesLayout::emitRecord(Out, ScratchRecord,
        SILAbbrCodes[SILOneTypeValuesLayout::Code], (unsigned)SI.getKind(),
        S.addTypeRef(Ty.getASTType()),
        (unsigned)Ty.getCategory(), ListOfValues);
    break;
  }
  case SILInstructionKind::DynamicMethodBranchInst: {
    // Format: a typed value, a SILDeclRef, a BasicBlock ID for method,
    // a BasicBlock ID for no method. Use SILOneTypeValuesLayout.
    const DynamicMethodBranchInst *DMB = cast<DynamicMethodBranchInst>(&SI);
    SmallVector<ValueID, 8> ListOfValues;
    ListOfValues.push_back(addValueRef(DMB->getOperand()));
    handleSILDeclRef(S, DMB->getMember(), ListOfValues);
    ListOfValues.push_back(BasicBlockMap[DMB->getHasMethodBB()]);
    ListOfValues.push_back(BasicBlockMap[DMB->getNoMethodBB()]);

    SILOneTypeValuesLayout::emitRecord(Out, ScratchRecord,
        SILAbbrCodes[SILOneTypeValuesLayout::Code], (unsigned)SI.getKind(),
        S.addTypeRef(DMB->getOperand()->getType().getASTType()),
        (unsigned)DMB->getOperand()->getType().getCategory(), ListOfValues);
    break;
  }
  case SILInstructionKind::CheckedCastBranchInst: {
    // Format: the cast kind, a typed value, a BasicBlock ID for success,
    // a BasicBlock ID for failure. Uses SILOneTypeValuesLayout.
    const CheckedCastBranchInst *CBI = cast<CheckedCastBranchInst>(&SI);
    SmallVector<ValueID, 8> ListOfValues;
    ListOfValues.push_back(CBI->isExact()),
    ListOfValues.push_back(addValueRef(CBI->getOperand()));
    ListOfValues.push_back(
               S.addTypeRef(CBI->getOperand()->getType().getASTType()));
    ListOfValues.push_back((unsigned)CBI->getOperand()->getType().getCategory());
    ListOfValues.push_back(BasicBlockMap[CBI->getSuccessBB()]);
    ListOfValues.push_back(BasicBlockMap[CBI->getFailureBB()]);

    SILOneTypeValuesLayout::emitRecord(Out, ScratchRecord,
             SILAbbrCodes[SILOneTypeValuesLayout::Code], (unsigned)SI.getKind(),
             S.addTypeRef(CBI->getCastType().getASTType()),
             (unsigned)CBI->getCastType().getCategory(),
             ListOfValues);
    break;
  }
  case SILInstructionKind::CheckedCastValueBranchInst: {
    // Format: the cast kind, a typed value, a BasicBlock ID for success,
    // a BasicBlock ID for failure. Uses SILOneTypeValuesLayout.
    const CheckedCastValueBranchInst *CBI =
        cast<CheckedCastValueBranchInst>(&SI);
    SmallVector<ValueID, 8> ListOfValues;
    ListOfValues.push_back(addValueRef(CBI->getOperand()));
    ListOfValues.push_back(
        S.addTypeRef(CBI->getOperand()->getType().getASTType()));
    ListOfValues.push_back(
        (unsigned)CBI->getOperand()->getType().getCategory());
    ListOfValues.push_back(BasicBlockMap[CBI->getSuccessBB()]);
    ListOfValues.push_back(BasicBlockMap[CBI->getFailureBB()]);

    SILOneTypeValuesLayout::emitRecord(
        Out, ScratchRecord, SILAbbrCodes[SILOneTypeValuesLayout::Code],
        (unsigned)SI.getKind(),
        S.addTypeRef(CBI->getCastType().getASTType()),
        (unsigned)CBI->getCastType().getCategory(), ListOfValues);
    break;
  }
  case SILInstructionKind::CheckedCastAddrBranchInst: {
    // Format: the cast kind, two typed values, a BasicBlock ID for
    // success, a BasicBlock ID for failure.  Uses SILOneTypeValuesLayout;
    // the type is the type of the second (dest) operand.
    auto CBI = cast<CheckedCastAddrBranchInst>(&SI);
    ValueID listOfValues[] = {
      toStableCastConsumptionKind(CBI->getConsumptionKind()),
      S.addTypeRef(CBI->getSourceType()),
      addValueRef(CBI->getSrc()),
      S.addTypeRef(CBI->getSrc()->getType().getASTType()),
      (unsigned)CBI->getSrc()->getType().getCategory(),
      S.addTypeRef(CBI->getTargetType()),
      addValueRef(CBI->getDest()),
      BasicBlockMap[CBI->getSuccessBB()],
      BasicBlockMap[CBI->getFailureBB()]
    };
    SILOneTypeValuesLayout::emitRecord(Out, ScratchRecord,
             SILAbbrCodes[SILOneTypeValuesLayout::Code], (unsigned)SI.getKind(),
             S.addTypeRef(CBI->getDest()->getType().getASTType()),
             (unsigned)CBI->getDest()->getType().getCategory(),
             llvm::makeArrayRef(listOfValues));
    break;
  }
  case SILInstructionKind::InitBlockStorageHeaderInst: {
    auto IBSHI = cast<InitBlockStorageHeaderInst>(&SI);
    SmallVector<ValueID, 6> ListOfValues;
    ListOfValues.push_back(addValueRef(IBSHI->getBlockStorage()));
    ListOfValues.push_back(
         S.addTypeRef(IBSHI->getBlockStorage()->getType().getASTType()));
    // Always an address, don't need to save category
    
    ListOfValues.push_back(addValueRef(IBSHI->getInvokeFunction()));
    ListOfValues.push_back(
       S.addTypeRef(IBSHI->getInvokeFunction()->getType().getASTType()));
    // Always a value, don't need to save category
    ListOfValues.push_back(S.addSubstitutionMapRef(IBSHI->getSubstitutions()));
    
    SILOneTypeValuesLayout::emitRecord(Out, ScratchRecord,
             SILAbbrCodes[SILOneTypeValuesLayout::Code], (unsigned)SI.getKind(),
             S.addTypeRef(IBSHI->getType().getASTType()),
             (unsigned)IBSHI->getType().getCategory(),
             ListOfValues);

    break;
  }
  case SILInstructionKind::KeyPathInst: {
    auto KPI = cast<KeyPathInst>(&SI);
    SmallVector<ValueID, 6> ListOfValues;

    auto pattern = KPI->getPattern();
    ListOfValues.push_back(S.addTypeRef(pattern->getRootType()));
    ListOfValues.push_back(S.addTypeRef(pattern->getValueType()));
    ListOfValues.push_back(pattern->getComponents().size());
    ListOfValues.push_back(pattern->getNumOperands());
    ListOfValues.push_back(S.addSubstitutionMapRef(KPI->getSubstitutions()));

    ListOfValues.push_back(
       S.addDeclBaseNameRef(Ctx.getIdentifier(pattern->getObjCString())));

    ArrayRef<Requirement> reqts;
    if (auto sig = pattern->getGenericSignature()) {
      ListOfValues.push_back(sig->getGenericParams().size());
      for (auto param : sig->getGenericParams())
        ListOfValues.push_back(S.addTypeRef(param));
      reqts = sig->getRequirements();
    } else {
      ListOfValues.push_back(0);
    }

    SmallVector<ProtocolConformanceRef, 4> serializeAfter;

    for (auto &component : pattern->getComponents()) {
      writeKeyPathPatternComponent(component,
                                   ListOfValues, serializeAfter);
    }
    
    for (auto &operand : KPI->getAllOperands()) {
      auto value = operand.get();
      ListOfValues.push_back(addValueRef(value));
      ListOfValues.push_back(S.addTypeRef(value->getType().getASTType()));
      ListOfValues.push_back((unsigned)value->getType().getCategory());
    }
    
    SILOneTypeValuesLayout::emitRecord(Out, ScratchRecord,
         SILAbbrCodes[SILOneTypeValuesLayout::Code], (unsigned)SI.getKind(),
         S.addTypeRef(KPI->getType().getASTType()),
         (unsigned)KPI->getType().getCategory(),
         ListOfValues);
    for (const auto conf : serializeAfter) {
      S.writeConformance(conf, SILAbbrCodes);
    }
    S.writeGenericRequirements(reqts, SILAbbrCodes);

    break;
  }
  case SILInstructionKind::MarkUninitializedBehaviorInst:
    llvm_unreachable("todo");
  // SWIFT_ENABLE_TENSORFLOW
  case SILInstructionKind::GradientInst:
    llvm_unreachable("not supported");
  }
  // Non-void values get registered in the value table.
  for (auto result : SI.getResults()) {
    addValueRef(result);
    ++InstID;
  }
}

/// Depending on the RecordKind, we write the SILFunction table, the global
/// variable table, the table for SILVTable, or the table for SILWitnessTable.
static void writeIndexTable(const sil_index_block::ListLayout &List,
                            sil_index_block::RecordKind kind,
                            const SILSerializer::Table &table) {
  assert((kind == sil_index_block::SIL_FUNC_NAMES ||
          kind == sil_index_block::SIL_VTABLE_NAMES ||
          kind == sil_index_block::SIL_GLOBALVAR_NAMES ||
          kind == sil_index_block::SIL_WITNESS_TABLE_NAMES ||
          kind == sil_index_block::SIL_DEFAULT_WITNESS_TABLE_NAMES) &&
         "SIL function table, global, vtable and (default) witness table "
         "are supported");
  llvm::SmallString<4096> hashTableBlob;
  uint32_t tableOffset;
  {
    llvm::OnDiskChainedHashTableGenerator<FuncTableInfo> generator;
    for (auto &entry : table)
      generator.insert(entry.first, entry.second);

    llvm::raw_svector_ostream blobStream(hashTableBlob);
    // Make sure that no bucket is at offset 0.
    endian::write<uint32_t>(blobStream, 0, little);
    tableOffset = generator.Emit(blobStream);
  }
  SmallVector<uint64_t, 8> scratch;
  List.emit(scratch, kind, tableOffset, hashTableBlob);
}

void SILSerializer::writeIndexTables() {
  BCBlockRAII restoreBlock(Out, SIL_INDEX_BLOCK_ID, 4);

  sil_index_block::ListLayout List(Out);
  sil_index_block::OffsetLayout Offset(Out);
  if (!FuncTable.empty()) {
    writeIndexTable(List, sil_index_block::SIL_FUNC_NAMES, FuncTable);
    Offset.emit(ScratchRecord, sil_index_block::SIL_FUNC_OFFSETS, Funcs);
  }

  if (!VTableList.empty()) {
    writeIndexTable(List, sil_index_block::SIL_VTABLE_NAMES, VTableList);
    Offset.emit(ScratchRecord, sil_index_block::SIL_VTABLE_OFFSETS,
                VTableOffset);
  }

  if (!GlobalVarList.empty()) {
    writeIndexTable(List, sil_index_block::SIL_GLOBALVAR_NAMES, GlobalVarList);
    Offset.emit(ScratchRecord, sil_index_block::SIL_GLOBALVAR_OFFSETS,
                GlobalVarOffset);
  }

  if (!WitnessTableList.empty()) {
    writeIndexTable(List, sil_index_block::SIL_WITNESS_TABLE_NAMES,
                    WitnessTableList);
    Offset.emit(ScratchRecord, sil_index_block::SIL_WITNESS_TABLE_OFFSETS,
                WitnessTableOffset);
  }
  
  if (!DefaultWitnessTableList.empty()) {
    writeIndexTable(List, sil_index_block::SIL_DEFAULT_WITNESS_TABLE_NAMES,
                    DefaultWitnessTableList);
    Offset.emit(ScratchRecord,
                sil_index_block::SIL_DEFAULT_WITNESS_TABLE_OFFSETS,
                DefaultWitnessTableOffset);
  }

  if (!PropertyOffset.empty()) {
    Offset.emit(ScratchRecord, sil_index_block::SIL_PROPERTY_OFFSETS,
                PropertyOffset);
  }
  
}

void SILSerializer::writeSILGlobalVar(const SILGlobalVariable &g) {
  GlobalVarList[Ctx.getIdentifier(g.getName())] = NextGlobalVarID++;
  GlobalVarOffset.push_back(Out.GetCurrentBitNo());
  TypeID TyID = S.addTypeRef(g.getLoweredType().getASTType());
  DeclID dID = S.addDeclRef(g.getDecl());
  SILGlobalVarLayout::emitRecord(Out, ScratchRecord,
                                 SILAbbrCodes[SILGlobalVarLayout::Code],
                                 toStableSILLinkage(g.getLinkage()),
                                 g.isSerialized() ? 1 : 0,
                                 (unsigned)!g.isDefinition(),
                                 (unsigned)g.isLet(),
                                 TyID, dID);
}

void SILSerializer::writeSILVTable(const SILVTable &vt) {
  // Do not emit vtables for non-public classes unless everything has to be
  // serialized.
  if (!ShouldSerializeAll &&
      vt.getClass()->getEffectiveAccess() < swift::AccessLevel::Public)
    return;
  VTableList[vt.getClass()->getName()] = NextVTableID++;
  VTableOffset.push_back(Out.GetCurrentBitNo());
  VTableLayout::emitRecord(Out, ScratchRecord, SILAbbrCodes[VTableLayout::Code],
                           S.addDeclRef(vt.getClass()),
                           vt.isSerialized() == IsSerialized ? 1 : 0);

  for (auto &entry : vt.getEntries()) {
    SmallVector<ValueID, 4> ListOfValues;
    // Do not emit entries which are not public or serialized, unless everything
    // has to be serialized.
    if (!ShouldSerializeAll && entry.Implementation &&
        !entry.Implementation->isPossiblyUsedExternally() &&
        !entry.Implementation->isSerialized())
      continue;
    handleSILDeclRef(S, entry.Method, ListOfValues);
    addReferencedSILFunction(entry.Implementation, true);
    // Each entry is a pair of SILDeclRef and SILFunction.
    VTableEntryLayout::emitRecord(Out, ScratchRecord,
        SILAbbrCodes[VTableEntryLayout::Code],
        // SILFunction name
        S.addDeclBaseNameRef(Ctx.getIdentifier(entry.Implementation->getName())),
        toStableVTableEntryKind(entry.TheKind),
        toStableSILLinkage(entry.Linkage),
        ListOfValues);
  }
}

void SILSerializer::writeSILProperty(const SILProperty &prop) {
  PropertyOffset.push_back(Out.GetCurrentBitNo());
  
  SmallVector<ValueID, 4> componentValues;
  SmallVector<ProtocolConformanceRef, 4> serializeAfter;
  
  if (auto component = prop.getComponent()) {
    writeKeyPathPatternComponent(*component, componentValues, serializeAfter);
  } else {
    componentValues.push_back((unsigned)KeyPathComponentKindEncoding::Trivial);
  }
  
  PropertyLayout::emitRecord(
    Out, ScratchRecord,
    SILAbbrCodes[PropertyLayout::Code],
    S.addDeclRef(prop.getDecl()),
    prop.isSerialized(),
    componentValues);
  
  for (const auto conf : serializeAfter) {
    S.writeConformance(conf, SILAbbrCodes);
  }
}

void SILSerializer::writeSILWitnessTable(const SILWitnessTable &wt) {
  WitnessTableList[wt.getIdentifier()] = NextWitnessTableID++;
  WitnessTableOffset.push_back(Out.GetCurrentBitNo());

  WitnessTableLayout::emitRecord(
    Out, ScratchRecord,
    SILAbbrCodes[WitnessTableLayout::Code],
    toStableSILLinkage(wt.getLinkage()),
    unsigned(wt.isDeclaration()),
    wt.isSerialized() == IsSerialized ? 1 : 0);

  S.writeConformance(wt.getConformance(), SILAbbrCodes);

  // If we have a declaration, do not attempt to serialize entries.
  if (wt.isDeclaration())
    return;

  for (auto &entry : wt.getEntries()) {
    if (entry.getKind() == SILWitnessTable::BaseProtocol) {
      auto &baseWitness = entry.getBaseProtocolWitness();

      WitnessBaseEntryLayout::emitRecord(Out, ScratchRecord,
          SILAbbrCodes[WitnessBaseEntryLayout::Code],
          S.addDeclRef(baseWitness.Requirement));

      S.writeConformance(baseWitness.Witness, SILAbbrCodes);
      continue;
    }
    if (entry.getKind() == SILWitnessTable::AssociatedTypeProtocol) {
      auto &assoc = entry.getAssociatedTypeProtocolWitness();

      WitnessAssocProtocolLayout::emitRecord(
        Out, ScratchRecord,
        SILAbbrCodes[WitnessAssocProtocolLayout::Code],
        S.addTypeRef(assoc.Requirement),
        S.addDeclRef(assoc.Protocol));
          
      S.writeConformance(assoc.Witness, SILAbbrCodes);
      continue;
    }
    if (entry.getKind() == SILWitnessTable::AssociatedType) {
      auto &assoc = entry.getAssociatedTypeWitness();
      WitnessAssocEntryLayout::emitRecord(Out, ScratchRecord,
          SILAbbrCodes[WitnessAssocEntryLayout::Code],
          S.addDeclRef(assoc.Requirement),
          S.addTypeRef(assoc.Witness));
      continue;
    }
    auto &methodWitness = entry.getMethodWitness();
    SmallVector<ValueID, 4> ListOfValues;
    handleSILDeclRef(S, methodWitness.Requirement, ListOfValues);
    IdentifierID witnessID = 0;
    if (SILFunction *witness = methodWitness.Witness) {
      addReferencedSILFunction(witness, true);
      witnessID = S.addDeclBaseNameRef(Ctx.getIdentifier(witness->getName()));
    }
    WitnessMethodEntryLayout::emitRecord(Out, ScratchRecord,
        SILAbbrCodes[WitnessMethodEntryLayout::Code],
        // SILFunction name
        witnessID,
        ListOfValues);
  }

  for (auto conditional : wt.getConditionalConformances()) {
    WitnessConditionalConformanceLayout::emitRecord(
        Out, ScratchRecord,
        SILAbbrCodes[WitnessConditionalConformanceLayout::Code],
        S.addTypeRef(conditional.Requirement));

    S.writeConformance(conditional.Conformance, SILAbbrCodes);
    continue;
  }
}

void SILSerializer::
writeSILDefaultWitnessTable(const SILDefaultWitnessTable &wt) {
  if (wt.isDeclaration())
    return;

  DefaultWitnessTableList[wt.getIdentifier()] = NextDefaultWitnessTableID++;
  DefaultWitnessTableOffset.push_back(Out.GetCurrentBitNo());

  DefaultWitnessTableLayout::emitRecord(
    Out, ScratchRecord,
    SILAbbrCodes[DefaultWitnessTableLayout::Code],
    S.addDeclRef(wt.getProtocol()),
    toStableSILLinkage(wt.getLinkage()));

  for (auto &entry : wt.getEntries()) {
    if (!entry.isValid()) {
      DefaultWitnessTableNoEntryLayout::emitRecord(Out, ScratchRecord,
          SILAbbrCodes[DefaultWitnessTableNoEntryLayout::Code]);
      continue;
    }

    SmallVector<ValueID, 4> ListOfValues;
    handleSILDeclRef(S, entry.getRequirement(), ListOfValues);
    SILFunction *witness = entry.getWitness();
    addReferencedSILFunction(witness, true);
    IdentifierID witnessID = S.addDeclBaseNameRef(
        Ctx.getIdentifier(witness->getName()));
    DefaultWitnessTableEntryLayout::emitRecord(Out, ScratchRecord,
        SILAbbrCodes[DefaultWitnessTableEntryLayout::Code],
        // SILFunction name
        witnessID,
        ListOfValues);
  }
}

/// Helper function for whether to emit a function body.
bool SILSerializer::shouldEmitFunctionBody(const SILFunction *F,
                                           bool isReference) {

  // If F is a declaration, it has no body to emit...
  // The declaration will be serialized anyways if it is referenced anywhere.
  if (F->isExternalDeclaration())
    return false;

  // Never serialize any function definitions available externally, unless
  // it is a referenced shared function (see the explanation in
  // SILSerializer::writeSILFunction).
  // TODO: Special handling for resilient mode.
  if (F->isAvailableExternally() &&
      !(isReference && hasSharedVisibility(F->getLinkage())))
    return false;

  // If we are asked to serialize everything, go ahead and do it.
  if (ShouldSerializeAll)
    return true;

  // If F is serialized, we should always emit its body.
  if (F->isSerialized() == IsSerialized)
    return true;

  return false;
}

void SILSerializer::writeSILBlock(const SILModule *SILMod) {
  BCBlockRAII subBlock(Out, SIL_BLOCK_ID, 6);

  registerSILAbbr<SILFunctionLayout>();
  registerSILAbbr<SILBasicBlockLayout>();
  registerSILAbbr<SILOneValueOneOperandLayout>();
  registerSILAbbr<SILOneTypeLayout>();
  registerSILAbbr<SILOneOperandLayout>();
  registerSILAbbr<SILOneOperandExtraAttributeLayout>();
  registerSILAbbr<SILOneTypeOneOperandLayout>();
  registerSILAbbr<SILInitExistentialLayout>();
  registerSILAbbr<SILOneTypeValuesLayout>();
  registerSILAbbr<SILTwoOperandsLayout>();
  registerSILAbbr<SILTwoOperandsExtraAttributeLayout>();
  registerSILAbbr<SILTailAddrLayout>();
  registerSILAbbr<SILInstApplyLayout>();
  registerSILAbbr<SILInstNoOperandLayout>();
  registerSILAbbr<SILOneOperandLayout>();
  registerSILAbbr<SILTwoOperandsLayout>();

  registerSILAbbr<VTableLayout>();
  registerSILAbbr<VTableEntryLayout>();
  registerSILAbbr<SILGlobalVarLayout>();
  registerSILAbbr<WitnessTableLayout>();
  registerSILAbbr<WitnessMethodEntryLayout>();
  registerSILAbbr<WitnessBaseEntryLayout>();
  registerSILAbbr<WitnessAssocProtocolLayout>();
  registerSILAbbr<WitnessAssocEntryLayout>();
  registerSILAbbr<WitnessConditionalConformanceLayout>();
  registerSILAbbr<DefaultWitnessTableLayout>();
  registerSILAbbr<DefaultWitnessTableEntryLayout>();
  registerSILAbbr<DefaultWitnessTableNoEntryLayout>();
  registerSILAbbr<PropertyLayout>();

  registerSILAbbr<SILInstCastLayout>();
  registerSILAbbr<SILInstWitnessMethodLayout>();
  registerSILAbbr<SILSpecializeAttrLayout>();
  // SWIFT_ENABLE_TENSORFLOW
  registerSILAbbr<SILReverseDifferentiableAttrLayout>();
  registerSILAbbr<SILInstGraphOperationLayout>();

  // Register the abbreviation codes so these layouts can exist in both
  // decl blocks and sil blocks.
  registerSILAbbr<decls_block::AbstractProtocolConformanceLayout>();
  registerSILAbbr<decls_block::NormalProtocolConformanceLayout>();
  registerSILAbbr<decls_block::SpecializedProtocolConformanceLayout>();
  registerSILAbbr<decls_block::InheritedProtocolConformanceLayout>();
  registerSILAbbr<decls_block::NormalProtocolConformanceIdLayout>();
  registerSILAbbr<decls_block::ProtocolConformanceXrefLayout>();
  registerSILAbbr<decls_block::GenericRequirementLayout>();
  registerSILAbbr<decls_block::LayoutRequirementLayout>();

  // Write out VTables first because it may require serializations of
  // non-transparent SILFunctions (body is not needed).
  // Go through all SILVTables in SILMod and write them if we should
  // serialize everything.
  // FIXME: Resilience: could write out vtable for fragile classes.
  const DeclContext *assocDC = SILMod->getAssociatedContext();
  assert(assocDC && "cannot serialize SIL without an associated DeclContext");
  (void)assocDC;
  for (const SILVTable &vt : SILMod->getVTables()) {
    if ((ShouldSerializeAll || vt.isSerialized()) &&
        SILMod->shouldSerializeEntitiesAssociatedWithDeclContext(vt.getClass()))
      writeSILVTable(vt);
  }
  
  // Write out property descriptors.
  for (const SILProperty &prop : SILMod->getPropertyList()) {
    if ((ShouldSerializeAll || prop.isSerialized()) &&
        SILMod->shouldSerializeEntitiesAssociatedWithDeclContext(
                                     prop.getDecl()->getInnermostDeclContext()))
      writeSILProperty(prop);
  }

  // Write out fragile WitnessTables.
  for (const SILWitnessTable &wt : SILMod->getWitnessTables()) {
    if ((ShouldSerializeAll || wt.isSerialized()) &&
        SILMod->shouldSerializeEntitiesAssociatedWithDeclContext(
                                         wt.getConformance()->getDeclContext()))
      writeSILWitnessTable(wt);
  }

  // Write out DefaultWitnessTables.
  for (const SILDefaultWitnessTable &wt : SILMod->getDefaultWitnessTables()) {
    // FIXME: Don't need to serialize private and internal default witness
    // tables.
    if (SILMod->shouldSerializeEntitiesAssociatedWithDeclContext(
                                                              wt.getProtocol()))
      writeSILDefaultWitnessTable(wt);
  }

  // Emit only declarations if it is a module with pre-specializations.
  // And only do it in optimized builds.
  bool emitDeclarationsForOnoneSupport =
      SILMod->isOptimizedOnoneSupportModule();

  // Go through all the SILFunctions in SILMod and write out any
  // mandatory function bodies.
  for (const SILFunction &F : *SILMod) {
    if (emitDeclarationsForOnoneSupport) {
      // Only declarations of hardcoded pre-specializations with
      // public linkage need to be serialized as they will be used
      // by the UsePrespecializations pass during -Onone compilation to
      // check for availability of concrete pre-specializations.
      if (!hasPublicVisibility(F.getLinkage()) ||
          !isKnownPrespecialization(F.getName()))
        continue;
    }

    addMandatorySILFunction(&F, emitDeclarationsForOnoneSupport);
    processSILFunctionWorklist();
  }

  // Now write function declarations for every function we've
  // emitted a reference to without emitting a function body for.
  for (const SILFunction &F : *SILMod) {
    auto iter = FuncsToEmit.find(&F);
    if (iter != FuncsToEmit.end() && iter->second) {
      assert((emitDeclarationsForOnoneSupport ||
              !shouldEmitFunctionBody(&F)) &&
             "Should have emitted function body earlier");
      writeSILFunction(F, true);
    }
  }

  // Add global variables that must be emitted to the list.
  for (const SILGlobalVariable &g : SILMod->getSILGlobals())
    if (g.isSerialized() || ShouldSerializeAll)
      GlobalsToEmit.insert(&g);

  // Now write out all referenced global variables.
  for (auto *g : GlobalsToEmit)
      writeSILGlobalVar(*g);

  assert(Worklist.empty() && "Did not emit everything in worklist");
}

void SILSerializer::writeSILModule(const SILModule *SILMod) {
  writeSILBlock(SILMod);
  writeIndexTables();
}

void Serializer::writeSIL(const SILModule *SILMod, bool serializeAllSIL) {
  if (!SILMod)
    return;

  SILSerializer SILSer(*this, M->getASTContext(), Out, serializeAllSIL);
  SILSer.writeSILModule(SILMod);
}<|MERGE_RESOLUTION|>--- conflicted
+++ resolved
@@ -399,20 +399,13 @@
   SILFunctionLayout::emitRecord(
       Out, ScratchRecord, abbrCode, toStableSILLinkage(Linkage),
       (unsigned)F.isTransparent(), (unsigned)F.isSerialized(),
-<<<<<<< HEAD
       (unsigned)F.isThunk(), (unsigned)F.isWithoutActuallyEscapingThunk(),
       (unsigned)F.isGlobalInit(), (unsigned)F.getInlineStrategy(),
       (unsigned)F.getOptimizationMode(), (unsigned)F.getEffectsKind(),
-      (unsigned)numSpecAttrs, (unsigned)F.hasQualifiedOwnership(),
-=======
-      (unsigned)F.isThunk(), (unsigned)F.isGlobalInit(),
-      (unsigned)F.getInlineStrategy(), (unsigned)F.getOptimizationMode(),
-      (unsigned)F.getEffectsKind(),
       // SWIFT_ENABLE_TENSORFLOW
       (unsigned)numSpecAttrs,
       (unsigned)F.getReverseDifferentiableAttrs().size(),
       (unsigned)F.hasQualifiedOwnership(),
->>>>>>> ad07979e
       F.isWeakLinked(), FnID, genericEnvID, clangNodeOwnerID, SemanticsIDs);
 
   if (NoBody)
