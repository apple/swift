--- conflicted
+++ resolved
@@ -256,12 +256,8 @@
   });
   FullBoxMetadataPtrTy = FullBoxMetadataStructTy->getPointerTo(DefaultAS);
 
-<<<<<<< HEAD
   // This must match struct HeapObject in the runtime.
-  llvm::Type *refCountedElts[] = { TypeMetadataPtrTy, IntPtrTy };
-=======
-  llvm::Type *refCountedElts[] = {TypeMetadataPtrTy, Int32Ty, Int32Ty};
->>>>>>> 5659f481
+  llvm::Type *refCountedElts[] = {TypeMetadataPtrTy, IntPtrTy};
   RefCountedStructTy->setBody(refCountedElts);
   RefCountedStructSize =
     Size(DataLayout.getStructLayout(RefCountedStructTy)->getSizeInBytes());
