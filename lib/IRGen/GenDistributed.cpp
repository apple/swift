//===--- GenDistributed.cpp - IRGen for distributed features --------------===//
//
// This source file is part of the Swift.org open source project
//
// Copyright (c) 2020 - 2021 Apple Inc. and the Swift project authors
// Licensed under Apache License v2.0 with Runtime Library Exception
//
// See https://swift.org/LICENSE.txt for license information
// See https://swift.org/CONTRIBUTORS.txt for the list of Swift project authors
//
//===----------------------------------------------------------------------===//
//
//  This file implements IR generation for distributed features.
//
//===----------------------------------------------------------------------===//

#include "GenDistributed.h"

#include "BitPatternBuilder.h"
#include "CallEmission.h"
#include "Callee.h"
#include "ClassTypeInfo.h"
#include "ExtraInhabitants.h"
#include "GenCall.h"
#include "GenDecl.h"
#include "GenMeta.h"
#include "GenOpaque.h"
#include "GenProto.h"
#include "GenType.h"
#include "IRGenDebugInfo.h"
#include "IRGenFunction.h"
#include "IRGenModule.h"
#include "LoadableTypeInfo.h"
#include "ScalarPairTypeInfo.h"
#include "swift/ABI/MetadataValues.h"
#include "swift/AST/ExtInfo.h"
#include "swift/AST/GenericEnvironment.h"
#include "swift/AST/ProtocolConformanceRef.h"
#include "swift/IRGen/Linking.h"
#include "swift/SIL/SILFunction.h"

using namespace swift;
using namespace irgen;

llvm::Value *irgen::emitDistributedActorInitializeRemote(
    IRGenFunction &IGF, SILType selfType, llvm::Value *actorMetatype, Explosion &out) {
  auto &classTI = IGF.getTypeInfo(selfType).as<ClassTypeInfo>();
  auto &classLayout = classTI.getClassLayout(IGF.IGM, selfType,
                                             /*forBackwardDeployment=*/false);
  llvm::Type *destType = classLayout.getType()->getPointerTo();

  auto fn = IGF.IGM.getDistributedActorInitializeRemoteFn();
  actorMetatype =
      IGF.Builder.CreateBitCast(actorMetatype, IGF.IGM.TypeMetadataPtrTy);

  auto call = IGF.Builder.CreateCall(fn, {actorMetatype});
  call->setCallingConv(IGF.IGM.SwiftCC);
  call->setDoesNotThrow();

  auto result = IGF.Builder.CreateBitCast(call, destType);

  out.add(result);

  return result;
}

namespace {

struct AllocationInfo {
  unsigned ArgumentIdx;
  StackAddress Addr;
};

class DistributedAccessor {
  IRGenModule &IGM;
  IRGenFunction &IGF;

  /// Underlying distributed method for this accessor.
  SILFunction *Target;

  /// The interface type of this accessor function.
  CanSILFunctionType AccessorType;
  /// The asynchronous context associated with this accessor.
  AsyncContextLayout AsyncLayout;

  /// The list of all arguments that were allocated on the stack.
  SmallVector<AllocationInfo, 4> AllocatedArguments;

public:
  DistributedAccessor(IRGenFunction &IGF, SILFunction *target,
                      CanSILFunctionType accessorTy);

  void emit();

private:
  void computeArguments(llvm::Value *argumentBuffer,
                        llvm::Value *argumentTypes,
                        Explosion &arguments);

  /// Load an argument value from the given buffer \c argumentSlot
  /// to the given explosion \c arguments. Type of the argument is
  /// the same as parameter type.
  ///
  /// Returns a pair of aligned offset and value size.
  std::pair<llvm::Value *, llvm::Value *>
  loadArgument(unsigned argumentIdx,
               llvm::Value *argumentSlot,
               SILType paramType,
               ParameterConvention convention,
               Explosion &arguments);

  /// Load an argument value from the given buffer \c argumentSlot
  /// to the given explosion \c arguments. Information describing
  /// the type of argument comes from runtime metadata.
  ///
  /// Returns a pair of aligned offset and value size.
  std::pair<llvm::Value *, llvm::Value *>
  loadArgument(unsigned argumentIdx,
               llvm::Value *argumentSlot,
               llvm::Value *argumentType,
               const SILParameterInfo &param,
               Explosion &arguments);

  /// Load witness table addresses (if any) from the given buffer
  /// into the given argument explosion.
  ///
  /// Number of witnesses to load is provided by \c numTables but
  /// it's checked against the number of \c expectedWitnessTables.
  void emitLoadOfWitnessTables(llvm::Value *witnessTables,
                               llvm::Value *numTables,
                               unsigned expectedWitnessTables,
                               Explosion &arguments);

  FunctionPointer getPointerToTarget() const;

  Callee getCalleeForDistributedTarget(llvm::Value *self) const;
};

} // end namespace

/// Compute a type of a distributed method accessor function based
/// on the provided distributed method.
static CanSILFunctionType getAccessorType(IRGenModule &IGM,
                                          SILFunction *Target) {
  auto &Context = IGM.Context;

  auto getRawPointerParameter = [&]() {
    auto ptrType = Context.getUnsafeRawPointerType();
    return SILParameterInfo(ptrType->getCanonicalType(),
                            ParameterConvention::Direct_Unowned);
  };

  auto getUIntParameter = [&]() {
    return SILParameterInfo(Context.getUIntType()->getCanonicalType(),
                            ParameterConvention::Direct_Unowned);
  };

  // `self` of the distributed actor is going to be passed as an argument
  // to this accessor function.
  auto extInfo = SILExtInfoBuilder()
                     .withRepresentation(SILFunctionTypeRepresentation::Thin)
                     .withAsync()
                     .build();

  auto targetTy = Target->getLoweredFunctionType();

  assert(targetTy->isAsync());
  assert(targetTy->hasErrorResult());

  // Accessor gets argument/result value buffer and a reference to `self` of
  // the actor and produces a call to the distributed thunk forwarding
  // its result(s) out.
  return SILFunctionType::get(
      /*genericSignature=*/nullptr, extInfo, SILCoroutineKind::None,
      ParameterConvention::Direct_Guaranteed,
      {/*argumentBuffer=*/getRawPointerParameter(),
       /*argumentTypes=*/getRawPointerParameter(),
       /*resultBuffer=*/getRawPointerParameter(),
       /*substitutions=*/getRawPointerParameter(),
       /*witnessTables=*/getRawPointerParameter(),
       /*numWitnessTables=*/getUIntParameter(),
       /*actor=*/targetTy->getParameters().back()},
      /*Yields=*/{},
      /*Results=*/{},
      /*ErrorResult=*/targetTy->getErrorResult(),
      /*patternSubs=*/SubstitutionMap(),
      /*invocationSubs=*/SubstitutionMap(), Context);
}

llvm::Function *
IRGenModule::getAddrOfDistributedTargetAccessor(SILFunction *F,
                                                ForDefinition_t forDefinition) {
  auto entity = LinkEntity::forDistributedTargetAccessor(F);

  llvm::Function *&entry = GlobalFuncs[entity];
  if (entry) {
    if (forDefinition)
      updateLinkageForDefinition(*this, entry, entity);
    return entry;
  }

  Signature signature = getSignature(getAccessorType(*this, F));
  LinkInfo link = LinkInfo::get(*this, entity, forDefinition);

  return createFunction(*this, link, signature);
}

void IRGenModule::emitDistributedTargetAccessor(SILFunction *target) {
  assert(target->isDistributed());

  auto *f = getAddrOfDistributedTargetAccessor(target, ForDefinition);
  if (!f->isDeclaration())
    return;

  IRGenFunction IGF(*this, f);
  DistributedAccessor(IGF, target, getAccessorType(*this, target)).emit();
}

DistributedAccessor::DistributedAccessor(IRGenFunction &IGF,
                                         SILFunction *target,
                                         CanSILFunctionType accessorTy)
    : IGM(IGF.IGM), IGF(IGF), Target(target), AccessorType(accessorTy),
      AsyncLayout(getAsyncContextLayout(
          IGM, AccessorType, AccessorType, SubstitutionMap(),
          /*suppress generics*/ true,
          FunctionPointer::Kind(
              FunctionPointer::BasicKind::AsyncFunctionPointer))) {}

void DistributedAccessor::computeArguments(llvm::Value *argumentBuffer,
                                           llvm::Value *argumentTypes,
                                           Explosion &arguments) {
  auto fnType = Target->getLoweredFunctionType();

  // Cover all of the arguments except to `self` of the actor.
  auto parameters = fnType->getParameters().drop_back();

  // If there are no parameters to extract, we are done.
  if (parameters.empty())
    return;

  auto offset =
      IGF.createAlloca(IGM.Int8PtrTy, IGM.getPointerAlignment(), "offset");
  IGF.Builder.CreateLifetimeStart(offset, IGM.getPointerSize());

  // Initialize "offset" with the address of the base of the argument buffer.
  IGF.Builder.CreateStore(argumentBuffer, offset);

  // Cast type buffer to `swift.type**`
  argumentTypes =
      IGF.Builder.CreateBitCast(argumentTypes, IGM.TypeMetadataPtrPtrTy);

  for (unsigned i = 0, n = parameters.size(); i != n; ++i) {
    const auto &param = parameters[i];
    auto paramTy = param.getSILStorageInterfaceType();

    // The size of the loaded argument value
    llvm::Value *valueSize;

    // Load current offset
    llvm::Value *currentOffset = IGF.Builder.CreateLoad(offset, "elt_offset");

    if (paramTy.hasTypeParameter()) {
      auto offset =
          Size(i * IGM.DataLayout.getTypeAllocSize(IGM.TypeMetadataPtrTy));
      auto alignment =
          IGM.DataLayout.getABITypeAlignment(IGM.TypeMetadataPtrTy);

      // Load metadata describing argument value from argument types buffer.
      auto typeLoc = IGF.emitAddressAtOffset(
          argumentTypes, Offset(offset), IGM.TypeMetadataPtrTy,
          Alignment(alignment), "arg_type_loc");

      auto *argumentTy = IGF.Builder.CreateLoad(typeLoc, "arg_type");

      // Load argument value based using loaded type metadata.
      std::tie(currentOffset, valueSize) =
          loadArgument(i, currentOffset, argumentTy, param, arguments);
    } else {
      std::tie(currentOffset, valueSize) = loadArgument(
          i, currentOffset, paramTy, param.getConvention(), arguments);
    }

    // Move the offset to the beginning of the next element, unless
    // this is the last element
    if (param != parameters.back()) {
      llvm::Value *addr = IGF.Builder.CreatePtrToInt(currentOffset, IGM.IntPtrTy);
      llvm::Value *nextOffset = IGF.Builder.CreateIntToPtr(
          IGF.Builder.CreateAdd(addr, valueSize), IGM.Int8PtrTy);
      IGF.Builder.CreateStore(nextOffset, offset);
    }
  }

  IGF.Builder.CreateLifetimeEnd(offset, IGM.getPointerSize());
}

std::pair<llvm::Value *, llvm::Value *>
DistributedAccessor::loadArgument(unsigned argumentIdx,
                                  llvm::Value *argumentSlot,
                                  llvm::Value *argumentType,
                                  const SILParameterInfo &param,
                                  Explosion &arguments) {
  // TODO: `emitLoad*` would actually load value witness table every
  // time it's called, which is sub-optimal but all of the APIs that
  // deal with value witness tables are currently hidden in GenOpaque.cpp
  llvm::Value *valueSize = emitLoadOfSize(IGF, argumentType);

  llvm::Value *isInline, *flags;
  std::tie(isInline, flags) = emitLoadOfIsInline(IGF, argumentType);

  llvm::Value *alignmentMask = emitAlignMaskFromFlags(IGF, flags);

  // Align argument value offset as required by its type metadata.
  llvm::Value *alignedSlot =
      IGF.Builder.CreatePtrToInt(argumentSlot, IGM.IntPtrTy);
  {
    alignedSlot = IGF.Builder.CreateNUWAdd(alignedSlot, alignmentMask);

    llvm::Value *invertedMask = IGF.Builder.CreateNot(alignmentMask);
    alignedSlot = IGF.Builder.CreateAnd(alignedSlot, invertedMask);
    alignedSlot =
        IGF.Builder.CreateIntToPtr(alignedSlot, IGM.OpaquePtrTy);
  }

  Address argumentAddr(alignedSlot, IGM.getPointerAlignment());

  switch (param.getConvention()) {
  case ParameterConvention::Indirect_In:
  case ParameterConvention::Indirect_In_Constant: {
    // The only way to load opaque type is to allocate a temporary
    // variable on the stack for it and initialize from the given address
    // either at +0 or +1 depending on convention.

    auto stackAddr =
        IGF.emitDynamicAlloca(IGM.Int8Ty, valueSize, Alignment(16));
    auto argPtr = stackAddr.getAddress().getAddress();

    emitInitializeWithCopyCall(IGF, argumentType, stackAddr.getAddress(),
                               argumentAddr);

    arguments.add(argPtr);

    // Remember to deallocate later.
    AllocatedArguments.push_back({argumentIdx, stackAddr});
    break;
  }

  case ParameterConvention::Indirect_In_Guaranteed: {
    // The argument is +0, so we can use the address of the param in
    // the context directly.
    arguments.add(alignedSlot);
    break;
  }

  case ParameterConvention::Indirect_Inout:
  case ParameterConvention::Indirect_InoutAliasable:
    llvm_unreachable("indirect 'inout' parameters are not supported");

  case ParameterConvention::Direct_Guaranteed:
  case ParameterConvention::Direct_Unowned: {
    auto paramTy = param.getSILStorageInterfaceType();
    auto &typeInfo = IGM.getTypeInfo(paramTy);
    Address eltPtr = IGF.Builder.CreateBitCast(
        argumentAddr, IGM.getStoragePointerType(paramTy));

<<<<<<< HEAD
    // 3. Adjust typed pointer to the alignment of the type.
    auto alignedOffset = typeInfo.roundUpToTypeAlignment(IGF, eltPtr, paramTy);
=======
    cast<LoadableTypeInfo>(typeInfo).loadAsTake(IGF, eltPtr, arguments);
    break;
  }
>>>>>>> 07e2dfda

  case ParameterConvention::Direct_Owned: {
    auto &typeInfo = IGM.getTypeInfo(param.getSILStorageInterfaceType());
    // Copy the value out at +1.
    cast<LoadableTypeInfo>(typeInfo).loadAsCopy(IGF, argumentAddr, arguments);
    break;
  }
  }

  return {alignedSlot, valueSize};
}

std::pair<llvm::Value *, llvm::Value *>
DistributedAccessor::loadArgument(unsigned argumentIdx,
                                  llvm::Value *argumentSlot,
                                  SILType paramTy,
                                  ParameterConvention convention,
                                  Explosion &arguments) {
  const TypeInfo &typeInfo = IGF.getTypeInfo(paramTy);

  // 1. Check whether the native representation is empty e.g.
  //    this happens for empty enums.
  if (paramTy.isObject()) {
    auto &nativeSchema = typeInfo.nativeParameterValueSchema(IGM);
    // If schema is empty, skip to the next argument.
    if (nativeSchema.empty())
      return {argumentSlot, typeInfo.getSize(IGF, paramTy)};
  }

  // 2. Cast the pointer to the type of the element.
  Address eltPtr = IGF.Builder.CreateBitCast(
      Address(argumentSlot, IGM.getPointerAlignment()),
      IGM.getStoragePointerType(paramTy));

  // 3. Adjust typed pointer to the alignment of the type.
  auto alignedOffset = typeInfo.roundUpToTypeAlignment(IGF, eltPtr, paramTy);

  // 4. Create an exploded version of the type to pass as an
  //    argument to distributed method.

  switch (convention) {
  case ParameterConvention::Indirect_In:
  case ParameterConvention::Indirect_In_Constant: {
    // The +1 argument is passed indirectly, so we need to copy it into
    // a temporary.

    auto stackAddr = typeInfo.allocateStack(IGF, paramTy, "arg.temp");
    auto argPtr = stackAddr.getAddress().getAddress();

    typeInfo.initializeWithCopy(IGF, stackAddr.getAddress(), alignedOffset,
                                paramTy, /*isOutlined=*/false);
    arguments.add(argPtr);

    // Remember to deallocate later.
    AllocatedArguments.push_back({argumentIdx, stackAddr});
    break;
  }

  case ParameterConvention::Indirect_In_Guaranteed: {
    // The argument is +0, so we can use the address of the param in
    // the context directly.
    arguments.add(alignedOffset.getAddress());
    break;
  }

  case ParameterConvention::Indirect_Inout:
  case ParameterConvention::Indirect_InoutAliasable:
    llvm_unreachable("indirect 'inout' parameters are not supported");

  case ParameterConvention::Direct_Guaranteed:
  case ParameterConvention::Direct_Unowned: {
    cast<LoadableTypeInfo>(typeInfo).loadAsTake(IGF, alignedOffset, arguments);
    break;
  }

  case ParameterConvention::Direct_Owned:
    // Copy the value out at +1.
    cast<LoadableTypeInfo>(typeInfo).loadAsCopy(IGF, alignedOffset, arguments);
    break;
  }

  return {alignedOffset.getAddress(), typeInfo.getSize(IGF, paramTy)};
}

void DistributedAccessor::emitLoadOfWitnessTables(llvm::Value *witnessTables,
                                                  llvm::Value *numTables,
                                                  unsigned expectedWitnessTables,
                                                  Explosion &arguments) {
  auto contBB = IGF.createBasicBlock("");
  auto unreachableBB = IGF.createBasicBlock("incorrect-witness-tables");

  auto incorrectNum = IGF.Builder.CreateICmpNE(
      numTables, llvm::ConstantInt::get(IGM.SizeTy, expectedWitnessTables));

  // Make sure that we have a correct number of witness tables provided to us.
  IGF.Builder.CreateCondBr(incorrectNum, unreachableBB, contBB);
  {
    IGF.Builder.emitBlock(unreachableBB);
    IGF.Builder.CreateUnreachable();
  }

  IGF.Builder.emitBlock(contBB);

  witnessTables = IGF.Builder.CreateBitCast(witnessTables, IGM.Int8PtrPtrTy);

  for (unsigned i = 0, n = expectedWitnessTables; i != n; ++i) {
    auto offset = Size(i * IGM.getPointerSize());
    auto alignment = IGM.getPointerAlignment();

    auto witnessTableAddr = IGF.emitAddressAtOffset(
        witnessTables, Offset(offset), IGM.Int8PtrTy, Alignment(alignment));
    arguments.add(witnessTableAddr.getAddress());
  }
}

void DistributedAccessor::emit() {
  auto targetTy = Target->getLoweredFunctionType();
  SILFunctionConventions targetConv(targetTy, IGF.getSILModule());
  SILFunctionConventions accessorConv(AccessorType, IGF.getSILModule());
  TypeExpansionContext expansionContext = IGM.getMaximalTypeExpansionContext();

  auto params = IGF.collectParameters();

  auto directResultTy = targetConv.getSILResultType(expansionContext);
  const auto &directResultTI = IGM.getTypeInfo(directResultTy);

  Explosion arguments;

  unsigned numAsyncContextParams =
      (unsigned)AsyncFunctionArgumentIndex::Context + 1;
  (void)params.claim(numAsyncContextParams);

  // UnsafeRawPointer that holds all of the argument values.
  auto *argBuffer = params.claimNext();
  // `swift.type**` that holds the argument types that correspond to values.
  auto *argTypes = params.claimNext();
  // UnsafeRawPointer that is used to store the result.
  auto *resultBuffer = params.claimNext();
  // UnsafeRawPointer that represents a list of substitutions
  auto *substitutions = params.claimNext();
  // UnsafeRawPointer that represents a list of witness tables
  auto *witnessTables = params.claimNext();
  // Integer that represented the number of witness tables
  auto *numWitnessTables = params.claimNext();
  // Reference to a `self` of the actor to be called.
  auto *actorSelf = params.claimNext();

  GenericContextScope scope(IGM, targetTy->getInvocationGenericSignature());

  // Preliminary: Setup async context for this accessor.
  {
    auto asyncContextIdx =
        Signature::forAsyncEntry(IGM, AccessorType,
                                 /*useSpecialConvention*/ false)
            .getAsyncContextIndex();

    auto entity = LinkEntity::forDistributedTargetAccessor(Target);
    emitAsyncFunctionEntry(IGF, AsyncLayout, entity, asyncContextIdx);
    emitAsyncFunctionPointer(IGM, IGF.CurFn, entity, AsyncLayout.getSize());
  }

  auto *typedResultBuffer = IGF.Builder.CreateBitCast(
    resultBuffer, IGM.getStoragePointerType(directResultTy));

  if (targetConv.getNumIndirectSILResults()) {
    // Since tuples are not allowed as valid result types (because they cannot
    // conform to protocols), there could be only a single indirect result type
    // associated with distributed method.
    assert(targetConv.getNumIndirectSILResults() == 1);
    arguments.add(typedResultBuffer);
  }

  // Step one is to load all of the data from argument buffer,
  // so it could be forwarded to the distributed method.
  computeArguments(argBuffer, argTypes, arguments);

  // Add all of the substitutions to the explosion
  if (auto *genericEnvironment = Target->getGenericEnvironment()) {
    // swift.type **
    llvm::Value *substitutionBuffer =
        IGF.Builder.CreateBitCast(substitutions, IGM.TypeMetadataPtrPtrTy);

    // Collect the generic arguments expected by the distributed thunk.
    // We need this to determine the expected number of witness tables
    // to load from the buffer provided by the caller.
    llvm::SmallVector<llvm::Type *, 4> targetGenericArguments;
    expandPolymorphicSignature(IGM, targetTy, targetGenericArguments);

    unsigned numGenericArgs = genericEnvironment->getGenericParams().size();
    unsigned expectedWitnessTables =
        targetGenericArguments.size() - numGenericArgs;

    for (unsigned index = 0; index < numGenericArgs; ++index) {
      auto offset =
          Size(index * IGM.DataLayout.getTypeAllocSize(IGM.TypeMetadataPtrTy));
      auto alignment =
          IGM.DataLayout.getABITypeAlignment(IGM.TypeMetadataPtrTy);

      auto substitution =
          IGF.emitAddressAtOffset(substitutionBuffer, Offset(offset),
                                  IGM.TypeMetadataPtrTy, Alignment(alignment));
      arguments.add(IGF.Builder.CreateLoad(substitution, "substitution"));
    }

    emitLoadOfWitnessTables(witnessTables, numWitnessTables,
                            expectedWitnessTables, arguments);
  }

  // Step two, let's form and emit a call to the distributed method
  // using computed argument explosion.
  {
    Explosion result;
    Explosion error;

    auto callee = getCalleeForDistributedTarget(actorSelf);
    auto emission =
        getCallEmission(IGF, callee.getSwiftContext(), std::move(callee));

    emission->begin();
    emission->setArgs(arguments, /*isOutlined=*/false,
                      /*witnessMetadata=*/nullptr);

    // Load result of the thunk into the location provided by the caller.
    // This would only generate code for direct results, if thunk has an
    // indirect result (e.g. large struct) it result buffer would be passed
    // as an argument.
    {
      Address resultAddr(typedResultBuffer,
                         directResultTI.getBestKnownAlignment());
      emission->emitToMemory(resultAddr, cast<LoadableTypeInfo>(directResultTI),
                             /*isOutlined=*/false);
    }

    // Both accessor and distributed method are always `async throws`
    // so we need to load error value (if any) from the slot.
    {
      assert(targetTy->hasErrorResult());

      SILType errorType = accessorConv.getSILErrorType(expansionContext);
      Address calleeErrorSlot =
          emission->getCalleeErrorSlot(errorType, /*isCalleeAsync=*/true);
      error.add(IGF.Builder.CreateLoad(calleeErrorSlot));
    }

    emission->end();

    // Deallocate all of the copied arguments.
    {
      auto targetType = Target->getLoweredFunctionType();
      for (auto &alloca : AllocatedArguments) {
        const auto &param = targetType->getParameters()[alloca.ArgumentIdx];
        auto paramTy = param.getSILStorageInterfaceType();

        if (paramTy.hasTypeParameter()) {
          IGF.emitDeallocateDynamicAlloca(alloca.Addr);
        } else {
          auto &typeInfo = IGF.getTypeInfo(paramTy);
          typeInfo.deallocateStack(IGF, alloca.Addr, paramTy);
        }
      }
    }

    Explosion voidResult;
    emitAsyncReturn(IGF, AsyncLayout,
                    accessorConv.getSILResultType(expansionContext),
                    AccessorType, voidResult, error);
  }
}

FunctionPointer DistributedAccessor::getPointerToTarget() const {
  auto fnType = Target->getLoweredFunctionType();
  auto fpKind = classifyFunctionPointerKind(Target);
  auto signature = IGM.getSignature(fnType, fpKind.useSpecialConvention());

  auto *fnPtr =
    llvm::ConstantExpr::getBitCast(IGM.getAddrOfAsyncFunctionPointer(Target),
                                   signature.getType()->getPointerTo());

  return FunctionPointer::forDirect(
      FunctionPointer::Kind(fnType), fnPtr,
      IGM.getAddrOfSILFunction(Target, NotForDefinition), signature);
}

Callee
DistributedAccessor::getCalleeForDistributedTarget(llvm::Value *self) const {
  auto fnType = Target->getLoweredFunctionType();
  CalleeInfo info{fnType, fnType, SubstitutionMap()};
  return {std::move(info), getPointerToTarget(), self};
}<|MERGE_RESOLUTION|>--- conflicted
+++ resolved
@@ -362,14 +362,9 @@
     Address eltPtr = IGF.Builder.CreateBitCast(
         argumentAddr, IGM.getStoragePointerType(paramTy));
 
-<<<<<<< HEAD
-    // 3. Adjust typed pointer to the alignment of the type.
-    auto alignedOffset = typeInfo.roundUpToTypeAlignment(IGF, eltPtr, paramTy);
-=======
     cast<LoadableTypeInfo>(typeInfo).loadAsTake(IGF, eltPtr, arguments);
     break;
   }
->>>>>>> 07e2dfda
 
   case ParameterConvention::Direct_Owned: {
     auto &typeInfo = IGM.getTypeInfo(param.getSILStorageInterfaceType());
