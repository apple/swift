--- conflicted
+++ resolved
@@ -335,10 +335,6 @@
     IGF.emitResumeAsyncContinuationThrowing(continuation, error);
     return;
   }
-<<<<<<< HEAD
-  
-  if (Builtin.ID == BuiltinValueKind::BuildSerialExecutorRef) {
-=======
 
   if (Builtin.ID == BuiltinValueKind::BuildMainActorExecutorRef) {
     emitBuildMainActorExecutorRef(IGF, out);
@@ -352,7 +348,6 @@
   }
 
   if (Builtin.ID == BuiltinValueKind::BuildOrdinarySerialExecutorRef) {
->>>>>>> 3f893dd5
     auto actor = args.claimNext();
     auto type = substitutions.getReplacementTypes()[0]->getCanonicalType();
     auto conf = substitutions.getConformances()[0];
