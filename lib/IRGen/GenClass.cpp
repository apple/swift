//===--- GenClass.cpp - Swift IR Generation For 'class' Types -------------===//
//
// This source file is part of the Swift.org open source project
//
// Copyright (c) 2014 - 2017 Apple Inc. and the Swift project authors
// Licensed under Apache License v2.0 with Runtime Library Exception
//
// See https://swift.org/LICENSE.txt for license information
// See https://swift.org/CONTRIBUTORS.txt for the list of Swift project authors
//
//===----------------------------------------------------------------------===//
//
//  This file implements IR generation for class types.
//
//===----------------------------------------------------------------------===//

#include "GenClass.h"

#include "swift/ABI/Class.h"
#include "swift/ABI/MetadataValues.h"
#include "swift/AST/ASTContext.h"
#include "swift/AST/AttrKind.h"
#include "swift/AST/Decl.h"
#include "swift/AST/IRGenOptions.h"
#include "swift/AST/Module.h"
#include "swift/AST/Pattern.h"
#include "swift/AST/PrettyStackTrace.h"
#include "swift/AST/TypeMemberVisitor.h"
#include "swift/AST/Types.h"
#include "swift/ClangImporter/ClangModule.h"
#include "swift/IRGen/Linking.h"
#include "swift/SIL/SILModule.h"
#include "swift/SIL/SILType.h"
#include "swift/SIL/SILVTableVisitor.h"
#include "llvm/ADT/SmallString.h"
#include "llvm/IR/CallSite.h"
#include "llvm/IR/DerivedTypes.h"
#include "llvm/IR/Function.h"
#include "llvm/IR/GlobalVariable.h"
#include "llvm/Support/raw_ostream.h"

#include "Callee.h"
#include "ClassLayout.h"
#include "ConstantBuilder.h"
#include "Explosion.h"
#include "GenFunc.h"
#include "GenMeta.h"
#include "GenObjC.h"
#include "GenPointerAuth.h"
#include "GenProto.h"
#include "GenType.h"
#include "IRGenDebugInfo.h"
#include "IRGenFunction.h"
#include "IRGenModule.h"
#include "GenHeap.h"
#include "HeapTypeInfo.h"
#include "MemberAccessStrategy.h"
#include "MetadataLayout.h"
#include "MetadataRequest.h"


using namespace swift;
using namespace irgen;

namespace {
  /// Layout information for class types.
  class ClassTypeInfo : public HeapTypeInfo<ClassTypeInfo> {
    ClassDecl *TheClass;

    // The resilient layout of the class, without making any assumptions
    // that violate resilience boundaries. This is used to allocate
    // and deallocate instances of the class, and to access fields.
    mutable Optional<ClassLayout> ResilientLayout;

    // A completely fragile layout, used for metadata emission.
    mutable Optional<ClassLayout> FragileLayout;

    /// Can we use swift reference-counting, or do we have to use
    /// objc_retain/release?
    const ReferenceCounting Refcount;
    
    ClassLayout generateLayout(IRGenModule &IGM, SILType classType,
                               bool forBackwardDeployment) const;

  public:
    ClassTypeInfo(llvm::PointerType *irType, Size size,
                  SpareBitVector spareBits, Alignment align,
                  ClassDecl *theClass, ReferenceCounting refcount)
      : HeapTypeInfo(irType, size, std::move(spareBits), align),
        TheClass(theClass), Refcount(refcount) {}

    ReferenceCounting getReferenceCounting() const {
      return Refcount;
    }

    ClassDecl *getClass() const { return TheClass; }


    const ClassLayout &getClassLayout(IRGenModule &IGM, SILType type,
                                      bool forBackwardDeployment) const;

    StructLayout *createLayoutWithTailElems(IRGenModule &IGM,
                                            SILType classType,
                                            ArrayRef<SILType> tailTypes) const;
<<<<<<< HEAD
    
=======

>>>>>>> a3a1eed2
    using HeapTypeInfo<ClassTypeInfo>::initialize;
    void initialize(IRGenFunction &IGF, Explosion &e, Address addr,
                    bool isOutlined) const override;
  };
} // end anonymous namespace

/// Return the lowered type for the class's 'self' type within its context.
static SILType getSelfType(const ClassDecl *base) {
  auto loweredTy = base->getDeclaredTypeInContext()->getCanonicalType();
  return SILType::getPrimitiveObjectType(loweredTy);
}

/// If the superclass came from another module, we may have dropped
/// stored properties due to the Swift language version availability of
/// their types. In these cases we can't precisely lay out the ivars in
/// the class object at compile time so we need to do runtime layout.
static bool classHasIncompleteLayout(IRGenModule &IGM,
                                     ClassDecl *theClass) {
  if (theClass->getParentModule() == IGM.getSwiftModule())
    return false;

  for (auto field : theClass->getStoredPropertiesAndMissingMemberPlaceholders())
    if (isa<MissingMemberDecl>(field))
      return true;

  return false;
}

namespace {
  class ClassLayoutBuilder : public StructLayoutBuilder {
    SmallVector<ElementLayout, 8> Elements;
    SmallVector<VarDecl*, 8> AllStoredProperties;
    SmallVector<FieldAccess, 8> AllFieldAccesses;

    // If we're building a layout with tail-allocated elements, we do
    // things slightly differently; all fields from the superclass are
    // added before the class fields, and the tail elements themselves
    // come after. We don't make a ClassLayout in this case, only a
    // StructLayout.
    Optional<ArrayRef<SILType>> TailTypes;

    // Normally, Swift only emits static metadata for a class if it has no
    // generic ancestry and no fields with resilient value types, which
    // require dynamic layout.
    //
    // However, for interop with Objective-C, where the runtime does not
    // know how to invoke arbitrary code to initialize class metadata, we
    // ignore resilience and emit a static layout and metadata for classes
    // that would otherwise have static metadata, were it not for any
    // resilient fields.
    //
    // This enables two things:
    //
    // - Objective-C can reference the class symbol by calling a static
    //   method on it, for example +alloc, which requires the InstanceSize
    //   to be known, except for possibly sliding ivars.
    //
    // - Objective-C message sends can call methods defined in categories
    //   emitted by Swift, which again require the class metadata symbol
    //   to have a static address.
    //
    // Note that we don't do this if the class is generic, has generic
    // ancestry, or has a superclass that is itself resilient.
    bool CompletelyFragileLayout;

    ClassMetadataOptions Options;

    Size HeaderSize;

  public:
    ClassLayoutBuilder(IRGenModule &IGM, SILType classType,
                       ReferenceCounting refcounting,
                       bool completelyFragileLayout,
                       Optional<ArrayRef<SILType>> tailTypes = None)
      : StructLayoutBuilder(IGM),
        TailTypes(tailTypes),
        CompletelyFragileLayout(completelyFragileLayout) {
      // Start by adding a heap header.
      switch (refcounting) {
      case ReferenceCounting::Native:
        // For native classes, place a full object header.
        addHeapHeader();
        HeaderSize = CurSize;
        break;
      case ReferenceCounting::ObjC:
        // For ObjC-inheriting classes, we don't reliably know the size of the
        // base class, but NSObject only has an `isa` pointer at most.
        addNSObjectHeader();
        HeaderSize = CurSize;
        break;
      case ReferenceCounting::Block:
      case ReferenceCounting::Unknown:
      case ReferenceCounting::Bridge:
      case ReferenceCounting::Error:
        llvm_unreachable("not a class refcounting kind");
      }
      
      // Next, add the fields for the given class.
      auto theClass = classType.getClassOrBoundGenericClass();
      assert(theClass);

      if (theClass->isGenericContext() && !theClass->hasClangNode())
        Options |= ClassMetadataFlags::ClassIsGeneric;

      addFieldsForClass(theClass, classType, /*superclass=*/false);

      if (TailTypes) {
        // Add the tail elements.
        for (SILType TailTy : *TailTypes) {
          const TypeInfo &tailTI = IGM.getTypeInfo(TailTy);
          addTailElement(ElementLayout::getIncomplete(tailTI));
        }
      }
    }

    /// Return the element layouts.
    ArrayRef<ElementLayout> getElements() const {
      return Elements;
    }

    ClassLayout getClassLayout(llvm::Type *classTy) const {
      assert(!TailTypes);

      auto allStoredProps = IGM.Context.AllocateCopy(AllStoredProperties);
      auto allFieldAccesses = IGM.Context.AllocateCopy(AllFieldAccesses);
      auto allElements = IGM.Context.AllocateCopy(Elements);

      return ClassLayout(*this, Options, classTy,
                         allStoredProps, allFieldAccesses, allElements, HeaderSize);
    }

  private:
    /// Adds a layout of a tail-allocated element.
    void addTailElement(const ElementLayout &Elt) {
      Elements.push_back(Elt);
      if (!addField(Elements.back(), LayoutStrategy::Universal)) {
        // For empty tail allocated elements we still add 1 padding byte.
        assert(cast<FixedTypeInfo>(Elt.getType()).getFixedStride() == Size(1) &&
               "empty elements should have stride 1");
        StructFields.push_back(llvm::ArrayType::get(IGM.Int8Ty, 1));
        CurSize += Size(1);
      }
    }

    /// If 'superclass' is true, we're adding fields for one of our
    /// superclasses, which means they become part of the struct
    /// layout calculation, but are not actually added to any of
    /// the vectors like AllStoredProperties, etc. Also, we don't need
    /// to compute FieldAccesses for them.
    void addFieldsForClass(ClassDecl *theClass, SILType classType,
                           bool superclass) {
      if (theClass->hasClangNode()) {
        Options |= ClassMetadataFlags::ClassHasObjCAncestry;
        return;
      }

      if (theClass->hasSuperclass()) {
        SILType superclassType = classType.getSuperclass();
        auto superclassDecl = superclassType.getClassOrBoundGenericClass();
        assert(superclassType && superclassDecl);

        if (IGM.hasResilientMetadata(superclassDecl, ResilienceExpansion::Maximal))
          Options |= ClassMetadataFlags::ClassHasResilientAncestry;

        // If the superclass has resilient storage, don't walk its fields.
        if (IGM.isResilient(superclassDecl, ResilienceExpansion::Maximal)) {
          Options |= ClassMetadataFlags::ClassHasResilientMembers;

          // If the superclass is generic, we have to assume that its layout
          // depends on its generic parameters. But this only propagates down to
          // subclasses whose superclass type depends on the subclass's generic
          // context.
          if (superclassType.hasArchetype())
            Options |= ClassMetadataFlags::ClassHasGenericLayout;
        } else {
          // Otherwise, we are allowed to have total knowledge of the superclass
          // fields, so walk them to compute the layout.
          addFieldsForClass(superclassDecl, superclassType, /*superclass=*/true);
        }
      }

      if (theClass->isGenericContext())
        Options |= ClassMetadataFlags::ClassHasGenericAncestry;

      if (classHasIncompleteLayout(IGM, theClass))
        Options |= ClassMetadataFlags::ClassHasMissingMembers;

      if (IGM.hasResilientMetadata(theClass, ResilienceExpansion::Maximal))
        Options |= ClassMetadataFlags::ClassHasResilientAncestry;

      if (IGM.isResilient(theClass, ResilienceExpansion::Maximal)) {
        Options |= ClassMetadataFlags::ClassHasResilientMembers;
        return;
      }

      // Collect fields from this class and add them to the layout as a chunk.
      addDirectFieldsFromClass(theClass, classType, superclass);
    }

    void addDirectFieldsFromClass(ClassDecl *theClass,
                                  SILType classType,
                                  bool superclass) {
      for (VarDecl *var : theClass->getStoredProperties()) {
        SILType type = classType.getFieldType(var, IGM.getSILModule(),
                                              TypeExpansionContext::minimal());

        // Lower the field type.
        auto *eltType = &IGM.getTypeInfo(type);
        if (CompletelyFragileLayout && !eltType->isFixedSize()) {
          LoweringModeScope scope(IGM, TypeConverter::Mode::Legacy);
          eltType = &IGM.getTypeInfo(type);
        }

        if (!eltType->isFixedSize()) {
          if (type.hasArchetype())
            Options |= ClassMetadataFlags::ClassHasGenericLayout;
          else
            Options |= ClassMetadataFlags::ClassHasResilientMembers;
        }

        auto element = ElementLayout::getIncomplete(*eltType);
        bool isKnownEmpty = !addField(element, LayoutStrategy::Universal);

        // The 'Elements' list only contains superclass fields when we're
        // building a layout for tail allocation.
        if (!superclass || TailTypes)
          Elements.push_back(element);

        if (!superclass) {
          AllStoredProperties.push_back(var);
          AllFieldAccesses.push_back(getFieldAccess(isKnownEmpty));
        }
      }

      if (!superclass) {
        // If we're calculating the layout of a specialized generic class type,
        // we cannot use field offset globals for dependently-typed fields,
        // because they will not exist -- we only emit such globals for fields
        // which are not dependent in all instantiations.
        //
        // So make sure to fall back to the fully unsubstituted 'abstract layout'
        // for any fields whose offsets are not completely fixed.
        auto *classTI = &IGM.getTypeInfo(classType).as<ClassTypeInfo>();

        SILType selfType = getSelfType(theClass);
        auto *selfTI = &IGM.getTypeInfo(selfType).as<ClassTypeInfo>();

        // Only calculate an abstract layout if its different than the one
        // being computed now.
        if (classTI != selfTI) {
          auto *abstractLayout = &selfTI->getClassLayout(IGM, selfType,
                                                       CompletelyFragileLayout);

          for (unsigned index : indices(AllFieldAccesses)) {
            auto &access = AllFieldAccesses[index];
            auto *var = AllStoredProperties[index];
            if (access == FieldAccess::NonConstantDirect)
              access = abstractLayout->getFieldAccessAndElement(var).first;
          }
        }

        // If the class has Objective-C ancestry and we're doing runtime layout
        // that depends on generic parameters, the Swift runtime will first
        // layout the fields relative to the static instance start offset, and
        // then ask the Objective-C runtime to slide them.
        //
        // However, this means that if some fields have a generic type, their
        // alignment will change the instance start offset between generic
        // instantiations, and we cannot use field offset global variables at
        // all, even for fields that come before any generically-typed fields.
        //
        // For example, the alignment of 'x' and 'y' below might depend on 'T':
        //
        // class Foo<T> : NSFoobar {
        //   var x : AKlass = AKlass()
        //   var y : AKlass = AKlass()
        //   var t : T?
        // }
        if (Options.contains(ClassMetadataFlags::ClassHasGenericLayout) &&
            Options.contains(ClassMetadataFlags::ClassHasObjCAncestry)) {
          for (auto &access : AllFieldAccesses) {
            if (access == FieldAccess::NonConstantDirect)
              access = FieldAccess::ConstantIndirect;
          }
        }
      }
    }

    FieldAccess getFieldAccess(bool isKnownEmpty) {
      // If the field known empty, then its access pattern is always
      // constant-direct.
      if (isKnownEmpty)
        return FieldAccess::ConstantDirect;

      // If layout so far depends on generic parameters, we have to load the
      // offset from the field offset vector in class metadata.
      if (Options.contains(ClassMetadataFlags::ClassHasGenericLayout))
        return FieldAccess::ConstantIndirect;

      // If layout so far doesn't depend on any generic parameters, but it's
      // nonetheless not statically known (because either the stored property
      // layout of a superclass is resilient, or one of our own members is a
      // resilient value type), then we can rely on the existence
      // of a global field offset variable which will be initialized by
      // either the Objective-C or Swift runtime, depending on the
      // class's heritage.
      if (Options.contains(ClassMetadataFlags::ClassHasMissingMembers) ||
          Options.contains(ClassMetadataFlags::ClassHasResilientMembers) ||
          Options.contains(ClassMetadataFlags::ClassHasObjCAncestry))
        return FieldAccess::NonConstantDirect;

      // If the layout so far has a fixed size, the field offset is known
      // statically.
      return FieldAccess::ConstantDirect;
    }
  };
} // end anonymous namespace

ClassLayout ClassTypeInfo::generateLayout(IRGenModule &IGM, SILType classType,
                                          bool completelyFragileLayout) const {
  ClassLayoutBuilder builder(IGM, classType, Refcount, completelyFragileLayout);

  auto *classTy =
      cast<llvm::StructType>(getStorageType()->getPointerElementType());

  if (completelyFragileLayout) {
    // Create a name for the new llvm type.
    SmallString<32> typeName = classTy->getName();
    typeName += "_fragile";

    // Create the llvm type.
    classTy = llvm::StructType::create(IGM.getLLVMContext(), typeName.str());
  }

  builder.setAsBodyOfStruct(classTy);

  return builder.getClassLayout(classTy);
}

StructLayout *
ClassTypeInfo::createLayoutWithTailElems(IRGenModule &IGM,
                                         SILType classType,
                                         ArrayRef<SILType> tailTypes) const {
  // Add the elements for the class properties.
  ClassLayoutBuilder builder(IGM, classType, Refcount,
                             /*CompletelyFragileLayout=*/false,
                             tailTypes);

  // Create a name for the new llvm type.
  llvm::StructType *classTy =
    cast<llvm::StructType>(getStorageType()->getPointerElementType());
  SmallString<32> typeName;
  llvm::raw_svector_ostream os(typeName);
  os << classTy->getName() << "_tailelems" << IGM.TailElemTypeID++;

  // Create the llvm type.
  llvm::StructType *ResultTy = llvm::StructType::create(IGM.getLLVMContext(),
                                                        os.str());
  builder.setAsBodyOfStruct(ResultTy);

  // Create the StructLayout, which is transfered to the caller (the caller is
  // responsible for deleting it).
  return new StructLayout(builder, classType.getClassOrBoundGenericClass(),
                          ResultTy, builder.getElements());
}

const ClassLayout &
ClassTypeInfo::getClassLayout(IRGenModule &IGM, SILType classType,
                              bool forBackwardDeployment) const {
  // Perform fragile layout only if Objective-C interop is enabled.
  bool completelyFragileLayout = (forBackwardDeployment &&
                                  IGM.Context.LangOpts.EnableObjCInterop);

  // Return the cached layout if available.
  auto &Layout = completelyFragileLayout ? FragileLayout : ResilientLayout;
  if (!Layout) {
    auto NewLayout = generateLayout(IGM, classType, completelyFragileLayout);
    assert(!Layout && "generateLayout() should not call itself recursively");
    Layout = NewLayout;
  }

  return *Layout;
}

void ClassTypeInfo::initialize(IRGenFunction &IGF, Explosion &src, Address addr,
                               bool isOutlined) const {
  // If the address is a poitner to the exploded type then we can simply emit a
  // store and be done.
  auto *exploded = src.getAll().front();
  if (exploded->getType() == addr->getType()->getPointerElementType()) {
    IGF.Builder.CreateStore(exploded, addr);
    (void)src.claimNext();
    return;
  }
<<<<<<< HEAD
  
  // If both are the same (address) type then just emit a memcpy.
  if (exploded->getType() == addr->getType()) {
    IGF.emitMemCpy(addr.getAddress(), exploded, getFixedSize(), addr.getAlignment());
=======

  // If both are the same (address) type then just emit a memcpy.
  if (exploded->getType() == addr->getType()) {
    IGF.emitMemCpy(addr.getAddress(), exploded, getFixedSize(),
                   addr.getAlignment());
>>>>>>> a3a1eed2
    (void)src.claimNext();
    return;
  }

  // Otherwise, bail to the default implementation.
  HeapTypeInfo<ClassTypeInfo>::initialize(IGF, src, addr, isOutlined);
}
<<<<<<< HEAD
  
=======
>>>>>>> a3a1eed2

/// Cast the base to i8*, apply the given inbounds offset (in bytes,
/// as a size_t), and cast to a pointer to the given type.
llvm::Value *IRGenFunction::emitByteOffsetGEP(llvm::Value *base,
                                              llvm::Value *offset,
                                              llvm::Type *objectType,
                                              const llvm::Twine &name) {
  assert(offset->getType() == IGM.SizeTy || offset->getType() == IGM.Int32Ty);
  auto addr = Builder.CreateBitCast(base, IGM.Int8PtrTy);
  addr = Builder.CreateInBoundsGEP(addr, offset);
  return Builder.CreateBitCast(addr, objectType->getPointerTo(), name);
}

/// Cast the base to i8*, apply the given inbounds offset (in bytes,
/// as a size_t), and create an address in the given type.
Address IRGenFunction::emitByteOffsetGEP(llvm::Value *base,
                                         llvm::Value *offset,
                                         const TypeInfo &type,
                                         const llvm::Twine &name) {
  auto addr = emitByteOffsetGEP(base, offset, type.getStorageType(), name);
  return type.getAddressForPointer(addr);
}

/// Emit a field l-value by applying the given offset to the given base.
static OwnedAddress emitAddressAtOffset(IRGenFunction &IGF, SILType baseType,
                                        llvm::Value *base, llvm::Value *offset,
                                        VarDecl *field) {
  auto &fieldTI = IGF.getTypeInfo(baseType.getFieldType(
      field, IGF.getSILModule(), IGF.IGM.getMaximalTypeExpansionContext()));
  auto addr = IGF.emitByteOffsetGEP(base, offset, fieldTI,
                              base->getName() + "." + field->getName().str());
  return OwnedAddress(addr, base);
}

llvm::Constant *irgen::tryEmitConstantClassFragilePhysicalMemberOffset(
    IRGenModule &IGM, SILType baseType, VarDecl *field) {
  auto fieldType = baseType.getFieldType(field, IGM.getSILModule(),
                                         IGM.getMaximalTypeExpansionContext());
  // If the field is empty, its address doesn't matter.
  auto &fieldTI = IGM.getTypeInfo(fieldType);
  if (fieldTI.isKnownEmpty(ResilienceExpansion::Maximal)) {
    return llvm::ConstantInt::get(IGM.SizeTy, 0);
  }

  auto &baseClassTI = IGM.getTypeInfo(baseType).as<ClassTypeInfo>();

  auto &classLayout = baseClassTI.getClassLayout(IGM, baseType,
                                               /*forBackwardDeployment=*/false);

  auto fieldInfo = classLayout.getFieldAccessAndElement(field);
  switch (fieldInfo.first) {
  case FieldAccess::ConstantDirect: {
    auto element = fieldInfo.second;
    return llvm::ConstantInt::get(IGM.SizeTy,
                                  element.getByteOffset().getValue());
  }
  case FieldAccess::NonConstantDirect:
  case FieldAccess::ConstantIndirect:
    return nullptr;
  }
  llvm_unreachable("unhandled access");
}

FieldAccess
irgen::getClassFieldAccess(IRGenModule &IGM, SILType baseType, VarDecl *field) {
  auto &baseClassTI = IGM.getTypeInfo(baseType).as<ClassTypeInfo>();
  auto &classLayout = baseClassTI.getClassLayout(IGM, baseType,
                                               /*forBackwardDeployment=*/false);
  return classLayout.getFieldAccessAndElement(field).first;
}

Size
irgen::getClassFieldOffset(IRGenModule &IGM, SILType baseType, VarDecl *field) {
  auto &baseClassTI = IGM.getTypeInfo(baseType).as<ClassTypeInfo>();

  // FIXME: For now we just assume fragile layout here, because this is used as
  // part of emitting class metadata.
  auto &classLayout = baseClassTI.getClassLayout(IGM, baseType,
                                                /*forBackwardDeployment=*/true);

  auto fieldInfo = classLayout.getFieldAccessAndElement(field);
  auto element = fieldInfo.second;
  assert(element.hasByteOffset());
  return element.getByteOffset();
}

StructLayout *
irgen::getClassLayoutWithTailElems(IRGenModule &IGM, SILType classType,
                                   ArrayRef<SILType> tailTypes) {
  auto &ClassTI = IGM.getTypeInfo(classType).as<ClassTypeInfo>();
  return ClassTI.createLayoutWithTailElems(IGM, classType, tailTypes);
}

OwnedAddress irgen::projectPhysicalClassMemberAddress(IRGenFunction &IGF,
                                                      llvm::Value *base,
                                                      SILType baseType,
                                                      SILType fieldType,
                                                      VarDecl *field) {
  // If the field is empty, its address doesn't matter.
  auto &fieldTI = IGF.getTypeInfo(fieldType);
  if (fieldTI.isKnownEmpty(ResilienceExpansion::Maximal)) {
    return OwnedAddress(fieldTI.getUndefAddress(), base);
  }
  
  auto &baseClassTI = IGF.getTypeInfo(baseType).as<ClassTypeInfo>();
  ClassDecl *baseClass = baseClassTI.getClass();

  auto &classLayout = baseClassTI.getClassLayout(IGF.IGM, baseType,
                                               /*forBackwardDeployment=*/false);

  auto fieldInfo = classLayout.getFieldAccessAndElement(field);

  switch (fieldInfo.first) {
  case FieldAccess::ConstantDirect: {
    Address baseAddr(base, classLayout.getAlignment());
    auto element = fieldInfo.second;
    Address memberAddr = element.project(IGF, baseAddr, None);
    // We may need to bitcast the address if the field is of a generic type.
    if (memberAddr.getType()->getElementType() != fieldTI.getStorageType())
      memberAddr = IGF.Builder.CreateBitCast(memberAddr,
                                     fieldTI.getStorageType()->getPointerTo());
    return OwnedAddress(memberAddr, base);
  }
    
  case FieldAccess::NonConstantDirect: {
    Address offsetA = IGF.IGM.getAddrOfFieldOffset(field, NotForDefinition);
    auto offset = IGF.Builder.CreateLoad(offsetA, "offset");
    return emitAddressAtOffset(IGF, baseType, base, offset, field);
  }
    
  case FieldAccess::ConstantIndirect: {
    auto metadata = emitHeapMetadataRefForHeapObject(IGF, base, baseType);
    auto offset = emitClassFieldOffset(IGF, baseClass, field, metadata);
    return emitAddressAtOffset(IGF, baseType, base, offset, field);
  }
  }
  llvm_unreachable("bad field-access strategy");
}

MemberAccessStrategy
irgen::getPhysicalClassMemberAccessStrategy(IRGenModule &IGM,
                                            SILType baseType, VarDecl *field) {
  auto &baseClassTI = IGM.getTypeInfo(baseType).as<ClassTypeInfo>();
  ClassDecl *baseClass = baseType.getClassOrBoundGenericClass();

  auto &classLayout = baseClassTI.getClassLayout(IGM, baseType,
                                               /*forBackwardDeployment=*/false);
  auto fieldInfo = classLayout.getFieldAccessAndElement(field);

  switch (fieldInfo.first) {
  case FieldAccess::ConstantDirect: {
    auto element = fieldInfo.second;
    return MemberAccessStrategy::getDirectFixed(element.getByteOffset());
  }

  case FieldAccess::NonConstantDirect: {
    std::string symbol =
      LinkEntity::forFieldOffset(field).mangleAsString();
    return MemberAccessStrategy::getDirectGlobal(std::move(symbol),
                                 MemberAccessStrategy::OffsetKind::Bytes_Word);
  }

  case FieldAccess::ConstantIndirect: {
    Size indirectOffset = getClassFieldOffsetOffset(IGM, baseClass, field);
    return MemberAccessStrategy::getIndirectFixed(indirectOffset,
                                 MemberAccessStrategy::OffsetKind::Bytes_Word);
  }
  }
  llvm_unreachable("bad field-access strategy");
}

Address irgen::emitTailProjection(IRGenFunction &IGF, llvm::Value *Base,
        SILType ClassType,
        SILType TailType) {
  const ClassTypeInfo &classTI = IGF.getTypeInfo(ClassType).as<ClassTypeInfo>();

  llvm::Value *Offset = nullptr;
  auto &layout = classTI.getClassLayout(IGF.IGM, ClassType,
                                        /*forBackwardDeployment=*/false);
  Alignment HeapObjAlign = IGF.IGM.TargetInfo.HeapObjectAlignment;
  Alignment Align;

  // Get the size of the class instance.
  if (layout.isFixedLayout()) {
    Size ClassSize = layout.getSize();
    Offset = llvm::ConstantInt::get(IGF.IGM.SizeTy, ClassSize.getValue());
    Align = HeapObjAlign.alignmentAtOffset(ClassSize);
  } else {
    llvm::Value *metadata = emitHeapMetadataRefForHeapObject(IGF, Base,
                                                             ClassType);
    Offset = emitClassResilientInstanceSizeAndAlignMask(IGF,
                                        ClassType.getClassOrBoundGenericClass(),
                                        metadata).first;
  }
  // Align up to the TailType.
  assert(TailType.isObject());
  const TypeInfo &TailTI = IGF.getTypeInfo(TailType);
  llvm::Value *AlignMask = TailTI.getAlignmentMask(IGF, TailType);
  Offset = IGF.Builder.CreateAdd(Offset, AlignMask);
  llvm::Value *InvertedMask = IGF.Builder.CreateNot(AlignMask);
  Offset = IGF.Builder.CreateAnd(Offset, InvertedMask);

  llvm::Value *Addr = IGF.emitByteOffsetGEP(Base, Offset,
                                            TailTI.getStorageType(), "tailaddr");

  if (auto *OffsetConst = dyn_cast<llvm::ConstantInt>(Offset)) {
    // Try to get an accurate alignment (only possible if the Offset is a
    // constant).
    Size TotalOffset(OffsetConst->getZExtValue());
    Align = HeapObjAlign.alignmentAtOffset(TotalOffset);
  }
  return Address(Addr, Align);
}

/// Try to stack promote a class instance with possible tail allocated arrays.
///
/// Returns the alloca if successful, or nullptr otherwise.
static llvm::Value *stackPromote(IRGenFunction &IGF,
                      const ClassLayout &FieldLayout,
                      int &StackAllocSize,
                      ArrayRef<std::pair<SILType, llvm::Value *>> TailArrays) {
  if (StackAllocSize < 0)
    return nullptr;
  if (!FieldLayout.isFixedLayout())
    return nullptr;

  // Calculate the total size needed.
  // The first part is the size of the class itself.
  Alignment ClassAlign = FieldLayout.getAlignment();
  Size TotalSize = FieldLayout.getSize();

  // Add size for tail-allocated arrays.
  for (const auto &TailArray : TailArrays) {
    SILType ElemTy = TailArray.first;
    llvm::Value *Count = TailArray.second;

    // We can only calculate a constant size if the tail-count is constant.
    auto *CI = dyn_cast<llvm::ConstantInt>(Count);
    if (!CI)
      return nullptr;

    const TypeInfo &ElemTI = IGF.getTypeInfo(ElemTy);
    if (!ElemTI.isFixedSize())
      return nullptr;

    const FixedTypeInfo &ElemFTI = ElemTI.as<FixedTypeInfo>();
    Alignment ElemAlign = ElemFTI.getFixedAlignment();

    // This should not happen - just to be save.
    if (ElemAlign > ClassAlign)
      return nullptr;

    TotalSize = TotalSize.roundUpToAlignment(ElemAlign);
    TotalSize += ElemFTI.getFixedStride() * CI->getValue().getZExtValue();
  }
  if (TotalSize > Size(StackAllocSize))
    return nullptr;
  StackAllocSize = TotalSize.getValue();

  if (TotalSize == FieldLayout.getSize()) {
    // No tail-allocated arrays: we can use the llvm class type for alloca.
    llvm::Type *ClassTy = FieldLayout.getType();
    Address Alloca = IGF.createAlloca(ClassTy, ClassAlign, "reference.raw");
    return Alloca.getAddress();
  }
  // Use a byte-array as type for alloca.
  llvm::Value *SizeVal = llvm::ConstantInt::get(IGF.IGM.Int32Ty,
                                                TotalSize.getValue());
  Address Alloca = IGF.createAlloca(IGF.IGM.Int8Ty, SizeVal, ClassAlign,
                                    "reference.raw");
  return Alloca.getAddress();
}

std::pair<llvm::Value *, llvm::Value *>
irgen::appendSizeForTailAllocatedArrays(IRGenFunction &IGF,
                                    llvm::Value *size, llvm::Value *alignMask,
                                    TailArraysRef TailArrays) {
  for (const auto &TailArray : TailArrays) {
    SILType ElemTy = TailArray.first;
    llvm::Value *Count = TailArray.second;

    const TypeInfo &ElemTI = IGF.getTypeInfo(ElemTy);

    // Align up to the tail-allocated array.
    llvm::Value *ElemStride = ElemTI.getStride(IGF, ElemTy);
    llvm::Value *ElemAlignMask = ElemTI.getAlignmentMask(IGF, ElemTy);
    size = IGF.Builder.CreateAdd(size, ElemAlignMask);
    llvm::Value *InvertedMask = IGF.Builder.CreateNot(ElemAlignMask);
    size = IGF.Builder.CreateAnd(size, InvertedMask);

    // Add the size of the tail allocated array.
    llvm::Value *AllocSize = IGF.Builder.CreateMul(ElemStride, Count);
    size = IGF.Builder.CreateAdd(size, AllocSize);
    alignMask = IGF.Builder.CreateOr(alignMask, ElemAlignMask);
  }
  return {size, alignMask};
}


/// Emit an allocation of a class.
llvm::Value *irgen::emitClassAllocation(IRGenFunction &IGF, SILType selfType,
                                        bool objc, int &StackAllocSize,
                                        TailArraysRef TailArrays) {
  auto &classTI = IGF.getTypeInfo(selfType).as<ClassTypeInfo>();
  auto classType = selfType.getASTType();

  // If we need to use Objective-C allocation, do so.
  // If the root class isn't known to use the Swift allocator, we need
  // to call [self alloc].
  if (objc) {
    llvm::Value *metadata =
      emitClassHeapMetadataRef(IGF, classType, MetadataValueType::ObjCClass,
                               MetadataState::Complete,
                               /*allow uninitialized*/ true);
    StackAllocSize = -1;
    return emitObjCAllocObjectCall(IGF, metadata, selfType);
  }

  llvm::Value *metadata =
    emitClassHeapMetadataRef(IGF, classType, MetadataValueType::TypeMetadata,
                             MetadataState::Complete);

  auto &classLayout = classTI.getClassLayout(IGF.IGM, selfType,
                                             /*forBackwardDeployment=*/false);

  llvm::Value *size, *alignMask;
  if (classLayout.isFixedSize()) {
    size = IGF.IGM.getSize(classLayout.getSize());
    alignMask = IGF.IGM.getSize(classLayout.getAlignMask());
  } else {
    std::tie(size, alignMask)
      = emitClassResilientInstanceSizeAndAlignMask(IGF,
                                     selfType.getClassOrBoundGenericClass(),
                                     metadata);
  }

  llvm::Type *destType = classLayout.getType()->getPointerTo();
  llvm::Value *val = nullptr;
  if (llvm::Value *Promoted = stackPromote(IGF, classLayout, StackAllocSize,
                                           TailArrays)) {
    val = IGF.Builder.CreateBitCast(Promoted, IGF.IGM.RefCountedPtrTy);
    val = IGF.emitInitStackObjectCall(metadata, val, "reference.new");
  } else {
    // Allocate the object on the heap.
    std::tie(size, alignMask)
      = appendSizeForTailAllocatedArrays(IGF, size, alignMask, TailArrays);
    val = IGF.emitAllocObjectCall(metadata, size, alignMask, "reference.new");
    StackAllocSize = -1;
  }
  return IGF.Builder.CreateBitCast(val, destType);
}

llvm::Value *irgen::emitClassAllocationDynamic(IRGenFunction &IGF, 
                                               llvm::Value *metadata,
                                               SILType selfType,
                                               bool objc,
                                               TailArraysRef TailArrays) {
  // If we need to use Objective-C allocation, do so.
  if (objc) {
    return emitObjCAllocObjectCall(IGF, metadata, selfType);
  }

  // Otherwise, allocate using Swift's routines.
  llvm::Value *size, *alignMask;
  std::tie(size, alignMask)
    = emitClassResilientInstanceSizeAndAlignMask(IGF,
                                   selfType.getClassOrBoundGenericClass(),
                                   metadata);
  std::tie(size, alignMask)
    = appendSizeForTailAllocatedArrays(IGF, size, alignMask, TailArrays);

  llvm::Value *val = IGF.emitAllocObjectCall(metadata, size, alignMask,
                                             "reference.new");
  auto &classTI = IGF.getTypeInfo(selfType).as<ClassTypeInfo>();
  auto &layout = classTI.getClassLayout(IGF.IGM, selfType,
                                        /*forBackwardDeployment=*/false);
  llvm::Type *destType = layout.getType()->getPointerTo();
  return IGF.Builder.CreateBitCast(val, destType);
}

/// Get the instance size and alignment mask for the given class
/// instance.
static void getInstanceSizeAndAlignMask(IRGenFunction &IGF,
                                        SILType selfType,
                                        ClassDecl *selfClass,
                                        llvm::Value *selfValue,
                                        llvm::Value *&size,
                                        llvm::Value *&alignMask) {
  // Try to determine the size of the object we're deallocating.
  auto &info = IGF.IGM.getTypeInfo(selfType).as<ClassTypeInfo>();
  auto &layout = info.getClassLayout(IGF.IGM, selfType,
                                     /*forBackwardDeployment=*/false);

  // If it's fixed, emit the constant size and alignment mask.
  if (layout.isFixedLayout()) {
    size = IGF.IGM.getSize(layout.getSize());
    alignMask = IGF.IGM.getSize(layout.getAlignMask());
    return;
  }

  // Otherwise, get them from the metadata.
  llvm::Value *metadata =
    emitHeapMetadataRefForHeapObject(IGF, selfValue, selfType);
  std::tie(size, alignMask)
    = emitClassResilientInstanceSizeAndAlignMask(IGF, selfClass, metadata);
}

void irgen::emitClassDeallocation(IRGenFunction &IGF, SILType selfType,
                                  llvm::Value *selfValue) {
  auto *theClass = selfType.getClassOrBoundGenericClass();

  llvm::Value *size, *alignMask;
  getInstanceSizeAndAlignMask(IGF, selfType, theClass, selfValue,
                              size, alignMask);

  selfValue = IGF.Builder.CreateBitCast(selfValue, IGF.IGM.RefCountedPtrTy);
  emitDeallocateClassInstance(IGF, selfValue, size, alignMask);
}

void irgen::emitPartialClassDeallocation(IRGenFunction &IGF,
                                         SILType selfType,
                                         llvm::Value *selfValue,
                                         llvm::Value *metadataValue) {
  auto *theClass = selfType.getClassOrBoundGenericClass();
  assert(theClass->getForeignClassKind() == ClassDecl::ForeignKind::Normal);

  llvm::Value *size, *alignMask;
  getInstanceSizeAndAlignMask(IGF, selfType, theClass, selfValue,
                              size, alignMask);

  selfValue = IGF.Builder.CreateBitCast(selfValue, IGF.IGM.RefCountedPtrTy);
  emitDeallocatePartialClassInstance(IGF, selfValue, metadataValue,
                                     size, alignMask);
}

/// emitClassDecl - Emit all the declarations associated with this class type.
void IRGenModule::emitClassDecl(ClassDecl *D) {
  PrettyStackTraceDecl prettyStackTrace("emitting class metadata for", D);

  SILType selfType = getSelfType(D);
  auto &classTI = getTypeInfo(selfType).as<ClassTypeInfo>();

  // Use the fragile layout when emitting metadata.
  auto &fragileLayout =
    classTI.getClassLayout(*this, selfType, /*forBackwardDeployment=*/true);

  // The resilient layout tells us what parts of the metadata can be
  // updated at runtime by the Objective-C metadata update callback.
  auto &resilientLayout =
    classTI.getClassLayout(*this, selfType, /*forBackwardDeployment=*/false);

  // As a matter of policy, class metadata is never emitted lazily for now.
  assert(!IRGen.hasLazyMetadata(D));

  // Emit the class metadata.
  emitClassMetadata(*this, D, fragileLayout, resilientLayout);
  emitFieldDescriptor(D);

  IRGen.addClassForEagerInitialization(D);

  emitNestedTypeDecls(D->getMembers());
}

namespace {
  using CategoryNameKey = std::pair<ClassDecl*, ModuleDecl*>;
  /// Used to provide unique names to ObjC categories generated by Swift
  /// extensions. The first category for a class in a module gets the module's
  /// name as its key, e.g., NSObject (MySwiftModule). Another extension of the
  /// same class in the same module gets a category name with a number appended,
  /// e.g., NSObject (MySwiftModule1).
  llvm::DenseMap<CategoryNameKey, unsigned> CategoryCounts;

  /// A class for building ObjC class data (in Objective-C terms, class_ro_t),
  /// category data (category_t), or protocol data (protocol_t).
  class ClassDataBuilder : public ClassMemberVisitor<ClassDataBuilder> {
    IRGenModule &IGM;
    PointerUnion<ClassDecl *, ProtocolDecl *> TheEntity;
    ExtensionDecl *TheExtension;
    const ClassLayout *FieldLayout;
    
    ClassDecl *getClass() const {
      return TheEntity.get<ClassDecl*>();
    }
    ProtocolDecl *getProtocol() const {
      return TheEntity.get<ProtocolDecl*>();
    }
    
    bool isBuildingClass() const {
      return TheEntity.is<ClassDecl*>() && !TheExtension;
    }
    bool isBuildingCategory() const {
      return TheEntity.is<ClassDecl*>() && TheExtension;
    }
    bool isBuildingProtocol() const {
      return TheEntity.is<ProtocolDecl*>();
    }

    bool HasNonTrivialDestructor = false;
    bool HasNonTrivialConstructor = false;

    class MethodDescriptor {
    public:
      enum class Kind {
        Method,
        IVarInitializer,
        IVarDestroyer,
      };

    private:
      llvm::PointerIntPair<void*, 2, Kind> Data;
      static_assert(llvm::PointerLikeTypeTraits<llvm::Function*>
                      ::NumLowBitsAvailable >= 2,
                    "llvm::Function* isn't adequately aligned");
      static_assert(llvm::PointerLikeTypeTraits<AbstractFunctionDecl*>
                      ::NumLowBitsAvailable >= 2,
                    "AbstractFuncDecl* isn't adequately aligned");

      MethodDescriptor(Kind kind, void *ptr) : Data(ptr, kind) {}

    public:
      MethodDescriptor(AbstractFunctionDecl *method)
          : Data(method, Kind::Method) {
        assert(method && "null method provided");
      }
      static MethodDescriptor getIVarInitializer(llvm::Function *fn) {
        assert(fn && "null impl provided");
        return MethodDescriptor(Kind::IVarInitializer, fn);
      }
      static MethodDescriptor getIVarDestroyer(llvm::Function *fn) {
        assert(fn && "null impl provided");
        return MethodDescriptor(Kind::IVarDestroyer, fn);
      }

      Kind getKind() const { return Data.getInt(); }
      AbstractFunctionDecl *getMethod() {
        assert(getKind() == Kind::Method);
        return static_cast<AbstractFunctionDecl*>(Data.getPointer());
      }
      llvm::Function *getImpl() {
        assert(getKind() != Kind::Method);
        return static_cast<llvm::Function*>(Data.getPointer());
      }
    };

    llvm::SmallString<16> CategoryName;
    SmallVector<VarDecl*, 8> Ivars;
    SmallVector<MethodDescriptor, 16> InstanceMethods;
    SmallVector<MethodDescriptor, 16> ClassMethods;
    SmallVector<MethodDescriptor, 16> OptInstanceMethods;
    SmallVector<MethodDescriptor, 16> OptClassMethods;
    SmallVector<ProtocolDecl*, 4> Protocols;
    SmallVector<VarDecl*, 8> InstanceProperties;
    SmallVector<VarDecl*, 8> ClassProperties;
    
    llvm::Constant *Name = nullptr;

    SmallVectorImpl<MethodDescriptor> &getMethodList(ValueDecl *decl) {
      if (decl->getAttrs().hasAttribute<OptionalAttr>()) {
        if (decl->isStatic()) {
          return OptClassMethods;
        } else {
          return OptInstanceMethods;
        }
      } else {
        if (decl->isStatic()) {
          return ClassMethods;
        } else {
          return InstanceMethods;
        }
      }
    }

  public:
    ClassDataBuilder(IRGenModule &IGM, ClassDecl *theClass,
                     const ClassLayout &fieldLayout)
        : IGM(IGM), TheEntity(theClass), TheExtension(nullptr),
          FieldLayout(&fieldLayout)
    {
      visitConformances(theClass);
      visitMembers(theClass);

      if (Lowering::usesObjCAllocator(theClass)) {
        addIVarInitializer(); 
        addIVarDestroyer(); 
      }
    }
    
    ClassDataBuilder(IRGenModule &IGM, ClassDecl *theClass,
                     ExtensionDecl *theExtension)
      : IGM(IGM), TheEntity(theClass), TheExtension(theExtension),
        FieldLayout(nullptr)
    {
      buildCategoryName(CategoryName);

      visitConformances(theExtension);

      for (Decl *member : TheExtension->getMembers())
        visit(member);
    }
    
    ClassDataBuilder(IRGenModule &IGM, ProtocolDecl *theProtocol)
      : IGM(IGM), TheEntity(theProtocol), TheExtension(nullptr)
    {
      llvm::SmallSetVector<ProtocolDecl *, 2> protocols;

      // Gather protocol references for all of the directly inherited
      // Objective-C protocol conformances.
      for (ProtocolDecl *p : theProtocol->getInheritedProtocols()) {
        getObjCProtocols(p, protocols);
      }

      // Add any restated Objective-C protocol conformances.
      for (auto *attr :
             theProtocol
               ->getAttrs().getAttributes<RestatedObjCConformanceAttr>()) {
        getObjCProtocols(attr->Proto, protocols);
      }

      for (ProtocolDecl *proto : protocols) {
        Protocols.push_back(proto);
      }

      for (Decl *member : theProtocol->getMembers())
        visit(member);
    }

    /// Gather protocol records for all of the explicitly-specified Objective-C
    /// protocol conformances.
    void visitConformances(DeclContext *dc) {
      llvm::SmallSetVector<ProtocolDecl *, 2> protocols;
      for (auto conformance : dc->getLocalConformances(
                                ConformanceLookupKind::OnlyExplicit,
                                nullptr)) {
        ProtocolDecl *proto = conformance->getProtocol();
        getObjCProtocols(proto, protocols);
      }

      for (ProtocolDecl *proto : protocols) {
        Protocols.push_back(proto);
      }
    }

    /// Add the protocol to the vector, if it's Objective-C protocol,
    /// or search its superprotocols.
    void getObjCProtocols(ProtocolDecl *proto,
                          llvm::SmallSetVector<ProtocolDecl *, 2> &result) {
      if (proto->isObjC()) {
        result.insert(proto);
      } else {
        for (ProtocolDecl *inherited : proto->getInheritedProtocols()) {
          // Recursively check inherited protocol for objc conformance.
          getObjCProtocols(inherited, result);
        }
      }
    }

    llvm::Constant *getMetaclassRefOrNull(ClassDecl *theClass) {
      if (theClass->isGenericContext() && !theClass->hasClangNode()) {
        return llvm::ConstantPointerNull::get(IGM.ObjCClassPtrTy);
      } else {
        return IGM.getAddrOfMetaclassObject(theClass, NotForDefinition);
      }
    }

    void buildMetaclassStub() {
      assert(FieldLayout && "can't build a metaclass from a category");
      // The isa is the metaclass pointer for the root class.
      auto rootClass = getRootClassForMetaclass(IGM, TheEntity.get<ClassDecl *>());
      auto rootPtr = getMetaclassRefOrNull(rootClass);

      // The superclass of the metaclass is the metaclass of the
      // superclass.  Note that for metaclass stubs, we can always
      // ignore parent contexts and generic arguments.
      //
      // If this class has no formal superclass, then its actual
      // superclass is SwiftObject, i.e. the root class.
      llvm::Constant *superPtr;
      if (getClass()->hasSuperclass()) {
        auto base = getClass()->getSuperclassDecl();
        superPtr = getMetaclassRefOrNull(base);
      } else {
        superPtr = getMetaclassRefOrNull(
          IGM.getObjCRuntimeBaseForSwiftRootClass(getClass()));
      }

      auto dataPtr = emitROData(ForMetaClass, DoesNotHaveUpdateCallback);
      dataPtr = llvm::ConstantExpr::getPtrToInt(dataPtr, IGM.IntPtrTy);

      llvm::Constant *fields[] = {
        rootPtr,
        superPtr,
        IGM.getObjCEmptyCachePtr(),
        IGM.getObjCEmptyVTablePtr(),
        dataPtr
      };
      auto init = llvm::ConstantStruct::get(IGM.ObjCClassStructTy,
                                            makeArrayRef(fields));
      auto metaclass =
        cast<llvm::GlobalVariable>(
                     IGM.getAddrOfMetaclassObject(getClass(), ForDefinition));
      metaclass->setInitializer(init);
    }
    
  private:
    void buildCategoryName(SmallVectorImpl<char> &s) {
      llvm::raw_svector_ostream os(s);
      // Find the module the extension is declared in.
      ModuleDecl *TheModule = TheExtension->getParentModule();

      os << TheModule->getName();
      
      unsigned categoryCount = CategoryCounts[{getClass(), TheModule}]++;
      if (categoryCount > 0)
        os << categoryCount;
    }

    llvm::Constant *getClassMetadataRef() {
      auto *theClass = getClass();

      if (theClass->hasClangNode())
        return IGM.getAddrOfObjCClass(theClass, NotForDefinition);

      // Note that getClassMetadataStrategy() will return
      // ClassMetadataStrategy::Resilient if the class is
      // from another resilience domain, even if inside that
      // resilience domain the class has fixed metadata
      // layout.
      //
      // Since a class only has a class stub if its class
      // hierarchy crosses resilience domains, we use a
      // slightly different query here.
      if (theClass->checkAncestry(AncestryFlags::ResilientOther)) {
        return IGM.getAddrOfObjCResilientClassStub(theClass, NotForDefinition,
                                             TypeMetadataAddress::AddressPoint);
      }

      auto type = getSelfType(theClass).getASTType();
      return tryEmitConstantHeapMetadataRef(IGM, type, /*allowUninit*/ true);
    }

  public:
    llvm::Constant *emitCategory() {
      assert(TheExtension && "can't emit category data for a class");
      ConstantInitBuilder builder(IGM);
      auto fields = builder.beginStruct();

      // struct category_t {
      //   char const *name;
      fields.add(IGM.getAddrOfGlobalString(CategoryName));
      //   const class_t *theClass;
      fields.add(getClassMetadataRef());
      //   const method_list_t *instanceMethods;
      emitAndAddMethodList(fields, MethodListKind::InstanceMethods);
      //   const method_list_t *classMethods;
      emitAndAddMethodList(fields, MethodListKind::ClassMethods);
      //   const protocol_list_t *baseProtocols;
      fields.add(buildProtocolList());
      //   const property_list_t *properties;
      fields.add(buildPropertyList(ForClass));
      //   const property_list_t *classProperties;
      fields.add(buildPropertyList(ForMetaClass));
      //   uint32_t size;
      // FIXME: Clang does this by using non-ad-hoc types for ObjC runtime
      // structures.
      Size size = 7 * IGM.getPointerSize() + Size(4);
      fields.addInt32(size.getValue());
      // };

      assert(fields.getNextOffsetFromGlobal() == size);
      return buildGlobalVariable(fields, "_CATEGORY_");
    }
    
    llvm::Constant *emitProtocol() {
      ConstantInitBuilder builder(IGM);
      auto fields = builder.beginStruct();
      llvm::SmallString<64> nameBuffer;

      assert(isBuildingProtocol() && "not emitting a protocol");
      
      // struct protocol_t {
      //   Class super;
      fields.addNullPointer(IGM.Int8PtrTy);
      //   char const *name;
      fields.add(IGM.getAddrOfGlobalString(getEntityName(nameBuffer)));
      //   const protocol_list_t *baseProtocols;
      fields.add(buildProtocolList());
      //   const method_list_t *requiredInstanceMethods;
      emitAndAddMethodList(fields, MethodListKind::InstanceMethods);
      //   const method_list_t *requiredClassMethods;
      emitAndAddMethodList(fields, MethodListKind::ClassMethods);
      //   const method_list_t *optionalInstanceMethods;
      emitAndAddMethodList(fields, MethodListKind::OptionalInstanceMethods);
      //   const method_list_t *optionalClassMethods;
      emitAndAddMethodList(fields, MethodListKind::OptionalClassMethods);
      //   const property_list_t *properties;
      fields.add(buildPropertyList(ForClass));

      //   uint32_t size;
      // FIXME: Clang does this by using non-ad-hoc types for ObjC runtime
      // structures.
      Size size = 11 * IGM.getPointerSize() + 2 * Size(4);
      fields.addInt32(size.getValue());

      //   uint32_t flags;
      auto flags = ProtocolDescriptorFlags()
        .withSwift(!getProtocol()->hasClangNode())
        .withClassConstraint(ProtocolClassConstraint::Class)
        .withDispatchStrategy(ProtocolDispatchStrategy::ObjC)
        .withSpecialProtocol(getSpecialProtocolID(getProtocol()));
      
      fields.addInt32(flags.getIntValue());
      
      //   const char ** extendedMethodTypes;
      fields.add(buildOptExtendedMethodTypes());
      //   const char *demangledName;
      fields.addNullPointer(IGM.Int8PtrTy);
      //   const property_list_t *classProperties;
      fields.add(buildPropertyList(ForMetaClass));
      // };

      assert(fields.getNextOffsetFromGlobal() == size);
      return buildGlobalVariable(fields, "_PROTOCOL_");
    }

    void emitRODataFields(ConstantStructBuilder &b,
                          ForMetaClass_t forMeta,
                          HasUpdateCallback_t hasUpdater) {
      assert(FieldLayout && "can't emit rodata for a category");

      // struct _class_ro_t {
      //   uint32_t flags;
      b.addInt32(unsigned(buildFlags(forMeta, hasUpdater)));

      //   uint32_t instanceStart;
      //   uint32_t instanceSize;
      // The runtime requires that the ivar offsets be initialized to
      // a valid layout of the ivars of this class, bounded by these
      // two values.  If the instanceSize of the superclass equals the
      // stored instanceStart of the subclass, the ivar offsets
      // will not be changed.
      Size instanceStart;
      Size instanceSize;
      if (forMeta) {
        assert(!hasUpdater);

        // sizeof(struct class_t)
        instanceSize = Size(5 * IGM.getPointerSize().getValue());
        // historical nonsense
        instanceStart = instanceSize;
      } else {
        instanceSize = FieldLayout->getSize();
        instanceStart = FieldLayout->getInstanceStart();
      }
      b.addInt32(instanceStart.getValue());
      b.addInt32(instanceSize.getValue());

      //   uint32_t reserved;  // only when building for 64bit targets
      if (IGM.getPointerAlignment().getValue() > 4) {
        assert(IGM.getPointerAlignment().getValue() == 8);
        b.addInt32(0);
      }

      //   const uint8_t *ivarLayout;
      // GC/ARC layout.  TODO.
      b.addNullPointer(IGM.Int8PtrTy);

      //   const char *name;
      // It is correct to use the same name for both class and metaclass.
      b.add(buildName());

      //   const method_list_t *baseMethods;
      emitAndAddMethodList(b, forMeta ? MethodListKind::ClassMethods
                                      : MethodListKind::InstanceMethods);

      //   const protocol_list_t *baseProtocols;
      // Apparently, this list is the same in the class and the metaclass.
      b.add(buildProtocolList());

      //   const ivar_list_t *ivars;
      if (forMeta) {
        b.addNullPointer(IGM.Int8PtrTy);
      } else {
        b.add(buildIvarList());
      }

      //   const uint8_t *weakIvarLayout;
      // More GC/ARC layout.  TODO.
      b.addNullPointer(IGM.Int8PtrTy);

      //   const property_list_t *baseProperties;
      b.add(buildPropertyList(forMeta));

      // If hasUpdater is true, the metadata update callback goes here.
      if (hasUpdater) {
        //   Class _Nullable (*metadataUpdateCallback)(Class _Nonnull cls,
        //                                             void * _Nullable arg);
        auto *impl = IGM.getAddrOfObjCMetadataUpdateFunction(
                TheEntity.get<ClassDecl *>(),
                NotForDefinition);
        const auto &schema =
          IGM.getOptions().PointerAuth.ObjCMethodListFunctionPointers;
        b.addSignedPointer(impl, schema, PointerAuthEntity());
      }

      // };
    }
    
    llvm::Constant *emitROData(ForMetaClass_t forMeta,
                               HasUpdateCallback_t hasUpdater) {
      ConstantInitBuilder builder(IGM);
      auto fields = builder.beginStruct();
      emitRODataFields(fields, forMeta, hasUpdater);
      
      auto dataSuffix = forMeta ? "_METACLASS_DATA_" : "_DATA_";
      return buildGlobalVariable(fields, dataSuffix);
    }

  private:
    ObjCClassFlags buildFlags(ForMetaClass_t forMeta,
                              HasUpdateCallback_t hasUpdater) {
      ObjCClassFlags flags = ObjCClassFlags::CompiledByARC;

      // Mark metaclasses as appropriate.
      if (forMeta) {
        assert(!hasUpdater);
        flags |= ObjCClassFlags::Meta;

      // Non-metaclasses need us to record things whether primitive
      // construction/destructor is trivial.
      } else if (HasNonTrivialDestructor || HasNonTrivialConstructor) {
        flags |= ObjCClassFlags::HasCXXStructors;
        if (!HasNonTrivialConstructor)
          flags |= ObjCClassFlags::HasCXXDestructorOnly;
      }

      if (hasUpdater)
        flags |= ObjCClassFlags::HasMetadataUpdateCallback;

      // FIXME: set ObjCClassFlags::Hidden when appropriate
      return flags;
    }

    llvm::Constant *buildName() {
      if (Name) return Name;

      // If the class is generic, we'll instantiate its name at runtime.
      if (getClass()->isGenericContext()) {
        Name = llvm::ConstantPointerNull::get(IGM.Int8PtrTy);
        return Name;
      }
      
      llvm::SmallString<64> buffer;
      Name = IGM.getAddrOfGlobalString(getClass()->getObjCRuntimeName(buffer));
      return Name;
    }

    llvm::Constant *null() {
      return llvm::ConstantPointerNull::get(IGM.Int8PtrTy);
    }

    /*** Methods ***********************************************************/

  public:
    /// Methods need to be collected into the appropriate methods list.
    void visitFuncDecl(FuncDecl *method) {
      if (!isBuildingProtocol() &&
          !requiresObjCMethodDescriptor(method)) return;
      
      // getters and setters funcdecls will be handled by their parent
      // var/subscript.
      if (isa<AccessorDecl>(method)) return;

      // Don't emit getters/setters for @NSManaged methods.
      if (method->getAttrs().hasAttribute<NSManagedAttr>()) return;

      getMethodList(method).push_back(method);
    }

    /// Constructors need to be collected into the appropriate methods list.
    void visitConstructorDecl(ConstructorDecl *constructor) {
      if (!isBuildingProtocol() &&
          !requiresObjCMethodDescriptor(constructor)) return;
      getMethodList(constructor).push_back(constructor);
    }

    /// Determine whether the given destructor has an Objective-C
    /// definition.
    bool hasObjCDeallocDefinition(DestructorDecl *destructor) {
      // If we have the destructor body, we know whether SILGen
      // generated a -dealloc body.
      if (auto braceStmt = destructor->getBody())
        return !braceStmt->empty();

      // We don't have a destructor body, so hunt for the SIL function
      // for it.
      auto dtorRef = SILDeclRef(destructor, SILDeclRef::Kind::Deallocator)
        .asForeign();
      if (auto silFn = IGM.getSILModule().lookUpFunction(dtorRef))
        return silFn->isDefinition();

      // The Objective-C thunk was never even declared, so it is not defined.
      return false;
    }

    /// Destructors need to be collected into the instance methods
    /// list 
    void visitDestructorDecl(DestructorDecl *destructor) {
      auto classDecl = cast<ClassDecl>(destructor->getDeclContext());
      if (Lowering::usesObjCAllocator(classDecl) &&
          hasObjCDeallocDefinition(destructor)) {
        InstanceMethods.push_back(destructor);
      }
    }

    void visitMissingMemberDecl(MissingMemberDecl *placeholder) {
      llvm_unreachable("should not IRGen classes with missing members");
    }

    void addIVarInitializer() {
      if (auto fn = IGM.getAddrOfIVarInitDestroy(getClass(),
                                                 /*destroy*/ false,
                                                 /*isForeign=*/ true,
                                                 NotForDefinition)) {
        InstanceMethods.push_back(MethodDescriptor::getIVarInitializer(*fn));
        HasNonTrivialConstructor = true;
      }
    }

    void addIVarDestroyer() {
      if (auto fn = IGM.getAddrOfIVarInitDestroy(getClass(),
                                                 /*destroy*/ true,
                                                 /*isForeign=*/ true,
                                                 NotForDefinition)) {
        InstanceMethods.push_back(MethodDescriptor::getIVarDestroyer(*fn));
        HasNonTrivialDestructor = true;
      }
    }

    void buildMethod(ConstantArrayBuilder &descriptors,
                     MethodDescriptor descriptor,
                     llvm::StringSet<> &uniqueSelectors) {
      switch (descriptor.getKind()) {
      case MethodDescriptor::Kind::Method:
        return buildMethod(descriptors, descriptor.getMethod(),
                           uniqueSelectors);
      case MethodDescriptor::Kind::IVarInitializer:
        emitObjCIVarInitDestroyDescriptor(IGM, descriptors, getClass(),
                                          descriptor.getImpl(), false,
                                          uniqueSelectors);
        return;
      case MethodDescriptor::Kind::IVarDestroyer:
        emitObjCIVarInitDestroyDescriptor(IGM, descriptors, getClass(),
                                          descriptor.getImpl(), true,
                                          uniqueSelectors);
        return;
      }
      llvm_unreachable("bad method descriptor kind");
    }

    void buildMethod(ConstantArrayBuilder &descriptors,
                     AbstractFunctionDecl *method,
                     llvm::StringSet<> &uniqueSelectors) {
      auto accessor = dyn_cast<AccessorDecl>(method);
      if (!accessor)
        return emitObjCMethodDescriptor(IGM, descriptors, method,
                                        uniqueSelectors);

      switch (accessor->getAccessorKind()) {
      case AccessorKind::Get:
        return emitObjCGetterDescriptor(IGM, descriptors,
                                        accessor->getStorage());

      case AccessorKind::Set:
        return emitObjCSetterDescriptor(IGM, descriptors,
                                        accessor->getStorage());

#define OBJC_ACCESSOR(ID, KEYWORD)
#define ACCESSOR(ID) \
      case AccessorKind::ID:
#include "swift/AST/AccessorKinds.def"
        llvm_unreachable("shouldn't be trying to build this accessor");
      }
      llvm_unreachable("bad accessor kind");
    }

  private:
    StringRef chooseNamePrefix(StringRef forClass,
                               StringRef forCategory,
                               StringRef forProtocol) {
      if (isBuildingCategory())
        return forCategory;
      if (isBuildingClass())
        return forClass;
      if (isBuildingProtocol())
        return forProtocol;
      
      llvm_unreachable("not a class, category, or protocol?!");
    }
    

    enum class MethodListKind : uint8_t {
      ClassMethods,
      InstanceMethods,
      OptionalClassMethods,
      OptionalInstanceMethods
    };

    /// Emit the method list and add the pointer to the `builder`.
    void emitAndAddMethodList(ConstantInitBuilder::StructBuilder &builder,
                              MethodListKind kind) {
      ArrayRef<MethodDescriptor> methods;
      StringRef namePrefix;
      switch (kind) {
      case MethodListKind::ClassMethods:
        methods = ClassMethods;
        namePrefix = chooseNamePrefix("_CLASS_METHODS_",
                                      "_CATEGORY_CLASS_METHODS_",
                                      "_PROTOCOL_CLASS_METHODS_");
        break;
      case MethodListKind::InstanceMethods:
        methods = InstanceMethods;
        namePrefix = chooseNamePrefix("_INSTANCE_METHODS_",
                                      "_CATEGORY_INSTANCE_METHODS_",
                                      "_PROTOCOL_INSTANCE_METHODS_");
        break;
      case MethodListKind::OptionalClassMethods:
        methods = OptClassMethods;
        namePrefix = "_PROTOCOL_CLASS_METHODS_OPT_";
        break;
      case MethodListKind::OptionalInstanceMethods:
        methods = OptInstanceMethods;
        namePrefix = "_PROTOCOL_INSTANCE_METHODS_OPT_";
        break;
      }
      llvm::StringSet<> uniqueSelectors;
      llvm::Constant *methodListPtr =
          buildMethodList(methods, namePrefix, uniqueSelectors);
      builder.add(methodListPtr);
    }

    llvm::Constant *buildOptExtendedMethodTypes() {
      assert(isBuildingProtocol());

      ConstantInitBuilder builder(IGM);
      auto array = builder.beginArray();

      buildExtMethodTypes(array, InstanceMethods);
      buildExtMethodTypes(array, ClassMethods);
      buildExtMethodTypes(array, OptInstanceMethods);
      buildExtMethodTypes(array, OptClassMethods);

      if (array.empty()) {
        array.abandon();
        return null();
      }

      return buildGlobalVariable(array, "_PROTOCOL_METHOD_TYPES_");
    }

    void buildExtMethodTypes(ConstantArrayBuilder &array,
                             ArrayRef<MethodDescriptor> methods) {
      assert(isBuildingProtocol());

      for (auto descriptor : methods) {
        assert(descriptor.getKind() == MethodDescriptor::Kind::Method &&
               "cannot emit descriptor for non-method");
        auto method = descriptor.getMethod();
        array.add(getMethodTypeExtendedEncoding(IGM, method));
      }
    }

    /// struct method_list_t {
    ///   uint32_t entsize; // runtime uses low bits for its own purposes
    ///   uint32_t count;
    ///   method_t list[count];
    /// };
    ///
    /// This method does not return a value of a predictable type.
    llvm::Constant *buildMethodList(ArrayRef<MethodDescriptor> methods,
                                    StringRef name,
                                    llvm::StringSet<> &uniqueSelectors) {
      return buildOptionalList(methods, 3 * IGM.getPointerSize(), name,
                               [&](ConstantArrayBuilder &descriptors,
                                   MethodDescriptor descriptor) {
        buildMethod(descriptors, descriptor, uniqueSelectors);
      });
    }

    /*** Protocols *********************************************************/

    /// typedef uintptr_t protocol_ref_t;  // protocol_t*, but unremapped
    llvm::Constant *buildProtocolRef(ProtocolDecl *protocol) {
      assert(protocol->isObjC());
      return IGM.getAddrOfObjCProtocolRecord(protocol, NotForDefinition);
    }
    
    /// struct protocol_list_t {
    ///   uintptr_t count;
    ///   protocol_ref_t[count];
    /// };
    ///
    /// This method does not return a value of a predictable type.
    llvm::Constant *buildProtocolList() {
      return buildOptionalList(Protocols, Size(0),
                               chooseNamePrefix("_PROTOCOLS_",
                                                "_CATEGORY_PROTOCOLS_",
                                                "_PROTOCOL_PROTOCOLS_"),
                               [&](ConstantArrayBuilder &descriptors,
                                   ProtocolDecl *protocol) {
        buildProtocol(descriptors, protocol);
      });
    }

    void buildProtocol(ConstantArrayBuilder &array, ProtocolDecl *protocol) {
      array.add(buildProtocolRef(protocol));
    }

    /*** Ivars *************************************************************/

  public:
    /// Variables might be stored or computed.
    void visitVarDecl(VarDecl *var) {
      if (var->hasStorage() && !var->isStatic())
        visitStoredVar(var);
      else
        visitProperty(var);
    }

  private:
    /// Ivars need to be collected in the ivars list, and they also
    /// affect flags.
    void visitStoredVar(VarDecl *var) {
      // FIXME: how to handle ivar extensions in categories?
      if (!FieldLayout)
        return;

      Ivars.push_back(var);

      // Build property accessors for the ivar if necessary.
      visitProperty(var);
    }

    /// struct ivar_t {
    ///   uintptr_t *offset;
    ///   const char *name;
    ///   const char *type;
    ///   uint32_t alignment;    // actually the log2 of the alignment
    ///   uint32_t size;
    /// };
    void buildIvar(ConstantArrayBuilder &ivars, VarDecl *ivar) {
      assert(FieldLayout && "can't build ivar for category");

      auto fields = ivars.beginStruct();

      // For now, we never try to emit specialized versions of the
      // metadata statically, so compute the field layout using the
      // originally-declared type.
      auto pair = FieldLayout->getFieldAccessAndElement(ivar);

      llvm::Constant *offsetPtr;
      switch (pair.first) {
      case FieldAccess::ConstantDirect:
      case FieldAccess::NonConstantDirect: {
        // If the field offset is fixed relative to the start of the superclass,
        // reference the global from the ivar metadata so that the Objective-C
        // runtime will slide it down.
        auto offsetAddr = IGM.getAddrOfFieldOffset(ivar, NotForDefinition);
        offsetPtr = cast<llvm::Constant>(offsetAddr.getAddress());
        break;
      }
      case FieldAccess::ConstantIndirect:
        // Otherwise, swift_initClassMetadata() will point the Objective-C
        // runtime into the field offset vector of the instantiated metadata.
        offsetPtr
          = llvm::ConstantPointerNull::get(IGM.IntPtrTy->getPointerTo());
        break;
      }

      fields.add(offsetPtr);

      // TODO: clang puts this in __TEXT,__objc_methname,cstring_literals
      fields.add(IGM.getAddrOfGlobalString(ivar->getName().str()));

      // TODO: clang puts this in __TEXT,__objc_methtype,cstring_literals
      fields.add(IGM.getAddrOfGlobalString(""));

      Size size;
      Alignment alignment;
      if (auto fixedTI = dyn_cast<FixedTypeInfo>(&pair.second.getType())) {
        size = fixedTI->getFixedSize();
        alignment = fixedTI->getFixedAlignment();
      } else {
        size = Size(0);
        alignment = Alignment(1);
      }

      // If the size is larger than we can represent in 32-bits,
      // complain about the unimplementable ivar.
      if (uint32_t(size.getValue()) != size.getValue()) {
        IGM.error(ivar->getLoc(),
                  "ivar size (" + Twine(size.getValue()) +
                  " bytes) overflows Objective-C ivar layout");
        size = Size(0);
      }
      fields.addInt32(alignment.log2());
      fields.addInt32(size.getValue());

      fields.finishAndAddTo(ivars);
    }

    /// struct ivar_list_t {
    ///   uint32_t entsize;
    ///   uint32_t count;
    ///   ivar_t list[count];
    /// };
    ///
    /// This method does not return a value of a predictable type.
    llvm::Constant *buildIvarList() {
      Size eltSize = 3 * IGM.getPointerSize() + Size(8);
      return buildOptionalList(Ivars, eltSize, "_IVARS_",
                               [&](ConstantArrayBuilder &descriptors,
                                   VarDecl *ivar) {
        buildIvar(descriptors, ivar);
      });
    }

    /*** Properties ********************************************************/

    /// Properties need to be collected in the properties list.
    void visitProperty(VarDecl *var) {
      if (requiresObjCPropertyDescriptor(IGM, var)) {
        if (var->isStatic()) {
          ClassProperties.push_back(var);
        } else {
          InstanceProperties.push_back(var);
        }

        // Don't emit descriptors for properties without accessors.
        auto getter = var->getOpaqueAccessor(AccessorKind::Get);
        if (!getter)
          return;

        // Don't emit getter/setter descriptors for @NSManaged properties.
        if (var->getAttrs().hasAttribute<NSManagedAttr>())
          return;

        auto &methods = getMethodList(var);
        methods.push_back(getter);

        if (auto setter = var->getOpaqueAccessor(AccessorKind::Set))
          methods.push_back(setter);
      }
    }
    
    /// Build the property attribute string for a property decl.
    void buildPropertyAttributes(VarDecl *prop, SmallVectorImpl<char> &out) {
      llvm::raw_svector_ostream outs(out);

      auto propTy = prop->getValueInterfaceType();
      auto propDC = prop->getDeclContext();

      // Emit the type encoding for the property.
      outs << 'T';
      
      std::string typeEnc;
      getObjCEncodingForPropertyType(IGM, prop, typeEnc);
      outs << typeEnc;
      
      // Emit other attributes.

      // All Swift properties are (nonatomic).
      outs << ",N";
      
      // @NSManaged properties are @dynamic.
      if (prop->getAttrs().hasAttribute<NSManagedAttr>())
        outs << ",D";
      
      auto isObject = propDC->mapTypeIntoContext(propTy)
          ->hasRetainablePointerRepresentation();
      auto hasObjectEncoding = typeEnc[0] == '@';
      
      // Determine the assignment semantics.
      // Get-only properties are (readonly).
      if (!prop->isSettable(propDC))
        outs << ",R";
      // Weak and Unowned properties are (weak).
      else if (prop->getAttrs().hasAttribute<ReferenceOwnershipAttr>())
        outs << ",W";
      // If the property is @NSCopying, or is bridged to a value class, the
      // property is (copy).
      else if (prop->getAttrs().hasAttribute<NSCopyingAttr>()
               || (hasObjectEncoding && !isObject))
        outs << ",C";
      // If it's of a managed object type, it is (retain).
      else if (isObject)
        outs << ",&";
      // Otherwise, the property is of a value type, so it is
      // the default (assign).
      else
        (void)0;
      
      // If the property is an instance property and has storage, and meanwhile
      // its type is trivially representable in ObjC, emit the ivar name last.
      bool isTriviallyRepresentable =
          propTy->isTriviallyRepresentableIn(ForeignLanguage::ObjectiveC,
                                             propDC);
      if (!prop->isStatic() && prop->hasStorage() && isTriviallyRepresentable)
        outs << ",V" << prop->getName();
    }

    /// struct property_t {
    ///   const char *name;
    ///   const char *attributes;
    /// };
    void buildProperty(ConstantArrayBuilder &properties, VarDecl *prop) {
      llvm::SmallString<16> propertyAttributes;
      buildPropertyAttributes(prop, propertyAttributes);
      
      auto fields = properties.beginStruct();
      fields.add(IGM.getAddrOfGlobalString(prop->getObjCPropertyName().str()));
      fields.add(IGM.getAddrOfGlobalString(propertyAttributes));
      fields.finishAndAddTo(properties);
    }

    /// struct property_list_t {
    ///   uint32_t entsize;
    ///   uint32_t count;
    ///   property_t list[count];
    /// };
    ///
    /// This method does not return a value of a predictable type.
    llvm::Constant *buildPropertyList(ForMetaClass_t classOrMeta) {
      if (classOrMeta == ForClass) {
        return buildPropertyList(InstanceProperties,
                                 chooseNamePrefix("_PROPERTIES_",
                                                  "_CATEGORY_PROPERTIES_",
                                                  "_PROTOCOL_PROPERTIES_"));
      }

      // Older OSs' libobjcs can't handle class property data.
      if ((IGM.Triple.isMacOSX() && IGM.Triple.isMacOSXVersionLT(10, 11)) ||
          (IGM.Triple.isiOS() && IGM.Triple.isOSVersionLT(9))) {
        return null();
      }

      return buildPropertyList(ClassProperties,
                               chooseNamePrefix("_CLASS_PROPERTIES_",
                                                "_CATEGORY_CLASS_PROPERTIES_",
                                                "_PROTOCOL_CLASS_PROPERTIES_"));
    }

    llvm::Constant *buildPropertyList(ArrayRef<VarDecl*> properties,
                                      StringRef namePrefix) {
      Size eltSize = 2 * IGM.getPointerSize();
      return buildOptionalList(properties, eltSize, namePrefix,
                               [&](ConstantArrayBuilder &descriptors,
                                   VarDecl *property) {
        buildProperty(descriptors, property);
      });
    }

    /*** General ***********************************************************/

    /// Build a list structure from the given array of objects.
    /// If the array is empty, use null.  The assumption is that every
    /// initializer has the same size.
    ///
    /// \param optionalEltSize - if non-zero, a size which needs
    ///   to be placed in the list header
    template <class C, class Fn>
    llvm::Constant *buildOptionalList(const C &objects,
                                      Size optionalEltSize,
                                      StringRef nameBase,
                                      Fn &&buildElement) {
      if (objects.empty())
        return null();

      ConstantInitBuilder builder(IGM);
      auto fields = builder.beginStruct();

      llvm::IntegerType *countType;
      // In all of the foo_list_t structs, either:
      //   - there's a 32-bit entry size and a 32-bit count or
      //   - there's no entry size and a uintptr_t count.
      if (!optionalEltSize.isZero()) {
        fields.addInt32(optionalEltSize.getValue());
        countType = IGM.Int32Ty;
      } else {
        countType = IGM.IntPtrTy;
      }
      auto countPosition = fields.addPlaceholder();

      auto array = fields.beginArray();
      for (auto &element : objects) {
        buildElement(array, element);
      }

      // If we didn't actually make anything, declare that we're done.
      if (array.empty()) {
        array.abandon();
        fields.abandon();
        return null();
      }

      // Otherwise, remember the size of the array and fill the
      // placeholder with it.
      auto count = array.size();
      array.finishAndAddTo(fields);

      fields.fillPlaceholderWithInt(countPosition, countType, count);

      return buildGlobalVariable(fields, nameBase);
    }
    
    /// Get the name of the class or protocol to mangle into the ObjC symbol
    /// name.
    StringRef getEntityName(llvm::SmallVectorImpl<char> &buffer) const {
      if (auto theClass = TheEntity.dyn_cast<ClassDecl*>()) {
        return theClass->getObjCRuntimeName(buffer);
      }
      
      if (auto theProtocol = TheEntity.dyn_cast<ProtocolDecl*>()) {
        return theProtocol->getObjCRuntimeName(buffer);
      }
      
      llvm_unreachable("not a class or protocol?!");
    }

    /// Build a private global variable as a structure containing the
    /// given fields.
    template <class B>
    llvm::Constant *buildGlobalVariable(B &fields, StringRef nameBase) {
      llvm::SmallString<64> nameBuffer;
      auto var =
        fields.finishAndCreateGlobal(Twine(nameBase) 
                                      + getEntityName(nameBuffer)
                                      + (TheExtension
                                           ? Twine("_$_") + CategoryName.str()
                                           : Twine()),
                                     IGM.getPointerAlignment(),
                                     /*constant*/ true,
                                     llvm::GlobalVariable::PrivateLinkage);

      switch (IGM.TargetInfo.OutputObjectFormat) {
      case llvm::Triple::MachO:
        var->setSection("__DATA, __objc_const");
        break;
      case llvm::Triple::XCOFF:
      case llvm::Triple::COFF:
        var->setSection(".data");
        break;
      case llvm::Triple::ELF:
      case llvm::Triple::Wasm:
        var->setSection(".data");
        break;
      case llvm::Triple::UnknownObjectFormat:
        llvm_unreachable("Don't know how to emit private global constants for "
                         "the selected object format.");
      }
      return var;
    }

  public:
    /// Member types don't get any representation.
    /// Maybe this should change for reflection purposes?
    void visitTypeDecl(TypeDecl *type) {}

    /// Pattern-bindings don't require anything special as long as
    /// these initializations are performed in the constructor, not
    /// .cxx_construct.
    void visitPatternBindingDecl(PatternBindingDecl *binding) {}

    /// Subscripts should probably be collected in extended metadata.
    void visitSubscriptDecl(SubscriptDecl *subscript) {
      if (!requiresObjCSubscriptDescriptor(IGM, subscript)) return;

      auto getter = subscript->getOpaqueAccessor(AccessorKind::Get);
      if (!getter) return;

      auto &methods = getMethodList(subscript);
      methods.push_back(getter);

      if (auto setter = subscript->getOpaqueAccessor(AccessorKind::Set))
        methods.push_back(setter);
    }
  };
} // end anonymous namespace

static llvm::Function *emitObjCMetadataUpdateFunction(IRGenModule &IGM,
                                                      ClassDecl *D) {
  llvm::Function *f =
    IGM.getAddrOfObjCMetadataUpdateFunction(D, ForDefinition);
  f->setAttributes(IGM.constructInitialAttributes());

  IRGenFunction IGF(IGM, f);
  if (IGM.DebugInfo)
    IGM.DebugInfo->emitArtificialFunction(IGF, f);

  // Our parameters are the metadata pointer, and an argument for
  // future use. We just ignore them.
  Explosion params = IGF.collectParameters();
  (void) params.claimAll();

  // Just directly call our metadata accessor. This should actually
  // return the same metadata; the Objective-C runtime enforces this.
  auto type = D->getDeclaredType()->getCanonicalType();
  auto *metadata = IGF.emitTypeMetadataRef(type,
                                           MetadataState::Complete)
    .getMetadata();
  IGF.Builder.CreateRet(
    IGF.Builder.CreateBitCast(metadata,
                              IGM.ObjCClassPtrTy));

  return f;
}

/// We emit Objective-C class stubs for non-generic classes with resilient
/// ancestry. This lets us attach categories to the class even though it
/// does not have statically-emitted metadata.
bool irgen::hasObjCResilientClassStub(IRGenModule &IGM, ClassDecl *D) {
  assert(IGM.getClassMetadataStrategy(D) == ClassMetadataStrategy::Resilient);
  return IGM.ObjCInterop && !D->isGenericContext();
}

void irgen::emitObjCResilientClassStub(IRGenModule &IGM, ClassDecl *D) {
  assert(hasObjCResilientClassStub(IGM, D));

  llvm::Constant *fields[] = {
    llvm::ConstantInt::get(IGM.SizeTy, 0), // reserved
    llvm::ConstantInt::get(IGM.SizeTy, 1), // isa
    IGM.getAddrOfObjCMetadataUpdateFunction(D, NotForDefinition)
  };
  auto init = llvm::ConstantStruct::get(IGM.ObjCFullResilientClassStubTy,
                                        makeArrayRef(fields));

  // Define the full stub. This is a private symbol.
  auto fullObjCStub = cast<llvm::GlobalVariable>(
      IGM.getAddrOfObjCResilientClassStub(D, ForDefinition,
                                          TypeMetadataAddress::FullMetadata));
  fullObjCStub->setInitializer(init);

  // Emit the metadata update function referenced above.
  emitObjCMetadataUpdateFunction(IGM, D);

  // Apply the offset.
  auto *objcStub = llvm::ConstantExpr::getBitCast(fullObjCStub, IGM.Int8PtrTy);
  objcStub = llvm::ConstantExpr::getInBoundsGetElementPtr(
      IGM.Int8Ty, objcStub, IGM.getSize(IGM.getPointerSize()));
  objcStub = llvm::ConstantExpr::getPointerCast(objcStub,
      IGM.ObjCResilientClassStubTy->getPointerTo());

  auto entity = LinkEntity::forObjCResilientClassStub(
      D, TypeMetadataAddress::AddressPoint);
  IGM.defineAlias(entity, objcStub);
}

/// Emit the private data (RO-data) associated with a class.
llvm::Constant *irgen::emitClassPrivateData(IRGenModule &IGM,
                                            ClassDecl *cls) {
  assert(IGM.ObjCInterop && "emitting RO-data outside of interop mode");
  PrettyStackTraceDecl stackTraceRAII("emitting ObjC metadata for", cls);
  SILType selfType = getSelfType(cls);
  auto &classTI = IGM.getTypeInfo(selfType).as<ClassTypeInfo>();

  // FIXME: For now, always use the fragile layout when emitting metadata.
  auto &fieldLayout = classTI.getClassLayout(IGM, selfType,
                                             /*forBackwardDeployment=*/true);
  ClassDataBuilder builder(IGM, cls, fieldLayout);

  // First, build the metaclass object.
  builder.buildMetaclassStub();

  HasUpdateCallback_t hasUpdater = DoesNotHaveUpdateCallback;

  switch (IGM.getClassMetadataStrategy(cls)) {
  case ClassMetadataStrategy::Resilient:
  case ClassMetadataStrategy::Singleton:
  case ClassMetadataStrategy::Fixed:
    break;
  case ClassMetadataStrategy::Update:
  case ClassMetadataStrategy::FixedOrUpdate:
    hasUpdater = HasUpdateCallback;
    emitObjCMetadataUpdateFunction(IGM, cls);
    break;
  }

  // Then build the class RO-data.
  return builder.emitROData(ForClass, hasUpdater);
}

std::pair<Size, Size>
irgen::emitClassPrivateDataFields(IRGenModule &IGM,
                                  ConstantStructBuilder &init,
                                  ClassDecl *cls) {
  assert(IGM.ObjCInterop && "emitting RO-data outside of interop mode");
  PrettyStackTraceDecl stackTraceRAII("emitting ObjC metadata for", cls);

  // This should only be used with generic classes.
  assert(cls->isGenericContext());

  SILType selfType = getSelfType(cls);
  auto &classTI = IGM.getTypeInfo(selfType).as<ClassTypeInfo>();

  // FIXME: For now, always use the fragile layout when emitting metadata.
  auto &fieldLayout = classTI.getClassLayout(IGM, selfType,
                                             /*forBackwardDeployment=*/true);

  ClassDataBuilder builder(IGM, cls, fieldLayout);

  Size startOfClassRO = init.getNextOffsetFromGlobal();
  assert(startOfClassRO.isMultipleOf(IGM.getPointerSize()));
  {
    auto classRO = init.beginStruct();

    // Note: an update callback is only ever used with the in-place
    // initialization pattern, which precludes generic classes.
    builder.emitRODataFields(classRO,
                             ForClass,
                             DoesNotHaveUpdateCallback);
    classRO.finishAndAddTo(init);
  }

  Size startOfMetaclassRO = init.getNextOffsetFromGlobal();
  assert(startOfMetaclassRO.isMultipleOf(IGM.getPointerSize()));
  {
    auto classRO = init.beginStruct();
    builder.emitRODataFields(classRO, ForMetaClass, DoesNotHaveUpdateCallback);
    classRO.finishAndAddTo(init);
  }

  return std::make_pair(startOfClassRO, startOfMetaclassRO);
}

/// Emit the metadata for an ObjC category.
llvm::Constant *irgen::emitCategoryData(IRGenModule &IGM,
                                        ExtensionDecl *ext) {
  assert(IGM.ObjCInterop && "emitting RO-data outside of interop mode");
  ClassDecl *cls = ext->getSelfClassDecl();
  assert(cls && "generating category metadata for a non-class extension");
  
  PrettyStackTraceDecl stackTraceRAII("emitting ObjC metadata for", ext);
  ClassDataBuilder builder(IGM, cls, ext);
  return builder.emitCategory();
}
  
/// Emit the metadata for an ObjC protocol.
llvm::Constant *irgen::emitObjCProtocolData(IRGenModule &IGM,
                                            ProtocolDecl *proto) {
  assert(proto->isObjC() && "not an objc protocol");
  PrettyStackTraceDecl stackTraceRAII("emitting ObjC metadata for", proto);
  ClassDataBuilder builder(IGM, proto);
  return builder.emitProtocol();
}

const TypeInfo *
TypeConverter::convertClassType(CanType type, ClassDecl *D) {
  llvm::StructType *ST = IGM.createNominalType(type);
  llvm::PointerType *irType = ST->getPointerTo();
  ReferenceCounting refcount = type->getReferenceCounting();
  
  SpareBitVector spareBits;
  
  // Classes known to be implemented in Swift can be assumed not to have tagged
  // pointer representations, so we can use spare bits for enum layout with
  // them. We can't make that assumption about imported ObjC types.
  if (D->hasClangNode() && IGM.TargetInfo.hasObjCTaggedPointers())
    spareBits.appendClearBits(IGM.getPointerSize().getValueInBits());
  else
    spareBits = IGM.getHeapObjectSpareBits();
  
  return new ClassTypeInfo(irType, IGM.getPointerSize(),
                           std::move(spareBits),
                           IGM.getPointerAlignment(),
                           D, refcount);
}

/// Lazily declare a fake-looking class to represent an ObjC runtime base class.
ClassDecl *IRGenModule::getObjCRuntimeBaseClass(Identifier name,
                                                Identifier objcName) {
  auto found = SwiftRootClasses.find(name);
  if (found != SwiftRootClasses.end())
    return found->second;

  // Make a really fake-looking class.
  auto SwiftRootClass = new (Context) ClassDecl(SourceLoc(), name, SourceLoc(),
                                           MutableArrayRef<TypeLoc>(),
                                           /*generics*/ nullptr,
                                           Context.TheBuiltinModule);
  SwiftRootClass->setIsObjC(Context.LangOpts.EnableObjCInterop);
  SwiftRootClass->getAttrs().add(ObjCAttr::createNullary(Context, objcName,
    /*isNameImplicit=*/true));
  SwiftRootClass->setImplicit();
  SwiftRootClass->setAccess(AccessLevel::Open);
  
  SwiftRootClasses.insert({name, SwiftRootClass});
  return SwiftRootClass;
}

/// Lazily declare the ObjC runtime base class for a Swift root class.
ClassDecl *
IRGenModule::getObjCRuntimeBaseForSwiftRootClass(ClassDecl *theClass) {
  assert(!theClass->hasSuperclass() && "must pass a root class");
  
  Identifier name;
  // If the class declares its own ObjC runtime base, use it.
  if (auto baseAttr = theClass->getAttrs()
        .getAttribute<SwiftNativeObjCRuntimeBaseAttr>()) {
    name = baseAttr->BaseClassName;
  } else {
    // Otherwise, use the standard SwiftObject class.
    name = Context.Id_SwiftObject;
  }
  return getObjCRuntimeBaseClass(name, name);
}

ClassDecl *irgen::getRootClassForMetaclass(IRGenModule &IGM, ClassDecl *C) {
  while (auto superclass = C->getSuperclassDecl())
    C = superclass;

  // If the formal root class is imported from Objective-C, then
  // we should use that.  For a class that's really implemented in
  // Objective-C, this is obviously right.  For a class that's
  // really implemented in Swift, but that we're importing via an
  // Objective-C interface, this would be wrong --- except such a
  // class can never be a formal root class, because a Swift class
  // without a formal superclass will actually be parented by
  // SwiftObject (or maybe eventually something else like it),
  // which will be visible in the Objective-C type system.
  if (C->hasClangNode()) return C;
  
  // FIXME: If the root class specifies its own runtime ObjC base class,
  // assume that that base class ultimately inherits NSObject.
  if (C->getAttrs().hasAttribute<SwiftNativeObjCRuntimeBaseAttr>())
    return IGM.getObjCRuntimeBaseClass(
             IGM.Context.getSwiftId(KnownFoundationEntity::NSObject),
             IGM.Context.getIdentifier("NSObject"));

  return IGM.getObjCRuntimeBaseClass(IGM.Context.Id_SwiftObject,
                                     IGM.Context.Id_SwiftObject);
}

ClassMetadataStrategy
IRGenModule::getClassMetadataStrategy(const ClassDecl *theClass) {
  SILType selfType = getSelfType(theClass);
  auto &selfTI = getTypeInfo(selfType).as<ClassTypeInfo>();

  auto &resilientLayout = selfTI.getClassLayout(*this, selfType,
                                              /*forBackwardDeployment=*/false);

  if (resilientLayout.doesMetadataRequireRelocation())
    return ClassMetadataStrategy::Resilient;

  // On Windows, we want to force singleton metadata initialization, since
  // fixed class metadata emission requires an absolute global reference to the
  // Builtin.NativeObject value witness table in the runtime, which is something
  // the PE executable format does not support.
  if (IRGen.Opts.LazyInitializeClassMetadata)
    return ClassMetadataStrategy::Singleton;

  // If we have generic ancestry, we have to use the singleton pattern.
  if (resilientLayout.doesMetadataRequireInitialization())
    return ClassMetadataStrategy::Singleton;

  // If we have resiliently-sized fields, we might be able to use the
  // update pattern.
  if (resilientLayout.doesMetadataRequireUpdate()) {
      
    // FixedOrUpdate strategy does not work in JIT mode
    if (IRGen.Opts.UseJIT)
      return ClassMetadataStrategy::Singleton;
      
    // The update pattern only benefits us on platforms with an Objective-C
    // runtime, otherwise just use the singleton pattern.
    if (!Context.LangOpts.EnableObjCInterop)
      return ClassMetadataStrategy::Singleton;

    // If the Objective-C runtime is new enough, we can just use the update
    // pattern unconditionally.
    auto deploymentAvailability =
      AvailabilityContext::forDeploymentTarget(Context);
    if (deploymentAvailability.isContainedIn(
          Context.getObjCMetadataUpdateCallbackAvailability()))
      return ClassMetadataStrategy::Update;

    // Otherwise, check if we have legacy type info for backward deployment.
    auto &fragileLayout = selfTI.getClassLayout(*this, selfType,
                                               /*forBackwardDeployment=*/true);

    // If we still have resiliently-sized fields even when using the legacy
    // type info, fall back to the singleton pattern.
    if (fragileLayout.doesMetadataRequireUpdate())
      return ClassMetadataStrategy::Singleton;

    // We're going to use the legacy type info on older Objective-C runtimes,
    // and the update callback on newer runtimes.
    return ClassMetadataStrategy::FixedOrUpdate;
  }

  return ClassMetadataStrategy::Fixed;
}

bool irgen::hasKnownSwiftMetadata(IRGenModule &IGM, CanType type) {
  // This needs to be kept up-to-date with getIsaEncodingForType.

  if (ClassDecl *theClass = type.getClassOrBoundGenericClass()) {
    return hasKnownSwiftMetadata(IGM, theClass);
  }

  if (auto archetype = dyn_cast<ArchetypeType>(type)) {
    if (auto superclass = archetype->getSuperclass()) {
      return hasKnownSwiftMetadata(IGM, superclass->getCanonicalType());
    }
  }

  // Class existentials, etc.
  return false;
}

/// Is the given class known to have Swift-compatible metadata?
bool irgen::hasKnownSwiftMetadata(IRGenModule &IGM, ClassDecl *theClass) {
  // For now, the fact that a declaration was not implemented in Swift
  // is enough to conclusively force us into a slower path.
  // Eventually we might have an attribute here or something based on
  // the deployment target.
  return theClass->hasKnownSwiftImplementation();
}

std::pair<llvm::Value *, llvm::Value *>
irgen::emitClassResilientInstanceSizeAndAlignMask(IRGenFunction &IGF,
                                                  ClassDecl *theClass,
                                                  llvm::Value *metadata) {
  auto &layout = IGF.IGM.getClassMetadataLayout(theClass);

  Address metadataAsBytes(IGF.Builder.CreateBitCast(metadata, IGF.IGM.Int8PtrTy),
                          IGF.IGM.getPointerAlignment());

  Address slot = IGF.Builder.CreateConstByteArrayGEP(
      metadataAsBytes,
      layout.getInstanceSizeOffset());
  slot = IGF.Builder.CreateBitCast(slot, IGF.IGM.Int32Ty->getPointerTo());
  llvm::Value *size = IGF.Builder.CreateLoad(slot);
  if (IGF.IGM.SizeTy != IGF.IGM.Int32Ty)
    size = IGF.Builder.CreateZExt(size, IGF.IGM.SizeTy);

  slot = IGF.Builder.CreateConstByteArrayGEP(
      metadataAsBytes,
      layout.getInstanceAlignMaskOffset());
  slot = IGF.Builder.CreateBitCast(slot, IGF.IGM.Int16Ty->getPointerTo());
  llvm::Value *alignMask = IGF.Builder.CreateLoad(slot);
  alignMask = IGF.Builder.CreateZExt(alignMask, IGF.IGM.SizeTy);

  return {size, alignMask};
}

FunctionPointer irgen::emitVirtualMethodValue(IRGenFunction &IGF,
                                              llvm::Value *metadata,
                                              SILDeclRef method,
                                              CanSILFunctionType methodType) {
  Signature signature = IGF.IGM.getSignature(methodType);

  auto classDecl = cast<ClassDecl>(method.getDecl()->getDeclContext());

  // Find the vtable entry we're interested in.
  auto methodInfo =
    IGF.IGM.getClassMetadataLayout(classDecl).getMethodInfo(IGF, method);
  auto offset = methodInfo.getOffset();

  auto slot = IGF.emitAddressAtOffset(metadata, offset,
                                      signature.getType()->getPointerTo(),
                                      IGF.IGM.getPointerAlignment());
  auto fnPtr = IGF.emitInvariantLoad(slot);

  auto &schema = IGF.getOptions().PointerAuth.SwiftClassMethods;
  auto authInfo =
    PointerAuthInfo::emit(IGF, schema, slot.getAddress(), method);

  return FunctionPointer(fnPtr, authInfo, signature);
}

FunctionPointer
irgen::emitVirtualMethodValue(IRGenFunction &IGF,
                              llvm::Value *base,
                              SILType baseType,
                              SILDeclRef method,
                              CanSILFunctionType methodType,
                              bool useSuperVTable) {
  // Find the metadata.
  llvm::Value *metadata;
  if (useSuperVTable) {
    // For a non-resilient 'super' call, emit a reference to the superclass
    // of the static type of the 'self' value.
    auto instanceTy = baseType.getASTType()->getMetatypeInstanceType();
    auto superTy = instanceTy->getSuperclass();
    metadata = emitClassHeapMetadataRef(IGF,
                                        superTy->getCanonicalType(),
                                        MetadataValueType::TypeMetadata,
                                        MetadataState::Complete);
  } else {
    if (baseType.is<MetatypeType>()) {
      // For a static method call, the 'self' value is already a class metadata.
      metadata = base;
    } else {
      // Otherwise, load the class metadata from the 'self' value's isa pointer.
      metadata = emitHeapMetadataRefForHeapObject(IGF, base, baseType,
                                                  /*suppress cast*/ true);
    }
  }

  return emitVirtualMethodValue(IGF, metadata, method, methodType);
}<|MERGE_RESOLUTION|>--- conflicted
+++ resolved
@@ -102,11 +102,7 @@
     StructLayout *createLayoutWithTailElems(IRGenModule &IGM,
                                             SILType classType,
                                             ArrayRef<SILType> tailTypes) const;
-<<<<<<< HEAD
-    
-=======
-
->>>>>>> a3a1eed2
+
     using HeapTypeInfo<ClassTypeInfo>::initialize;
     void initialize(IRGenFunction &IGF, Explosion &e, Address addr,
                     bool isOutlined) const override;
@@ -501,18 +497,11 @@
     (void)src.claimNext();
     return;
   }
-<<<<<<< HEAD
-  
-  // If both are the same (address) type then just emit a memcpy.
-  if (exploded->getType() == addr->getType()) {
-    IGF.emitMemCpy(addr.getAddress(), exploded, getFixedSize(), addr.getAlignment());
-=======
 
   // If both are the same (address) type then just emit a memcpy.
   if (exploded->getType() == addr->getType()) {
     IGF.emitMemCpy(addr.getAddress(), exploded, getFixedSize(),
                    addr.getAlignment());
->>>>>>> a3a1eed2
     (void)src.claimNext();
     return;
   }
@@ -520,10 +509,6 @@
   // Otherwise, bail to the default implementation.
   HeapTypeInfo<ClassTypeInfo>::initialize(IGF, src, addr, isOutlined);
 }
-<<<<<<< HEAD
-  
-=======
->>>>>>> a3a1eed2
 
 /// Cast the base to i8*, apply the given inbounds offset (in bytes,
 /// as a size_t), and cast to a pointer to the given type.
