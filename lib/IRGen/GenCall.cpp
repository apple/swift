--- conflicted
+++ resolved
@@ -4773,13 +4773,10 @@
   Args.push_back(IGF.getAsyncTask());
   Args.push_back(IGF.getAsyncExecutor());
   Args.push_back(IGF.getAsyncContext());
-<<<<<<< HEAD
-=======
   if (nativeResultArgs) {
     for (auto nativeResultArg : *nativeResultArgs)
       Args.push_back(nativeResultArg);
   }
->>>>>>> e212eda4
 
   // Setup the coro.end.async intrinsic call.
   auto &Builder = IGF.Builder;
