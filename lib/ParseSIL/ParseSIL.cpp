--- conflicted
+++ resolved
@@ -5661,14 +5661,9 @@
       parseDeclSILOptional(&isTransparent, &isSerialized, &isCanonical,
                            &isThunk, &isGlobalInit,
                            &inlineStrategy, &optimizationMode, nullptr,
-<<<<<<< HEAD
-                           &isWeakLinked, &Semantics, &SpecAttrs,
+                           &isWeakLinked, &isWithoutActuallyEscapingThunk,
                            // SWIFT_ENABLE_TENSORFLOW
-                           &RDiffAttrs,
-=======
-                           &isWeakLinked, &isWithoutActuallyEscapingThunk,
-                           &Semantics, &SpecAttrs,
->>>>>>> 007375ba
+                           &Semantics, &SpecAttrs, &RDiffAttrs,
                            &ClangDecl, &MRK, FunctionState) ||
       P.parseToken(tok::at_sign, diag::expected_sil_function_name) ||
       P.parseIdentifier(FnName, FnNameLoc, diag::expected_sil_function_name) ||
@@ -5881,7 +5876,7 @@
       // SWIFT_ENABLE_TENSORFLOW
       parseDeclSILOptional(nullptr, &isSerialized, nullptr, nullptr, nullptr,
                            nullptr, nullptr, &isLet, nullptr, nullptr, nullptr,
-                           nullptr, nullptr, nullptr, State) ||
+                           nullptr, nullptr, nullptr, nullptr, State) ||
       P.parseToken(tok::at_sign, diag::expected_sil_value_name) ||
       P.parseIdentifier(GlobalName, NameLoc, diag::expected_sil_value_name) ||
       P.parseToken(tok::colon, diag::expected_sil_type))
@@ -5929,7 +5924,7 @@
   IsSerialized_t Serialized = IsNotSerialized;
   if (parseDeclSILOptional(nullptr, &Serialized, nullptr, nullptr, nullptr,
                            nullptr, nullptr, nullptr, nullptr, nullptr, nullptr,
-                           nullptr, nullptr, nullptr, SP))
+                           nullptr, nullptr, nullptr, nullptr, SP))
     return true;
   
   ValueDecl *VD;
@@ -5998,7 +5993,7 @@
   // SWIFT_ENABLE_TENSORFLOW
   if (parseDeclSILOptional(nullptr, &Serialized, nullptr, nullptr, nullptr,
                            nullptr, nullptr, nullptr, nullptr, nullptr, nullptr,
-                           nullptr, nullptr, nullptr, VTableState))
+                           nullptr, nullptr, nullptr, nullptr, VTableState))
     return true;
 
   // Parse the class name.
@@ -6349,7 +6344,7 @@
   // SWIFT_ENABLE_TENSORFLOW
   if (parseDeclSILOptional(nullptr, &isSerialized, nullptr, nullptr, nullptr,
                            nullptr, nullptr, nullptr, nullptr, nullptr, nullptr,
-                           nullptr, nullptr, nullptr, WitnessState))
+                           nullptr, nullptr, nullptr, nullptr, WitnessState))
     return true;
 
   Scope S(&P, ScopeKind::TopLevel);
