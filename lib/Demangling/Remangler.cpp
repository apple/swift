--- conflicted
+++ resolved
@@ -1952,57 +1952,6 @@
   Buffer << "Ty";
 }
 
-<<<<<<< HEAD
-// SWIFT_ENABLE_TENSORFLOW
-void Remangler::mangleAutoDiffParameterIndices(Node *node) {
-  Buffer << 'p';
-  for (unsigned i = 0, n = node->getNumChildren(); i != n; ++i) {
-    auto child = node->getChild(i);
-    Buffer << child->getIndex();
-    if (i != n - 1)
-      Buffer << '_';
-  }
-}
-
-void Remangler::mangleAutoDiffResultIndices(Node *node) {
-  Buffer << 'r';
-  for (unsigned i = 0, n = node->getNumChildren(); i != n; ++i) {
-    auto child = node->getChild(i);
-    Buffer << child->getIndex();
-    if (i != n - 1)
-      Buffer << '_';
-  }
-}
-
-void
-Remangler::mangleAutoDiffAssociatedFunctionHelper(Node *node, StringRef op) {
-  // TODO(TF-680): Mangle `[differentiable]` atttribute requirements as well.
-  assert(node->getNumChildren() == 3);
-  mangleChildNode(node, 0); // original function
-  Buffer << op;
-  mangleChildNode(node, 1); // wrt parameter indices
-  mangleChildNode(node, 2); // result index
-}
-
-void Remangler::mangleAutoDiffJVP(Node *node) {
-  mangleAutoDiffAssociatedFunctionHelper(node, "Tz");
-}
-
-void Remangler::mangleAutoDiffVJP(Node *node) {
-  mangleAutoDiffAssociatedFunctionHelper(node, "TZ");
-}
-
-void Remangler::mangleAutoDiffDifferential(Node *node) {
-  mangleAutoDiffAssociatedFunctionHelper(node, "Tu");
-}
-
-void Remangler::mangleAutoDiffPullback(Node *node) {
-  mangleAutoDiffAssociatedFunctionHelper(node, "TU");
-}
-// SWIFT_ENABLE_TENSORFLOW END
-
-=======
->>>>>>> 53bad9e5
 void Remangler::mangleReadAccessor(Node *node) {
   mangleAbstractStorage(node->getFirstChild(), "r");
 }
