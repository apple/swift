//===--- ImportName.cpp - Imported Swift names for Clang decls ------------===//
//
// This source file is part of the Swift.org open source project
//
// Copyright (c) 2014 - 2017 Apple Inc. and the Swift project authors
// Licensed under Apache License v2.0 with Runtime Library Exception
//
// See https://swift.org/LICENSE.txt for license information
// See https://swift.org/CONTRIBUTORS.txt for the list of Swift project authors
//
//===----------------------------------------------------------------------===//
//
// This file provides class definitions for naming-related concerns in the
// ClangImporter.
//
//===----------------------------------------------------------------------===//

#include "CFTypeInfo.h"
#include "IAMInference.h"
#include "ImporterImpl.h"
#include "ClangDiagnosticConsumer.h"
#include "swift/Subsystems.h"
#include "swift/AST/ASTContext.h"
#include "swift/AST/ClangSwiftTypeCorrespondence.h"
#include "swift/AST/DiagnosticEngine.h"
#include "swift/AST/DiagnosticsClangImporter.h"
#include "swift/AST/Module.h"
#include "swift/AST/NameLookup.h"
#include "swift/AST/TypeRepr.h"
#include "swift/AST/Types.h"
#include "swift/Basic/StringExtras.h"
#include "swift/ClangImporter/ClangImporterOptions.h"
#include "swift/Parse/Parser.h"
#include "clang/AST/ASTContext.h"
#include "clang/Basic/IdentifierTable.h"
#include "clang/Basic/Module.h"
#include "clang/Basic/OperatorKinds.h"
#include "clang/Lex/Preprocessor.h"
#include "clang/Parse/Parser.h"
#include "clang/Sema/Lookup.h"
#include "clang/Sema/Sema.h"
#include "llvm/ADT/STLExtras.h"
#include "llvm/Support/ErrorHandling.h"
#include <algorithm>
#include <memory>

#include "llvm/ADT/Statistic.h"
#define DEBUG_TYPE "Import Name"
STATISTIC(ImportNameNumCacheHits, "# of times the import name cache was hit");
STATISTIC(ImportNameNumCacheMisses, "# of times the import name cache was missed");

using namespace swift;
using namespace importer;

// Commonly-used Clang classes.
using clang::CompilerInstance;
using clang::CompilerInvocation;


/// Determine whether the given Clang selector matches the given
/// selector pieces.
static bool isNonNullarySelector(clang::Selector selector,
                                 ArrayRef<StringRef> pieces) {
  unsigned n = selector.getNumArgs();
  if (n == 0) return false;
  if (n != pieces.size()) return false;

  for (unsigned i = 0; i != n; ++i) {
    if (selector.getNameForSlot(i) != pieces[i]) return false;
  }

  return true;
}

/// Whether we should make a variadic method with the given selector
/// non-variadic.
static bool shouldMakeSelectorNonVariadic(clang::Selector selector) {
  // This is UIActionSheet's designated initializer.
  if (isNonNullarySelector(selector,
                           { "initWithTitle",
                             "delegate",
                             "cancelButtonTitle",
                             "destructiveButtonTitle",
                             "otherButtonTitles" }))
    return true;

  // This is UIAlertView's designated initializer.
  if (isNonNullarySelector(selector,
                           { "initWithTitle",
                             "message",
                             "delegate",
                             "cancelButtonTitle",
                             "otherButtonTitles" }))
    return true;

  // Nothing else for now.
  return false;
}

static bool isBlockParameter(const clang::ParmVarDecl *param) {
  return param->getType()->isBlockPointerType();
}

static bool isErrorOutParameter(const clang::ParmVarDecl *param,
                         ForeignErrorConvention::IsOwned_t &isErrorOwned) {
  clang::QualType type = param->getType();

  // Must be a pointer.
  auto ptrType = type->getAs<clang::PointerType>();
  if (!ptrType) return false;
  type = ptrType->getPointeeType();

  // For NSError**, take ownership from the qualifier.
  if (auto objcPtrType = type->getAs<clang::ObjCObjectPointerType>()) {
    auto iface = objcPtrType->getInterfaceDecl();
    if (iface && iface->getName() == "NSError") {
      switch (type.getObjCLifetime()) {
      case clang::Qualifiers::OCL_None:
        llvm_unreachable("not in ARC?");

      case clang::Qualifiers::OCL_ExplicitNone:
      case clang::Qualifiers::OCL_Autoreleasing:
        isErrorOwned = ForeignErrorConvention::IsNotOwned;
        return true;

      case clang::Qualifiers::OCL_Weak:
        // We just don't know how to handle this.
        return false;

      case clang::Qualifiers::OCL_Strong:
        isErrorOwned = ForeignErrorConvention::IsOwned;
        return false;
      }
      llvm_unreachable("bad error ownership");
    }
  }
  return false;
}

static bool isBoolType(clang::ASTContext &ctx, clang::QualType type) {
  do {
    // Check whether we have a typedef for "BOOL" or "Boolean".
    if (auto typedefType = dyn_cast<clang::TypedefType>(type.getTypePtr())) {
      auto typedefDecl = typedefType->getDecl();
      if (typedefDecl->getName() == "BOOL" ||
          typedefDecl->getName() == "Boolean")
        return true;

      type = typedefDecl->getUnderlyingType();
      continue;
    }

    // Try to desugar one level...
    clang::QualType desugared = type.getSingleStepDesugaredType(ctx);
    if (desugared.getTypePtr() == type.getTypePtr())
      break;

    type = desugared;
  } while (!type.isNull());

  return false;
}

static bool isIntegerType(clang::QualType clangType) {
  if (auto builtinTy = clangType->getAs<clang::BuiltinType>()) {
    return (builtinTy->getKind() >= clang::BuiltinType::Bool &&
            builtinTy->getKind() <= clang::BuiltinType::UInt128) ||
           (builtinTy->getKind() >= clang::BuiltinType::SChar &&
            builtinTy->getKind() <= clang::BuiltinType::Int128);
  }

  return false;
}

static Optional<ForeignErrorConvention::Kind>
classifyMethodErrorHandling(const clang::ObjCMethodDecl *clangDecl,
                            OptionalTypeKind resultOptionality) {
  // TODO: opt out any non-standard methods here?
  clang::ASTContext &clangCtx = clangDecl->getASTContext();

  // Check for an explicit attribute.
  if (auto attr = clangDecl->getAttr<clang::SwiftErrorAttr>()) {
    switch (attr->getConvention()) {
    case clang::SwiftErrorAttr::None:
      return None;

    case clang::SwiftErrorAttr::NonNullError:
      return ForeignErrorConvention::NonNilError;

    // Only honor null_result if we actually imported as a
    // non-optional type.
    case clang::SwiftErrorAttr::NullResult:
      if (resultOptionality != OTK_None &&
          swift::canImportAsOptional(
            clangDecl->getReturnType().getTypePtrOrNull()))
        return ForeignErrorConvention::NilResult;
      return None;

    // Preserve the original result type on a zero_result unless we
    // imported it as Bool.
    case clang::SwiftErrorAttr::ZeroResult:
      if (isBoolType(clangCtx, clangDecl->getReturnType())) {
        return ForeignErrorConvention::ZeroResult;
      } else if (isIntegerType(clangDecl->getReturnType())) {
        return ForeignErrorConvention::ZeroPreservedResult;
      }
      return None;

    // There's no reason to do the same for nonzero_result because the
    // only meaningful value remaining would be zero.
    case clang::SwiftErrorAttr::NonZeroResult:
      if (isIntegerType(clangDecl->getReturnType()))
        return ForeignErrorConvention::NonZeroResult;
      return None;
    }
    llvm_unreachable("bad swift_error kind");
  }

  // Otherwise, apply the default rules.

  // For bool results, a zero value is an error.
  if (isBoolType(clangCtx, clangDecl->getReturnType())) {
    return ForeignErrorConvention::ZeroResult;
  }

  // For optional reference results, a nil value is normally an error.
  if (resultOptionality != OTK_None &&
      swift::canImportAsOptional(
        clangDecl->getReturnType().getTypePtrOrNull())) {
    return ForeignErrorConvention::NilResult;
  }

  return None;
}

static const char ErrorSuffix[] = "AndReturnError";
static const char AltErrorSuffix[] = "WithError";

/// Determine the optionality of the given Objective-C method.
///
/// \param method The Clang method.
static OptionalTypeKind getResultOptionality(
                          const clang::ObjCMethodDecl *method) {
  auto &clangCtx = method->getASTContext();

  // If nullability is available on the type, use it.
  if (auto nullability = method->getReturnType()->getNullability(clangCtx)) {
    return translateNullability(*nullability);
  }

  // If there is a returns_nonnull attribute, non-null.
  if (method->hasAttr<clang::ReturnsNonNullAttr>())
    return OTK_None;

  // Default to implicitly unwrapped optionals.
  return OTK_ImplicitlyUnwrappedOptional;
}

/// Determine whether the given name is reserved for Swift.
static bool isSwiftReservedName(StringRef name) {
  tok kind = Lexer::kindOfIdentifier(name, /*InSILMode=*/false);
  return (kind != tok::identifier);
}

/// Determine whether we should lowercase the first word of the given value
/// name.
static bool shouldLowercaseValueName(StringRef name) {
  // If we see any lowercase characters, we can lowercase.
  for (auto c : name) {
    if (clang::isLowercase(c)) return true;
  }

  // Otherwise, lowercasing will either be a no-op or we have ALL_CAPS.
  return false;
}

/// Will recursively print out the fully qualified context for the given name.
/// Ends with a trailing "."
static void printFullContextPrefix(ImportedName name, ImportNameVersion version,
                                   llvm::raw_ostream &os,
                                   ClangImporter::Implementation &Impl) {
  const clang::NamedDecl *newDeclContextNamed = nullptr;
  switch (name.getEffectiveContext().getKind()) {
  case EffectiveClangContext::UnresolvedContext:
    os << name.getEffectiveContext().getUnresolvedName() << ".";
    // And we're done!
    return;

  case EffectiveClangContext::DeclContext: {
    auto namedDecl = dyn_cast<clang::NamedDecl>(
        name.getEffectiveContext().getAsDeclContext());
    if (!namedDecl) {
      // We're done
      return;
    }
    newDeclContextNamed = cast<clang::NamedDecl>(namedDecl);
    break;
  }

  case EffectiveClangContext::TypedefContext:
    newDeclContextNamed = name.getEffectiveContext().getTypedefName();
    break;
  }

  // Now, let's print out the parent
  assert(newDeclContextNamed && "should of been set");
  auto parentName = Impl.importFullName(newDeclContextNamed, version);
  printFullContextPrefix(parentName, version, os, Impl);
  os << parentName.getDeclName() << ".";
}

void ClangImporter::Implementation::printSwiftName(ImportedName name,
                                                   ImportNameVersion version,
                                                   bool fullyQualified,
                                                   llvm::raw_ostream &os) {
  // Property accessors.
  bool isGetter = false;
  bool isSetter = false;
  switch (name.getAccessorKind()) {
  case ImportedAccessorKind::None:
    break;

  case ImportedAccessorKind::PropertyGetter:
  case ImportedAccessorKind::SubscriptGetter:
    os << "getter:";
    isGetter = true;
    break;

  case ImportedAccessorKind::PropertySetter:
  case ImportedAccessorKind::SubscriptSetter:
    os << "setter:";
    isSetter = true;
    break;
  }

  if (fullyQualified)
    printFullContextPrefix(name, version, os, *this);

  // Base name.
  os << name.getDeclName().getBaseName();

  // Determine the number of argument labels we'll be producing.
  auto argumentNames = name.getDeclName().getArgumentNames();
  unsigned numArguments = argumentNames.size();
  if (name.getSelfIndex()) ++numArguments;
  if (isSetter) ++numArguments;

  // If the result is a simple name that is not a getter, we're done.
  if (numArguments == 0 && name.getDeclName().isSimpleName() && !isGetter)
    return;

  // We need to produce a function name.
  os << "(";
  unsigned currentArgName = 0;
  for (unsigned i = 0; i != numArguments; ++i) {
    // The "self" parameter.
    if (name.getSelfIndex() && *name.getSelfIndex() == i) {
      os << "self:";
      continue;
    }

    if (currentArgName < argumentNames.size()) {
      if (argumentNames[currentArgName].empty())
        os << "_";
      else
        os << argumentNames[currentArgName].str();
      os << ":";
      ++currentArgName;
      continue;
    }

    // We don't have a name for this argument.
    os << "_:";
  }
  os << ")";
}

/// Retrieve the name of the given Clang declaration context for
/// printing.
static StringRef getClangDeclContextName(const clang::DeclContext *dc) {
  auto type = getClangDeclContextType(dc);
  if (type.isNull()) return StringRef();

  return getClangTypeNameForOmission(dc->getParentASTContext(), type).Name;
}

namespace {
  /// Merge the a set of imported names produced for the overridden
  /// declarations of a given method or property.
  template<typename DeclType>
  void mergeOverriddenNames(ASTContext &ctx,
                            const DeclType *decl,
                            SmallVectorImpl<std::pair<const DeclType *,
                                                      ImportedName>>
                              &overriddenNames) {
    typedef std::pair<const DeclType *, ImportedName> OverriddenName;
    llvm::SmallPtrSet<DeclName, 4> known;
    (void)known.insert(DeclName());
    overriddenNames.erase(
        std::remove_if(overriddenNames.begin(), overriddenNames.end(),
                       [&](OverriddenName overridden) {
                         return !known.insert(overridden.second.getDeclName())
                                     .second;
                       }),
        overriddenNames.end());

    if (overriddenNames.size() < 2)
      return;

    // Complain about inconsistencies.
    std::string nameStr;
    auto method = dyn_cast<clang::ObjCMethodDecl>(decl);
    if (method)
      nameStr = method->getSelector().getAsString();
    else
      nameStr = cast<clang::ObjCPropertyDecl>(decl)->getName().str();
    for (unsigned i = 1, n = overriddenNames.size(); i != n; ++i) {
      ctx.Diags.diagnose(SourceLoc(), diag::inconsistent_swift_name,
                         method == nullptr,
                         nameStr,
                         getClangDeclContextName(decl->getDeclContext()),
                         overriddenNames[0].second,
                         getClangDeclContextName(
                           overriddenNames[0].first->getDeclContext()),
                         overriddenNames[i].second,
                         getClangDeclContextName(
                           overriddenNames[i].first->getDeclContext()));
    }
  }
} // end anonymous namespace

/// Skip a leading 'k' in a 'kConstant' pattern
static StringRef stripLeadingK(StringRef name) {
  if (name.size() >= 2 && name[0] == 'k' &&
      clang::isUppercase(name[1]))
    return name.drop_front(1);
  return name;
}

/// Strips a trailing "Notification", if present. Returns {} if name doesn't end
/// in "Notification", or it there would be nothing left.
StringRef importer::stripNotification(StringRef name) {
  name = stripLeadingK(name);
  StringRef notification = "Notification";
  if (name.size() <= notification.size() || !name.endswith(notification))
    return {};
  return name.drop_back(notification.size());
}

/// Whether the decl is from a module who requested import-as-member inference
static bool moduleIsInferImportAsMember(const clang::NamedDecl *decl,
                                        clang::Sema &clangSema) {
  clang::Module *submodule;
  if (auto m = decl->getImportedOwningModule()) {
    submodule = m;
  } else if (auto m = decl->getLocalOwningModule()) {
    submodule = m;
  } else if (auto m = clangSema.getPreprocessor().getCurrentModule()) {
    submodule = m;
  } else if (auto m = clangSema.getPreprocessor().getCurrentLexerSubmodule()) {
    submodule = m;
  } else {
    return false;
  }

  while (submodule) {
    if (submodule->IsSwiftInferImportAsMember) {
      // HACK HACK HACK: This is a workaround for some module invalidation issue
      // and inconsistency. This will go away soon.
      return submodule->Name == "CoreGraphics";
    }
    submodule = submodule->Parent;
  }

  return false;
}

/// Match the name of the given Objective-C method to its enclosing class name
/// to determine the name prefix that would be stripped if the class method
/// were treated as an initializer.
static Optional<unsigned>
matchFactoryAsInitName(const clang::ObjCMethodDecl *method) {
  // Only class methods can be mapped to initializers in this way.
  if (!method->isClassMethod()) return None;

  // Said class methods must be in an actual class.
  auto objcClass = method->getClassInterface();
  if (!objcClass) return None;

  // See if we can match the class name to the beginning of the first
  // selector piece.
  auto firstPiece = method->getSelector().getNameForSlot(0);
  if (firstPiece.empty())
    return None;
  StringRef firstArgLabel = matchLeadingTypeName(firstPiece,
                                                 objcClass->getName());
  if (firstArgLabel.size() == firstPiece.size())
    return None;

  // FIXME: Factory methods cannot have dummy parameters added for
  // historical reasons.
  if (!firstArgLabel.empty() && method->getSelector().getNumArgs() == 0)
    return None;

  // Return the prefix length.
  return firstPiece.size() - firstArgLabel.size();
}

/// Determine the kind of initializer the given factory method could be mapped
/// to, or produce \c None.
static Optional<CtorInitializerKind>
determineFactoryInitializerKind(const clang::ObjCMethodDecl *method) {
  // Determine whether we have a suitable return type.
  if (method->hasRelatedResultType()) {
    // When the factory method has an "instancetype" result type, we
    // can import it as a convenience factory method.
    return CtorInitializerKind::ConvenienceFactory;
  }

  if (auto objcPtr = method->getReturnType()
                       ->getAs<clang::ObjCObjectPointerType>()) {
    auto objcClass = method->getClassInterface();
    if (!objcClass) return None;

    if (objcPtr->getInterfaceDecl() != objcClass) {
      // FIXME: Could allow a subclass here, but the rest of the compiler
      // isn't prepared for that yet.
      return None;
    }

    // Factory initializer.
    return CtorInitializerKind::Factory;
  }

  // Not imported as an initializer.
  return None;
}

namespace {
/// Aggregate struct for the common members of clang::SwiftVersionedAttr and
/// clang::SwiftVersionedRemovalAttr.
///
/// For a SwiftVersionedRemovalAttr, the Attr member will be null.
struct VersionedSwiftNameInfo {
  const clang::SwiftNameAttr *Attr;
  llvm::VersionTuple Version;
  bool IsReplacedByActive;
};

/// The action to take upon seeing a particular versioned swift_name annotation.
enum class VersionedSwiftNameAction {
  /// This annotation is not interesting.
  Ignore,
  /// This annotation is better than whatever we have so far.
  Use,
  /// This annotation is better than nothing, but that's all; don't bother
  /// recording its version.
  UseAsFallback,
  /// This annotation itself isn't interesting, but its version shows that the
  /// correct answer is whatever's currently active.
  ResetToActive
};
} // end anonymous namespace

static VersionedSwiftNameAction
checkVersionedSwiftName(VersionedSwiftNameInfo info,
                        llvm::VersionTuple bestSoFar,
                        ImportNameVersion requestedVersion) {
  if (!bestSoFar.empty() && bestSoFar <= info.Version)
    return VersionedSwiftNameAction::Ignore;

  auto requestedClangVersion = requestedVersion.asClangVersionTuple();

  if (info.IsReplacedByActive) {
    // We know that there are no versioned names between the active version and
    // a replacement version, because otherwise /that/ name would be active.
    // So if replacement < requested, we want to use the old value that was
    // replaced (but with very low priority), and otherwise we want to use the
    // new value that is now active. (Special case: replacement = 0 means that
    // a header annotation was replaced by an unversioned API notes annotation.)
    if (info.Version.empty() ||
        info.Version >= requestedClangVersion) {
      return VersionedSwiftNameAction::ResetToActive;
    }
    if (bestSoFar.empty())
      return VersionedSwiftNameAction::UseAsFallback;
    return VersionedSwiftNameAction::Ignore;
  }

  if (info.Version < requestedClangVersion)
    return VersionedSwiftNameAction::Ignore;
  return VersionedSwiftNameAction::Use;
}


static const clang::SwiftNameAttr *
findSwiftNameAttr(const clang::Decl *decl, ImportNameVersion version) {
#ifndef NDEBUG
  if (Optional<const clang::Decl *> def = getDefinitionForClangTypeDecl(decl)) {
    assert((*def == nullptr || *def == decl) &&
           "swift_name should only appear on the definition");
  }
#endif

  if (version == ImportNameVersion::raw())
    return nullptr;

  // Handle versioned API notes for Swift 3 and later. This is the common case.
  if (version > ImportNameVersion::swift2()) {
    // FIXME: Until Apple gets a chance to update UIKit's API notes, always use
    // the new name for certain properties.
    if (auto *namedDecl = dyn_cast<clang::NamedDecl>(decl))
      if (importer::isSpecialUIKitStructZeroProperty(namedDecl))
        version = ImportNameVersion::swift4_2();

    const auto *activeAttr = decl->getAttr<clang::SwiftNameAttr>();
    const clang::SwiftNameAttr *result = activeAttr;
    llvm::VersionTuple bestSoFar;
    for (auto *attr : decl->attrs()) {
      VersionedSwiftNameInfo info;

      if (auto *versionedAttr = dyn_cast<clang::SwiftVersionedAttr>(attr)) {
        auto *added =
          dyn_cast<clang::SwiftNameAttr>(versionedAttr->getAttrToAdd());
        if (!added)
          continue;

        info = {added, versionedAttr->getVersion(),
                versionedAttr->getIsReplacedByActive()};

      } else if (auto *removeAttr =
                   dyn_cast<clang::SwiftVersionedRemovalAttr>(attr)) {
        if (removeAttr->getAttrKindToRemove() != clang::attr::SwiftName)
          continue;
        info = {nullptr, removeAttr->getVersion(),
                removeAttr->getIsReplacedByActive()};

      } else {
        continue;
      }

      switch (checkVersionedSwiftName(info, bestSoFar, version)) {
      case VersionedSwiftNameAction::Ignore:
        continue;
      case VersionedSwiftNameAction::Use:
        result = info.Attr;
        bestSoFar = info.Version;
        break;
      case VersionedSwiftNameAction::UseAsFallback:
        // HACK: If there's a swift_name attribute in the headers /and/ in the
        // unversioned API notes /and/ in the active versioned API notes, there
        // will be two "replacement" attributes, one for each of the first two
        // cases. Prefer the first one we see, because that turns out to be the
        // one from the API notes, which matches the semantics when there are no
        // versioned API notes. (This isn't very principled but there's at least
        // a test to tell us if it changes.)
        if (result == activeAttr)
          result = info.Attr;
        assert(bestSoFar.empty());
        break;
      case VersionedSwiftNameAction::ResetToActive:
        result = activeAttr;
        bestSoFar = info.Version;
        break;
      }
    }

    return result;
  }

  // The remainder of this function emulates the limited form of swift_name
  // supported in Swift 2.
  auto attr = decl->getAttr<clang::SwiftNameAttr>();
  if (!attr) return nullptr;

  // API notes produce attributes with no source location; ignore them because
  // they weren't used for naming in Swift 2.
  if (attr->getLocation().isInvalid()) return nullptr;

  // Hardcode certain kinds of explicitly-written Swift names that were
  // permitted and used in Swift 2. All others are ignored, so that we are
  // assuming a more direct translation from the Objective-C APIs into Swift.

  if (auto enumerator = dyn_cast<clang::EnumConstantDecl>(decl)) {
    // Foundation's NSXMLDTDKind had an explicit swift_name attribute in
    // Swift 2. Honor it.
    if (enumerator->getName() == "NSXMLDTDKind") return attr;
    return nullptr;
  }

  if (auto method = dyn_cast<clang::ObjCMethodDecl>(decl)) {
    // Special case: mapping to an initializer.
    if (attr->getName().startswith("init(")) {
      // If we have a class method, honor the annotation to turn a class
      // method into an initializer.
      if (method->isClassMethod()) return attr;

      return nullptr;
    }

    // Special case: preventing a mapping to an initializer.
    if (matchFactoryAsInitName(method) && determineFactoryInitializerKind(method))
      return attr;

    return nullptr;
  }

  return nullptr;
}

/// Determine whether the given class method should be imported as
/// an initializer.
static FactoryAsInitKind
getFactoryAsInit(const clang::ObjCInterfaceDecl *classDecl,
                 const clang::ObjCMethodDecl *method,
                 ImportNameVersion version) {
  if (auto *customNameAttr = findSwiftNameAttr(method, version)) {
    if (customNameAttr->getName().startswith("init("))
      return FactoryAsInitKind::AsInitializer;
    else
      return FactoryAsInitKind::AsClassMethod;
  }

  return FactoryAsInitKind::Infer;
}

Optional<CtorInitializerKind> determineCtorInitializerKind(
    const clang::ObjCMethodDecl *method) {
  const clang::ObjCInterfaceDecl *interface = method->getClassInterface();

  if (isInitMethod(method)) {
    // If the owning Objective-C class has designated initializers and this
    // is not one of them, treat it as a convenience initializer.
    if (interface && interface->hasDesignatedInitializers() &&
        !method->hasAttr<clang::ObjCDesignatedInitializerAttr>()) {
      return CtorInitializerKind::Convenience;
    }

    return CtorInitializerKind::Designated;
  }

  if (method->isClassMethod())
    return determineFactoryInitializerKind(method);

  return None;
}

/// Determine whether this Objective-C method should be imported as
/// an initializer.
///
/// \param prefixLength Will be set to the length of the prefix that
/// should be stripped from the first selector piece, e.g., "init"
/// or the restated name of the class in a factory method.
static bool shouldImportAsInitializer(const clang::ObjCMethodDecl *method,
                                      ImportNameVersion version,
                                      unsigned &prefixLength) {
  /// Is this an initializer?
  if (isInitMethod(method)) {
    prefixLength = 4;
    return true;
  }

  // It must be a class method.
  if (!method->isClassMethod()) return false;

  // Said class methods must be in an actual class.
  auto objcClass = method->getClassInterface();
  if (!objcClass) return false;

  // Check whether we should try to import this factory method as an
  // initializer.
  switch (getFactoryAsInit(objcClass, method, version)) {
  case FactoryAsInitKind::AsInitializer:
    // Okay; check for the correct result type below.
    prefixLength = 0;
    break;

  case FactoryAsInitKind::Infer:
    // See if we can match the class name to the beginning of the first
    // selector piece.
    if (auto matchedLength = matchFactoryAsInitName(method)) {
      prefixLength = *matchedLength;
      break;
    }

    return false;

  case FactoryAsInitKind::AsClassMethod:
    return false;
  }

  if (determineFactoryInitializerKind(method))
    return true;

  // Not imported as an initializer.
  return false;
}

/// Attempt to omit needless words from the given function name.
static bool omitNeedlessWordsInFunctionName(
    StringRef &baseName, SmallVectorImpl<StringRef> &argumentNames,
    ArrayRef<const clang::ParmVarDecl *> params, clang::QualType resultType,
    const clang::DeclContext *dc, const SmallBitVector &nonNullArgs,
    Optional<unsigned> errorParamIndex, bool returnsSelf, bool isInstanceMethod,
    NameImporter &nameImporter) {
  clang::ASTContext &clangCtx = nameImporter.getClangContext();
  const version::Version &swiftLanguageVersion =
      nameImporter.getLangOpts().EffectiveLanguageVersion;

  // Collect the parameter type names.
  StringRef firstParamName;
  SmallVector<OmissionTypeName, 4> paramTypes;
  for (unsigned i = 0, n = params.size(); i != n; ++i) {
    auto param = params[i];

    // Capture the first parameter name.
    if (i == 0)
      firstParamName = param->getName();

    // Determine the number of parameters.
    unsigned numParams = params.size();
    if (errorParamIndex) --numParams;

    bool isLastParameter
      = (i == params.size() - 1) ||
        (i == params.size() - 2 &&
         errorParamIndex && *errorParamIndex == params.size() - 1);

    // Figure out whether there will be a default argument for this
    // parameter.
    StringRef argumentName;
    if (i < argumentNames.size())
      argumentName = argumentNames[i];
    bool hasDefaultArg =
        ClangImporter::Implementation::inferDefaultArgument(
            param->getType(),
            getParamOptionality(swiftLanguageVersion, param,
                                !nonNullArgs.empty() && nonNullArgs[i]),
            nameImporter.getIdentifier(baseName), argumentName, i == 0,
            isLastParameter, nameImporter) != DefaultArgumentKind::None;

    paramTypes.push_back(getClangTypeNameForOmission(clangCtx,
                                                     param->getOriginalType())
                            .withDefaultArgument(hasDefaultArg));
  }

  // Find the property names.
  const InheritedNameSet *allPropertyNames = nullptr;
  auto contextType = getClangDeclContextType(dc);
  if (!contextType.isNull()) {
    if (auto objcPtrType = contextType->getAsObjCInterfacePointerType())
      if (auto objcClassDecl = objcPtrType->getInterfaceDecl())
        allPropertyNames = nameImporter.getAllPropertyNames(
            objcClassDecl, isInstanceMethod);
  }

  // Omit needless words.
  return omitNeedlessWords(baseName, argumentNames, firstParamName,
                           getClangTypeNameForOmission(clangCtx, resultType),
                           getClangTypeNameForOmission(clangCtx, contextType),
                           paramTypes, returnsSelf, /*isProperty=*/false,
                           allPropertyNames, nameImporter.getScratch());
}

/// Prepare global name for importing onto a swift_newtype.
static StringRef determineSwiftNewtypeBaseName(StringRef baseName,
                                               StringRef newtypeName,
                                               bool &strippedPrefix) {
  StringRef newBaseName = stripLeadingK(baseName);
  if (newBaseName != baseName) {
    baseName = newBaseName;
    strippedPrefix = true;
  }

  // Special case: Strip Notification for NSNotificationName
  auto stripped = stripNotification(baseName);
  if (!stripped.empty())
    return stripped;

  bool nonIdentifier = false;
  auto pre = getCommonWordPrefix(newtypeName, baseName, nonIdentifier);
  if (pre.size()) {
    baseName = baseName.drop_front(pre.size());
    strippedPrefix = true;
  }

  return baseName;
}

EffectiveClangContext
NameImporter::determineEffectiveContext(const clang::NamedDecl *decl,
                                        const clang::DeclContext *dc,
                                        ImportNameVersion version) {
  EffectiveClangContext res;

  // Enumerators can end up within their enclosing enum or in the global
  // scope, depending how their enclosing enumeration is imported.
  if (isa<clang::EnumConstantDecl>(decl)) {
    auto enumDecl = cast<clang::EnumDecl>(dc);
    switch (getEnumKind(enumDecl)) {
    case EnumKind::NonFrozenEnum:
    case EnumKind::FrozenEnum:
    case EnumKind::Options:
      // Enums are mapped to Swift enums, Options to Swift option sets.
      if (version != ImportNameVersion::raw()) {
        res = cast<clang::DeclContext>(enumDecl);
        break;
      }
      LLVM_FALLTHROUGH;
    case EnumKind::Constants:
    case EnumKind::Unknown:
      // The enum constant goes into the redeclaration context of the
      // enum.
      res = enumDecl->getRedeclContext();
      break;
    }
    // Import onto a swift_newtype if present
  } else if (auto newtypeDecl = findSwiftNewtype(decl, clangSema, version)) {
    res = newtypeDecl;
    // Everything else goes into its redeclaration context.
  } else {
    res = dc->getRedeclContext();
  }

  // Anything in an Objective-C category or extension is adjusted to the
  // class context.
  if (auto category =
          dyn_cast_or_null<clang::ObjCCategoryDecl>(res.getAsDeclContext())) {
    // If the enclosing category is invalid, we cannot import the declaration.
    if (category->isInvalidDecl())
      return {};

    return category->getClassInterface();
  }

  return res;
}

bool NameImporter::hasNamingConflict(const clang::NamedDecl *decl,
                                     const clang::IdentifierInfo *proposedName,
                                     const clang::TypedefNameDecl *cfTypedef) {
  // Test to see if there is a value with the same name as 'proposedName'
  // in the same module as the decl
  // FIXME: This will miss macros.
  auto clangModule = getClangSubmoduleForDecl(decl);
  if (clangModule.hasValue() && clangModule.getValue())
    clangModule = clangModule.getValue()->getTopLevelModule();

  auto conflicts = [&](const clang::Decl *OtherD) -> bool {
    // If these are simply redeclarations, they do not conflict.
    if (decl->getCanonicalDecl() == OtherD->getCanonicalDecl())
      return false;

    // If we have a CF typedef, check whether the "other"
    // declaration we found is just the opaque type behind it. If
    // so, it does not conflict.
    if (cfTypedef) {
      if (auto cfPointerTy =
              cfTypedef->getUnderlyingType()->getAs<clang::PointerType>()) {
        if (auto tagDecl = cfPointerTy->getPointeeType()->getAsTagDecl()) {
          if (tagDecl->getCanonicalDecl() == OtherD)
            return false;
        }
      }
    }

    auto declModule = getClangSubmoduleForDecl(OtherD);
    if (!declModule.hasValue())
      return false;

    // Handle the bridging header case. This is pretty nasty since things
    // can get added to it *later*, but there's not much we can do.
    if (!declModule.getValue())
      return *clangModule == nullptr;
    return *clangModule == declModule.getValue()->getTopLevelModule();
  };

  // Allow this lookup to find hidden names.  We don't want the
  // decision about whether to rename the decl to depend on
  // what exactly the user has imported.  Indeed, if we're being
  // asked to resolve a serialization cross-reference, the user
  // may not have imported this module at all, which means a
  // normal lookup wouldn't even find the decl!
  //
  // Meanwhile, we don't need to worry about finding unwanted
  // hidden declarations from different modules because we do a
  // module check before deciding that there's a conflict.
  clang::LookupResult lookupResult(clangSema, proposedName,
                                   clang::SourceLocation(),
                                   clang::Sema::LookupOrdinaryName);
  lookupResult.setAllowHidden(true);
  lookupResult.suppressDiagnostics();

  if (clangSema.LookupName(lookupResult, /*scope=*/nullptr)) {
    if (std::any_of(lookupResult.begin(), lookupResult.end(), conflicts))
      return true;
  }

  lookupResult.clear(clang::Sema::LookupTagName);
  if (clangSema.LookupName(lookupResult, /*scope=*/nullptr)) {
    if (std::any_of(lookupResult.begin(), lookupResult.end(), conflicts))
      return true;
  }

  return false;
}

static bool shouldBeSwiftPrivate(NameImporter &nameImporter,
                                 const clang::NamedDecl *decl,
                                 ImportNameVersion version) {
  // Decl with the attribute are obviously private
  if (decl->hasAttr<clang::SwiftPrivateAttr>())
    return true;

  // Enum constants that are not imported as members should be considered
  // private if the parent enum is marked private.
  if (auto *ECD = dyn_cast<clang::EnumConstantDecl>(decl)) {
    auto *ED = cast<clang::EnumDecl>(ECD->getDeclContext());
    switch (nameImporter.getEnumKind(ED)) {
    case EnumKind::NonFrozenEnum:
    case EnumKind::FrozenEnum:
    case EnumKind::Options:
      if (version != ImportNameVersion::raw())
        break;
      LLVM_FALLTHROUGH;
    case EnumKind::Constants:
    case EnumKind::Unknown:
      if (ED->hasAttr<clang::SwiftPrivateAttr>())
        return true;
      if (auto *enumTypedef = ED->getTypedefNameForAnonDecl())
        if (enumTypedef->hasAttr<clang::SwiftPrivateAttr>())
          return true;
      break;
    }
  }

  return false;
}

Optional<ForeignErrorConvention::Info> NameImporter::considerErrorImport(
    const clang::ObjCMethodDecl *clangDecl, StringRef &baseName,
    SmallVectorImpl<StringRef> &paramNames,
    ArrayRef<const clang::ParmVarDecl *> params, bool isInitializer,
    bool hasCustomName) {
  // If the declaration name isn't parallel to the actual parameter
  // list (e.g. if the method has C-style parameter declarations),
  // don't try to apply error conventions.
  bool expectsToRemoveError =
      hasCustomName && paramNames.size() + 1 == params.size();
  if (!expectsToRemoveError && paramNames.size() != params.size())
    return None;

  for (unsigned index = params.size(); index-- != 0; ) {
    // Allow an arbitrary number of trailing blocks.
    if (isBlockParameter(params[index]))
      continue;

    // Otherwise, require the last parameter to be an out-parameter.
    auto isErrorOwned = ForeignErrorConvention::IsNotOwned;
    if (!isErrorOutParameter(params[index], isErrorOwned))
      break;

    auto errorKind =
      classifyMethodErrorHandling(clangDecl,
                                  getResultOptionality(clangDecl));
    if (!errorKind) return None;

    // Consider adjusting the imported declaration name to remove the
    // parameter.
    bool adjustName = !hasCustomName;

    // Never do this if it's the first parameter of a constructor.
    if (isInitializer && index == 0) {
      adjustName = false;
    }

    // If the error parameter is the first parameter, try removing the
    // standard error suffix from the base name.
    StringRef suffixToStrip;
    StringRef origBaseName = baseName;
    if (adjustName && index == 0 && paramNames[0].empty()) {
      if (baseName.endswith(ErrorSuffix))
        suffixToStrip = ErrorSuffix;
      else if (baseName.endswith(AltErrorSuffix))
        suffixToStrip = AltErrorSuffix;

      if (!suffixToStrip.empty()) {
        StringRef newBaseName = baseName.drop_back(suffixToStrip.size());
        if (newBaseName.empty() || isSwiftReservedName(newBaseName)) {
          adjustName = false;
          suffixToStrip = {};
        } else {
          baseName = newBaseName;
        }
      }
    }

    // Also suppress name changes if there's a collision.
    // TODO: this logic doesn't really work with init methods
    // TODO: this privileges the old API over the new one
    if (adjustName &&
        hasErrorMethodNameCollision(clangDecl, index, suffixToStrip)) {
      // If there was a conflict on the first argument, and this was
      // the first argument and we're not stripping error suffixes, just
      // give up completely on error import.
      if (index == 0 && suffixToStrip.empty()) {
        return None;

      // If there was a conflict stripping an error suffix, adjust the
      // name but don't change the base name.  This avoids creating a
      // spurious _: () argument.
      } else if (index == 0 && !suffixToStrip.empty()) {
        suffixToStrip = {};
        baseName = origBaseName;

      // Otherwise, give up on adjusting the name.
      } else {
        adjustName = false;
        baseName = origBaseName;
      }
    }

    // If we're adjusting the name, erase the error parameter.
    if (adjustName) {
      paramNames.erase(paramNames.begin() + index);
    }

    bool replaceParamWithVoid = !adjustName && !expectsToRemoveError;
    ForeignErrorConvention::Info errorInfo(
        *errorKind, index, isErrorOwned,
        (ForeignErrorConvention::IsReplaced_t)replaceParamWithVoid);
    return errorInfo;
  }

  // Didn't find an error parameter.
  return None;
}

bool NameImporter::hasErrorMethodNameCollision(
    const clang::ObjCMethodDecl *method, unsigned paramIndex,
    StringRef suffixToStrip) {
  // Copy the existing selector pieces into an array.
  auto selector = method->getSelector();
  unsigned numArgs = selector.getNumArgs();
  assert(numArgs > 0);

  SmallVector<clang::IdentifierInfo *, 4> chunks;
  for (unsigned i = 0, e = selector.getNumArgs(); i != e; ++i) {
    chunks.push_back(selector.getIdentifierInfoForSlot(i));
  }

  auto &ctx = method->getASTContext();
  if (paramIndex == 0 && !suffixToStrip.empty()) {
    StringRef name = chunks[0]->getName();
    assert(name.endswith(suffixToStrip));
    name = name.drop_back(suffixToStrip.size());
    chunks[0] = &ctx.Idents.get(name);
  } else if (paramIndex != 0) {
    chunks.erase(chunks.begin() + paramIndex);
  }

  auto newSelector = ctx.Selectors.getSelector(numArgs - 1, chunks.data());
  const clang::ObjCMethodDecl *conflict;
  if (auto iface = method->getClassInterface()) {
    conflict = iface->lookupMethod(newSelector, method->isInstanceMethod());
  } else {
    auto protocol = cast<clang::ObjCProtocolDecl>(method->getDeclContext());
    conflict = protocol->getMethod(newSelector, method->isInstanceMethod());
  }

  if (conflict == nullptr)
    return false;

  // Look to see if the conflicting decl is unavailable, either because it's
  // been marked NS_SWIFT_UNAVAILABLE, because it's actually marked unavailable,
  // or because it was deprecated before our API sunset. We can handle
  // "conflicts" where one form is unavailable.
  return !isUnavailableInSwift(conflict, availability,
                               enableObjCInterop());
}

/// Whether we should suppress this factory method being imported as an
/// initializer. We want to do this when explicitly directed to, or when
/// importing a property accessor.
static bool suppressFactoryMethodAsInit(const clang::ObjCMethodDecl *method,
                                        ImportNameVersion version,
                                        CtorInitializerKind initKind) {
  return (version == ImportNameVersion::raw() || method->isPropertyAccessor()) &&
         (initKind == CtorInitializerKind::Factory ||
          initKind == CtorInitializerKind::ConvenienceFactory);
}

ImportedName NameImporter::importNameImpl(const clang::NamedDecl *D,
                                          ImportNameVersion version,
                                          clang::DeclarationName givenName) {
  ImportedName result;

  /// Whether we want a Swift 3 or later name
  bool swift3OrLaterName = version > ImportNameVersion::swift2();

  // Objective-C categories and extensions don't have names, despite
  // being "named" declarations.
  if (isa<clang::ObjCCategoryDecl>(D))
    return ImportedName();

  // Dig out the definition, if there is one.
  if (auto def = getDefinitionForClangTypeDecl(D)) {
    if (*def)
      D = static_cast<const clang::NamedDecl *>(*def);
  }

  // Compute the effective context.
  auto dc = const_cast<clang::DeclContext *>(D->getDeclContext());
  auto effectiveCtx = determineEffectiveContext(D, dc, version);
  if (!effectiveCtx)
    return ImportedName();
  result.effectiveContext = effectiveCtx;

  // FIXME: ugly to check here, instead perform unified check up front in
  // containing struct...
  if (findSwiftNewtype(D, clangSema, version))
    result.info.importAsMember = true;

  // Find the original method/property declaration and retrieve the
  // name from there.
  if (auto method = dyn_cast<clang::ObjCMethodDecl>(D)) {
    // Inherit the name from the "originating" declarations, if
    // there are any.
    SmallVector<std::pair<const clang::ObjCMethodDecl *, ImportedName>, 4>
        overriddenNames;
    SmallVector<const clang::ObjCMethodDecl *, 4> overriddenMethods;
    method->getOverriddenMethods(overriddenMethods);
    for (auto overridden : overriddenMethods) {
      const auto overriddenName = importName(overridden, version, givenName);
      if (overriddenName.getDeclName())
        overriddenNames.push_back({overridden, overriddenName});
    }

    // If we found any names of overridden methods, return those names.
    if (!overriddenNames.empty()) {
      if (overriddenNames.size() > 1)
        mergeOverriddenNames(swiftCtx, method, overriddenNames);
      overriddenNames[0].second.effectiveContext = result.effectiveContext;

      // Compute the initializer kind from the derived method, though.
      if (auto kind = determineCtorInitializerKind(method))
        overriddenNames[0].second.info.initKind = *kind;

      return overriddenNames[0].second;
    }
  } else if (auto property = dyn_cast<clang::ObjCPropertyDecl>(D)) {
    // Inherit the name from the "originating" declarations, if
    // there are any.
    if (auto getter = property->getGetterMethodDecl()) {
      SmallVector<std::pair<const clang::ObjCPropertyDecl *, ImportedName>, 4>
          overriddenNames;
      SmallVector<const clang::ObjCMethodDecl *, 4> overriddenMethods;
      SmallPtrSet<const clang::ObjCPropertyDecl *, 4> knownProperties;
      (void)knownProperties.insert(property);

      getter->getOverriddenMethods(overriddenMethods);
      for (auto overridden : overriddenMethods) {
        if (!overridden->isPropertyAccessor())
          continue;
        auto overriddenProperty = overridden->findPropertyDecl(true);
        if (!overriddenProperty)
          continue;
        if (!knownProperties.insert(overriddenProperty).second)
          continue;

        const auto overriddenName = importName(overriddenProperty, version,
                                               givenName);
        if (overriddenName.getDeclName())
          overriddenNames.push_back({overriddenProperty, overriddenName});
      }

      // If we found any names of overridden methods, return those names.
      if (!overriddenNames.empty()) {
        if (overriddenNames.size() > 1)
          mergeOverriddenNames(swiftCtx, property, overriddenNames);
        overriddenNames[0].second.effectiveContext = result.effectiveContext;
        return overriddenNames[0].second;
      }
    }
  }

  // If we have a swift_name attribute, use that.
  if (auto *nameAttr = findSwiftNameAttr(D, version)) {
    bool skipCustomName = false;

    // Parse the name.
    ParsedDeclName parsedName = parseDeclName(nameAttr->getName());
    if (!parsedName || parsedName.isOperator())
      return result;

    // If we have an Objective-C method that is being mapped to an
    // initializer (e.g., a factory method whose name doesn't fit the
    // convention for factory methods), make sure that it can be
    // imported as an initializer.
    bool isInitializer = false;
    auto method = dyn_cast<clang::ObjCMethodDecl>(D);
    if (method) {
      unsigned initPrefixLength;
      if (parsedName.BaseName == "init" && parsedName.IsFunctionName) {
        if (!shouldImportAsInitializer(method, version, initPrefixLength)) {
          // We cannot import this as an initializer anyway.
          return ImportedName();
        }

        if (auto kind = determineCtorInitializerKind(method))
          result.info.initKind = *kind;

        // If this swift_name attribute maps a factory method to an
        // initializer and we were asked not to do so, ignore the
        // custom name.
        if (suppressFactoryMethodAsInit(method, version,
                                        result.getInitKind())) {
          skipCustomName = true;
        } else {
          // Note that this is an initializer.
          isInitializer = true;
        }
      }
    }

    if (!skipCustomName) {
      result.info.hasCustomName = true;
      result.declName = parsedName.formDeclName(swiftCtx);

      // Handle globals treated as members.
      if (parsedName.isMember()) {
        // FIXME: Make sure this thing is global.
        result.effectiveContext = parsedName.ContextName;
        if (parsedName.SelfIndex) {
          result.info.hasSelfIndex = true;
          result.info.selfIndex = *parsedName.SelfIndex;
        }
        result.info.importAsMember = true;

        if (parsedName.BaseName == "init")
          result.info.initKind = CtorInitializerKind::Factory;
      }

      // Map property getters/setters.
      if (parsedName.IsGetter)
        result.info.accessorKind = ImportedAccessorKind::PropertyGetter;
      else if (parsedName.IsSetter)
        result.info.accessorKind = ImportedAccessorKind::PropertySetter;

      if (method && parsedName.IsFunctionName) {
        // Get the parameters.
        ArrayRef<const clang::ParmVarDecl *> params{method->param_begin(),
                                                    method->param_end()};

        if (auto errorInfo = considerErrorImport(method, parsedName.BaseName,
                                                 parsedName.ArgumentLabels,
                                                 params, isInitializer,
                                                 /*hasCustomName=*/true)) {
          result.info.hasErrorInfo = true;
          result.info.errorInfo = *errorInfo;
        }
      }

      return result;
    }
  } else if (swift3OrLaterName && (inferImportAsMember ||
                                   moduleIsInferImportAsMember(D, clangSema)) &&
             (isa<clang::VarDecl>(D) || isa<clang::FunctionDecl>(D)) &&
             dc->isTranslationUnit()) {
    auto inference = IAMResult::infer(swiftCtx, clangSema, D);
    if (inference.isImportAsMember()) {
      result.info.importAsMember = true;
      result.declName = inference.name;
      result.effectiveContext = inference.effectiveDC;

      // Instance or static
      if (inference.selfIndex) {
        result.info.hasSelfIndex = true;
        result.info.selfIndex = *inference.selfIndex;
      }

      // Property
      if (inference.isGetter())
        result.info.accessorKind = ImportedAccessorKind::PropertyGetter;
      else if (inference.isSetter())
        result.info.accessorKind = ImportedAccessorKind::PropertySetter;

      // Inits are factory. These C functions are neither convenience nor
      // designated, as they return a fully formed object of that type.
      if (inference.isInit())
        result.info.initKind = CtorInitializerKind::Factory;

      return result;
    }
  }

  // For empty names, there is nothing to do.
  if (D->getDeclName().isEmpty())
    return result;

  /// Whether the result is a function name.
  bool isFunction = false;
  bool isInitializer = false;
  unsigned initializerPrefixLen;
  StringRef baseName;
  SmallVector<StringRef, 4> argumentNames;
  SmallString<16> selectorSplitScratch;
  ArrayRef<const clang::ParmVarDecl *> params;
  switch (D->getDeclName().getNameKind()) {
  case clang::DeclarationName::CXXConstructorName:
  case clang::DeclarationName::CXXConversionFunctionName:
  case clang::DeclarationName::CXXDestructorName:
  case clang::DeclarationName::CXXLiteralOperatorName:
  case clang::DeclarationName::CXXUsingDirective:
  case clang::DeclarationName::CXXDeductionGuideName:
    // TODO: Handling these is part of C++ interoperability.
    return ImportedName();

  case clang::DeclarationName::CXXOperatorName: {
    auto op = D->getDeclName().getCXXOverloadedOperator();
    switch (op) {
    case clang::OverloadedOperatorKind::OO_Plus:
    case clang::OverloadedOperatorKind::OO_Minus:
    case clang::OverloadedOperatorKind::OO_Star:
    case clang::OverloadedOperatorKind::OO_Slash:
<<<<<<< HEAD
    case clang::OverloadedOperatorKind::OO_Percent:
    case clang::OverloadedOperatorKind::OO_Amp:
    case clang::OverloadedOperatorKind::OO_Pipe:
=======
    case clang::OverloadedOperatorKind::OO_LessLess:
    case clang::OverloadedOperatorKind::OO_GreaterGreater:
    case clang::OverloadedOperatorKind::OO_AmpAmp:
    case clang::OverloadedOperatorKind::OO_PipePipe:
>>>>>>> b96e1301
      if (auto FD = dyn_cast<clang::FunctionDecl>(D)) {
        baseName = clang::getOperatorSpelling(op);
        isFunction = true;
        argumentNames.resize(FD->param_size());
      } else {
        // This can happen for example for templated operators functions.
        // We don't support those, yet.
        return ImportedName();
      }
      break;
    default:
      // We don't import these yet.
      return ImportedName();
    }
    break;
  }

  case clang::DeclarationName::Identifier:
    // Map the identifier.
    baseName = D->getDeclName().getAsIdentifierInfo()->getName();

    if (givenName) {
      if (!givenName.isIdentifier())
        return ImportedName();
      baseName = givenName.getAsIdentifierInfo()->getName();
    }

    // For Objective-C BOOL properties, use the name of the getter
    // which, conventionally, has an "is" prefix.
    if (swift3OrLaterName) {
      if (auto property = dyn_cast<clang::ObjCPropertyDecl>(D)) {
        if (isBoolType(clangSema.Context, property->getType()))
          baseName = property->getGetterName().getNameForSlot(0);
      }
    }

    // For C functions, create empty argument names.
    if (auto function = dyn_cast<clang::FunctionDecl>(D)) {
      isFunction = true;
      params = {function->param_begin(), function->param_end()};
      for (auto param : params) {
        (void)param;
        argumentNames.push_back(StringRef());
      }
      if (function->isVariadic())
        argumentNames.push_back(StringRef());
    }
    break;

  case clang::DeclarationName::ObjCMultiArgSelector:
  case clang::DeclarationName::ObjCOneArgSelector:
  case clang::DeclarationName::ObjCZeroArgSelector: {
    auto objcMethod = cast<clang::ObjCMethodDecl>(D);

    // Map the Objective-C selector directly.
    auto selector = D->getDeclName().getObjCSelector();

    // Respect the given name.
    if (givenName) {
      switch (givenName.getNameKind()) {
      case clang::DeclarationName::ObjCOneArgSelector:
      case clang::DeclarationName::ObjCMultiArgSelector:
      case clang::DeclarationName::ObjCZeroArgSelector:

        // Make sure the given name has the right count of arguments.
        if (selector.getNumArgs() != givenName.getObjCSelector().getNumArgs())
          return ImportedName();
        selector = givenName.getObjCSelector();
        break;
      default:
        return ImportedName();
      }
    }

    baseName = selector.getNameForSlot(0);

    // We don't support methods with empty first selector pieces.
    if (baseName.empty())
      return ImportedName();

    isInitializer = shouldImportAsInitializer(objcMethod, version,
                                              initializerPrefixLen);

    if (isInitializer) {
      if (auto kind = determineCtorInitializerKind(objcMethod))
        result.info.initKind = *kind;

      // If we would import a factory method as an initializer but were
      // asked not to, don't consider this as an initializer.
      if (suppressFactoryMethodAsInit(objcMethod, version,
                                      result.getInitKind())) {
        isInitializer = false;
      }
    }

    if (isInitializer)
      baseName = "init";

    // Get the parameters.
    params = {objcMethod->param_begin(), objcMethod->param_end()};

    // If we have a variadic method for which we need to drop the last
    // selector piece, do so now.
    unsigned numArgs = selector.getNumArgs();
    if (objcMethod->isVariadic() && shouldMakeSelectorNonVariadic(selector)) {
      --numArgs;
      result.info.droppedVariadic = true;
      params = params.drop_back(1);
    }

    for (unsigned index = 0; index != numArgs; ++index) {
      if (index == 0) {
        argumentNames.push_back(StringRef());
      } else {
        StringRef argName = selector.getNameForSlot(index);
        argumentNames.push_back(argName);
      }
    }

    // For initializers, compute the first argument name.
    if (isInitializer) {
      // Skip over the prefix.
      auto argName = selector.getNameForSlot(0).substr(initializerPrefixLen);

      // Drop "With" if present after the "init".
      bool droppedWith = false;
      if (argName.startswith("With")) {
        argName = argName.substr(4);
        droppedWith = true;
      }

      // Lowercase the remaining argument name.
      argName = camel_case::toLowercaseWord(argName, selectorSplitScratch);

      // If we dropped "with" and ended up with a reserved name,
      // put "with" back.
      if (droppedWith && isSwiftReservedName(argName)) {
        selectorSplitScratch = "with";
        selectorSplitScratch +=
            selector.getNameForSlot(0).substr(initializerPrefixLen + 4);
        argName = selectorSplitScratch;
      }

      // Set the first argument name to be the name we computed. If
      // there is no first argument, create one for this purpose.
      if (argumentNames.empty()) {
        if (!argName.empty()) {
          // FIXME: Record what happened here for the caller?
          argumentNames.push_back(argName);
        }
      } else {
        argumentNames[0] = argName;
      }
    }

    if (auto errorInfo = considerErrorImport(
        objcMethod, baseName, argumentNames, params, isInitializer,
        /*hasCustomName=*/false)) {
        result.info.hasErrorInfo = true;
        result.info.errorInfo = *errorInfo;
    }

    isFunction = true;

    // Is this one of the accessors for subscripts?
    if (objcMethod->getMethodFamily() == clang::OMF_None &&
        objcMethod->isInstanceMethod()) {
      if (isNonNullarySelector(objcMethod->getSelector(),
                               {"objectAtIndexedSubscript"}) ||
          isNonNullarySelector(objcMethod->getSelector(),
                               {"objectForKeyedSubscript"}))
        result.info.accessorKind = ImportedAccessorKind::SubscriptGetter;
      else if (isNonNullarySelector(objcMethod->getSelector(),
                                    {"setObject", "atIndexedSubscript"}) ||
               isNonNullarySelector(objcMethod->getSelector(),
                                    {"setObject", "forKeyedSubscript"}))
        result.info.accessorKind = ImportedAccessorKind::SubscriptSetter;
    }

    break;
  }
  }

  // Perform automatic name transformations.

  // Enumeration constants may have common prefixes stripped.
  bool strippedPrefix = false;
  if (version != ImportNameVersion::raw() && isa<clang::EnumConstantDecl>(D)) {
    auto enumDecl = cast<clang::EnumDecl>(D->getDeclContext());
    auto enumInfo = getEnumInfo(enumDecl);

    StringRef removePrefix = enumInfo.getConstantNamePrefix();
    if (!removePrefix.empty()) {
      if (baseName.startswith(removePrefix)) {
        baseName = baseName.substr(removePrefix.size());
        strippedPrefix = true;
      } else if (givenName) {
        // Calculate the new prefix.
        // What if the preferred name causes longer prefix?
        StringRef subPrefix = [](StringRef LHS, StringRef RHS) {
          if (LHS.size() > RHS.size())
            std::swap(LHS, RHS) ;
          return StringRef(LHS.data(), std::mismatch(LHS.begin(), LHS.end(),
            RHS.begin()).first - LHS.begin());
        }(removePrefix, baseName);
        if (!subPrefix.empty()) {
          baseName = baseName.substr(subPrefix.size());
          strippedPrefix = true;
        }
      }
    }
  }

  // If the error is an error enum, it will be mapped to the 'Code'
  // enum nested within an NSError-containing struct. Strip the word
  // "Code" off the end of the name, if it's there, because it's
  // redundant.
  if (auto enumDecl = dyn_cast<clang::EnumDecl>(D)) {
    if (enumDecl->isThisDeclarationADefinition()) {
      auto enumInfo = getEnumInfo(enumDecl);
      if (enumInfo.isErrorEnum() && baseName.size() > 4 &&
          camel_case::getLastWord(baseName) == "Code")
        baseName = baseName.substr(0, baseName.size() - 4);
    }
  }

  // Objective-C protocols may have the suffix "Protocol" appended if
  // the non-suffixed name would conflict with another entity in the
  // same top-level module.
  SmallString<16> baseNameWithProtocolSuffix;
  if (auto objcProto = dyn_cast<clang::ObjCProtocolDecl>(D)) {
    if (objcProto->hasDefinition()) {
      if (hasNamingConflict(D, objcProto->getIdentifier(), nullptr)) {
        baseNameWithProtocolSuffix = baseName;
        baseNameWithProtocolSuffix += SWIFT_PROTOCOL_SUFFIX;
        baseName = baseNameWithProtocolSuffix;
      }
    }
  }

  // Typedef declarations might be CF types that will drop the "Ref"
  // suffix.
  clang::ASTContext &clangCtx = clangSema.Context;
  if (swift3OrLaterName) {
    if (auto typedefNameDecl = dyn_cast<clang::TypedefNameDecl>(D)) {
      auto swiftName = getCFTypeName(typedefNameDecl);
      if (!swiftName.empty() &&
          !hasNamingConflict(D, &clangCtx.Idents.get(swiftName),
                             typedefNameDecl)) {
        // Adopt the requested name.
        baseName = swiftName;
      }
    }
  }

  // swift_newtype-ed declarations may have common words with the type name
  // stripped.
  if (auto newtypeDecl = findSwiftNewtype(D, clangSema, version)) {
    result.info.importAsMember = true;
    baseName = determineSwiftNewtypeBaseName(baseName, newtypeDecl->getName(),
                                             strippedPrefix);
  }

  if (!result.isSubscriptAccessor() && swift3OrLaterName) {
    // Objective-C properties.
    if (auto objcProperty = dyn_cast<clang::ObjCPropertyDecl>(D)) {
      auto contextType = getClangDeclContextType(
          D->getDeclContext());
      if (!contextType.isNull()) {
        auto contextTypeName =
            getClangTypeNameForOmission(clangCtx, contextType);
        auto propertyTypeName =
            getClangTypeNameForOmission(clangCtx, objcProperty->getType());
        // Find the property names.
        const InheritedNameSet *allPropertyNames = nullptr;
        if (!contextType.isNull()) {
          if (auto objcPtrType = contextType->getAsObjCInterfacePointerType())
            if (auto objcClassDecl = objcPtrType->getInterfaceDecl())
              allPropertyNames =
                  getAllPropertyNames(objcClassDecl, /*forInstance=*/true);
        }

        (void)omitNeedlessWords(baseName, {}, "", propertyTypeName,
                                contextTypeName, {}, /*returnsSelf=*/false,
                                /*isProperty=*/true, allPropertyNames,
                                scratch);
      }
    }

    // Objective-C methods.
    if (auto method = dyn_cast<clang::ObjCMethodDecl>(D)) {
      (void)omitNeedlessWordsInFunctionName(
          baseName, argumentNames, params, method->getReturnType(),
          method->getDeclContext(), getNonNullArgs(method, params),
          result.getErrorInfo()
              ? Optional<unsigned>(result.getErrorInfo()->ErrorParameterIndex)
              : None,
          method->hasRelatedResultType(), method->isInstanceMethod(), *this);
    }

    // If the result is a value, lowercase it.
    if (strippedPrefix && isa<clang::ValueDecl>(D) &&
        shouldLowercaseValueName(baseName)) {
      baseName = camel_case::toLowercaseInitialisms(baseName, scratch);
    }
  }

  // If this declaration has the swift_private attribute, prepend "__" to the
  // appropriate place.
  SmallString<16> swiftPrivateScratch;
  if (shouldBeSwiftPrivate(*this, D, version)) {
    // Special case: empty arg factory, "for historical reasons", is not private
    if (isInitializer && argumentNames.empty() &&
        (result.getInitKind() == CtorInitializerKind::Factory ||
         result.getInitKind() == CtorInitializerKind::ConvenienceFactory))
      return result;

    // Make the given name private.
    swiftPrivateScratch = "__";

    if (isInitializer) {
      // For initializers, prepend "__" to the first argument name.
      if (argumentNames.empty()) {
        // FIXME: Record that we did this.
        argumentNames.push_back("__");
      } else {
        swiftPrivateScratch += argumentNames[0];
        argumentNames[0] = swiftPrivateScratch;
      }
    } else {
      // For all other entities, prepend "__" to the base name.
      swiftPrivateScratch += baseName;
      baseName = swiftPrivateScratch;
    }
  }

  result.declName = formDeclName(swiftCtx, baseName, argumentNames, isFunction,
                                 isInitializer);
  return result;
}

/// Returns true if it is expected that the macro is ignored.
static bool shouldIgnoreMacro(StringRef name, const clang::MacroInfo *macro,
                              clang::Preprocessor &PP) {
  // Ignore include guards. Try not to ignore definitions of useful constants,
  // which may end up looking like include guards.
  if (macro->isUsedForHeaderGuard() && macro->getNumTokens() == 1) {
    auto tok = macro->tokens()[0];
    if (tok.is(clang::tok::numeric_constant) && tok.getLength() == 1 &&
        PP.getSpellingOfSingleCharacterNumericConstant(tok) == '1')
      return true;
  }

  // If there are no tokens, there is nothing to convert.
  if (macro->tokens_empty())
    return true;

  // Currently we only convert non-function-like macros.
  if (macro->isFunctionLike())
    return true;

  // Consult the list of macros to suppress.
  auto suppressMacro = llvm::StringSwitch<bool>(name)
#define SUPPRESS_MACRO(NAME) .Case(#NAME, true)
#include "MacroTable.def"
                           .Default(false);

  if (suppressMacro)
    return true;

  return false;
}

bool ClangImporter::shouldIgnoreMacro(StringRef Name,
                                      const clang::MacroInfo *Macro) {
  return ::shouldIgnoreMacro(Name, Macro, Impl.getClangPreprocessor());
}

Identifier
NameImporter::importMacroName(const clang::IdentifierInfo *clangIdentifier,
                              const clang::MacroInfo *macro) {
  // If we're supposed to ignore this macro, return an empty identifier.
  if (::shouldIgnoreMacro(clangIdentifier->getName(), macro,
                          getClangPreprocessor()))
    return Identifier();

  // No transformation is applied to the name.
  StringRef name = clangIdentifier->getName();
  return swiftCtx.getIdentifier(name);
}

ImportedName NameImporter::importName(const clang::NamedDecl *decl,
                                      ImportNameVersion version,
                                      clang::DeclarationName givenName) {
  CacheKeyType key(decl, version);
  if (!givenName) {
    if (auto cachedRes = importNameCache[key]) {
      ++ImportNameNumCacheHits;
      return cachedRes;
    }
  }
  ++ImportNameNumCacheMisses;
  auto res = importNameImpl(decl, version, givenName);
  if (!givenName)
    importNameCache[key] = res;
  return res;
}

bool NameImporter::forEachDistinctImportName(
    const clang::NamedDecl *decl, ImportNameVersion activeVersion,
    llvm::function_ref<bool(ImportedName, ImportNameVersion)> action) {
  using ImportNameKey = std::pair<DeclName, EffectiveClangContext>;
  SmallVector<ImportNameKey, 8> seenNames;

  ImportedName newName = importName(decl, activeVersion);
  if (!newName)
    return true;
  ImportNameKey key(newName.getDeclName(), newName.getEffectiveContext());
  if (action(newName, activeVersion))
    seenNames.push_back(key);

  activeVersion.forEachOtherImportNameVersion(
      [&](ImportNameVersion nameVersion) {
        // Check to see if the name is different.
        ImportedName newName = importName(decl, nameVersion);
        if (!newName)
          return;
        ImportNameKey key(newName.getDeclName(), newName.getEffectiveContext());

        bool seen = llvm::any_of(
            seenNames, [&key](const ImportNameKey &existing) -> bool {
              return key.first == existing.first &&
                     key.second.equalsWithoutResolving(existing.second);
            });
        if (seen)
          return;
        if (action(newName, nameVersion))
          seenNames.push_back(key);
      });
  return false;
}

const InheritedNameSet *NameImporter::getAllPropertyNames(
                          clang::ObjCInterfaceDecl *classDecl,
                          bool forInstance) {
  classDecl = classDecl->getCanonicalDecl();

  // If we already have this information, return it.
  auto known = allProperties.find({classDecl, forInstance});
  if (known != allProperties.end()) return known->second.get();

  // Otherwise, get information from our superclass first.
  const InheritedNameSet *parentSet = nullptr;
  if (auto superclassDecl = classDecl->getSuperClass()) {
    parentSet = getAllPropertyNames(superclassDecl, forInstance);
  }

  // Create the set of properties.
  llvm::BumpPtrAllocator &alloc = scratch.getAllocator();
  known = allProperties.insert({
      std::pair<const clang::ObjCInterfaceDecl *, char>(classDecl, forInstance),
      std::make_unique<InheritedNameSet>(parentSet, alloc) }).first;

  // Local function to add properties from the given set.
  auto addProperties = [&](clang::DeclContext::decl_range members) {
    for (auto member : members) {
      // Add Objective-C property names.
      if (auto property = dyn_cast<clang::ObjCPropertyDecl>(member)) {
        if (forInstance)
          known->second->add(property->getName());
        continue;
      }

      // Add no-parameter, non-void method names.
      if (auto method = dyn_cast<clang::ObjCMethodDecl>(member)) {
        if (method->getSelector().isUnarySelector() &&
            !method->getReturnType()->isVoidType() &&
            !method->hasRelatedResultType() &&
            method->isInstanceMethod() == forInstance) {
          known->second->add(method->getSelector().getNameForSlot(0));
          continue;
        }
      }
    }
  };

  // Dig out the class definition.
  auto classDef = classDecl->getDefinition();
  if (!classDef) return known->second.get();

  // Collect property names from the class definition.
  addProperties(classDef->decls());

  // Dig out the module that owns the class definition.
  auto module = classDef->getImportedOwningModule();
  if (module) module = module->getTopLevelModule();

  // Collect property names from all categories and extensions in the same
  // module as the class.
  for (auto category : classDef->known_categories()) {
    auto categoryModule = category->getImportedOwningModule();
    if (categoryModule) categoryModule = categoryModule->getTopLevelModule();
    if (module != categoryModule) continue;

    addProperties(category->decls());
  }

  return known->second.get();
}<|MERGE_RESOLUTION|>--- conflicted
+++ resolved
@@ -1423,16 +1423,13 @@
     case clang::OverloadedOperatorKind::OO_Minus:
     case clang::OverloadedOperatorKind::OO_Star:
     case clang::OverloadedOperatorKind::OO_Slash:
-<<<<<<< HEAD
     case clang::OverloadedOperatorKind::OO_Percent:
     case clang::OverloadedOperatorKind::OO_Amp:
     case clang::OverloadedOperatorKind::OO_Pipe:
-=======
     case clang::OverloadedOperatorKind::OO_LessLess:
     case clang::OverloadedOperatorKind::OO_GreaterGreater:
     case clang::OverloadedOperatorKind::OO_AmpAmp:
     case clang::OverloadedOperatorKind::OO_PipePipe:
->>>>>>> b96e1301
       if (auto FD = dyn_cast<clang::FunctionDecl>(D)) {
         baseName = clang::getOperatorSpelling(op);
         isFunction = true;
