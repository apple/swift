//===--- ImportDecl.cpp - Import Clang Declarations -----------------------===//
//
// This source file is part of the Swift.org open source project
//
// Copyright (c) 2014 - 2018 Apple Inc. and the Swift project authors
// Licensed under Apache License v2.0 with Runtime Library Exception
//
// See https://swift.org/LICENSE.txt for license information
// See https://swift.org/CONTRIBUTORS.txt for the list of Swift project authors
//
//===----------------------------------------------------------------------===//
//
// This file implements support for importing Clang declarations into Swift.
//
//===----------------------------------------------------------------------===//

#include "CFTypeInfo.h"
#include "ImporterImpl.h"
#include "swift/AST/ASTContext.h"
#include "swift/AST/ASTMangler.h"
#include "swift/AST/Attr.h"
#include "swift/AST/Builtins.h"
#include "swift/AST/ClangModuleLoader.h"
#include "swift/AST/Decl.h"
#include "swift/AST/DiagnosticsClangImporter.h"
#include "swift/AST/ExistentialLayout.h"
#include "swift/AST/Expr.h"
#include "swift/AST/GenericEnvironment.h"
#include "swift/AST/GenericSignature.h"
#include "swift/AST/Module.h"
#include "swift/AST/NameLookup.h"
#include "swift/AST/NameLookupRequests.h"
#include "swift/AST/ParameterList.h"
#include "swift/AST/Pattern.h"
#include "swift/AST/PrettyStackTrace.h"
#include "swift/AST/ProtocolConformance.h"
#include "swift/AST/Stmt.h"
#include "swift/AST/TypeCheckRequests.h"
#include "swift/AST/Types.h"
#include "swift/Basic/Defer.h"
#include "swift/Basic/PrettyStackTrace.h"
#include "swift/Basic/Statistic.h"
#include "swift/ClangImporter/ClangModule.h"
#include "swift/Config.h"
#include "swift/Parse/Lexer.h"
#include "swift/Strings.h"

#include "clang/AST/ASTContext.h"
#include "clang/AST/Attr.h"
#include "clang/AST/DeclObjCCommon.h"
#include "clang/AST/DeclCXX.h"
#include "clang/Basic/CharInfo.h"
#include "swift/Basic/Statistic.h"
#include "clang/Basic/Specifiers.h"
#include "clang/Basic/TargetInfo.h"
#include "clang/Lex/Preprocessor.h"
#include "clang/Sema/Lookup.h"

#include "llvm/ADT/SmallString.h"
#include "llvm/ADT/Statistic.h"
#include "llvm/ADT/StringExtras.h"
#include "llvm/ADT/StringSwitch.h"
#include "llvm/Support/Path.h"

#include <algorithm>

#define DEBUG_TYPE "Clang module importer"

STATISTIC(NumTotalImportedEntities, "# of imported clang entities");
STATISTIC(NumFactoryMethodsAsInitializers,
          "# of factory methods mapped to initializers");

using namespace swift;
using namespace importer;

namespace swift {
namespace inferred_attributes {
  enum {
    requires_stored_property_inits = 0x01
  };
} // end namespace inferred_attributes
} // end namespace swift

namespace {

struct AccessorInfo {
  AbstractStorageDecl *Storage;
  AccessorKind Kind;
};

enum class MakeStructRawValuedFlags {
  /// whether to also create an unlabeled init
  MakeUnlabeledValueInit = 0x01,

  /// whether the raw value should be a let
  IsLet = 0x02,

  /// whether to mark the rawValue as implicit
  IsImplicit = 0x04,
};
using MakeStructRawValuedOptions = OptionSet<MakeStructRawValuedFlags>;
} // end anonymous namespace

static MakeStructRawValuedOptions
getDefaultMakeStructRawValuedOptions() {
  MakeStructRawValuedOptions opts;
  opts -= MakeStructRawValuedFlags::MakeUnlabeledValueInit; // default off
  opts |= MakeStructRawValuedFlags::IsLet;                  // default on
  opts |= MakeStructRawValuedFlags::IsImplicit;             // default on
  return opts;
}

static bool isInSystemModule(const DeclContext *D) {
  return cast<ClangModuleUnit>(D->getModuleScopeContext())->isSystemModule();
}

static AccessLevel getOverridableAccessLevel(const DeclContext *dc) {
  return (dc->getSelfClassDecl() ? AccessLevel::Open : AccessLevel::Public);
}

/// Create a typedpattern(namedpattern(decl))
static Pattern *createTypedNamedPattern(VarDecl *decl) {
  ASTContext &Ctx = decl->getASTContext();
  Type ty = decl->getType();

  Pattern *P = new (Ctx) NamedPattern(decl);
  P->setType(ty);
  P->setImplicit();
  return TypedPattern::createImplicit(Ctx, P, ty);
}

/// Create a var member for this struct, along with its pattern binding, and add
/// it as a member
static std::pair<VarDecl *, PatternBindingDecl *>
createVarWithPattern(ASTContext &ctx, DeclContext *dc, Identifier name, Type ty,
                     VarDecl::Introducer introducer, bool isImplicit, AccessLevel access,
                     AccessLevel setterAccess) {
  // Create a variable to store the underlying value.
  auto var = new (ctx) VarDecl(
      /*IsStatic*/false, introducer,
      /*IsCaptureList*/false,
      SourceLoc(), name, dc);
  if (isImplicit)
    var->setImplicit();
  var->setInterfaceType(ty);
  var->setAccess(access);
  var->setSetterAccess(setterAccess);

  // Create a pattern binding to describe the variable.
  Pattern *varPattern = createTypedNamedPattern(var);
  auto *patternBinding = PatternBindingDecl::create(
      ctx, /*StaticLoc*/ SourceLoc(), StaticSpellingKind::None,
      /*VarLoc*/ SourceLoc(), varPattern, /*EqualLoc*/ SourceLoc(),
      /*InitExpr*/ nullptr, dc);
  if (isImplicit)
    patternBinding->setImplicit();

  return {var, patternBinding};
}

static FuncDecl *createFuncOrAccessor(ASTContext &ctx, SourceLoc funcLoc,
                                      Optional<AccessorInfo> accessorInfo,
                                      DeclName name, SourceLoc nameLoc,
                                      ParameterList *bodyParams,
                                      Type resultTy,
                                      bool async,
                                      bool throws,
                                      DeclContext *dc,
                                      ClangNode clangNode) {
  if (accessorInfo) {
    return AccessorDecl::create(ctx, funcLoc,
                                /*accessorKeywordLoc*/ SourceLoc(),
                                accessorInfo->Kind,
                                accessorInfo->Storage,
                                /*StaticLoc*/SourceLoc(),
                                StaticSpellingKind::None,
                                throws,
                                /*ThrowsLoc=*/SourceLoc(),
                                /*ThrowsType=*/nullptr,
                                /*GenericParams=*/nullptr,
                                bodyParams,
                                resultTy, dc, clangNode);
  } else {
<<<<<<< HEAD
    return FuncDecl::createImported(ctx, funcLoc, name, nameLoc, throws, nullptr,
=======
    return FuncDecl::createImported(ctx, funcLoc, name, nameLoc, async, throws,
>>>>>>> 55de91bb
                                    bodyParams, resultTy, dc, clangNode);
  }
}

static void makeComputed(AbstractStorageDecl *storage,
                         AccessorDecl *getter, AccessorDecl *setter) {
  assert(getter);
  if (setter) {
    storage->setImplInfo(StorageImplInfo::getMutableComputed());
    storage->setAccessors(SourceLoc(), {getter, setter}, SourceLoc());
  } else {
    storage->setImplInfo(StorageImplInfo::getImmutableComputed());
    storage->setAccessors(SourceLoc(), {getter}, SourceLoc());
  }
}

#ifndef NDEBUG
static bool verifyNameMapping(MappedTypeNameKind NameMapping,
                              StringRef left, StringRef right) {
  return NameMapping == MappedTypeNameKind::DoNothing || left != right;
}
#endif

/// Map a well-known C type to a swift type from the standard library.
///
/// \param IsError set to true when we know the corresponding swift type name,
/// but we could not find it.  (For example, the type was not defined in the
/// standard library or the required standard library module was not imported.)
/// This should be a hard error, we don't want to map the type only sometimes.
///
/// \returns A pair of a swift type and its name that corresponds to a given
/// C type.
static std::pair<Type, StringRef>
getSwiftStdlibType(const clang::TypedefNameDecl *D,
                   Identifier Name,
                   ClangImporter::Implementation &Impl,
                   bool *IsError, MappedTypeNameKind &NameMapping) {
  *IsError = false;

  MappedCTypeKind CTypeKind;
  unsigned Bitwidth;
  StringRef SwiftModuleName;
  bool IsSwiftModule; // True if SwiftModuleName == STDLIB_NAME.
  StringRef SwiftTypeName;
  bool CanBeMissing;


  do {
#define MAP_TYPE(C_TYPE_NAME, C_TYPE_KIND, C_TYPE_BITWIDTH,        \
                 SWIFT_MODULE_NAME, SWIFT_TYPE_NAME,               \
                 CAN_BE_MISSING, C_NAME_MAPPING)                   \
    if (Name.str() == C_TYPE_NAME) {                               \
      CTypeKind = MappedCTypeKind::C_TYPE_KIND;                    \
      Bitwidth = C_TYPE_BITWIDTH;                                  \
      SwiftModuleName = SWIFT_MODULE_NAME;                         \
      IsSwiftModule = SwiftModuleName == STDLIB_NAME;              \
      SwiftTypeName = SWIFT_TYPE_NAME;                             \
      CanBeMissing = CAN_BE_MISSING;                               \
      NameMapping = MappedTypeNameKind::C_NAME_MAPPING;            \
      assert(verifyNameMapping(MappedTypeNameKind::C_NAME_MAPPING, \
                               C_TYPE_NAME, SWIFT_TYPE_NAME) &&    \
             "MappedTypes.def: Identical names must use DoNothing"); \
      break;                                                       \
    }
#include "MappedTypes.def"

    // We handle `BOOL` as a special case because the selection here is more
    // complicated as the type alias exists on multiple platforms as different
    // types.  It appears in an Objective-C context where it is a `signed char`
    // and appears in Windows as an `int`.  Furthermore, you can actually have
    // the two interoperate, which requires a further bit of logic to
    // disambiguate the type aliasing behaviour.  To complicate things, the two
    // aliases bridge to different types - `ObjCBool` for Objective-C and
    // `WindowsBool` for Windows's `BOOL` type.
    if (Name.str() == "BOOL") {
      auto &CASTContext = Impl.getClangASTContext();
      auto &SwiftASTContext = Impl.SwiftContext;

      // Default to Objective-C `BOOL`
      CTypeKind = MappedCTypeKind::ObjCBool;
      if (CASTContext.getTargetInfo().getTriple().isOSWindows()) {
        // On Windows fall back to Windows `BOOL`
        CTypeKind = MappedCTypeKind::SignedInt;
        // If Objective-C interop is enabled, and we match the Objective-C
        // `BOOL` type, then switch back to `ObjCBool`.
        if (SwiftASTContext.LangOpts.EnableObjCInterop &&
            CASTContext.hasSameType(D->getUnderlyingType(),
                                    CASTContext.ObjCBuiltinBoolTy))
          CTypeKind = MappedCTypeKind::ObjCBool;
      }

      if (CTypeKind == MappedCTypeKind::ObjCBool) {
        Bitwidth = 8;
        SwiftModuleName = StringRef("ObjectiveC");
        IsSwiftModule = false;
        SwiftTypeName = "ObjCBool";
        NameMapping = MappedTypeNameKind::DoNothing;
        CanBeMissing = false;
        assert(verifyNameMapping(MappedTypeNameKind::DoNothing,
                                 "BOOL", "ObjCBool") &&
               "MappedTypes.def: Identical names must use DoNothing");
      } else {
        assert(CTypeKind == MappedCTypeKind::SignedInt &&
               "expected Windows `BOOL` desugared to `int`");
        Bitwidth = 32;
        SwiftModuleName = StringRef("WinSDK");
        IsSwiftModule = false;
        SwiftTypeName = "WindowsBool";
        NameMapping = MappedTypeNameKind::DoNothing;
        CanBeMissing = true;
        assert(verifyNameMapping(MappedTypeNameKind::DoNothing,
                                 "BOOL", "WindowsBool") &&
               "MappedTypes.def: Identical names must use DoNothing");
      }

      break;
    }

    // We did not find this type, thus it is not mapped.
    return std::make_pair(Type(), "");
  } while (0);

  clang::ASTContext &ClangCtx = Impl.getClangASTContext();

  auto ClangType = D->getUnderlyingType();

  // If the C type does not have the expected size, don't import it as a stdlib
  // type.
  unsigned ClangTypeSize = ClangCtx.getTypeSize(ClangType);
  if (Bitwidth != 0 && Bitwidth != ClangTypeSize)
    return std::make_pair(Type(), "");

  // Check other expected properties of the C type.
  switch(CTypeKind) {
  case MappedCTypeKind::UnsignedInt:
    if (!ClangType->isUnsignedIntegerType())
      return std::make_pair(Type(), "");
    break;

  case MappedCTypeKind::SignedInt:
    if (!ClangType->isSignedIntegerType())
      return std::make_pair(Type(), "");
    break;

  case MappedCTypeKind::UnsignedWord:
    if (ClangTypeSize != 64 && ClangTypeSize != 32)
      return std::make_pair(Type(), "");
    if (!ClangType->isUnsignedIntegerType())
      return std::make_pair(Type(), "");
    break;

  case MappedCTypeKind::SignedWord:
    if (ClangTypeSize != 64 && ClangTypeSize != 32)
      return std::make_pair(Type(), "");
    if (!ClangType->isSignedIntegerType())
      return std::make_pair(Type(), "");
    break;

  case MappedCTypeKind::FloatIEEEsingle:
  case MappedCTypeKind::FloatIEEEdouble:
  case MappedCTypeKind::FloatX87DoubleExtended: {
    if (!ClangType->isFloatingType())
      return std::make_pair(Type(), "");

    const llvm::fltSemantics &Sem = ClangCtx.getFloatTypeSemantics(ClangType);
    switch(CTypeKind) {
    case MappedCTypeKind::FloatIEEEsingle:
      assert(Bitwidth == 32 && "FloatIEEEsingle should be 32 bits wide");
      if (&Sem != &APFloat::IEEEsingle())
        return std::make_pair(Type(), "");
      break;

    case MappedCTypeKind::FloatIEEEdouble:
      assert(Bitwidth == 64 && "FloatIEEEdouble should be 64 bits wide");
      if (&Sem != &APFloat::IEEEdouble())
        return std::make_pair(Type(), "");
      break;

    case MappedCTypeKind::FloatX87DoubleExtended:
      assert(Bitwidth == 80 && "FloatX87DoubleExtended should be 80 bits wide");
      if (&Sem != &APFloat::x87DoubleExtended())
        return std::make_pair(Type(), "");
      break;

    default:
      llvm_unreachable("should see only floating point types here");
    }
    }
    break;

  case MappedCTypeKind::VaList:
    switch (ClangCtx.getTargetInfo().getBuiltinVaListKind()) {
      case clang::TargetInfo::CharPtrBuiltinVaList:
      case clang::TargetInfo::VoidPtrBuiltinVaList:
      case clang::TargetInfo::PowerABIBuiltinVaList:
      case clang::TargetInfo::AAPCSABIBuiltinVaList:
      case clang::TargetInfo::HexagonBuiltinVaList:
        assert(ClangCtx.getTypeSize(ClangCtx.VoidPtrTy) == ClangTypeSize &&
               "expected va_list type to be sizeof(void *)");
        break;
      case clang::TargetInfo::AArch64ABIBuiltinVaList:
        break;
      case clang::TargetInfo::PNaClABIBuiltinVaList:
      case clang::TargetInfo::SystemZBuiltinVaList:
      case clang::TargetInfo::X86_64ABIBuiltinVaList:
        return std::make_pair(Type(), "");
    }
    break;

  case MappedCTypeKind::ObjCBool:
    if (!ClangCtx.hasSameType(ClangType, ClangCtx.ObjCBuiltinBoolTy) &&
        !(ClangCtx.getBOOLDecl() &&
          ClangCtx.hasSameType(ClangType, ClangCtx.getBOOLType())))
      return std::make_pair(Type(), "");
    break;

  case MappedCTypeKind::ObjCSel:
    if (!ClangCtx.hasSameType(ClangType, ClangCtx.getObjCSelType()) &&
        !ClangCtx.hasSameType(ClangType,
                              ClangCtx.getObjCSelRedefinitionType()))
      return std::make_pair(Type(), "");
    break;

  case MappedCTypeKind::ObjCId:
    if (!ClangCtx.hasSameType(ClangType, ClangCtx.getObjCIdType()) &&
        !ClangCtx.hasSameType(ClangType,
                              ClangCtx.getObjCIdRedefinitionType()))
      return std::make_pair(Type(), "");
    break;

  case MappedCTypeKind::ObjCClass:
    if (!ClangCtx.hasSameType(ClangType, ClangCtx.getObjCClassType()) &&
        !ClangCtx.hasSameType(ClangType,
                              ClangCtx.getObjCClassRedefinitionType()))
      return std::make_pair(Type(), "");
    break;

  case MappedCTypeKind::CGFloat:
    if (!ClangType->isFloatingType())
      return std::make_pair(Type(), "");
    break;

  case MappedCTypeKind::Block:
    if (!ClangType->isBlockPointerType())
      return std::make_pair(Type(), "");
    break;
  }

  ModuleDecl *M;
  if (IsSwiftModule)
    M = Impl.getStdlibModule();
  else
    M = Impl.getNamedModule(SwiftModuleName);
  if (!M) {
    // User did not import the library module that contains the type we want to
    // substitute.
    *IsError = true;
    return std::make_pair(Type(), "");
  }

  Type SwiftType = Impl.getNamedSwiftType(M, SwiftTypeName);
  if (!SwiftType && !CanBeMissing) {
    // The required type is not defined in the standard library.
    *IsError = true;
    return std::make_pair(Type(), "");
  }
  return std::make_pair(SwiftType, SwiftTypeName);
}

static bool isNSDictionaryMethod(const clang::ObjCMethodDecl *MD,
                                 clang::Selector cmd) {
  if (MD->getSelector() != cmd)
    return false;
  if (isa<clang::ObjCProtocolDecl>(MD->getDeclContext()))
    return false;
  if (MD->getClassInterface()->getName() != "NSDictionary")
    return false;
  return true;
}

/// Synthesize the body of \c init?(rawValue:RawType) for an imported enum.
static std::pair<BraceStmt *, bool>
synthesizeEnumRawValueConstructorBody(AbstractFunctionDecl *afd,
                                      void *context) {
  ASTContext &ctx = afd->getASTContext();
  auto ctorDecl = cast<ConstructorDecl>(afd);
  auto enumDecl = static_cast<EnumDecl *>(context);
  auto selfDecl = ctorDecl->getImplicitSelfDecl();
  auto selfRef = new (ctx) DeclRefExpr(selfDecl, DeclNameLoc(),
  /*implicit*/true);
  selfRef->setType(LValueType::get(selfDecl->getType()));

  auto param = ctorDecl->getParameters()->get(0);
  auto paramRef = new (ctx) DeclRefExpr(param, DeclNameLoc(),
                                        /*implicit*/ true);
  paramRef->setType(param->getType());

  auto reinterpretCast
    = cast<FuncDecl>(
        getBuiltinValueDecl(ctx, ctx.getIdentifier("reinterpretCast")));
  auto rawTy = enumDecl->getRawType();
  auto enumTy = enumDecl->getDeclaredInterfaceType();
  SubstitutionMap subMap =
    SubstitutionMap::get(reinterpretCast->getGenericSignature(),
                         { rawTy, enumTy }, { });
  ConcreteDeclRef concreteDeclRef(reinterpretCast, subMap);
  auto reinterpretCastRef
    = new (ctx) DeclRefExpr(concreteDeclRef, DeclNameLoc(), /*implicit*/ true);
  reinterpretCastRef->setType(FunctionType::get({FunctionType::Param(rawTy)},
                                                enumTy));

  auto reinterpreted = CallExpr::createImplicit(ctx, reinterpretCastRef,
                                                { paramRef }, { Identifier() });
  reinterpreted->setType(enumTy);
  reinterpreted->setThrows(false);

  auto assign = new (ctx) AssignExpr(selfRef, SourceLoc(), reinterpreted,
                                     /*implicit*/ true);
  assign->setType(TupleType::getEmpty(ctx));

  auto ret = new (ctx) ReturnStmt(SourceLoc(), nullptr, /*Implicit=*/true);

  auto body = BraceStmt::create(ctx, SourceLoc(), {assign, ret}, SourceLoc(),
                                /*implicit*/ true);
  return { body, /*isTypeChecked=*/true };
}

// Build the init(rawValue:) initializer for an imported NS_ENUM.
//   enum NSSomeEnum: RawType {
//     init?(rawValue: RawType) {
//       self = Builtin.reinterpretCast(rawValue)
//     }
//   }
// Unlike a standard init(rawValue:) enum initializer, this does a reinterpret
// cast in order to preserve unknown or future cases from C.
static ConstructorDecl *
makeEnumRawValueConstructor(ClangImporter::Implementation &Impl,
                            EnumDecl *enumDecl) {
  ASTContext &C = Impl.SwiftContext;
  auto rawTy = enumDecl->getRawType();

  auto param = new (C) ParamDecl(SourceLoc(),
                                 SourceLoc(), C.Id_rawValue,
                                 SourceLoc(), C.Id_rawValue,
                                 enumDecl);
  param->setSpecifier(ParamSpecifier::Default);
  param->setInterfaceType(rawTy);

  auto paramPL = ParameterList::createWithoutLoc(param);

  DeclName name(C, DeclBaseName::createConstructor(), paramPL);
  auto *ctorDecl =
    new (C) ConstructorDecl(name, enumDecl->getLoc(),
                            /*Failable=*/true, /*FailabilityLoc=*/SourceLoc(),
                            /*Throws=*/false, /*ThrowsLoc=*/SourceLoc(), /*ThrowsType=*/nullptr,
                            paramPL,
                            /*GenericParams=*/nullptr, enumDecl);
  ctorDecl->setImplicit();
  ctorDecl->setAccess(AccessLevel::Public);
  ctorDecl->setBodySynthesizer(synthesizeEnumRawValueConstructorBody, enumDecl);
  return ctorDecl;
}

/// Synthesizer callback for an enum's rawValue getter.
static std::pair<BraceStmt *, bool>
synthesizeEnumRawValueGetterBody(AbstractFunctionDecl *afd, void *context) {
  auto getterDecl = cast<AccessorDecl>(afd);
  auto enumDecl = static_cast<EnumDecl *>(context);
  auto rawTy = enumDecl->getRawType();
  auto enumTy = enumDecl->getDeclaredInterfaceType();

  ASTContext &ctx = getterDecl->getASTContext();
  auto *selfDecl = getterDecl->getImplicitSelfDecl();
  auto selfRef = new (ctx) DeclRefExpr(selfDecl, DeclNameLoc(),
                                       /*implicit*/true);
  selfRef->setType(selfDecl->getType());

  auto reinterpretCast
    = cast<FuncDecl>(
        getBuiltinValueDecl(ctx, ctx.getIdentifier("reinterpretCast")));
  SubstitutionMap subMap =
    SubstitutionMap::get(reinterpretCast->getGenericSignature(),
                         { enumTy, rawTy }, { });
  ConcreteDeclRef concreteDeclRef(reinterpretCast, subMap);

  auto reinterpretCastRef
    = new (ctx) DeclRefExpr(concreteDeclRef, DeclNameLoc(), /*implicit*/ true);
  reinterpretCastRef->setType(FunctionType::get({FunctionType::Param(enumTy)},
                                                rawTy));

  auto reinterpreted = CallExpr::createImplicit(ctx, reinterpretCastRef,
                                                { selfRef }, { Identifier() });
  reinterpreted->setType(rawTy);
  reinterpreted->setThrows(false);

  auto ret = new (ctx) ReturnStmt(SourceLoc(), reinterpreted);
  auto body = BraceStmt::create(ctx, SourceLoc(), ASTNode(ret), SourceLoc(),
                                /*implicit*/ true);
  return { body, /*isTypeChecked=*/true };
}

// Build the rawValue getter for an imported NS_ENUM.
//   enum NSSomeEnum: RawType {
//     var rawValue: RawType {
//       return Builtin.reinterpretCast(self)
//     }
//   }
// Unlike a standard init(rawValue:) enum initializer, this does a reinterpret
// cast in order to preserve unknown or future cases from C.
static void makeEnumRawValueGetter(ClangImporter::Implementation &Impl,
                                   EnumDecl *enumDecl,
                                   VarDecl *rawValueDecl) {
  ASTContext &C = Impl.SwiftContext;

  auto rawTy = enumDecl->getRawType();

  auto *params = ParameterList::createEmpty(C);

  auto getterDecl = AccessorDecl::create(C,
                     /*FuncLoc=*/SourceLoc(),
                     /*AccessorKeywordLoc=*/SourceLoc(),
                     AccessorKind::Get,
                     rawValueDecl,
                     /*StaticLoc=*/SourceLoc(),
                     StaticSpellingKind::None,
                     /*Throws=*/false,
                     /*ThrowsLoc=*/SourceLoc(),
                     /*ThrowsType=*/nullptr,
                     /*GenericParams=*/nullptr, params,
                     rawTy, enumDecl);
  getterDecl->setImplicit();
  getterDecl->setIsObjC(false);
  getterDecl->setIsDynamic(false);
  getterDecl->setIsTransparent(false);

  getterDecl->setAccess(AccessLevel::Public);
  getterDecl->setBodySynthesizer(synthesizeEnumRawValueGetterBody, enumDecl);
  makeComputed(rawValueDecl, getterDecl, nullptr);
}

/// Synthesizer for the rawValue getter for an imported struct.
static std::pair<BraceStmt *, bool>
synthesizeStructRawValueGetterBody(AbstractFunctionDecl *afd, void *context) {
  auto getterDecl = cast<AccessorDecl>(afd);
  VarDecl *storedVar = static_cast<VarDecl *>(context);

  ASTContext &ctx = getterDecl->getASTContext();
  auto *selfDecl = getterDecl->getImplicitSelfDecl();
  auto selfRef = new (ctx) DeclRefExpr(selfDecl, DeclNameLoc(),
                                       /*implicit*/true);
  selfRef->setType(selfDecl->getType());

  auto storedType = storedVar->getInterfaceType();
  auto storedRef = new (ctx) MemberRefExpr(selfRef, SourceLoc(), storedVar,
                                           DeclNameLoc(), /*Implicit=*/true,
                                           AccessSemantics::DirectToStorage);
  storedRef->setType(storedType);

  Expr *result = storedRef;

  Type computedType = getterDecl->getResultInterfaceType();
  if (!computedType->isEqual(storedType)) {
    auto bridge = new (ctx) BridgeFromObjCExpr(storedRef, computedType);
    bridge->setType(computedType);

    result = CoerceExpr::createImplicit(ctx, bridge, computedType);
  }

  auto ret = new (ctx) ReturnStmt(SourceLoc(), result);
  auto body = BraceStmt::create(ctx, SourceLoc(), ASTNode(ret), SourceLoc(),
                                /*implicit*/ true);
  return { body, /*isTypeChecked=*/true };
}

// Build the rawValue getter for a struct type.
//
//   struct SomeType: RawRepresentable {
//     private var _rawValue: ObjCType
//     var rawValue: SwiftType {
//       return _rawValue as SwiftType
//     }
//   }
static AccessorDecl *makeStructRawValueGetter(
                   ClangImporter::Implementation &Impl,
                   StructDecl *structDecl,
                   VarDecl *computedVar,
                   VarDecl *storedVar) {
  assert(storedVar->hasStorage());

  ASTContext &C = Impl.SwiftContext;
  
  auto *params = ParameterList::createEmpty(C);

  auto computedType = computedVar->getInterfaceType();

  auto getterDecl = AccessorDecl::create(C,
                     /*FuncLoc=*/SourceLoc(),
                     /*AccessorKeywordLoc=*/SourceLoc(),
                     AccessorKind::Get,
                     computedVar,
                     /*StaticLoc=*/SourceLoc(),
                     StaticSpellingKind::None,
                     /*Throws=*/false,
                     /*ThrowsLoc=*/SourceLoc(),
                     /*ThrowsType=*/nullptr,
                     /*GenericParams=*/nullptr, params,
                     computedType, structDecl);
  getterDecl->setImplicit();
  getterDecl->setIsObjC(false);
  getterDecl->setIsDynamic(false);
  getterDecl->setIsTransparent(false);

  getterDecl->setAccess(AccessLevel::Public);
  getterDecl->setBodySynthesizer(synthesizeStructRawValueGetterBody, storedVar);
  return getterDecl;
}

static AccessorDecl *makeFieldGetterDecl(ClangImporter::Implementation &Impl,
                                         StructDecl *importedDecl,
                                         VarDecl *importedFieldDecl,
                                         ClangNode clangNode = ClangNode()) {
  auto &C = Impl.SwiftContext;

  auto *params = ParameterList::createEmpty(C);
  
  auto getterType = importedFieldDecl->getInterfaceType();
  auto getterDecl = AccessorDecl::create(C,
                     /*FuncLoc=*/importedFieldDecl->getLoc(),
                     /*AccessorKeywordLoc=*/SourceLoc(),
                     AccessorKind::Get,
                     importedFieldDecl,
                     /*StaticLoc=*/SourceLoc(),
                     StaticSpellingKind::None,
                     /*Throws=*/false,
                     /*ThrowsLoc=*/SourceLoc(),
                     /*ThrowsType=*/nullptr,
                     /*GenericParams=*/nullptr, params,
                     getterType, importedDecl, clangNode);
  getterDecl->setAccess(AccessLevel::Public);
  getterDecl->setIsObjC(false);
  getterDecl->setIsDynamic(false);

  return getterDecl;
}

static AccessorDecl *makeFieldSetterDecl(ClangImporter::Implementation &Impl,
                                         StructDecl *importedDecl,
                                         VarDecl *importedFieldDecl,
                                         ClangNode clangNode = ClangNode()) {
  auto &C = Impl.SwiftContext;
  auto newValueDecl = new (C) ParamDecl(SourceLoc(), SourceLoc(),
                                        Identifier(), SourceLoc(), C.Id_value,
                                        importedDecl);
  newValueDecl->setSpecifier(ParamSpecifier::Default);
  newValueDecl->setInterfaceType(importedFieldDecl->getInterfaceType());

  auto *params = ParameterList::createWithoutLoc(newValueDecl);

  auto voidTy = TupleType::getEmpty(C);

  auto setterDecl = AccessorDecl::create(C,
                     /*FuncLoc=*/SourceLoc(),
                     /*AccessorKeywordLoc=*/SourceLoc(),
                     AccessorKind::Set,
                     importedFieldDecl,
                     /*StaticLoc=*/SourceLoc(),
                     StaticSpellingKind::None,
                     /*Throws=*/false,
                     /*ThrowsLoc=*/SourceLoc(),
                     /*ThrowsType=*/nullptr,
                     /*GenericParams=*/nullptr, params,
                     voidTy, importedDecl, clangNode);
  setterDecl->setIsObjC(false);
  setterDecl->setIsDynamic(false);
  setterDecl->setSelfAccessKind(SelfAccessKind::Mutating);
  setterDecl->setAccess(AccessLevel::Public);

  return setterDecl;
}

/// Find the anonymous inner field declaration for the given anonymous field.
static VarDecl *findAnonymousInnerFieldDecl(VarDecl *importedFieldDecl,
                                            VarDecl *anonymousFieldDecl) {
  auto anonymousFieldType = anonymousFieldDecl->getInterfaceType();
  auto anonymousFieldTypeDecl
      = anonymousFieldType->getStructOrBoundGenericStruct();

  const auto flags = NominalTypeDecl::LookupDirectFlags::IgnoreNewExtensions;
  for (auto decl : anonymousFieldTypeDecl->lookupDirect(
                       importedFieldDecl->getName(), flags)) {
    if (isa<VarDecl>(decl)) {
      return cast<VarDecl>(decl);
    }
  }

  llvm_unreachable("couldn't find anonymous inner field decl");
}

/// Synthesize the getter body for an indirect field.
static std::pair<BraceStmt *, bool>
synthesizeIndirectFieldGetterBody(AbstractFunctionDecl *afd, void *context) {
  auto getterDecl = cast<AccessorDecl>(afd);
  auto anonymousFieldDecl = static_cast<VarDecl *>(context);

  ASTContext &ctx = getterDecl->getASTContext();
  auto selfDecl = getterDecl->getImplicitSelfDecl();
  Expr *expr = new (ctx) DeclRefExpr(selfDecl, DeclNameLoc(),
                                     /*implicit*/true);
  expr->setType(selfDecl->getInterfaceType());

  expr = new (ctx) MemberRefExpr(expr, SourceLoc(), anonymousFieldDecl,
                                 DeclNameLoc(), /*implicit*/true);
  expr->setType(anonymousFieldDecl->getInterfaceType());

  auto importedFieldDecl = cast<VarDecl>(getterDecl->getStorage());
  auto anonymousInnerFieldDecl =
      findAnonymousInnerFieldDecl(importedFieldDecl, anonymousFieldDecl);
  expr = new (ctx) MemberRefExpr(expr, SourceLoc(), anonymousInnerFieldDecl,
                                 DeclNameLoc(), /*implicit*/true);
  expr->setType(anonymousInnerFieldDecl->getInterfaceType());

  auto ret = new (ctx) ReturnStmt(SourceLoc(), expr);
  auto body = BraceStmt::create(ctx, SourceLoc(), ASTNode(ret), SourceLoc(),
                                /*implicit*/ true);
  return { body, /*isTypeChecked=*/true };
}

/// Synthesize the setter body for an indirect field.
static std::pair<BraceStmt *, bool>
synthesizeIndirectFieldSetterBody(AbstractFunctionDecl *afd, void *context) {
  auto setterDecl = cast<AccessorDecl>(afd);
  auto anonymousFieldDecl = static_cast<VarDecl *>(context);

  ASTContext &ctx = setterDecl->getASTContext();
  auto selfDecl = setterDecl->getImplicitSelfDecl();
  Expr *lhs = new (ctx) DeclRefExpr(selfDecl, DeclNameLoc(),
                                   /*implicit*/true);
  lhs->setType(LValueType::get(selfDecl->getInterfaceType()));

  lhs = new (ctx) MemberRefExpr(lhs, SourceLoc(), anonymousFieldDecl,
                                DeclNameLoc(), /*implicit*/true);
  lhs->setType(LValueType::get(anonymousFieldDecl->getInterfaceType()));

  auto importedFieldDecl = cast<VarDecl>(setterDecl->getStorage());
  auto anonymousInnerFieldDecl =
      findAnonymousInnerFieldDecl(importedFieldDecl, anonymousFieldDecl);

  lhs = new (ctx) MemberRefExpr(lhs, SourceLoc(), anonymousInnerFieldDecl,
                                DeclNameLoc(), /*implicit*/true);
  lhs->setType(LValueType::get(anonymousInnerFieldDecl->getInterfaceType()));

  auto newValueDecl = setterDecl->getParameters()->get(0);

  auto rhs = new (ctx) DeclRefExpr(newValueDecl, DeclNameLoc(),
                                  /*implicit*/ true);
  rhs->setType(newValueDecl->getInterfaceType());

  auto assign = new (ctx) AssignExpr(lhs, SourceLoc(), rhs, /*implicit*/true);
  assign->setType(TupleType::getEmpty(ctx));

  auto body = BraceStmt::create(ctx, SourceLoc(), { assign }, SourceLoc(),
                                /*implicit*/ true);
  return { body, /*isTypeChecked=*/true };
}

/// Build the indirect field getter and setter.
///
/// \code
/// struct SomeImportedIndirectField {
///   struct __Unnamed_struct___Anonymous_field_1 {
///     var myField : Int
///   }
///   var __Anonymous_field_1 : __Unnamed_struct___Anonymous_field_1
///   var myField : Int {
///     get {
///       __Anonymous_field_1.myField
///     }
///     set(newValue) {
///       __Anonymous_field_1.myField = newValue
///     }
///   }
/// }
/// \endcode
///
/// \returns a pair of getter and setter function decls.
static std::pair<AccessorDecl *, AccessorDecl *>
makeIndirectFieldAccessors(ClangImporter::Implementation &Impl,
                           const clang::IndirectFieldDecl *indirectField,
                           ArrayRef<VarDecl *> members,
                           StructDecl *importedStructDecl,
                           VarDecl *importedFieldDecl) {
  auto &C = Impl.SwiftContext;

  auto getterDecl = makeFieldGetterDecl(Impl,
                                        importedStructDecl,
                                        importedFieldDecl);
  getterDecl->getAttrs().add(new (C) TransparentAttr(/*implicit*/ true));

  auto setterDecl = makeFieldSetterDecl(Impl,
                                        importedStructDecl,
                                        importedFieldDecl);
  setterDecl->getAttrs().add(new (C) TransparentAttr(/*implicit*/ true));

  makeComputed(importedFieldDecl, getterDecl, setterDecl);

  auto containingField = indirectField->chain().front();
  VarDecl *anonymousFieldDecl = nullptr;

  // Reverse scan of the members because indirect field are generated just
  // after the corresponding anonymous type, so a reverse scan allows
  // switching from O(n) to O(1) here.
  for (auto decl : reverse(members)) {
    if (decl->getClangDecl() == containingField) {
      anonymousFieldDecl = cast<VarDecl>(decl);
      break;
    }
  }
  assert (anonymousFieldDecl && "anonymous field not generated");
  getterDecl->setBodySynthesizer(synthesizeIndirectFieldGetterBody,
                                 anonymousFieldDecl);
  setterDecl->setBodySynthesizer(synthesizeIndirectFieldSetterBody,
                                 anonymousFieldDecl);

  return { getterDecl, setterDecl };
}

/// Synthesizer for the body of a union field getter.
static std::pair<BraceStmt *, bool>
synthesizeUnionFieldGetterBody(AbstractFunctionDecl *afd, void *context) {
  auto getterDecl = cast<AccessorDecl>(afd);
  ASTContext &ctx = getterDecl->getASTContext();
  auto importedFieldDecl = static_cast<VarDecl *>(context);

  auto selfDecl = getterDecl->getImplicitSelfDecl();

  auto selfRef = new (ctx) DeclRefExpr(selfDecl, DeclNameLoc(),
                                       /*implicit*/ true);
  selfRef->setType(selfDecl->getInterfaceType());

  auto reinterpretCast = cast<FuncDecl>(getBuiltinValueDecl(
      ctx, ctx.getIdentifier("reinterpretCast")));

  ConcreteDeclRef reinterpretCastRef(
    reinterpretCast,
    SubstitutionMap::get(reinterpretCast->getGenericSignature(),
                         {selfDecl->getInterfaceType(),
                          importedFieldDecl->getInterfaceType()},
                         ArrayRef<ProtocolConformanceRef>()));
  auto reinterpretCastRefExpr
    = new (ctx) DeclRefExpr(reinterpretCastRef, DeclNameLoc(),
                          /*implicit*/ true);
  reinterpretCastRefExpr->setType(
    FunctionType::get(
      AnyFunctionType::Param(selfDecl->getInterfaceType()),
      importedFieldDecl->getInterfaceType()));

  auto reinterpreted = CallExpr::createImplicit(ctx, reinterpretCastRefExpr,
                                                { selfRef },
                                                { Identifier() });
  reinterpreted->setType(importedFieldDecl->getInterfaceType());
  reinterpreted->setThrows(false);
  auto ret = new (ctx) ReturnStmt(SourceLoc(), reinterpreted);
  auto body = BraceStmt::create(ctx, SourceLoc(), ASTNode(ret), SourceLoc(),
                                /*implicit*/ true);
  return { body, /*isTypeChecked=*/true };
}

/// Synthesizer for the body of a union field setter.
static std::pair<BraceStmt *, bool>
synthesizeUnionFieldSetterBody(AbstractFunctionDecl *afd, void *context) {
  auto setterDecl = cast<AccessorDecl>(afd);
  ASTContext &ctx = setterDecl->getASTContext();

  auto inoutSelfDecl = setterDecl->getImplicitSelfDecl();

  auto inoutSelfRef = new (ctx) DeclRefExpr(inoutSelfDecl, DeclNameLoc(),
                                            /*implicit*/ true);
  inoutSelfRef->setType(LValueType::get(inoutSelfDecl->getInterfaceType()));
  auto inoutSelf = new (ctx) InOutExpr(SourceLoc(), inoutSelfRef,
      setterDecl->mapTypeIntoContext(inoutSelfDecl->getValueInterfaceType()),
      /*implicit*/ true);
  inoutSelf->setType(InOutType::get(inoutSelfDecl->getInterfaceType()));

  auto newValueDecl = setterDecl->getParameters()->get(0);

  auto newValueRef = new (ctx) DeclRefExpr(newValueDecl, DeclNameLoc(),
                                           /*implicit*/ true);
  newValueRef->setType(newValueDecl->getInterfaceType());

  auto addressofFn = cast<FuncDecl>(getBuiltinValueDecl(
    ctx, ctx.getIdentifier("addressof")));
  ConcreteDeclRef addressofFnRef(addressofFn,
      SubstitutionMap::get(addressofFn->getGenericSignature(),
                           {inoutSelfDecl->getInterfaceType()},
                           ArrayRef<ProtocolConformanceRef>()));
  auto addressofFnRefExpr
    = new (ctx) DeclRefExpr(addressofFnRef, DeclNameLoc(), /*implicit*/ true);
  addressofFnRefExpr->setType(
    FunctionType::get(
      AnyFunctionType::Param(inoutSelfDecl->getInterfaceType(),
                             Identifier(),
                             ParameterTypeFlags().withInOut(true)),
      ctx.TheRawPointerType));
  auto selfPointer = CallExpr::createImplicit(ctx, addressofFnRefExpr,
                                              { inoutSelf },
                                              { Identifier() });
  selfPointer->setType(ctx.TheRawPointerType);
  selfPointer->setThrows(false);

  auto initializeFn = cast<FuncDecl>(getBuiltinValueDecl(
    ctx, ctx.getIdentifier("initialize")));
  ConcreteDeclRef initializeFnRef(initializeFn,
      SubstitutionMap::get(initializeFn->getGenericSignature(),
                           {newValueDecl->getInterfaceType()},
                           ArrayRef<ProtocolConformanceRef>()));
  auto initializeFnRefExpr
    = new (ctx) DeclRefExpr(initializeFnRef, DeclNameLoc(), /*implicit*/ true);
  initializeFnRefExpr->setType(
      FunctionType::get({AnyFunctionType::Param(newValueDecl->getInterfaceType()),
                         AnyFunctionType::Param(ctx.TheRawPointerType)},
                        TupleType::getEmpty(ctx)));
  auto initialize = CallExpr::createImplicit(ctx, initializeFnRefExpr,
                                             { newValueRef, selfPointer },
                                             { Identifier(), Identifier() });
  initialize->setType(TupleType::getEmpty(ctx));
  initialize->setThrows(false);

  auto body = BraceStmt::create(ctx, SourceLoc(), { initialize }, SourceLoc(),
                                /*implicit*/ true);
  return { body, /*isTypeChecked=*/true };
}

/// Build the union field getter and setter.
///
/// \code
/// struct SomeImportedUnion {
///   var myField: Int {
///     get {
///       return Builtin.reinterpretCast(self)
///     }
///     set(newValue) {
///       Builtin.initialize(Builtin.addressof(self), newValue))
///     }
///   }
/// }
/// \endcode
///
/// \returns a pair of the getter and setter function decls.
static std::pair<AccessorDecl *, AccessorDecl *>
makeUnionFieldAccessors(ClangImporter::Implementation &Impl,
                        StructDecl *importedUnionDecl,
                        VarDecl *importedFieldDecl) {
  auto &C = Impl.SwiftContext;

  auto getterDecl = makeFieldGetterDecl(Impl,
                                        importedUnionDecl,
                                        importedFieldDecl);
  getterDecl->setBodySynthesizer(synthesizeUnionFieldGetterBody,
                                 importedFieldDecl);
  getterDecl->getAttrs().add(new (C) TransparentAttr(/*implicit*/ true));

  auto setterDecl = makeFieldSetterDecl(Impl,
                                        importedUnionDecl,
                                        importedFieldDecl);
  setterDecl->setBodySynthesizer(synthesizeUnionFieldSetterBody,
                                 importedFieldDecl);
  setterDecl->getAttrs().add(new (C) TransparentAttr(/*implicit*/ true));

  makeComputed(importedFieldDecl, getterDecl, setterDecl);
  return { getterDecl, setterDecl };
}

static clang::DeclarationName
getAccessorDeclarationName(clang::ASTContext &Ctx,
                           StructDecl *structDecl,
                           VarDecl *fieldDecl,
                           const char *suffix) {
  std::string id;
  llvm::raw_string_ostream IdStream(id);
  Mangle::ASTMangler mangler;
  IdStream << "$" << mangler.mangleDeclAsUSR(structDecl, "")
           << "$" << fieldDecl->getName()
           << "$" << suffix;

  return clang::DeclarationName(&Ctx.Idents.get(IdStream.str()));
}

/// Build the bitfield getter and setter using Clang.
///
/// \code
/// static inline int get(RecordType self) {
///   return self.field;
/// }
/// static inline void set(int newValue, RecordType *self) {
///   self->field = newValue;
/// }
/// \endcode
///
/// \returns a pair of the getter and setter function decls.
static std::pair<FuncDecl *, FuncDecl *>
makeBitFieldAccessors(ClangImporter::Implementation &Impl,
                      clang::RecordDecl *structDecl,
                      StructDecl *importedStructDecl,
                      clang::FieldDecl *fieldDecl,
                      VarDecl *importedFieldDecl) {
  clang::ASTContext &Ctx = Impl.getClangASTContext();

  // Getter: static inline FieldType get(RecordType self);
  auto recordType = Ctx.getRecordType(structDecl);
  auto recordPointerType = Ctx.getPointerType(recordType);
  auto fieldType = fieldDecl->getType();

  auto cGetterName = getAccessorDeclarationName(Ctx, importedStructDecl,
                                                importedFieldDecl, "getter");
  auto cGetterType = Ctx.getFunctionType(fieldDecl->getType(),
                                         recordType,
                                         clang::FunctionProtoType::ExtProtoInfo());
  auto cGetterTypeInfo = Ctx.getTrivialTypeSourceInfo(cGetterType);
  auto cGetterDecl = clang::FunctionDecl::Create(Ctx,
                                                 structDecl->getDeclContext(),
                                                 clang::SourceLocation(),
                                                 clang::SourceLocation(),
                                                 cGetterName,
                                                 cGetterType,
                                                 cGetterTypeInfo,
                                                 clang::SC_Static);
  cGetterDecl->setImplicitlyInline();
  assert(!cGetterDecl->isExternallyVisible());

  auto getterDecl = makeFieldGetterDecl(Impl,
                                        importedStructDecl,
                                        importedFieldDecl,
                                        cGetterDecl);

  // Setter: static inline void set(FieldType newValue, RecordType *self);
  SmallVector<clang::QualType, 8> cSetterParamTypes;
  cSetterParamTypes.push_back(fieldType);
  cSetterParamTypes.push_back(recordPointerType);

  auto cSetterName = getAccessorDeclarationName(Ctx, importedStructDecl,
                                                importedFieldDecl, "setter");
  auto cSetterType = Ctx.getFunctionType(Ctx.VoidTy,
                                         cSetterParamTypes,
                                         clang::FunctionProtoType::ExtProtoInfo());
  auto cSetterTypeInfo = Ctx.getTrivialTypeSourceInfo(cSetterType);
  
  auto cSetterDecl = clang::FunctionDecl::Create(Ctx,
                                                 structDecl->getDeclContext(),
                                                 clang::SourceLocation(),
                                                 clang::SourceLocation(),
                                                 cSetterName,
                                                 cSetterType,
                                                 cSetterTypeInfo,
                                                 clang::SC_Static);
  cSetterDecl->setImplicitlyInline();
  assert(!cSetterDecl->isExternallyVisible());

  auto setterDecl = makeFieldSetterDecl(Impl,
                                        importedStructDecl,
                                        importedFieldDecl,
                                        cSetterDecl);

  makeComputed(importedFieldDecl, getterDecl, setterDecl);

  // Synthesize the getter body
  {
    auto cGetterSelfId = nullptr;
    auto recordTypeInfo = Ctx.getTrivialTypeSourceInfo(recordType);
    auto cGetterSelf = clang::ParmVarDecl::Create(Ctx, cGetterDecl,
                                                  clang::SourceLocation(),
                                                  clang::SourceLocation(),
                                                  cGetterSelfId,
                                                  recordType,
                                                  recordTypeInfo,
                                                  clang::SC_None,
                                                  nullptr);
    cGetterDecl->setParams(cGetterSelf);
    
    auto cGetterSelfExpr = new (Ctx) clang::DeclRefExpr(Ctx, cGetterSelf, false,
                                                        recordType,
                                                        clang::VK_RValue,
                                                        clang::SourceLocation());
    auto cGetterExpr = clang::MemberExpr::CreateImplicit(Ctx,
                                                         cGetterSelfExpr,
                                                         /*isarrow=*/ false,
                                                         fieldDecl,
                                                         fieldType,
                                                         clang::VK_RValue,
                                                         clang::OK_BitField);

    
    auto cGetterBody = clang::ReturnStmt::Create(Ctx, clang::SourceLocation(),
                                                   cGetterExpr,
                                                   nullptr);
    cGetterDecl->setBody(cGetterBody);
  }

  // Synthesize the setter body
  {
    SmallVector<clang::ParmVarDecl *, 2> cSetterParams;
    auto fieldTypeInfo = Ctx.getTrivialTypeSourceInfo(fieldType);
    auto cSetterValue = clang::ParmVarDecl::Create(Ctx, cSetterDecl,
                                                   clang::SourceLocation(),
                                                   clang::SourceLocation(),
                                                   /* nameID? */ nullptr,
                                                   fieldType,
                                                   fieldTypeInfo,
                                                   clang::SC_None,
                                                   nullptr);
    cSetterParams.push_back(cSetterValue);
    auto recordPointerTypeInfo = Ctx.getTrivialTypeSourceInfo(recordPointerType);
    auto cSetterSelf = clang::ParmVarDecl::Create(Ctx, cSetterDecl,
                                                  clang::SourceLocation(),
                                                  clang::SourceLocation(),
                                                  /* nameID? */ nullptr,
                                                  recordPointerType,
                                                  recordPointerTypeInfo,
                                                  clang::SC_None,
                                                  nullptr);
    cSetterParams.push_back(cSetterSelf);
    cSetterDecl->setParams(cSetterParams);
    
    auto cSetterSelfExpr = new (Ctx) clang::DeclRefExpr(Ctx, cSetterSelf, false,
                                                        recordPointerType,
                                                        clang::VK_RValue,
                                                        clang::SourceLocation());
    
    auto cSetterMemberExpr = clang::MemberExpr::CreateImplicit(Ctx,
                                                               cSetterSelfExpr,
                                                               /*isarrow=*/true,
                                                               fieldDecl,
                                                               fieldType,
                                                               clang::VK_LValue,
                                                               clang::OK_BitField);
    
    auto cSetterValueExpr = new (Ctx) clang::DeclRefExpr(Ctx, cSetterValue, false,
                                                         fieldType,
                                                         clang::VK_RValue,
                                                         clang::SourceLocation());

    auto cSetterExpr = clang::BinaryOperator::Create(Ctx,
                                                     cSetterMemberExpr,
                                                     cSetterValueExpr,
                                                     clang::BO_Assign,
                                                     fieldType,
                                                     clang::VK_RValue,
                                                     clang::OK_Ordinary,
                                                     clang::SourceLocation(),
                                                     clang::FPOptionsOverride());
    
    cSetterDecl->setBody(cSetterExpr);
  }

  return { getterDecl, setterDecl };
}

/// Synthesize the body for an struct default initializer.
static std::pair<BraceStmt *, bool>
synthesizeStructDefaultConstructorBody(AbstractFunctionDecl *afd,
                                       void *context) {
  auto constructor = cast<ConstructorDecl>(afd);
  ASTContext &ctx = constructor->getASTContext();
  auto structDecl = static_cast<StructDecl *>(context);

  // Use a builtin to produce a zero initializer, and assign it to self.

  // Construct the left-hand reference to self.
  auto *selfDecl = constructor->getImplicitSelfDecl();
  Expr *lhs = new (ctx) DeclRefExpr(selfDecl, DeclNameLoc(), /*Implicit=*/true);
  auto selfType = structDecl->getDeclaredInterfaceType();
  lhs->setType(LValueType::get(selfType));

  auto emptyTuple = TupleType::getEmpty(ctx);

  // Construct the right-hand call to Builtin.zeroInitializer.
  Identifier zeroInitID = ctx.getIdentifier("zeroInitializer");
  auto zeroInitializerFunc =
    cast<FuncDecl>(getBuiltinValueDecl(ctx, zeroInitID));
  SubstitutionMap subMap =
    SubstitutionMap::get(zeroInitializerFunc->getGenericSignature(),
                         llvm::makeArrayRef(selfType), { });
  ConcreteDeclRef concreteDeclRef(zeroInitializerFunc, subMap);
  auto zeroInitializerRef =
    new (ctx) DeclRefExpr(concreteDeclRef, DeclNameLoc(), /*implicit*/ true);
  zeroInitializerRef->setType(FunctionType::get({}, selfType));

  auto call = CallExpr::createImplicit(ctx, zeroInitializerRef, {}, {});
  call->setType(selfType);
  call->setThrows(false);

  auto assign = new (ctx) AssignExpr(lhs, SourceLoc(), call, /*implicit*/ true);
  assign->setType(emptyTuple);

  auto ret = new (ctx) ReturnStmt(SourceLoc(), nullptr, /*Implicit=*/true);

  // Create the function body.
  auto body = BraceStmt::create(ctx, SourceLoc(), {assign, ret}, SourceLoc());
  return { body, /*isTypeChecked=*/true };
}

/// Create a default constructor that initializes a struct to zero.
static ConstructorDecl *
createDefaultConstructor(ClangImporter::Implementation &Impl,
                         StructDecl *structDecl) {
  auto &context = Impl.SwiftContext;

  auto emptyPL = ParameterList::createEmpty(context);

  // Create the constructor.
  DeclName name(context, DeclBaseName::createConstructor(), emptyPL);
  auto constructor = new (context) ConstructorDecl(
      name, structDecl->getLoc(),
      /*Failable=*/false, /*FailabilityLoc=*/SourceLoc(),
      /*Throws=*/false, /*ThrowsLoc=*/SourceLoc(), /*ThrowsType=*/nullptr, emptyPL,
      /*GenericParams=*/nullptr, structDecl);

  constructor->setAccess(AccessLevel::Public);

  // Mark the constructor transparent so that we inline it away completely.
  constructor->getAttrs().add(new (context) TransparentAttr(/*implicit*/ true));

  constructor->setBodySynthesizer(synthesizeStructDefaultConstructorBody,
                                  structDecl);

  // We're done.
  return constructor;
}

/// Synthesizer callback for the body of a struct value constructor.
static std::pair<BraceStmt *, bool>
synthesizeValueConstructorBody(AbstractFunctionDecl *afd, void *context) {
  auto constructor = cast<ConstructorDecl>(afd);
  ArrayRef<VarDecl *> members(static_cast<VarDecl **>(context) + 1,
                              static_cast<uintptr_t*>(context)[0]);

  ASTContext &ctx = constructor->getASTContext();

  // Assign all of the member variables appropriately.
  SmallVector<ASTNode, 4> stmts;

  auto *selfDecl = constructor->getImplicitSelfDecl();

  // To keep DI happy, initialize stored properties before computed.
  auto parameters = constructor->getParameters();
  for (unsigned pass = 0; pass < 2; ++pass) {
    unsigned paramPos = 0;

    for (unsigned i = 0, e = members.size(); i < e; ++i) {
      auto var = members[i];

      if (var->hasClangNode() &&
          isa<clang::IndirectFieldDecl>(var->getClangDecl()))
        continue;

      if (var->hasStorage() == (pass != 0)) {
        ++paramPos;
        continue;
      }

      // Construct left-hand side.
      Expr *lhs = new (ctx) DeclRefExpr(selfDecl, DeclNameLoc(),
                                        /*Implicit=*/true);
      lhs->setType(LValueType::get(selfDecl->getType()));

      auto semantics = (var->hasStorage()
                        ? AccessSemantics::DirectToStorage
                        : AccessSemantics::Ordinary);

      lhs = new (ctx) MemberRefExpr(lhs, SourceLoc(), var, DeclNameLoc(),
                                    /*Implicit=*/true, semantics);
      lhs->setType(LValueType::get(var->getType()));

      // Construct right-hand side.
      auto rhs = new (ctx) DeclRefExpr(parameters->get(paramPos),
                                       DeclNameLoc(), /*Implicit=*/true);
      rhs->setType(parameters->get(paramPos)->getType());

      // Add assignment.
      auto assign = new (ctx) AssignExpr(lhs, SourceLoc(), rhs,
                                         /*Implicit=*/true);
      assign->setType(TupleType::getEmpty(ctx));

      stmts.push_back(assign);
      ++paramPos;
    }
  }

  auto ret = new (ctx) ReturnStmt(SourceLoc(), nullptr, /*Implicit=*/true);
  stmts.push_back(ret);

  // Create the function body.
  auto body = BraceStmt::create(ctx, SourceLoc(), stmts, SourceLoc());
  return { body, /*isTypeChecked=*/true };
}

/// Create a constructor that initializes a struct from its members.
static ConstructorDecl *
createValueConstructor(ClangImporter::Implementation &Impl,
                       StructDecl *structDecl, ArrayRef<VarDecl *> members,
                       bool wantCtorParamNames, bool wantBody) {
  auto &context = Impl.SwiftContext;

  // Construct the set of parameters from the list of members.
  SmallVector<ParamDecl *, 8> valueParameters;
  for (auto var : members) {
    bool generateParamName = wantCtorParamNames;

    if (var->hasClangNode()) {
      // TODO create value constructor with indirect fields instead of the
      // generated __Anonymous_field.
      if (isa<clang::IndirectFieldDecl>(var->getClangDecl()))
        continue;

      if (auto clangField = dyn_cast<clang::FieldDecl>(var->getClangDecl()))
        if (clangField->isAnonymousStructOrUnion())
          generateParamName = false;
    }

    Identifier argName = generateParamName ? var->getName() : Identifier();
    auto param = new (context)
        ParamDecl(SourceLoc(), SourceLoc(), argName,
                  SourceLoc(), var->getName(), structDecl);
    param->setSpecifier(ParamSpecifier::Default);
    param->setInterfaceType(var->getInterfaceType());
    Impl.recordImplicitUnwrapForDecl(param, var->isImplicitlyUnwrappedOptional());

    // Don't allow the parameter to accept temporary pointer conversions.
    param->setNonEphemeralIfPossible();

    valueParameters.push_back(param);
  }

  auto *paramList = ParameterList::create(context, valueParameters);

  // Create the constructor
  DeclName name(context, DeclBaseName::createConstructor(), paramList);
  auto constructor = new (context) ConstructorDecl(
      name, structDecl->getLoc(),
      /*Failable=*/false, /*FailabilityLoc=*/SourceLoc(),
      /*Throws=*/false, /*ThrowsLoc=*/SourceLoc(), /*ThrowsType=*/nullptr, paramList,
      /*GenericParams=*/nullptr, structDecl);

  constructor->setAccess(AccessLevel::Public);

  // Make the constructor transparent so we inline it away completely.
  constructor->getAttrs().add(new (context) TransparentAttr(/*implicit*/ true));

  if (wantBody) {
    auto memberMemory =
        context.AllocateUninitialized<uintptr_t>(members.size() + 1);
    memberMemory[0] = members.size();
    for (unsigned i : indices(members)) {
      memberMemory[i+1] = reinterpret_cast<uintptr_t>(members[i]);
    }
    constructor->setBodySynthesizer(synthesizeValueConstructorBody,
                                    memberMemory.data());
  }

  // We're done.
  return constructor;
}

static void addSynthesizedProtocolAttrs(
    ClangImporter::Implementation &Impl,
    NominalTypeDecl *nominal,
    ArrayRef<KnownProtocolKind> synthesizedProtocolAttrs) {
  for (auto kind : synthesizedProtocolAttrs) {
    nominal->getAttrs().add(new (Impl.SwiftContext)
                                 SynthesizedProtocolAttr(kind, &Impl));
  }
}

/// Add a synthesized typealias to the given nominal type.
static void addSynthesizedTypealias(NominalTypeDecl *nominal, Identifier name,
                                    Type underlyingType) {
  auto &ctx = nominal->getASTContext();

  auto typealias = new (ctx) TypeAliasDecl(SourceLoc(), SourceLoc(),
                                           name, SourceLoc(),
                                           nullptr, nominal);
  typealias->setUnderlyingType(underlyingType);
  typealias->setAccess(AccessLevel::Public);
  typealias->setImplicit();

  nominal->addMember(typealias);
}

/// Make a struct declaration into a raw-value-backed struct
///
/// \param structDecl the struct to make a raw value for
/// \param underlyingType the type of the raw value
/// \param synthesizedProtocolAttrs synthesized protocol attributes to add
/// \param setterAccess the access level of the raw value's setter
///
/// This will perform most of the work involved in making a new Swift struct
/// be backed by a raw value. This will populated derived protocols and
/// synthesized protocols, add the new variable and pattern bindings, and
/// create the inits parameterized over a raw value
///
static void makeStructRawValued(
    ClangImporter::Implementation &Impl, StructDecl *structDecl,
    Type underlyingType, ArrayRef<KnownProtocolKind> synthesizedProtocolAttrs,
    MakeStructRawValuedOptions options = getDefaultMakeStructRawValuedOptions(),
    AccessLevel setterAccess = AccessLevel::Private) {
  auto &ctx = Impl.SwiftContext;

  addSynthesizedProtocolAttrs(Impl, structDecl, synthesizedProtocolAttrs);

  // Create a variable to store the underlying value.
  VarDecl *var;
  PatternBindingDecl *patternBinding;
  auto introducer = (options.contains(MakeStructRawValuedFlags::IsLet)
                     ? VarDecl::Introducer::Let
                     : VarDecl::Introducer::Var);
  std::tie(var, patternBinding) = createVarWithPattern(
      ctx, structDecl, ctx.Id_rawValue, underlyingType, introducer,
      options.contains(MakeStructRawValuedFlags::IsImplicit),
      AccessLevel::Public,
      setterAccess);

  assert(var->hasStorage());

  // Create constructors to initialize that value from a value of the
  // underlying type.
  if (options.contains(MakeStructRawValuedFlags::MakeUnlabeledValueInit))
    structDecl->addMember(
        createValueConstructor(Impl, structDecl, var,
                               /*wantCtorParamNames=*/false,
                               /*wantBody=*/true));

  auto *initRawValue =
      createValueConstructor(Impl, structDecl, var,
                             /*wantCtorParamNames=*/true,
                             /*wantBody=*/true);
  structDecl->addMember(initRawValue);
  structDecl->addMember(patternBinding);
  structDecl->addMember(var);

  addSynthesizedTypealias(structDecl, ctx.Id_RawValue, underlyingType);
  Impl.RawTypes[structDecl] = underlyingType;
}

/// Synthesizer callback for a raw value bridging constructor body.
static std::pair<BraceStmt *, bool>
synthesizeRawValueBridgingConstructorBody(AbstractFunctionDecl *afd,
                                          void *context) {
  auto init = cast<ConstructorDecl>(afd);
  VarDecl *storedRawValue = static_cast<VarDecl *>(context);

  ASTContext &ctx = init->getASTContext();

  auto selfDecl = init->getImplicitSelfDecl();
  auto storedType = storedRawValue->getInterfaceType();

  // Construct left-hand side.
  Expr *lhs = new (ctx) DeclRefExpr(selfDecl, DeclNameLoc(),
                                    /*Implicit=*/true);
  lhs->setType(LValueType::get(selfDecl->getType()));

  lhs = new (ctx) MemberRefExpr(lhs, SourceLoc(), storedRawValue,
                                DeclNameLoc(), /*Implicit=*/true,
                                AccessSemantics::DirectToStorage);
  lhs->setType(LValueType::get(storedType));

  // Construct right-hand side.
  // FIXME: get the parameter from the init, and plug it in here.
  auto *paramDecl = init->getParameters()->get(0);
  auto *paramRef = new (ctx) DeclRefExpr(
      paramDecl, DeclNameLoc(), /*Implicit=*/true);
  paramRef->setType(paramDecl->getType());

  Expr *rhs = paramRef;
  if (!storedRawValue->getInterfaceType()->isEqual(paramDecl->getType())) {
    auto bridge = new (ctx) BridgeToObjCExpr(paramRef, storedType);
    bridge->setType(storedType);

    rhs = CoerceExpr::createImplicit(ctx, bridge, storedType);
  }

  // Add assignment.
  auto assign = new (ctx) AssignExpr(lhs, SourceLoc(), rhs,
                                     /*Implicit=*/true);
  assign->setType(TupleType::getEmpty(ctx));

  auto ret = new (ctx) ReturnStmt(SourceLoc(), nullptr, /*Implicit=*/true);

  auto body = BraceStmt::create(ctx, SourceLoc(), {assign, ret}, SourceLoc());
  return { body, /*isTypeChecked=*/true };
}

/// Create a rawValue-ed constructor that bridges to its underlying storage.
static ConstructorDecl *createRawValueBridgingConstructor(
    ClangImporter::Implementation &Impl, StructDecl *structDecl,
    VarDecl *computedRawValue, VarDecl *storedRawValue, bool wantLabel,
    bool wantBody) {
  auto init = createValueConstructor(Impl, structDecl, computedRawValue,
                                     /*wantCtorParamNames=*/wantLabel,
                                     /*wantBody=*/false);
  // Insert our custom init body
  if (wantBody) {
    init->setBodySynthesizer(synthesizeRawValueBridgingConstructorBody,
                             storedRawValue);
  }

  return init;
}

/// Make a struct declaration into a raw-value-backed struct, with
/// bridged computed rawValue property which differs from stored backing
///
/// \param structDecl the struct to make a raw value for
/// \param storedUnderlyingType the type of the stored raw value
/// \param bridgedType the type of the 'rawValue' computed property bridge
/// \param synthesizedProtocolAttrs synthesized protocol attributes to add
///
/// This will perform most of the work involved in making a new Swift struct
/// be backed by a stored raw value and computed raw value of bridged type.
/// This will populated derived protocols and synthesized protocols, add the
/// new variable and pattern bindings, and create the inits parameterized
/// over a bridged type that will cast to the stored type, as appropriate.
///
static void makeStructRawValuedWithBridge(
    ClangImporter::Implementation &Impl, StructDecl *structDecl,
    Type storedUnderlyingType, Type bridgedType,
    ArrayRef<KnownProtocolKind> synthesizedProtocolAttrs,
    bool makeUnlabeledValueInit = false) {
  auto &ctx = Impl.SwiftContext;

  addSynthesizedProtocolAttrs(Impl, structDecl, synthesizedProtocolAttrs);

  auto storedVarName = ctx.getIdentifier("_rawValue");
  auto computedVarName = ctx.Id_rawValue;

  // Create a variable to store the underlying value.
  VarDecl *storedVar;
  PatternBindingDecl *storedPatternBinding;
  std::tie(storedVar, storedPatternBinding) = createVarWithPattern(
      ctx, structDecl, storedVarName, storedUnderlyingType,
      VarDecl::Introducer::Var, /*isImplicit=*/true,
      AccessLevel::Private,
      AccessLevel::Private);

  // Create a computed value variable.
  auto computedVar = new (ctx) VarDecl(
      /*IsStatic*/false, VarDecl::Introducer::Var, /*IsCaptureList*/false,
      SourceLoc(), computedVarName, structDecl);
  computedVar->setInterfaceType(bridgedType);
  computedVar->setImplicit();
  computedVar->setAccess(AccessLevel::Public);
  computedVar->setSetterAccess(AccessLevel::Private);

  // Create the getter for the computed value variable.
  auto computedVarGetter = makeStructRawValueGetter(
      Impl, structDecl, computedVar, storedVar);
  makeComputed(computedVar, computedVarGetter, nullptr);

  // Create a pattern binding to describe the variable.
  Pattern *computedBindingPattern = createTypedNamedPattern(computedVar);
  auto *computedPatternBinding = PatternBindingDecl::createImplicit(
      ctx, StaticSpellingKind::None, computedBindingPattern,
      /*InitExpr*/ nullptr, structDecl);

  auto init = createRawValueBridgingConstructor(Impl, structDecl, computedVar,
                                                storedVar,
                                                /*wantLabel*/ true,
                                                /*wantBody*/ true);

  ConstructorDecl *unlabeledCtor = nullptr;
  if (makeUnlabeledValueInit)
    unlabeledCtor = createRawValueBridgingConstructor(
        Impl, structDecl, computedVar, storedVar,
        /*wantLabel*/ false, /*wantBody*/true);

  if (unlabeledCtor)
    structDecl->addMember(unlabeledCtor);
  structDecl->addMember(init);
  structDecl->addMember(storedPatternBinding);
  structDecl->addMember(storedVar);
  structDecl->addMember(computedPatternBinding);
  structDecl->addMember(computedVar);

  addSynthesizedTypealias(structDecl, ctx.Id_RawValue, bridgedType);
  Impl.RawTypes[structDecl] = bridgedType;
}

/// Build a declaration for an Objective-C subscript getter.
static AccessorDecl *
buildSubscriptGetterDecl(ClangImporter::Implementation &Impl,
                         SubscriptDecl *subscript, const FuncDecl *getter,
                         Type elementTy, DeclContext *dc, ParamDecl *index) {
  auto &C = Impl.SwiftContext;
  auto loc = getter->getLoc();

  auto *params = ParameterList::create(C, index);

  // Create the getter thunk.
  auto thunk = AccessorDecl::create(C,
                     /*FuncLoc=*/loc,
                     /*AccessorKeywordLoc=*/SourceLoc(),
                     AccessorKind::Get,
                     subscript,
                     /*StaticLoc=*/SourceLoc(),
                     subscript->getStaticSpelling(),
                     /*Throws=*/false,
                     /*ThrowsLoc=*/SourceLoc(),
                     /*ThrowsType*/nullptr,
                     /*GenericParams=*/nullptr,
                     params, elementTy, dc,
                     getter->getClangNode());

  thunk->setAccess(getOverridableAccessLevel(dc));

  if (auto objcAttr = getter->getAttrs().getAttribute<ObjCAttr>())
    thunk->getAttrs().add(objcAttr->clone(C));
  thunk->setIsObjC(getter->isObjC());
  thunk->setIsDynamic(getter->isDynamic());
  // FIXME: Should we record thunks?

  return thunk;
}

/// Build a declaration for an Objective-C subscript setter.
static AccessorDecl *
buildSubscriptSetterDecl(ClangImporter::Implementation &Impl,
                         SubscriptDecl *subscript, const FuncDecl *setter,
                         Type elementInterfaceTy,
                         DeclContext *dc, ParamDecl *index) {
  auto &C = Impl.SwiftContext;
  auto loc = setter->getLoc();

  // Objective-C subscript setters are imported with a function type
  // such as:
  //
  //   (self) -> (value, index) -> ()
  //
  // Build a setter thunk with the latter signature that maps to the
  // former.
  auto valueIndex = setter->getParameters();

  auto paramVarDecl =
      new (C) ParamDecl(SourceLoc(), SourceLoc(),
                        Identifier(), loc, valueIndex->get(0)->getName(), dc);
  paramVarDecl->setSpecifier(ParamSpecifier::Default);
  paramVarDecl->setInterfaceType(elementInterfaceTy);

  auto valueIndicesPL = ParameterList::create(C, {paramVarDecl, index});

  // Create the setter thunk.
  auto thunk = AccessorDecl::create(C,
                     /*FuncLoc=*/setter->getLoc(),
                     /*AccessorKeywordLoc=*/SourceLoc(),
                     AccessorKind::Set,
                     subscript,
                     /*StaticLoc=*/SourceLoc(),
                     subscript->getStaticSpelling(),
                     /*Throws=*/false,
                     /*ThrowsLoc=*/SourceLoc(),
                     /*ThrowsType=*/nullptr,
                     /*GenericParams=*/nullptr,
                     valueIndicesPL,
                     TupleType::getEmpty(C), dc,
                     setter->getClangNode());

  thunk->setAccess(getOverridableAccessLevel(dc));

  if (auto objcAttr = setter->getAttrs().getAttribute<ObjCAttr>())
    thunk->getAttrs().add(objcAttr->clone(C));
  thunk->setIsObjC(setter->isObjC());
  thunk->setIsDynamic(setter->isDynamic());

  return thunk;
}

/// Retrieve the element interface type and key param decl of a subscript
/// setter.
static std::pair<Type, ParamDecl *> decomposeSubscriptSetter(FuncDecl *setter) {
  auto *PL = setter->getParameters();
  if (PL->size() != 2)
    return {nullptr, nullptr};

  // Setter type is (self) -> (elem_type, key_type) -> ()
  Type elementType = setter->getInterfaceType()
                         ->castTo<AnyFunctionType>()
                         ->getResult()
                         ->castTo<AnyFunctionType>()
                         ->getParams().front().getParameterType();
  ParamDecl *keyDecl = PL->get(1);

  return {elementType, keyDecl};
}

/// Rectify the (possibly different) types determined by the
/// getter and setter for a subscript.
///
/// \param canUpdateType whether the type of subscript can be
/// changed from the getter type to something compatible with both
/// the getter and the setter.
///
/// \returns the type to be used for the subscript, or a null type
/// if the types cannot be rectified.
static ImportedType rectifySubscriptTypes(Type getterType, bool getterIsIUO,
                                          Type setterType, bool canUpdateType) {
  // If the caller couldn't provide a setter type, there is
  // nothing to rectify.
  if (!setterType)
    return {nullptr, false};

  // Trivial case: same type in both cases.
  if (getterType->isEqual(setterType))
    return {getterType, getterIsIUO};

  // The getter/setter types are different. If we cannot update
  // the type, we have to fail.
  if (!canUpdateType)
    return {nullptr, false};

  // Unwrap one level of optionality from each.
  if (Type getterObjectType = getterType->getOptionalObjectType())
    getterType = getterObjectType;
  if (Type setterObjectType = setterType->getOptionalObjectType())
    setterType = setterObjectType;

  // If they are still different, fail.
  // FIXME: We could produce the greatest common supertype of the
  // two types.
  if (!getterType->isEqual(setterType))
    return {nullptr, false};

  // Create an optional of the object type that can be implicitly
  // unwrapped which subsumes both behaviors.
  return {OptionalType::get(setterType), true};
}

/// Add an AvailableAttr to the declaration for the given
/// version range.
static void applyAvailableAttribute(Decl *decl, AvailabilityContext &info,
                                    ASTContext &C) {
  // If the range is "all", this is the same as not having an available
  // attribute.
  if (info.isAlwaysAvailable())
    return;

  llvm::VersionTuple noVersion;
  auto AvAttr = new (C) AvailableAttr(SourceLoc(), SourceRange(),
                                      targetPlatform(C.LangOpts),
                                      /*Message=*/StringRef(),
                                      /*Rename=*/StringRef(),
                                      info.getOSVersion().getLowerEndpoint(),
                                      /*IntroducedRange*/SourceRange(),
                                      /*Deprecated=*/noVersion,
                                      /*DeprecatedRange*/SourceRange(),
                                      /*Obsoleted=*/noVersion,
                                      /*ObsoletedRange*/SourceRange(),
                                      PlatformAgnosticAvailabilityKind::None,
                                      /*Implicit=*/false);

  decl->getAttrs().add(AvAttr);
}

/// Synthesize availability attributes for protocol requirements
/// based on availability of the types mentioned in the requirements.
static void inferProtocolMemberAvailability(ClangImporter::Implementation &impl,
                                            DeclContext *dc, Decl *member) {
  // Don't synthesize attributes if there is already an
  // availability annotation.
  if (member->getAttrs().hasAttribute<AvailableAttr>())
    return;

  auto *valueDecl = dyn_cast<ValueDecl>(member);
  if (!valueDecl)
    return;

  AvailabilityContext requiredRange =
      AvailabilityInference::inferForType(valueDecl->getInterfaceType());

  ASTContext &C = impl.SwiftContext;

  const Decl *innermostDecl = dc->getInnermostDeclarationDeclContext();
  AvailabilityContext containingDeclRange =
      AvailabilityInference::availableRange(innermostDecl, C);

  requiredRange.intersectWith(containingDeclRange);

  applyAvailableAttribute(valueDecl, requiredRange, C);
}

/// Synthesizer callback for the error domain property getter.
static std::pair<BraceStmt *, bool>
synthesizeErrorDomainGetterBody(AbstractFunctionDecl *afd, void *context) {
  auto getterDecl = cast<AccessorDecl>(afd);
  ASTContext &ctx = getterDecl->getASTContext();

  auto contextData =
      llvm::PointerIntPair<ValueDecl *, 1, bool>::getFromOpaqueValue(context);
  auto swiftValueDecl = contextData.getPointer();
  bool isImplicit = contextData.getInt();
  DeclRefExpr *domainDeclRef = new (ctx)
      DeclRefExpr(ConcreteDeclRef(swiftValueDecl), {}, isImplicit);
  domainDeclRef->setType(
    getterDecl->mapTypeIntoContext(swiftValueDecl->getInterfaceType()));

  auto ret = new (ctx) ReturnStmt(SourceLoc(), domainDeclRef);
  return { BraceStmt::create(ctx, SourceLoc(), {ret}, SourceLoc(), isImplicit),
           /*isTypeChecked=*/true };
}

/// Add a domain error member, as required by conformance to
/// _BridgedStoredNSError.
/// \returns true on success, false on failure
static bool addErrorDomain(NominalTypeDecl *swiftDecl,
                           clang::NamedDecl *errorDomainDecl,
                           ClangImporter::Implementation &importer) {
  auto &C = importer.SwiftContext;
  auto swiftValueDecl = dyn_cast_or_null<ValueDecl>(
      importer.importDecl(errorDomainDecl, importer.CurrentVersion));
  auto stringTy = C.getStringDecl()->getDeclaredInterfaceType();
  assert(stringTy && "no string type available");
  if (!swiftValueDecl || !swiftValueDecl->getInterfaceType()->isEqual(stringTy)) {
    // Couldn't actually import it as an error enum, fall back to enum
    return false;
  }

  bool isStatic = true;
  bool isImplicit = true;

  // Make the property decl
  auto errorDomainPropertyDecl = new (C) VarDecl(
      /*IsStatic*/isStatic, VarDecl::Introducer::Var, /*IsCaptureList*/false,
      SourceLoc(), C.Id_errorDomain, swiftDecl);
  errorDomainPropertyDecl->setInterfaceType(stringTy);
  errorDomainPropertyDecl->setAccess(AccessLevel::Public);

  auto *params = ParameterList::createEmpty(C);

  auto getterDecl = AccessorDecl::create(C,
                     /*FuncLoc=*/SourceLoc(),
                     /*AccessorKeywordLoc=*/SourceLoc(),
                     AccessorKind::Get,
                     errorDomainPropertyDecl,
                     /*StaticLoc=*/SourceLoc(),
                     StaticSpellingKind::None,
                     /*Throws=*/false,
                     /*ThrowsLoc=*/SourceLoc(),
                     /*ThrowsType=*/nullptr,
                     /*GenericParams=*/nullptr,
                     params,
                     stringTy, swiftDecl);
  getterDecl->setIsObjC(false);
  getterDecl->setIsDynamic(false);
  getterDecl->setIsTransparent(false);

  swiftDecl->addMember(errorDomainPropertyDecl);
  makeComputed(errorDomainPropertyDecl, getterDecl, nullptr);

  getterDecl->setImplicit();
  getterDecl->setAccess(AccessLevel::Public);

  llvm::PointerIntPair<ValueDecl *, 1, bool> contextData(swiftValueDecl,
                                                         isImplicit);
  getterDecl->setBodySynthesizer(synthesizeErrorDomainGetterBody,
                                 contextData.getOpaqueValue());

  return true;
}

/// As addErrorDomain above, but performs a lookup
static bool addErrorDomain(NominalTypeDecl *swiftDecl,
                           StringRef errorDomainName,
                           ClangImporter::Implementation &importer) {
  auto &clangSema = importer.getClangSema();
  clang::IdentifierInfo *errorDomainDeclName =
    &clangSema.getASTContext().Idents.get(errorDomainName);
  clang::LookupResult lookupResult(
      clangSema, clang::DeclarationName(errorDomainDeclName),
      clang::SourceLocation(), clang::Sema::LookupNameKind::LookupOrdinaryName);

  if (!clangSema.LookupName(lookupResult, clangSema.TUScope)) {
    // Couldn't actually import it as an error enum, fall back to enum
    return false;
  }

  auto clangNamedDecl = lookupResult.getAsSingle<clang::NamedDecl>();
  if (!clangNamedDecl) {
    // Couldn't actually import it as an error enum, fall back to enum
    return false;
  }

  return addErrorDomain(swiftDecl, clangNamedDecl, importer);
}

/// Retrieve the property type as determined by the given accessor.
static clang::QualType
getAccessorPropertyType(const clang::FunctionDecl *accessor, bool isSetter,
                        Optional<unsigned> selfIndex) {
  // Simple case: the property type of the getter is in the return
  // type.
  if (!isSetter) return accessor->getReturnType();

  // For the setter, first check that we have the right number of
  // parameters.
  unsigned numExpectedParams = selfIndex ? 2 : 1;
  if (accessor->getNumParams() != numExpectedParams)
    return clang::QualType();

  // Dig out the parameter for the value.
  unsigned valueIdx = selfIndex ? (1 - *selfIndex) : 0;
  auto param = accessor->getParamDecl(valueIdx);
  return param->getType();
}

/// Whether we should suppress importing the Objective-C generic type params
/// of this class as Swift generic type params.
static bool
shouldSuppressGenericParamsImport(const LangOptions &langOpts,
                                  const clang::ObjCInterfaceDecl *decl) {
  if (decl->hasAttr<clang::SwiftImportAsNonGenericAttr>())
    return true;

  // FIXME: This check is only necessary to keep things working even without
  // the SwiftImportAsNonGeneric API note. Once we can guarantee that that
  // attribute is present in all contexts, we can remove this check.
  auto isFromFoundationModule = [](const clang::Decl *decl) -> bool {
    clang::Module *module = getClangSubmoduleForDecl(decl).getValue();
    if (!module)
      return false;
    return module->getTopLevelModuleName() == "Foundation";
  };

  if (isFromFoundationModule(decl)) {
    // In Swift 3 we used a hardcoded list of declarations, and made all of
    // their subclasses drop their generic parameters when imported.
    while (decl) {
      StringRef name = decl->getName();
      if (name == "NSArray" || name == "NSDictionary" || name == "NSSet" ||
          name == "NSOrderedSet" || name == "NSEnumerator" ||
          name == "NSMeasurement") {
        return true;
      }
      decl = decl->getSuperClass();
    }
  }

  return false;
}

/// Determine if the given Objective-C instance method should also
/// be imported as a class method.
///
/// Objective-C root class instance methods are also reflected as
/// class methods.
static bool shouldAlsoImportAsClassMethod(FuncDecl *method) {
  // Only instance methods.
  if (!method->isInstanceMember())
    return false;

  // Must be a method within a class or extension thereof.
  auto classDecl = method->getDeclContext()->getSelfClassDecl();
  if (!classDecl)
    return false;

  // The class must not have a superclass.
  if (classDecl->hasSuperclass())
    return false;

  // There must not already be a class method with the same
  // selector.
  auto objcClass =
      cast_or_null<clang::ObjCInterfaceDecl>(classDecl->getClangDecl());
  if (!objcClass)
    return false;

  auto objcMethod = cast_or_null<clang::ObjCMethodDecl>(method->getClangDecl());
  if (!objcMethod)
    return false;
  return !objcClass->getClassMethod(objcMethod->getSelector(),
                                    /*AllowHidden=*/true);
}

static bool
classImplementsProtocol(const clang::ObjCInterfaceDecl *constInterface,
                        const clang::ObjCProtocolDecl *constProto,
                        bool checkCategories) {
  auto interface = const_cast<clang::ObjCInterfaceDecl *>(constInterface);
  auto proto = const_cast<clang::ObjCProtocolDecl *>(constProto);
  return interface->ClassImplementsProtocol(proto, checkCategories);
}

static void
applyPropertyOwnership(VarDecl *prop,
                       clang::ObjCPropertyAttribute::Kind attrs) {
  Type ty = prop->getInterfaceType();
  if (auto innerTy = ty->getOptionalObjectType())
    ty = innerTy;
  if (!ty->is<GenericTypeParamType>() && !ty->isAnyClassReferenceType())
    return;

  ASTContext &ctx = prop->getASTContext();
  if (attrs & clang::ObjCPropertyAttribute::kind_copy) {
    prop->getAttrs().add(new (ctx) NSCopyingAttr(false));
    return;
  }
  if (attrs & clang::ObjCPropertyAttribute::kind_weak) {
    prop->getAttrs().add(new (ctx)
                             ReferenceOwnershipAttr(ReferenceOwnership::Weak));
    prop->setInterfaceType(WeakStorageType::get(
        prop->getInterfaceType(), ctx));
    return;
  }
  if ((attrs & clang::ObjCPropertyAttribute::kind_assign) ||
      (attrs & clang::ObjCPropertyAttribute::kind_unsafe_unretained)) {
    prop->getAttrs().add(
        new (ctx) ReferenceOwnershipAttr(ReferenceOwnership::Unmanaged));
    prop->setInterfaceType(UnmanagedStorageType::get(
        prop->getInterfaceType(), ctx));
    return;
  }
}

/// Does this name refer to a method that might shadow Swift.print?
///
/// As a heuristic, methods that have a base name of 'print' but more than
/// one argument are left alone. These can still shadow Swift.print but are
/// less likely to be confused for it, at least.
static bool isPrintLikeMethod(DeclName name, const DeclContext *dc) {
  if (!name || name.isSpecial() || name.isSimpleName())
    return false;
  if (name.getBaseIdentifier().str() != "print")
    return false;
  if (!dc->isTypeContext())
    return false;
  if (name.getArgumentNames().size() > 1)
    return false;
  return true;
}

using MirroredMethodEntry =
  std::pair<const clang::ObjCMethodDecl*, ProtocolDecl*>;

namespace {
  /// Customized llvm::DenseMapInfo for storing borrowed APSInts.
  struct APSIntRefDenseMapInfo {
    static inline const llvm::APSInt *getEmptyKey() {
      return llvm::DenseMapInfo<const llvm::APSInt *>::getEmptyKey();
    }
    static inline const llvm::APSInt *getTombstoneKey() {
      return llvm::DenseMapInfo<const llvm::APSInt *>::getTombstoneKey();
    }
    static unsigned getHashValue(const llvm::APSInt *ptrVal) {
      assert(ptrVal != getEmptyKey() && ptrVal != getTombstoneKey());
      return llvm::hash_value(*ptrVal);
    }
    static bool isEqual(const llvm::APSInt *lhs, const llvm::APSInt *rhs) {
      if (lhs == rhs) return true;
      if (lhs == getEmptyKey() || rhs == getEmptyKey()) return false;
      if (lhs == getTombstoneKey() || rhs == getTombstoneKey()) return false;
      return *lhs == *rhs;
    }
  };

  /// Search the member tables for this class and its superclasses and try to
  /// identify the nearest VarDecl that serves as a base for an override.  We
  /// have to do this ourselves because Objective-C has no semantic notion of
  /// overrides, and freely allows users to refine the type of any member
  /// property in a derived class.
  ///
  /// The override must be the nearest possible one so there are not breaks
  /// in the override chain. That is, suppose C refines B refines A and each
  /// successively redeclares a member with a different type.  It should be
  /// the case that the nearest override from C is B and from B is A. If the
  /// override point from C were A, then B would record an override on A as
  /// well and we would introduce a semantic ambiguity.
  ///
  /// There is also a special case for finding a method that stomps over a
  /// getter.  If this is the case and no override point is identified, we will
  /// not import the property to force users to explicitly call the method.
  static std::pair<VarDecl *, bool>
  identifyNearestOverriddenDecl(ClangImporter::Implementation &Impl,
                                DeclContext *dc,
                                const clang::ObjCPropertyDecl *decl,
                                Identifier name,
                                ClassDecl *subject) {
    bool foundMethod = false;
    for (; subject; (subject = subject->getSuperclassDecl())) {
      llvm::SmallVector<ValueDecl *, 8> lookup;
      auto foundNames = Impl.MembersForNominal.find(subject);
      if (foundNames != Impl.MembersForNominal.end()) {
        auto foundDecls = foundNames->second.find(name);
        if (foundDecls != foundNames->second.end()) {
          lookup.append(foundDecls->second.begin(), foundDecls->second.end());
        }
      }

      for (auto *&result : lookup) {
        if (auto *fd = dyn_cast<FuncDecl>(result)) {
          if (fd->isInstanceMember() != decl->isInstanceProperty())
            continue;

          // We only care about methods with no arguments, because they can
          // shadow imported properties.
          if (!fd->getName().getArgumentNames().empty())
            continue;

          foundMethod = true;
        } else if (auto *var = dyn_cast<VarDecl>(result)) {
          if (var->isInstanceMember() != decl->isInstanceProperty())
            continue;

          // If the selectors of the getter match in Objective-C, we have an
          // override.
          if (var->getObjCGetterSelector() ==
              Impl.importSelector(decl->getGetterName())) {
            return {var, foundMethod};
          }
        }
      }
    }

    return {nullptr, foundMethod};
  }

  // Attempt to identify the redeclaration of a property.
  //
  // Note that this function does not perform any additional member loading and
  // is therefore subject to the relativistic effects of module import order.
  // That is, suppose that a Clang Module and an Overlay module are in play.
  // Depending on which module loads members first, a redeclaration point may
  // or may not be identifiable.
  VarDecl *
  identifyPropertyRedeclarationPoint(ClangImporter::Implementation &Impl,
                                     const clang::ObjCPropertyDecl *decl,
                                     ClassDecl *subject, Identifier name) {
    llvm::SetVector<Decl *> lookup;
    // First, pull in all available members of the base class so we can catch
    // redeclarations of APIs that are refined for Swift.
    auto currentMembers = subject->getCurrentMembersWithoutLoading();
    lookup.insert(currentMembers.begin(), currentMembers.end());

    // Now pull in any just-imported members from the overrides table.
    auto foundNames = Impl.MembersForNominal.find(subject);
    if (foundNames != Impl.MembersForNominal.end()) {
      auto foundDecls = foundNames->second.find(name);
      if (foundDecls != foundNames->second.end()) {
        lookup.insert(foundDecls->second.begin(), foundDecls->second.end());
      }
    }

    for (auto *result : lookup) {
      auto *var = dyn_cast<VarDecl>(result);
      if (!var)
        continue;

      if (var->isInstanceMember() != decl->isInstanceProperty())
        continue;

      // If the selectors of the getter match in Objective-C, we have a
      // redeclaration.
      if (var->getObjCGetterSelector() ==
          Impl.importSelector(decl->getGetterName())) {
        return var;
      }
    }
    return nullptr;
  }

  /// Convert Clang declarations into the corresponding Swift
  /// declarations.
  class SwiftDeclConverter
    : public clang::ConstDeclVisitor<SwiftDeclConverter, Decl *>
  {
    ClangImporter::Implementation &Impl;
    bool forwardDeclaration = false;
    ImportNameVersion version;

    /// The version that we're being asked to import for. May not be the version
    /// the user requested, as we may be forming an alternate for diagnostic
    /// purposes.
    ImportNameVersion getVersion() const { return version; }

    /// The actual language version the user requested we compile for.
    ImportNameVersion getActiveSwiftVersion() const {
      return Impl.CurrentVersion;
    }

    /// Whether the names we're importing are from the language version the user
    /// requested, or if these are decls from another version
    bool isActiveSwiftVersion() const {
      return getVersion().withConcurrency(false) == getActiveSwiftVersion().withConcurrency(false);
    }

    void recordMemberInContext(const DeclContext *dc, ValueDecl *member) {
      assert(member && "Attempted to record null member!");
      auto *nominal = dc->getSelfNominalTypeDecl();
      auto name = member->getBaseName();
      Impl.MembersForNominal[nominal][name].push_back(member);
    }

    /// Import the name of the given entity.
    ///
    /// This version of importFullName introduces any context-specific
    /// name importing options (e.g., if we're importing the Swift 2 version).
    ///
    /// Note: Use this rather than calling Impl.importFullName directly!
    ImportedName importFullName(const clang::NamedDecl *D,
                                Optional<ImportedName> &correctSwiftName) {
      ImportNameVersion canonicalVersion = getActiveSwiftVersion();
      if (isa<clang::TypeDecl>(D) || isa<clang::ObjCContainerDecl>(D)) {
        canonicalVersion = ImportNameVersion::forTypes();
      }
      correctSwiftName = None;

      // First, import based on the Swift name of the canonical declaration:
      // the latest version for types and the current version for non-type
      // values. If that fails, we won't do anything.
      auto canonicalName = Impl.importFullName(D, canonicalVersion);
      if (!canonicalName)
        return ImportedName();

      if (getVersion() == canonicalVersion) {
        // Make sure we don't try to import the same type twice as canonical.
        if (canonicalVersion != getActiveSwiftVersion()) {
          auto activeName = Impl.importFullName(D, getActiveSwiftVersion());
          if (activeName &&
              activeName.getDeclName() == canonicalName.getDeclName() &&
              activeName.getEffectiveContext().equalsWithoutResolving(
                  canonicalName.getEffectiveContext())) {
            return ImportedName();
          }
        }

        return canonicalName;
      }

      // Special handling when we import using the alternate Swift name.
      //
      // Import using the alternate Swift name. If that fails, or if it's
      // identical to the active Swift name, we won't introduce an alternate
      // Swift name stub declaration.
      auto alternateName = Impl.importFullName(D, getVersion());
      if (!alternateName)
        return ImportedName();

      // Importing for concurrency is special in that the same declaration
      // is imported both with a completion handler parameter and as 'async',
      // creating two separate declarations.
      if (getVersion().supportsConcurrency()) {
        // If the resulting name isn't special for concurrency, it's not
        // different.
        if (!alternateName.getAsyncInfo())
          return ImportedName();

        // Otherwise, it's a legitimately different import.
        return alternateName;
      }

      if (alternateName.getDeclName() == canonicalName.getDeclName() &&
          alternateName.getEffectiveContext().equalsWithoutResolving(
              canonicalName.getEffectiveContext())) {
        if (getVersion() == getActiveSwiftVersion()) {
          assert(canonicalVersion != getActiveSwiftVersion());
          return alternateName;
        }
        return ImportedName();
      }

      // Always use the active version as the preferred name, even if the
      // canonical name is a different version.
      correctSwiftName = Impl.importFullName(D, getActiveSwiftVersion());
      assert(correctSwiftName);

      return alternateName;
    }

    /// Create a declaration name for anonymous enums, unions and
    /// structs.
    ///
    /// Since Swift does not natively support these features, we fake them by
    /// importing them as declarations with generated names. The generated name
    /// is derived from the name of the field in the outer type. Since the
    /// anonymous type is imported as a nested type of the outer type, this
    /// generated name will most likely be unique.
    ImportedName getClangDeclName(const clang::TagDecl *decl,
                                  Optional<ImportedName> &correctSwiftName) {
      // If we have a name for this declaration, use it.
      if (auto name = importFullName(decl, correctSwiftName))
        return name;

      // If that didn't succeed, check whether this is an anonymous tag declaration
      // with a corresponding typedef-name declaration.
      if (decl->getDeclName().isEmpty()) {
        if (auto *typedefForAnon = decl->getTypedefNameForAnonDecl())
          return importFullName(typedefForAnon, correctSwiftName);
      }

      if (!decl->isRecord())
        return ImportedName();

      // If the type has no name and no structure name, but is not anonymous,
      // generate a name for it. Specifically this is for cases like:
      //   struct a {
      //     struct {} z;
      //   }
      // Where the member z is an unnamed struct, but does have a member-name
      // and is accessible as a member of struct a.
      correctSwiftName = None;
      if (auto recordDecl = dyn_cast<clang::RecordDecl>(
                              decl->getLexicalDeclContext())) {
        for (auto field : recordDecl->fields()) {
          if (field->getType()->getAsTagDecl() == decl) {
            // Create a name for the declaration from the field name.
            std::string Id;
            llvm::raw_string_ostream IdStream(Id);

            const char *kind;
            if (decl->isStruct())
              kind = "struct";
            else if (decl->isUnion())
              kind = "union";
            else
              llvm_unreachable("unknown decl kind");

            IdStream << "__Unnamed_" << kind << "_";
            if (field->isAnonymousStructOrUnion()) {
              IdStream << "__Anonymous_field" << field->getFieldIndex();
            } else {
              IdStream << field->getName();
            }
            ImportedName Result;
            Result.setDeclName(Impl.SwiftContext.getIdentifier(IdStream.str()));
            Result.setEffectiveContext(decl->getDeclContext());
            return Result;
          }
        }
      }
      
      return ImportedName();
    }

    bool isFactoryInit(ImportedName &name) {
      return name &&
             name.getDeclName().getBaseName() == DeclBaseName::createConstructor() &&
             (name.getInitKind() == CtorInitializerKind::Factory ||
              name.getInitKind() == CtorInitializerKind::ConvenienceFactory);
    }

  public:
    explicit SwiftDeclConverter(ClangImporter::Implementation &impl,
                                ImportNameVersion vers)
      : Impl(impl), version(vers) { }

    bool hadForwardDeclaration() const {
      return forwardDeclaration;
    }

    Decl *VisitDecl(const clang::Decl *decl) {
      return nullptr;
    }

    Decl *VisitTranslationUnitDecl(const clang::TranslationUnitDecl *decl) {
      // Note: translation units are handled specially by importDeclContext.
      return nullptr;
    }

    Decl *VisitNamespaceDecl(const clang::NamespaceDecl *decl) {
      // If we have a name for this declaration, use it.
      Optional<ImportedName> correctSwiftName;
      auto importedName = importFullName(decl, correctSwiftName);
      if (!importedName) return nullptr;

      auto dc =
          Impl.importDeclContextOf(decl, importedName.getEffectiveContext());
      if (!dc)
        return nullptr;

      SourceLoc loc = Impl.importSourceLoc(decl->getBeginLoc());

      // FIXME: If Swift gets namespaces, import as a namespace.
      auto enumDecl = Impl.createDeclWithClangNode<EnumDecl>(
          decl, AccessLevel::Public, loc,
          importedName.getDeclName().getBaseIdentifier(),
          Impl.importSourceLoc(decl->getLocation()), None, nullptr, dc);
      enumDecl->setMemberLoader(&Impl, 0);
      return enumDecl;
    }

    Decl *VisitUsingDirectiveDecl(const clang::UsingDirectiveDecl *decl) {
      // Never imported.
      return nullptr;
    }

    Decl *VisitNamespaceAliasDecl(const clang::NamespaceAliasDecl *decl) {
      // FIXME: Implement once Swift has namespaces.
      return nullptr;
    }

    Decl *VisitLabelDecl(const clang::LabelDecl *decl) {
      // Labels are function-local, and therefore never imported.
      return nullptr;
    }

    ClassDecl *importCFClassType(const clang::TypedefNameDecl *decl,
                                 Identifier className, CFPointeeInfo info,
                                 EffectiveClangContext effectiveContext);

    /// Mark the given declaration as an older Swift version variant of the
    /// current name.
    void markAsVariant(Decl *decl, ImportedName correctSwiftName) {
      // Types always import using the latest version. Make sure all names up
      // to that version are considered available.
      if (isa<TypeDecl>(decl)) {
        cast<TypeAliasDecl>(decl)->markAsCompatibilityAlias();

        if (getVersion() >= getActiveSwiftVersion())
          return;
      }

      // If this the active and current Swift versions differ based on
      // concurrency, it's not actually a variant.
      if (getVersion().supportsConcurrency() !=
            getActiveSwiftVersion().supportsConcurrency()) {
        return;
      }

      // TODO: some versions should be deprecated instead of unavailable

      ASTContext &ctx = decl->getASTContext();
      llvm::SmallString<64> renamed;
      {
        // Render a swift_name string.
        llvm::raw_svector_ostream os(renamed);

        // If we're importing a global as a member, we need to provide the
        // effective context.
        Impl.printSwiftName(
            correctSwiftName, getActiveSwiftVersion(),
            /*fullyQualified=*/correctSwiftName.importAsMember(), os);
      }

      DeclAttribute *attr;
      if (isActiveSwiftVersion() || getVersion() == ImportNameVersion::raw()) {
        // "Raw" is the Objective-C name, which was never available in Swift.
        // Variants within the active version are usually declarations that
        // have been superseded, like the accessors of a property.
        attr = AvailableAttr::createPlatformAgnostic(
            ctx, /*Message*/StringRef(), ctx.AllocateCopy(renamed.str()),
            PlatformAgnosticAvailabilityKind::UnavailableInSwift);
      } else {
        unsigned majorVersion = getVersion().majorVersionNumber();
        unsigned minorVersion = getVersion().minorVersionNumber();
        if (getVersion() < getActiveSwiftVersion()) {
          // A Swift 2 name, for example, was obsoleted in Swift 3.
          // However, a Swift 4 name is obsoleted in Swift 4.2.
          // FIXME: it would be better to have a unified place
          // to represent Swift versions for API versioning.
          llvm::VersionTuple obsoletedVersion =
            (majorVersion == 4 && minorVersion < 2)
                ? llvm::VersionTuple(4, 2)
                : llvm::VersionTuple(majorVersion + 1);
          attr = AvailableAttr::createPlatformAgnostic(
              ctx, /*Message*/StringRef(), ctx.AllocateCopy(renamed.str()),
              PlatformAgnosticAvailabilityKind::SwiftVersionSpecific,
              obsoletedVersion);
        } else {
          // Future names are introduced in their future version.
          assert(getVersion() > getActiveSwiftVersion());
          llvm::VersionTuple introducedVersion =
            (majorVersion == 4 && minorVersion == 2)
                ? llvm::VersionTuple(4, 2)
                : llvm::VersionTuple(majorVersion);
          attr = new (ctx) AvailableAttr(
              SourceLoc(), SourceRange(), PlatformKind::none,
              /*Message*/StringRef(), ctx.AllocateCopy(renamed.str()),
              /*Introduced*/introducedVersion, SourceRange(),
              /*Deprecated*/llvm::VersionTuple(), SourceRange(),
              /*Obsoleted*/llvm::VersionTuple(), SourceRange(),
              PlatformAgnosticAvailabilityKind::SwiftVersionSpecific,
              /*Implicit*/false);
        }
      }

      decl->getAttrs().add(attr);
      decl->setImplicit();
    }

    /// Create a typealias for the name of a Clang type declaration in an
    /// alternate version of Swift.
    Decl *importCompatibilityTypeAlias(const clang::NamedDecl *decl,
                                       ImportedName compatibilityName,
                                       ImportedName correctSwiftName);

    /// Create a swift_newtype struct corresponding to a typedef. Returns
    /// nullptr if unable.
    Decl *importSwiftNewtype(const clang::TypedefNameDecl *decl,
                             clang::SwiftNewtypeAttr *newtypeAttr,
                             DeclContext *dc, Identifier name);

    Decl *VisitTypedefNameDecl(const clang::TypedefNameDecl *Decl) {
      Optional<ImportedName> correctSwiftName;
      auto importedName = importFullName(Decl, correctSwiftName);
      auto Name = importedName.getDeclName().getBaseIdentifier();
      if (Name.empty())
        return nullptr;

      // If we've been asked to produce a compatibility stub, handle it via a
      // typealias.
      if (correctSwiftName)
        return importCompatibilityTypeAlias(Decl, importedName,
                                            *correctSwiftName);

      Type SwiftType;
      if (Decl->getDeclContext()->getRedeclContext()->isTranslationUnit()) {
        bool IsError;
        StringRef StdlibTypeName;
        MappedTypeNameKind NameMapping;
        std::tie(SwiftType, StdlibTypeName) =
            getSwiftStdlibType(Decl, Name, Impl, &IsError, NameMapping);

        if (IsError)
          return nullptr;

        // Import 'typedef struct __Blah *BlahRef;' and
        // 'typedef const void *FooRef;' as CF types if they have the
        // right attributes or match our list of known types.
        if (!SwiftType) {
          auto DC = Impl.importDeclContextOf(
              Decl, importedName.getEffectiveContext());
          if (!DC)
            return nullptr;

          if (auto pointee = CFPointeeInfo::classifyTypedef(Decl)) {
            // If the pointee is a record, consider creating a class type.
            if (pointee.isRecord()) {
              auto swiftClass = importCFClassType(
                  Decl, Name, pointee, importedName.getEffectiveContext());
              if (!swiftClass) return nullptr;

              Impl.SpecialTypedefNames[Decl->getCanonicalDecl()] =
                MappedTypeNameKind::DefineAndUse;
              return swiftClass;
            }

            // If the pointee is another CF typedef, create an extra typealias
            // for the name without "Ref", but not a separate type.
            if (pointee.isTypedef()) {
              auto underlying = cast_or_null<TypeDecl>(Impl.importDecl(
                  pointee.getTypedef(), getActiveSwiftVersion()));
              if (!underlying)
                return nullptr;

              // Check for a newtype
              if (auto newtypeAttr =
                      getSwiftNewtypeAttr(Decl, getVersion()))
                if (auto newtype =
                        importSwiftNewtype(Decl, newtypeAttr, DC, Name))
                  return newtype;

              // Create a typealias for this CF typedef.
              TypeAliasDecl *typealias = nullptr;
              typealias = Impl.createDeclWithClangNode<TypeAliasDecl>(
                            Decl, AccessLevel::Public,
                            Impl.importSourceLoc(Decl->getBeginLoc()),
                            SourceLoc(), Name,
                            Impl.importSourceLoc(Decl->getLocation()),
                            /*genericparams*/nullptr, DC);
              typealias->setUnderlyingType(
                  underlying->getDeclaredInterfaceType());

              Impl.SpecialTypedefNames[Decl->getCanonicalDecl()] =
                MappedTypeNameKind::DefineAndUse;
              return typealias;
            }

            // If the pointee is 'void', 'CFTypeRef', bring it
            // in specifically as AnyObject.
            if (pointee.isVoid()) {
              // Create a typealias for this CF typedef.
              TypeAliasDecl *typealias = nullptr;
              typealias = Impl.createDeclWithClangNode<TypeAliasDecl>(
                            Decl, AccessLevel::Public,
                            Impl.importSourceLoc(Decl->getBeginLoc()),
                            SourceLoc(), Name,
                            Impl.importSourceLoc(Decl->getLocation()),
                            /*genericparams*/nullptr, DC);
              typealias->setUnderlyingType(
                Impl.SwiftContext.getAnyObjectType());

              Impl.SpecialTypedefNames[Decl->getCanonicalDecl()] =
                MappedTypeNameKind::DefineAndUse;
              return typealias;
            }
          }
        }

        if (SwiftType) {
          // Note that this typedef-name is special.
          Impl.SpecialTypedefNames[Decl->getCanonicalDecl()] = NameMapping;

          if (NameMapping == MappedTypeNameKind::DoNothing) {
            // Record the remapping using the name of the Clang declaration.
            // This will be useful for type checker diagnostics when
            // a user tries to use the Objective-C/C type instead of the
            // Swift type.
            Impl.SwiftContext.RemappedTypes[Decl->getNameAsString()]
              = SwiftType;

            // Don't create an extra typealias in the imported module because
            // doing so will cause confusion (or even lookup ambiguity) between
            // the name in the imported module and the same name in the
            // standard library.
            if (auto *NAT =
                  dyn_cast<TypeAliasType>(SwiftType.getPointer()))
              return NAT->getDecl();

            auto *NTD = SwiftType->getAnyNominal();
            assert(NTD);
            return NTD;
          }
        }
      }

      auto DC =
          Impl.importDeclContextOf(Decl, importedName.getEffectiveContext());
      if (!DC)
        return nullptr;

      // Check for swift_newtype
      if (!SwiftType)
        if (auto newtypeAttr = getSwiftNewtypeAttr(Decl, getVersion()))
          if (auto newtype = importSwiftNewtype(Decl, newtypeAttr, DC, Name))
            return newtype;

      if (!SwiftType) {
        // Note that the code below checks to see if the typedef allows
        // bridging, i.e. if the imported typealias should name a bridged type
        // or the original C type.
        clang::QualType ClangType = Decl->getUnderlyingType();
        SwiftType = Impl.importTypeIgnoreIUO(
            ClangType, ImportTypeKind::Typedef, isInSystemModule(DC),
            getTypedefBridgeability(Decl), OTK_Optional);
      }

      if (!SwiftType)
        return nullptr;

      auto Loc = Impl.importSourceLoc(Decl->getLocation());
      auto Result = Impl.createDeclWithClangNode<TypeAliasDecl>(Decl,
                                      AccessLevel::Public,
                                      Impl.importSourceLoc(Decl->getBeginLoc()),
                                      SourceLoc(), Name,
                                      Loc,
                                      /*genericparams*/nullptr, DC);
      Result->setUnderlyingType(SwiftType);
      
      // Make Objective-C's 'id' unavailable.
      if (Impl.SwiftContext.LangOpts.EnableObjCInterop && isObjCId(Decl)) {
        auto attr = AvailableAttr::createPlatformAgnostic(
                      Impl.SwiftContext,
                      "'id' is not available in Swift; use 'Any'", "",
                      PlatformAgnosticAvailabilityKind::UnavailableInSwift);
        Result->getAttrs().add(attr);
      }

      return Result;
    }

    Decl *
    VisitUnresolvedUsingTypenameDecl(const
                                     clang::UnresolvedUsingTypenameDecl *decl) {
      // Note: only occurs in templates.
      return nullptr;
    }

    /// Import an NS_ENUM constant as a case of a Swift enum.
    Decl *importEnumCase(const clang::EnumConstantDecl *decl,
                         const clang::EnumDecl *clangEnum,
                         EnumDecl *theEnum,
                         Decl *swift3Decl = nullptr);

    /// Import an NS_OPTIONS constant as a static property of a Swift struct.
    ///
    /// This is also used to import enum case aliases.
    Decl *importOptionConstant(const clang::EnumConstantDecl *decl,
                               const clang::EnumDecl *clangEnum,
                               NominalTypeDecl *theStruct);

    /// Import \p alias as an alias for the imported constant \p original.
    ///
    /// This builds the getter in a way that's compatible with switch
    /// statements. Changing the body here may require changing
    /// TypeCheckPattern.cpp as well.
    Decl *importEnumCaseAlias(Identifier name,
                              const clang::EnumConstantDecl *alias,
                              ValueDecl *original,
                              const clang::EnumDecl *clangEnum,
                              NominalTypeDecl *importedEnum,
                              DeclContext *importIntoDC = nullptr);

    NominalTypeDecl *importAsOptionSetType(DeclContext *dc,
                                           Identifier name,
                                           const clang::EnumDecl *decl);

    Decl *VisitEnumDecl(const clang::EnumDecl *decl) {
      decl = decl->getDefinition();
      if (!decl) {
        forwardDeclaration = true;
        return nullptr;
      }

      // Don't import nominal types that are over-aligned.
      if (Impl.isOverAligned(decl))
        return nullptr;

      Optional<ImportedName> correctSwiftName;
      auto importedName = getClangDeclName(decl, correctSwiftName);
      if (!importedName)
        return nullptr;

      // If we've been asked to produce a compatibility stub, handle it via a
      // typealias.
      if (correctSwiftName)
        return importCompatibilityTypeAlias(decl, importedName,
                                            *correctSwiftName);

      auto dc =
          Impl.importDeclContextOf(decl, importedName.getEffectiveContext());
      if (!dc)
        return nullptr;
      
      auto name = importedName.getDeclName().getBaseIdentifier();

      // Create the enum declaration and record it.
      StructDecl *errorWrapper = nullptr;
      NominalTypeDecl *result;
      auto enumInfo = Impl.getEnumInfo(decl);
      auto enumKind = enumInfo.getKind();
      switch (enumKind) {
      case EnumKind::Constants: {
        // There is no declaration. Rather, the type is mapped to the
        // underlying type.
        return nullptr;
      }

      case EnumKind::Unknown: {
        // Compute the underlying type of the enumeration.
        auto underlyingType = Impl.importTypeIgnoreIUO(
            decl->getIntegerType(), ImportTypeKind::Enum, isInSystemModule(dc),
            Bridgeability::None);
        if (!underlyingType)
          return nullptr;

        auto Loc = Impl.importSourceLoc(decl->getLocation());
        auto structDecl = Impl.createDeclWithClangNode<StructDecl>(decl,
          AccessLevel::Public, Loc, name, Loc, None, nullptr, dc);

        auto options = getDefaultMakeStructRawValuedOptions();
        options |= MakeStructRawValuedFlags::MakeUnlabeledValueInit;
        options -= MakeStructRawValuedFlags::IsLet;
        options -= MakeStructRawValuedFlags::IsImplicit;

        makeStructRawValued(Impl, structDecl, underlyingType,
                            {KnownProtocolKind::RawRepresentable,
                             KnownProtocolKind::Equatable},
                            options, /*setterAccess=*/AccessLevel::Public);

        result = structDecl;
        break;
      }

      case EnumKind::NonFrozenEnum:
      case EnumKind::FrozenEnum: {
        auto &C = Impl.SwiftContext;
        EnumDecl *nativeDecl;
        bool declaredNative = hasNativeSwiftDecl(decl, name, dc, nativeDecl);
        if (declaredNative && nativeDecl)
          return nativeDecl;

        // Compute the underlying type.
        auto underlyingType = Impl.importTypeIgnoreIUO(
            decl->getIntegerType(), ImportTypeKind::Enum, isInSystemModule(dc),
            Bridgeability::None);
        if (!underlyingType)
          return nullptr;

        /// Basic information about the enum type we're building.
        Identifier enumName = name;
        DeclContext *enumDC = dc;
        SourceLoc loc = Impl.importSourceLoc(decl->getBeginLoc());

        // If this is an error enum, form the error wrapper type,
        // which is a struct containing an NSError instance.
        ProtocolDecl *bridgedNSError = nullptr;
        ClassDecl *nsErrorDecl = nullptr;
        ProtocolDecl *errorCodeProto = nullptr;
        if (enumInfo.isErrorEnum() && 
            (bridgedNSError =
               C.getProtocol(KnownProtocolKind::BridgedStoredNSError)) &&
            (nsErrorDecl = C.getNSErrorDecl()) &&
            (errorCodeProto =
               C.getProtocol(KnownProtocolKind::ErrorCodeProtocol))) {
          // Create the wrapper struct.
          errorWrapper = new (C) StructDecl(loc, name, loc, None, nullptr, dc);
          errorWrapper->setAccess(AccessLevel::Public);
          errorWrapper->getAttrs().add(
            new (Impl.SwiftContext) FrozenAttr(/*IsImplicit*/true));

          StringRef nameForMangling;
          ClangImporterSynthesizedTypeAttr::Kind relatedEntityKind;
          if (decl->getDeclName().isEmpty()) {
            nameForMangling = decl->getTypedefNameForAnonDecl()->getName();
            relatedEntityKind =
                ClangImporterSynthesizedTypeAttr::Kind::NSErrorWrapperAnon;
          } else {
            nameForMangling = decl->getName();
            relatedEntityKind =
                ClangImporterSynthesizedTypeAttr::Kind::NSErrorWrapper;
          }
          errorWrapper->getAttrs().add(new (C) ClangImporterSynthesizedTypeAttr(
              nameForMangling, relatedEntityKind));

          // Add inheritance clause.
          addSynthesizedProtocolAttrs(Impl, errorWrapper,
                                      {KnownProtocolKind::BridgedStoredNSError});

          // Create the _nsError member.
          //   public let _nsError: NSError
          auto nsErrorType = nsErrorDecl->getDeclaredInterfaceType();
          auto nsErrorProp = new (C) VarDecl(/*IsStatic*/false,
                                             VarDecl::Introducer::Let,
                                             /*IsCaptureList*/false,
                                             loc, C.Id_nsError,
                                             errorWrapper);
          nsErrorProp->setImplicit();
          nsErrorProp->setAccess(AccessLevel::Public);
          nsErrorProp->setInterfaceType(nsErrorType);

          // Create a pattern binding to describe the variable.
          Pattern *nsErrorPattern = createTypedNamedPattern(nsErrorProp);

          auto *nsErrorBinding = PatternBindingDecl::createImplicit(
              C, StaticSpellingKind::None, nsErrorPattern, /*InitExpr*/ nullptr,
              /*ParentDC*/ errorWrapper, /*VarLoc*/ loc);
          errorWrapper->addMember(nsErrorProp);
          errorWrapper->addMember(nsErrorBinding);

          // Create the _nsError initializer.
          //   public init(_nsError error: NSError)
          VarDecl *members[1] = { nsErrorProp };
          auto nsErrorInit = createValueConstructor(Impl, errorWrapper, members,
                                                    /*wantCtorParamNames=*/true,
                                                    /*wantBody=*/true);
          errorWrapper->addMember(nsErrorInit);

          // Add the domain error member.
          //   public static var errorDomain: String { return error-domain }
          addErrorDomain(errorWrapper, enumInfo.getErrorDomain(), Impl);

          // Note: the Code will be added after it's created.

          // The enum itself will be nested within the error wrapper,
          // and be named Code.
          enumDC = errorWrapper;
          enumName = C.Id_Code;
        }

        // Create the enumeration.
        auto enumDecl = Impl.createDeclWithClangNode<EnumDecl>(
            decl, AccessLevel::Public, loc, enumName,
            Impl.importSourceLoc(decl->getLocation()), None, nullptr, enumDC);
        enumDecl->setHasFixedRawValues();

        // Annotate as 'frozen' if appropriate.
        if (enumKind == EnumKind::FrozenEnum)
          enumDecl->getAttrs().add(new (C) FrozenAttr(/*implicit*/false));

        // Set up the C underlying type as its Swift raw type.
        enumDecl->setRawType(underlyingType);

        // Add the C name.
        addObjCAttribute(enumDecl,
                         Impl.importIdentifier(decl->getIdentifier()));

        // Add protocol declarations to the enum declaration.
        SmallVector<TypeLoc, 2> inheritedTypes;
        inheritedTypes.push_back(TypeLoc::withoutLoc(underlyingType));
        enumDecl->setInherited(C.AllocateCopy(inheritedTypes));

        if (errorWrapper) {
          addSynthesizedProtocolAttrs(Impl, enumDecl,
                                      {KnownProtocolKind::ErrorCodeProtocol,
                                       KnownProtocolKind::RawRepresentable});
        } else {
          addSynthesizedProtocolAttrs(Impl, enumDecl,
                                      {KnownProtocolKind::RawRepresentable});
        }

        // Provide custom implementations of the init(rawValue:) and rawValue
        // conversions that just do a bitcast. We can't reliably filter a
        // C enum without additional knowledge that the type has no
        // undeclared values, and won't ever add cases.
        auto rawValueConstructor = makeEnumRawValueConstructor(Impl, enumDecl);

        auto varName = C.Id_rawValue;
        auto rawValue = new (C) VarDecl(/*IsStatic*/false,
                                        VarDecl::Introducer::Var,
                                        /*IsCaptureList*/false,
                                        SourceLoc(), varName,
                                        enumDecl);
        rawValue->setImplicit();
        rawValue->setAccess(AccessLevel::Public);
        rawValue->setSetterAccess(AccessLevel::Private);
        rawValue->setInterfaceType(underlyingType);

        // Create a pattern binding to describe the variable.
        Pattern *varPattern = createTypedNamedPattern(rawValue);

        auto *rawValueBinding = PatternBindingDecl::createImplicit(
            C, StaticSpellingKind::None, varPattern, /*InitExpr*/ nullptr,
            enumDecl);

        makeEnumRawValueGetter(Impl, enumDecl, rawValue);

        enumDecl->addMember(rawValueConstructor);
        enumDecl->addMember(rawValue);
        enumDecl->addMember(rawValueBinding);

        addSynthesizedTypealias(enumDecl, C.Id_RawValue, underlyingType);
        Impl.RawTypes[enumDecl] = underlyingType;

        // If we have an error wrapper, finish it up now that its
        // nested enum has been constructed.
        if (errorWrapper) {
          // Add the ErrorType alias:
          //   public typealias ErrorType
          auto alias = Impl.createDeclWithClangNode<TypeAliasDecl>(
                         decl,
                         AccessLevel::Public, loc, SourceLoc(),
                         C.Id_ErrorType, loc,
                         /*genericparams=*/nullptr, enumDecl);
          alias->setUnderlyingType(errorWrapper->getDeclaredInterfaceType());
          enumDecl->addMember(alias);

          // Add the 'Code' enum to the error wrapper.
          errorWrapper->addMember(enumDecl);
          Impl.addAlternateDecl(enumDecl, errorWrapper);

          // Stash the 'Code' enum so we can find it later.
          Impl.ErrorCodeEnums[errorWrapper] = enumDecl;
        }

        // The enumerators go into this enumeration.
        result = enumDecl;
        break;
      }

      case EnumKind::Options: {
        result = importAsOptionSetType(dc, name, decl);
        if (!result)
          return nullptr;

        // HACK: Make sure PrintAsObjC always omits the 'enum' tag for
        // option set enums.
        Impl.DeclsWithSuperfluousTypedefs.insert(decl);
        break;
      }
      }

      const clang::EnumDecl *canonicalClangDecl = decl->getCanonicalDecl();
      Impl.ImportedDecls[{canonicalClangDecl, getVersion()}] = result;

      // Import each of the enumerators.
      
      bool addEnumeratorsAsMembers;
      switch (enumKind) {
      case EnumKind::Constants:
      case EnumKind::Unknown:
        addEnumeratorsAsMembers = false;
        break;
      case EnumKind::Options:
      case EnumKind::NonFrozenEnum:
      case EnumKind::FrozenEnum:
        addEnumeratorsAsMembers = true;
        break;
      }

      llvm::SmallDenseMap<const llvm::APSInt *,
                          PointerUnion<const clang::EnumConstantDecl *,
                                       EnumElementDecl *>, 8,
                          APSIntRefDenseMapInfo> canonicalEnumConstants;

      if (enumKind == EnumKind::NonFrozenEnum ||
          enumKind == EnumKind::FrozenEnum) {
        for (auto constant : decl->enumerators()) {
          if (Impl.isUnavailableInSwift(constant))
            continue;
          canonicalEnumConstants.insert({&constant->getInitVal(), constant});
        }
      }

      auto contextIsEnum = [&](const ImportedName &name) -> bool {
        EffectiveClangContext importContext = name.getEffectiveContext();
        switch (importContext.getKind()) {
        case EffectiveClangContext::DeclContext:
          return importContext.getAsDeclContext() == canonicalClangDecl;
        case EffectiveClangContext::TypedefContext: {
          auto *typedefName = importContext.getTypedefName();
          clang::QualType underlyingTy = typedefName->getUnderlyingType();
          return underlyingTy->getAsTagDecl() == canonicalClangDecl;
        }
        case EffectiveClangContext::UnresolvedContext:
          // Assume this is a context other than the enum.
          return false;
        }
        llvm_unreachable("unhandled kind");
      };

      for (auto constant : decl->enumerators()) {
        Decl *enumeratorDecl = nullptr;
        TinyPtrVector<Decl *> variantDecls;
        switch (enumKind) {
        case EnumKind::Constants:
        case EnumKind::Unknown:
          Impl.forEachDistinctName(constant,
                                   [&](ImportedName newName,
                                       ImportNameVersion nameVersion) -> bool {
            Decl *imported = Impl.importDecl(constant, nameVersion);
            if (!imported)
              return false;
            if (nameVersion == getActiveSwiftVersion())
              enumeratorDecl = imported;
            else
              variantDecls.push_back(imported);
            return true;
          });
          break;
        case EnumKind::Options:
          Impl.forEachDistinctName(constant,
                                   [&](ImportedName newName,
                                       ImportNameVersion nameVersion) -> bool {
            if (!contextIsEnum(newName))
              return true;
            SwiftDeclConverter converter(Impl, nameVersion);
            Decl *imported =
                converter.importOptionConstant(constant, decl, result);
            if (!imported)
              return false;
            if (nameVersion == getActiveSwiftVersion())
              enumeratorDecl = imported;
            else
              variantDecls.push_back(imported);
            return true;
          });
          break;
        case EnumKind::NonFrozenEnum:
        case EnumKind::FrozenEnum: {
          auto canonicalCaseIter =
            canonicalEnumConstants.find(&constant->getInitVal());

          if (canonicalCaseIter == canonicalEnumConstants.end()) {
            // Unavailable declarations get no special treatment.
            enumeratorDecl =
                SwiftDeclConverter(Impl, getActiveSwiftVersion())
                    .importEnumCase(constant, decl, cast<EnumDecl>(result));
          } else {
            const clang::EnumConstantDecl *unimported =
                canonicalCaseIter->
                  second.dyn_cast<const clang::EnumConstantDecl *>();

            // Import the canonical enumerator for this case first.
            if (unimported) {
              enumeratorDecl = SwiftDeclConverter(Impl, getActiveSwiftVersion())
                  .importEnumCase(unimported, decl, cast<EnumDecl>(result));
              if (enumeratorDecl) {
                canonicalCaseIter->getSecond() =
                    cast<EnumElementDecl>(enumeratorDecl);
              }
            } else {
              enumeratorDecl =
                  canonicalCaseIter->second.get<EnumElementDecl *>();
            }

            if (unimported != constant && enumeratorDecl) {
              ImportedName importedName =
                  Impl.importFullName(constant, getActiveSwiftVersion());
              Identifier name = importedName.getDeclName().getBaseIdentifier();
              if (name.empty()) {
                // Clear the existing declaration so we don't try to process it
                // twice later.
                enumeratorDecl = nullptr;
              } else {
                auto original = cast<ValueDecl>(enumeratorDecl);
                enumeratorDecl = importEnumCaseAlias(name, constant, original,
                                                     decl, result);
              }
            }
          }

          Impl.forEachDistinctName(constant,
                                   [&](ImportedName newName,
                                       ImportNameVersion nameVersion) -> bool {
            if (nameVersion == getActiveSwiftVersion())
              return true;
            if (!contextIsEnum(newName))
              return true;
            SwiftDeclConverter converter(Impl, nameVersion);
            Decl *imported =
                converter.importEnumCase(constant, decl, cast<EnumDecl>(result),
                                         enumeratorDecl);
            if (!imported)
              return false;
            variantDecls.push_back(imported);
            return true;
          });
          break;
        }
        }
        if (!enumeratorDecl)
          continue;

        if (addEnumeratorsAsMembers) {
          // Add a member enumerator to the given nominal type.
          auto addDecl = [&](NominalTypeDecl *nominal, Decl *decl) {
            if (!decl) return;
            nominal->addMember(decl);
          };

          addDecl(result, enumeratorDecl);
          for (auto *variant : variantDecls)
            addDecl(result, variant);
          
          // If there is an error wrapper, add an alias within the
          // wrapper to the corresponding value within the enumerator
          // context.
          if (errorWrapper) {
            auto enumeratorValue = cast<ValueDecl>(enumeratorDecl);
            auto name = enumeratorValue->getBaseIdentifier();
            auto alias = importEnumCaseAlias(name,
                                             constant,
                                             enumeratorValue,
                                             decl,
                                             result,
                                             errorWrapper);
            addDecl(errorWrapper, alias);
          }
        }
      }

      return result;
    }

    Decl *VisitRecordDecl(const clang::RecordDecl *decl) {
      // Track whether this record contains fields we can't reference in Swift
      // as stored properties.
      bool hasUnreferenceableStorage = false;
      
      // Track whether this record contains fields that can't be zero-
      // initialized.
      bool hasZeroInitializableStorage = true;

      // Track whether all fields in this record can be referenced in Swift,
      // either as stored or computed properties, in which case the record type
      // gets a memberwise initializer.
      bool hasMemberwiseInitializer = true;

      if (decl->isUnion()) {
        hasUnreferenceableStorage = true;

        // We generate initializers specially for unions below.
        hasMemberwiseInitializer = false;
      }

      // FIXME: Skip Microsoft __interfaces.
      if (decl->isInterface())
        return nullptr;

      // FIXME: Figure out how to deal with incomplete types, since that
      // notion doesn't exist in Swift.
      decl = decl->getDefinition();
      if (!decl) {
        forwardDeclaration = true;
        return nullptr;
      }

      // Don't import nominal types that are over-aligned.
      if (Impl.isOverAligned(decl))
        return nullptr;

      // FIXME: We should actually support strong ARC references and similar in
      // C structs. That'll require some SIL and IRGen work, though.
      if (decl->isNonTrivialToPrimitiveCopy() ||
          decl->isNonTrivialToPrimitiveDestroy()) {
        // Note that there is a third predicate related to these,
        // isNonTrivialToPrimitiveDefaultInitialize. That one's not important
        // for us because Swift never "trivially default-initializes" a struct
        // (i.e. uses whatever bits were lying around as an initial value).

        // FIXME: It would be nice to instead import the declaration but mark
        // it as unavailable, but then it might get used as a type for an
        // imported function and the developer would be able to use it without
        // referencing the name, which would sidestep our availability
        // diagnostics.
        return nullptr;
      }

      // Import the name.
      Optional<ImportedName> correctSwiftName;
      auto importedName = getClangDeclName(decl, correctSwiftName);
      if (!importedName)
        return nullptr;

      // If we've been asked to produce a compatibility stub, handle it via a
      // typealias.
      if (correctSwiftName)
        return importCompatibilityTypeAlias(decl, importedName,
                                            *correctSwiftName);

      auto dc =
          Impl.importDeclContextOf(decl, importedName.getEffectiveContext());
      if (!dc)
        return nullptr;

      // Create the struct declaration and record it.
      auto name = importedName.getDeclName().getBaseIdentifier();
      auto result = Impl.createDeclWithClangNode<StructDecl>(decl,
                                 AccessLevel::Public,
                                 Impl.importSourceLoc(decl->getBeginLoc()),
                                 name,
                                 Impl.importSourceLoc(decl->getLocation()),
                                 None, nullptr, dc);
      Impl.ImportedDecls[{decl->getCanonicalDecl(), getVersion()}] = result;

      // FIXME: Figure out what to do with superclasses in C++. One possible
      // solution would be to turn them into members and add conversion
      // functions.

      // Import each of the members.
      SmallVector<VarDecl *, 4> members;
      SmallVector<FuncDecl *, 4> methods;
      SmallVector<ConstructorDecl *, 4> ctors;

      // FIXME: Import anonymous union fields and support field access when
      // it is nested in a struct.

      for (auto m : decl->decls()) {
        if (isa<clang::AccessSpecDecl>(m)) {
          // The presence of AccessSpecDecls themselves does not influence
          // whether we can generate a member-wise initializer.
          continue;
        }

        auto nd = dyn_cast<clang::NamedDecl>(m);
        if (!nd) {
          // We couldn't import the member, so we can't reference it in Swift.
          hasUnreferenceableStorage = true;
          hasMemberwiseInitializer = false;
          continue;
        }

        if (auto field = dyn_cast<clang::FieldDecl>(nd)) {
          // Non-nullable pointers can't be zero-initialized.
          if (auto nullability = field->getType()
                ->getNullability(Impl.getClangASTContext())) {
            if (*nullability == clang::NullabilityKind::NonNull)
              hasZeroInitializableStorage = false;
          }
          // TODO: If we had the notion of a closed enum with no private
          // cases or resilience concerns, then complete NS_ENUMs with
          // no case corresponding to zero would also not be zero-
          // initializable.

          // Unnamed bitfields are just for padding and should not
          // inhibit creation of a memberwise initializer.
          if (field->isUnnamedBitfield()) {
            hasUnreferenceableStorage = true;
            continue;
          }
        }

        auto member = Impl.importDecl(nd, getActiveSwiftVersion());
        if (!member) {
          if (!isa<clang::TypeDecl>(nd) && !isa<clang::FunctionDecl>(nd)) {
            // We don't know what this member is.
            // Assume it may be important in C.
            hasUnreferenceableStorage = true;
            hasMemberwiseInitializer = false;
          }
          continue;
        }

        if (isa<TypeDecl>(member)) {
          // A struct nested inside another struct will either be logically
          // a sibling of the outer struct, or contained inside of it, depending
          // on if it has a declaration name or not.
          //
          // struct foo { struct bar { ... } baz; } // sibling
          // struct foo { struct { ... } baz; } // child
          //
          // In the latter case, we add the imported type as a nested type
          // of the parent.
          //
          // TODO: C++ types have different rules.
          if (auto nominalDecl = dyn_cast<NominalTypeDecl>(member->getDeclContext())) {
            assert(nominalDecl == result && "interesting nesting of C types?");
            nominalDecl->addMember(member);
          }
          continue;
        }

        if (auto MD = dyn_cast<FuncDecl>(member)) {
          methods.push_back(MD);
          continue;
        }
        auto VD = cast<VarDecl>(member);

        if (isa<clang::IndirectFieldDecl>(nd) || decl->isUnion()) {
          // Don't import unavailable fields that have no associated storage.
          if (VD->getAttrs().isUnavailable(Impl.SwiftContext)) {
            continue;
          }
        }

        members.push_back(VD);

        // Bitfields are imported as computed properties with Clang-generated
        // accessors.
        bool isBitField = false;
        if (auto field = dyn_cast<clang::FieldDecl>(nd)) {
          if (field->isBitField()) {
            // We can't represent this struct completely in SIL anymore,
            // but we're still able to define a memberwise initializer.
            hasUnreferenceableStorage = true;
            isBitField = true;

            makeBitFieldAccessors(Impl,
                                  const_cast<clang::RecordDecl *>(decl),
                                  result,
                                  const_cast<clang::FieldDecl *>(field),
                                  VD);
          }
        }

        if (auto ind = dyn_cast<clang::IndirectFieldDecl>(nd)) {
          // Indirect fields are created as computed property accessible the
          // fields on the anonymous field from which they are injected.
          makeIndirectFieldAccessors(Impl, ind, members, result, VD);
        } else if (decl->isUnion() && !isBitField) {
          // Union fields should only be available indirectly via a computed
          // property. Since the union is made of all of the fields at once,
          // this is a trivial accessor that casts self to the correct
          // field type.
          makeUnionFieldAccessors(Impl, result, VD);

          // Create labeled initializers for unions that take one of the
          // fields, which only initializes the data for that field.
          auto valueCtor =
              createValueConstructor(Impl, result, VD,
                                     /*want param names*/true,
                                     /*wantBody=*/true);
          ctors.push_back(valueCtor);
        }
      }

      bool hasReferenceableFields = !members.empty();

      if (hasZeroInitializableStorage) {
        // Add constructors for the struct.
        ctors.push_back(createDefaultConstructor(Impl, result));
      }

      if (hasReferenceableFields && hasMemberwiseInitializer) {
        // The default zero initializer suppresses the implicit value
        // constructor that would normally be formed, so we have to add that
        // explicitly as well.
        //
        // If we can completely represent the struct in SIL, leave the body
        // implicit, otherwise synthesize one to call property setters.
        auto valueCtor = createValueConstructor(
            Impl, result, members,
            /*want param names*/true,
            /*want body*/hasUnreferenceableStorage);
        if (!hasUnreferenceableStorage)
          valueCtor->setIsMemberwiseInitializer();

        ctors.push_back(valueCtor);
      }

      for (auto member : members) {
        result->addMember(member);
      }

      for (auto ctor : ctors) {
        result->addMember(ctor);
      }

      for (auto method : methods) {
        result->addMember(method);
      }

      result->setHasUnreferenceableStorage(hasUnreferenceableStorage);

      if (auto cxxRecordDecl = dyn_cast<clang::CXXRecordDecl>(decl)) {
        result->setIsCxxNonTrivial(!cxxRecordDecl->isTriviallyCopyable());

        for (auto ctor : cxxRecordDecl->ctors()) {
          if (ctor->isCopyConstructor() &&
              (ctor->isDeleted() || ctor->getAccess() != clang::AS_public)) {
            result->setIsCxxNonTrivial(true);
            break;
          }
        }

        if (auto dtor = cxxRecordDecl->getDestructor()) {
          if (dtor->isDeleted() || dtor->getAccess() != clang::AS_public) {
            result->setIsCxxNonTrivial(true);
          }
        }
      }

      return result;
    }

    Decl *VisitClassTemplateSpecializationDecl(
                 const clang::ClassTemplateSpecializationDecl *decl) {
      // `Sema::isCompleteType` will try to instantiate the class template as a
      // side-effect and we rely on this here. `decl->getDefinition()` can
      // return nullptr before the call to sema and return its definition
      // afterwards.
      if (!Impl.getClangSema().isCompleteType(
              decl->getLocation(),
              Impl.getClangASTContext().getRecordType(decl))) {
        // If we got nullptr definition now it means the type is not complete.
        // We don't import incomplete types.
        return nullptr;
      }
      auto def = dyn_cast<clang::ClassTemplateSpecializationDecl>(
          decl->getDefinition());
      assert(def && "Class template instantiation didn't have definition");
      // FIXME: This will instantiate all members of the specialization (and detect
      // instantiation failures in them), which can be more than is necessary
      // and is more than what Clang does. As a result we reject some C++
      // programs that Clang accepts.
      Impl.getClangSema().InstantiateClassTemplateSpecializationMembers(
          def->getLocation(), def, clang::TSK_ExplicitInstantiationDefinition);

      return VisitRecordDecl(def);
    }

    Decl *VisitClassTemplatePartialSpecializationDecl(
        const clang::ClassTemplatePartialSpecializationDecl *decl) {
      // Note: partial template specializations are not imported.
      return nullptr;
    }

    Decl *VisitTemplateTypeParmDecl(const clang::TemplateTypeParmDecl *decl) {
      // Note: templates are not imported.
      return nullptr;
    }

    Decl *VisitEnumConstantDecl(const clang::EnumConstantDecl *decl) {
      auto clangEnum = cast<clang::EnumDecl>(decl->getDeclContext());

      Optional<ImportedName> correctSwiftName;
      auto importedName = importFullName(decl, correctSwiftName);
      if (!importedName) return nullptr;

      auto name = importedName.getDeclName().getBaseIdentifier();
      if (name.empty())
        return nullptr;

      switch (Impl.getEnumKind(clangEnum)) {
      case EnumKind::Constants: {
        // The enumeration was simply mapped to an integral type. Create a
        // constant with that integral type.

        // The context where the constant will be introduced.
        auto dc =
            Impl.importDeclContextOf(decl, importedName.getEffectiveContext());
        if (!dc)
          return nullptr;

        // Enumeration type.
        auto &clangContext = Impl.getClangASTContext();
        auto type = Impl.importTypeIgnoreIUO(
            clangContext.getTagDeclType(clangEnum), ImportTypeKind::Value,
            isInSystemModule(dc), Bridgeability::None);
        if (!type)
          return nullptr;
        // FIXME: Importing the type will recursively revisit this same
        // EnumConstantDecl. Short-circuit out if we already emitted the import
        // for this decl.
        if (auto Known = Impl.importDeclCached(decl, getVersion()))
          return Known;

        // Create the global constant.
        auto result = Impl.createConstant(name, dc, type,
                                          clang::APValue(decl->getInitVal()),
                                          ConstantConvertKind::None,
                                          /*static*/dc->isTypeContext(), decl);
        Impl.ImportedDecls[{decl->getCanonicalDecl(), getVersion()}] = result;

        // If this is a compatibility stub, mark it as such.
        if (correctSwiftName)
          markAsVariant(result, *correctSwiftName);

        return result;
      }

      case EnumKind::Unknown: {
        // The enumeration was mapped to a struct containing the integral
        // type. Create a constant with that struct type.

        // The context where the constant will be introduced.
        auto dc =
            Impl.importDeclContextOf(decl, importedName.getEffectiveContext());
        if (!dc)
          return nullptr;

        // Import the enumeration type.
        auto enumType = Impl.importTypeIgnoreIUO(
            Impl.getClangASTContext().getTagDeclType(clangEnum),
            ImportTypeKind::Value, isInSystemModule(dc), Bridgeability::None);
        if (!enumType)
          return nullptr;

        // FIXME: Importing the type will can recursively revisit this same
        // EnumConstantDecl. Short-circuit out if we already emitted the import
        // for this decl.
        if (auto Known = Impl.importDeclCached(decl, getVersion()))
          return Known;

        // Create the global constant.
        auto result = Impl.createConstant(name, dc, enumType,
                                          clang::APValue(decl->getInitVal()),
                                          ConstantConvertKind::Construction,
                                          /*static*/ false, decl);
        Impl.ImportedDecls[{decl->getCanonicalDecl(), getVersion()}] = result;

        // If this is a compatibility stub, mark it as such.
        if (correctSwiftName)
          markAsVariant(result, *correctSwiftName);

        return result;
      }

      case EnumKind::NonFrozenEnum:
      case EnumKind::FrozenEnum:
      case EnumKind::Options: {
        // The enumeration was mapped to a high-level Swift type, and its
        // elements were created as children of that enum. They aren't available
        // independently.

        // FIXME: This is gross. We shouldn't have to import
        // everything to get at the individual constants.
        return nullptr;
      }
      }
      
      llvm_unreachable("Invalid EnumKind.");
    }


    Decl *
    VisitUnresolvedUsingValueDecl(const clang::UnresolvedUsingValueDecl *decl) {
      // Note: templates are not imported.
      return nullptr;
    }

    Decl *VisitIndirectFieldDecl(const clang::IndirectFieldDecl *decl) {
      Optional<ImportedName> correctSwiftName;
      auto importedName = importFullName(decl, correctSwiftName);
      if (!importedName) return nullptr;

      auto name = importedName.getDeclName().getBaseIdentifier();

      auto dc =
          Impl.importDeclContextOf(decl, importedName.getEffectiveContext());
      if (!dc)
        return nullptr;

      auto importedType =
          Impl.importType(decl->getType(), ImportTypeKind::Variable,
                          isInSystemModule(dc), Bridgeability::None);
      if (!importedType)
        return nullptr;

      auto type = importedType.getType();

      // Map this indirect field to a Swift variable.
      auto result = Impl.createDeclWithClangNode<VarDecl>(decl,
                       AccessLevel::Public,
                       /*IsStatic*/false,
                       VarDecl::Introducer::Var,
                       /*IsCaptureList*/false,
                       Impl.importSourceLoc(decl->getBeginLoc()),
                       name, dc);
      result->setInterfaceType(type);
      result->setIsObjC(false);
      result->setIsDynamic(false);
      Impl.recordImplicitUnwrapForDecl(result,
                                       importedType.isImplicitlyUnwrapped());

      // If this is a compatibility stub, mark is as such.
      if (correctSwiftName)
        markAsVariant(result, *correctSwiftName);

      return result;
    }

    ParameterList *getNonSelfParamList(
        DeclContext *dc, const clang::FunctionDecl *decl,
        Optional<unsigned> selfIdx, ArrayRef<Identifier> argNames,
        bool allowNSUIntegerAsInt, bool isAccessor) {
      if (bool(selfIdx)) {
        assert(((decl->getNumParams() == argNames.size() + 1) || isAccessor) &&
               (*selfIdx < decl->getNumParams()) && "where's self?");
      } else {
        assert(decl->getNumParams() == argNames.size() || isAccessor);
      }

      SmallVector<const clang::ParmVarDecl *, 4> nonSelfParams;
      for (unsigned i = 0; i < decl->getNumParams(); ++i) {
        if (selfIdx && i == *selfIdx)
          continue;
        nonSelfParams.push_back(decl->getParamDecl(i));
      }
      return Impl.importFunctionParameterList(dc, decl, nonSelfParams,
                                              decl->isVariadic(),
                                              allowNSUIntegerAsInt, argNames);
    }

    Decl *importGlobalAsInitializer(const clang::FunctionDecl *decl,
                                    DeclName name, DeclContext *dc,
                                    CtorInitializerKind initKind,
                                    Optional<ImportedName> correctSwiftName);

    /// Create an implicit property given the imported name of one of
    /// the accessors.
    VarDecl *getImplicitProperty(ImportedName importedName,
                                 const clang::FunctionDecl *accessor);

    Decl *VisitFunctionDecl(const clang::FunctionDecl *decl) {
      // Import the name of the function.
      Optional<ImportedName> correctSwiftName;
      auto importedName = importFullName(decl, correctSwiftName);
      if (!importedName)
        return nullptr;

      AbstractStorageDecl *owningStorage;
      switch (importedName.getAccessorKind()) {
      case ImportedAccessorKind::None:
        owningStorage = nullptr;
        break;

      case ImportedAccessorKind::SubscriptGetter:
      case ImportedAccessorKind::SubscriptSetter:
        llvm_unreachable("Not possible for a function");

      case ImportedAccessorKind::PropertyGetter: {
        auto property = getImplicitProperty(importedName, decl);
        if (!property) return nullptr;
        return property->getParsedAccessor(AccessorKind::Get);
      }

      case ImportedAccessorKind::PropertySetter:
        auto property = getImplicitProperty(importedName, decl);
        if (!property) return nullptr;
        return property->getParsedAccessor(AccessorKind::Set);
      }

      return importFunctionDecl(decl, importedName, correctSwiftName, None);
    }

    Decl *importFunctionDecl(const clang::FunctionDecl *decl,
                             ImportedName importedName,
                             Optional<ImportedName> correctSwiftName,
                             Optional<AccessorInfo> accessorInfo) {
      auto dc =
          Impl.importDeclContextOf(decl, importedName.getEffectiveContext());
      if (!dc)
        return nullptr;

      DeclName name = accessorInfo ? DeclName() : importedName.getDeclName();
      auto selfIdx = importedName.getSelfIndex();

      FuncDecl *result = nullptr;
      ImportedType importedType;
      bool selfIsInOut = false;
      ParameterList *bodyParams = nullptr;
      if (!dc->isModuleScopeContext() && !isa<clang::CXXMethodDecl>(decl)) {
        // Handle initializers.
        if (name.getBaseName() == DeclBaseName::createConstructor()) {
          assert(!accessorInfo);
          return importGlobalAsInitializer(decl, name, dc,
                                           importedName.getInitKind(),
                                           correctSwiftName);
        }

        if (dc->getSelfProtocolDecl() && !selfIdx) {
          // FIXME: source location...
          Impl.SwiftContext.Diags.diagnose({}, diag::swift_name_protocol_static,
                                           /*isInit=*/false);
          Impl.SwiftContext.Diags.diagnose({}, diag::note_while_importing,
                                           decl->getName());
          return nullptr;
        }

        if (!decl->hasPrototype()) {
          // FIXME: source location...
          Impl.SwiftContext.Diags.diagnose({}, diag::swift_name_no_prototype);
          Impl.SwiftContext.Diags.diagnose({}, diag::note_while_importing,
                                           decl->getName());
          return nullptr;
        }

        // There is an inout 'self' when the parameter is a pointer to a
        // non-const instance of the type we're importing onto. Importing this
        // as a method means that the method should be treated as mutating in
        // this situation.
        if (selfIdx &&
            !dc->getDeclaredInterfaceType()->hasReferenceSemantics()) {
          auto selfParam = decl->getParamDecl(*selfIdx);
          auto selfParamTy = selfParam->getType();
          if ((selfParamTy->isPointerType() ||
               selfParamTy->isReferenceType()) &&
              !selfParamTy->getPointeeType().isConstQualified()) {
            selfIsInOut = true;

            // If there's a swift_newtype, check the levels of indirection: self
            // is only inout if this is a pointer to the typedef type (which
            // itself is a pointer).
            if (auto nominalTypeDecl = dc->getSelfNominalTypeDecl()) {
              if (auto clangDCTy = dyn_cast_or_null<clang::TypedefNameDecl>(
                      nominalTypeDecl->getClangDecl()))
                if (getSwiftNewtypeAttr(clangDCTy, getVersion()))
                  if (clangDCTy->getUnderlyingType().getCanonicalType() !=
                      selfParamTy->getPointeeType().getCanonicalType())
                    selfIsInOut = false;
            }
          }
        }

        bool allowNSUIntegerAsInt =
            Impl.shouldAllowNSUIntegerAsInt(isInSystemModule(dc), decl);

        bodyParams =
            getNonSelfParamList(dc, decl, selfIdx, name.getArgumentNames(),
                                allowNSUIntegerAsInt, !name);

        importedType =
            Impl.importFunctionReturnType(dc, decl, allowNSUIntegerAsInt);
      } else {
        // Import the function type. If we have parameters, make sure their
        // names get into the resulting function type.
        importedType = Impl.importFunctionParamsAndReturnType(
            dc, decl, {decl->param_begin(), decl->param_size()},
            decl->isVariadic(), isInSystemModule(dc), name, bodyParams);

        if (auto *mdecl = dyn_cast<clang::CXXMethodDecl>(decl)) {
          if (mdecl->isStatic() ||
              // C++ operators that are implemented as non-static member
              // functions get imported into Swift as static member functions
              // that use an additional parameter for the left-hand side operand
              // instead of the receiver object.
              mdecl->getDeclName().getNameKind() ==
                  clang::DeclarationName::CXXOperatorName) {
            selfIdx = None;
          } else {
            selfIdx = 0;
            // Workaround until proper const support is handled: Force
            // everything to be mutating. This implicitly makes the parameter
            // indirect.
            selfIsInOut = true;
          }
        }
      }

      if (name && name.isSimpleName()) {
        assert(importedName.hasCustomName() &&
               "imported function with simple name?");
        // Just fill in empty argument labels.
        name = DeclName(Impl.SwiftContext, name.getBaseName(), bodyParams);
      }

      if (!importedType)
        return nullptr;

      auto resultTy = importedType.getType();
      auto loc = Impl.importSourceLoc(decl->getLocation());

      // FIXME: Poor location info.
      auto nameLoc = Impl.importSourceLoc(decl->getLocation());
      result = createFuncOrAccessor(
          Impl.SwiftContext, loc, accessorInfo, name,
          nameLoc, bodyParams, resultTy,
          /*async*/ false, /*throws*/ false, dc, decl);

      if (!dc->isModuleScopeContext()) {
        if (selfIsInOut)
          result->setSelfAccessKind(SelfAccessKind::Mutating);
        else
          result->setSelfAccessKind(SelfAccessKind::NonMutating);
        if (selfIdx) {
          result->setSelfIndex(selfIdx.getValue());
        } else {
          result->setStatic();
          result->setImportAsStaticMember();
        }
      }

      result->setIsObjC(false);
      result->setIsDynamic(false);

      Impl.recordImplicitUnwrapForDecl(result,
                                       importedType.isImplicitlyUnwrapped());

      if (dc->getSelfClassDecl())
        // FIXME: only if the class itself is not marked final
        result->getAttrs().add(new (Impl.SwiftContext)
                                   FinalAttr(/*IsImplicit=*/true));

      // Someday, maybe this will need to be 'open' for C++ virtual methods.
      result->setAccess(AccessLevel::Public);
      finishFuncDecl(decl, result);

      // If this is a compatibility stub, mark it as such.
      if (correctSwiftName)
        markAsVariant(result, *correctSwiftName);

      return result;
    }

    void finishFuncDecl(const clang::FunctionDecl *decl,
                        AbstractFunctionDecl *result) {
      // Set availability.
      if (decl->isVariadic()) {
        Impl.markUnavailable(result, "Variadic function is unavailable");
      }

      if (decl->hasAttr<clang::ReturnsTwiceAttr>()) {
        // The Clang 'returns_twice' attribute is used for functions like
        // 'vfork' or 'setjmp'. Because these functions may return control flow
        // of a Swift program to an arbitrary point, Swift's guarantees of
        // definitive initialization of variables cannot be upheld. As a result,
        // functions like these cannot be used in Swift.
        Impl.markUnavailable(
          result,
          "Functions that may return more than one time (annotated with the "
          "'returns_twice' attribute) are unavailable in Swift");
      }

      recordObjCOverride(result);
    }

    Decl *VisitCXXMethodDecl(const clang::CXXMethodDecl *decl) {
      return VisitFunctionDecl(decl);
    }

    Decl *VisitFieldDecl(const clang::FieldDecl *decl) {
      // Fields are imported as variables.
      Optional<ImportedName> correctSwiftName;
      ImportedName importedName;

      if (!decl->isAnonymousStructOrUnion()) {
        importedName = importFullName(decl, correctSwiftName);
        if (!importedName) {
          return nullptr;
        }
      } else {
        // Generate a field name for anonymous fields, this will be used in
        // order to be able to expose the indirect fields injected from there
        // as computed properties forwarding the access to the subfield.
        std::string Id;
        llvm::raw_string_ostream IdStream(Id);

        IdStream << "__Anonymous_field" << decl->getFieldIndex();
        importedName.setDeclName(Impl.SwiftContext.getIdentifier(IdStream.str()));
        importedName.setEffectiveContext(decl->getDeclContext());
      }

      auto name = importedName.getDeclName().getBaseIdentifier();

      auto dc =
          Impl.importDeclContextOf(decl, importedName.getEffectiveContext());
      if (!dc)
        return nullptr;

      auto importedType =
          Impl.importType(decl->getType(), ImportTypeKind::RecordField,
                          isInSystemModule(dc), Bridgeability::None);
      if (!importedType)
        return nullptr;

      auto type = importedType.getType();

      auto result =
        Impl.createDeclWithClangNode<VarDecl>(decl, AccessLevel::Public,
                              /*IsStatic*/ false,
                              VarDecl::Introducer::Var,
                              /*IsCaptureList*/false,
                              Impl.importSourceLoc(decl->getLocation()),
                              name, dc);
      if (decl->getType().isConstQualified()) {
        // Note that in C++ there are ways to change the values of const
        // members, so we don't use WriteImplKind::Immutable storage.
        assert(result->supportsMutation());
        result->overwriteSetterAccess(AccessLevel::Private);
      }
      result->setIsObjC(false);
      result->setIsDynamic(false);
      result->setInterfaceType(type);
      Impl.recordImplicitUnwrapForDecl(result,
                                       importedType.isImplicitlyUnwrapped());

      // Handle attributes.
      if (decl->hasAttr<clang::IBOutletAttr>())
        result->getAttrs().add(
            new (Impl.SwiftContext) IBOutletAttr(/*IsImplicit=*/false));
      // FIXME: Handle IBOutletCollection.

      // If this is a compatibility stub, handle it as such.
      if (correctSwiftName)
        markAsVariant(result, *correctSwiftName);

      return result;
    }

    Decl *VisitObjCIvarDecl(const clang::ObjCIvarDecl *decl) {
      // Disallow direct ivar access (and avoid conflicts with property names).
      return nullptr;
    }

    Decl *VisitObjCAtDefsFieldDecl(const clang::ObjCAtDefsFieldDecl *decl) {
      // @defs is an anachronism; ignore it.
      return nullptr;
    }

    Decl *VisitVarDecl(const clang::VarDecl *decl) {
      // Variables are imported as... variables.
      Optional<ImportedName> correctSwiftName;
      auto importedName = importFullName(decl, correctSwiftName);
      if (!importedName) return nullptr;

      auto name = importedName.getDeclName().getBaseIdentifier();
      auto dc =
          Impl.importDeclContextOf(decl, importedName.getEffectiveContext());
      if (!dc)
        return nullptr;

      // If the declaration is const, consider it audited.
      // We can assume that loading a const global variable doesn't
      // involve an ownership transfer.
      bool isAudited = decl->getType().isConstQualified();

      auto declType = decl->getType();

      // Special case: NS Notifications
      if (isNSNotificationGlobal(decl))
        if (auto newtypeDecl = findSwiftNewtype(decl, Impl.getClangSema(),
                                                Impl.CurrentVersion))
          declType = Impl.getClangASTContext().getTypedefType(newtypeDecl);

      // Note that we deliberately don't bridge most globals because we want to
      // preserve pointer identity.
      auto importedType =
          Impl.importType(declType,
                          (isAudited ? ImportTypeKind::AuditedVariable
                                     : ImportTypeKind::Variable),
                          isInSystemModule(dc), Bridgeability::None);

      if (!importedType)
        return nullptr;

      auto type = importedType.getType();

      // If we've imported this variable as a member, it's a static
      // member.
      bool isStatic = false;
      if (dc->isTypeContext())
        isStatic = true;

      auto introducer = Impl.shouldImportGlobalAsLet(decl->getType())
                        ? VarDecl::Introducer::Let
                        : VarDecl::Introducer::Var;
      auto result = Impl.createDeclWithClangNode<VarDecl>(decl,
                       AccessLevel::Public,
                       /*IsStatic*/isStatic, introducer,
                       /*IsCaptureList*/false,
                       Impl.importSourceLoc(decl->getLocation()),
                       name, dc);
      result->setIsObjC(false);
      result->setIsDynamic(false);
      result->setInterfaceType(type);
      Impl.recordImplicitUnwrapForDecl(result,
                                       importedType.isImplicitlyUnwrapped());

      // If imported as member, the member should be final.
      if (dc->getSelfClassDecl())
        result->getAttrs().add(new (Impl.SwiftContext)
                                 FinalAttr(/*IsImplicit=*/true));

      // If this is a compatibility stub, mark it as such.
      if (correctSwiftName)
        markAsVariant(result, *correctSwiftName);

      return result;
    }

    Decl *VisitImplicitParamDecl(const clang::ImplicitParamDecl *decl) {
      // Parameters are never directly imported.
      return nullptr;
    }

    Decl *VisitParmVarDecl(const clang::ParmVarDecl *decl) {
      // Parameters are never directly imported.
      return nullptr;
    }

    Decl *
    VisitNonTypeTemplateParmDecl(const clang::NonTypeTemplateParmDecl *decl) {
      // Note: templates are not imported.
      return nullptr;
    }

    Decl *VisitTemplateDecl(const clang::TemplateDecl *decl) {
      // Note: templates are not imported.
      return nullptr;
    }

    Decl *VisitUsingDecl(const clang::UsingDecl *decl) {
      // Using declarations are not imported.
      return nullptr;
    }

    Decl *VisitUsingShadowDecl(const clang::UsingShadowDecl *decl) {
      // Only import types for now.
      if (!isa<clang::TypeDecl>(decl->getUnderlyingDecl()))
        return nullptr;
        
      Optional<ImportedName> correctSwiftName;
      auto importedName = importFullName(decl, correctSwiftName);
      auto Name = importedName.getDeclName().getBaseIdentifier();
      if (Name.empty())
        return nullptr;
      
      // If we've been asked to produce a compatibility stub, handle it via a
      // typealias.
      if (correctSwiftName)
        return importCompatibilityTypeAlias(decl, importedName,
                                            *correctSwiftName);
      
      auto DC =
          Impl.importDeclContextOf(decl, importedName.getEffectiveContext());
      if (!DC)
        return nullptr;
      
      Decl *SwiftDecl = Impl.importDecl(decl->getUnderlyingDecl(), getActiveSwiftVersion());
      const TypeDecl *SwiftTypeDecl = dyn_cast<TypeDecl>(SwiftDecl);
      
      if (!SwiftTypeDecl)
        return nullptr;
      
      auto Loc = Impl.importSourceLoc(decl->getLocation());
      auto Result = Impl.createDeclWithClangNode<TypeAliasDecl>(
          decl,
          AccessLevel::Public,
          Impl.importSourceLoc(decl->getBeginLoc()),
          SourceLoc(), Name,
          Loc,
          /*genericparams*/nullptr, DC);
      Result->setUnderlyingType(SwiftTypeDecl->getDeclaredInterfaceType());

      return Result;
    }

    /// Add an @objc(name) attribute with the given, optional name expressed as
    /// selector.
    ///
    /// The importer should use this rather than adding the attribute directly.
    void addObjCAttribute(ValueDecl *decl, Optional<ObjCSelector> name) {
      auto &ctx = Impl.SwiftContext;
      if (name) {
        decl->getAttrs().add(ObjCAttr::create(ctx, name,
                                              /*implicitName=*/true));
      }
      decl->setIsObjC(true);
      decl->setIsDynamic(true);

      // If the declaration we attached the 'objc' attribute to is within a
      // class, record it in the class.
      if (auto contextTy = decl->getDeclContext()->getDeclaredInterfaceType()) {
        if (auto classDecl = contextTy->getClassOrBoundGenericClass()) {
          if (auto method = dyn_cast<AbstractFunctionDecl>(decl)) {
            if (name)
              classDecl->recordObjCMethod(method, *name);
          }
        }
      }
    }

    /// Add an @objc(name) attribute with the given, optional name expressed as
    /// selector.
    ///
    /// The importer should use this rather than adding the attribute directly.
    void addObjCAttribute(ValueDecl *decl, Identifier name) {
      addObjCAttribute(decl, ObjCSelector(Impl.SwiftContext, 0, name));
    }

    Decl *VisitObjCMethodDecl(const clang::ObjCMethodDecl *decl) {
      auto dc = Impl.importDeclContextOf(decl, decl->getDeclContext());
      if (!dc)
        return nullptr;

      // While importing the DeclContext, we might have imported the decl
      // itself.
      if (auto Known = Impl.importDeclCached(decl, getVersion()))
        return Known;

      return importObjCMethodDecl(decl, dc, None);
    }

    /// Check whether we have already imported a method with the given
    /// selector in the given context.
    bool isMethodAlreadyImported(ObjCSelector selector, ImportedName importedName,
                                 bool isInstance, const DeclContext *dc,
                    llvm::function_ref<bool(AbstractFunctionDecl *fn)> filter) {
      // We only need to perform this check for classes.
      auto *classDecl = dc->getSelfClassDecl();
      if (!classDecl)
        return false;

      auto matchesImportedDecl = [&](Decl *member) -> bool {
        auto *afd = dyn_cast<AbstractFunctionDecl>(member);
        if (!afd)
          return false;

        // Instance-ness must match.
        if (afd->isObjCInstanceMethod() != isInstance)
          return false;

        // Both the selector and imported name must match.
        if (afd->getObjCSelector() != selector ||
            importedName.getDeclName() != afd->getName()) {
          return false;
        }

        // Finally, the provided filter must match.
        return filter(afd);
      };

      // First check to see if we've already imported a method with the same
      // selector.
      auto importedMembers = Impl.MembersForNominal.find(classDecl);
      if (importedMembers != Impl.MembersForNominal.end()) {
        auto baseName = importedName.getDeclName().getBaseName();
        auto membersForName = importedMembers->second.find(baseName);
        if (membersForName != importedMembers->second.end()) {
          return llvm::any_of(membersForName->second, matchesImportedDecl);
        }
      }

      // Then, for a deserialized Swift class, check to see if it has brought in
      // any matching @objc methods.
      if (classDecl->wasDeserialized()) {
        auto &ctx = Impl.SwiftContext;
        TinyPtrVector<AbstractFunctionDecl *> deserializedMethods;
        ctx.loadObjCMethods(classDecl, selector, isInstance,
                            /*prevGeneration*/ 0, deserializedMethods,
                            /*swiftOnly*/ true);
        return llvm::any_of(deserializedMethods, matchesImportedDecl);
      }
      return false;
    }

    Decl *importObjCMethodDecl(const clang::ObjCMethodDecl *decl,
                              DeclContext *dc,
                              Optional<AccessorInfo> accessorInfo) {
      return importObjCMethodDecl(decl, dc, false, accessorInfo);
    }

  private:
    static bool isAcceptableResult(Decl *fn,
                                   Optional<AccessorInfo> accessorInfo) {
      // We can't safely re-use the same declaration if it disagrees
      // in accessor-ness.
      auto accessor = dyn_cast<AccessorDecl>(fn);
      if (!accessorInfo)
        return accessor == nullptr;

      // For consistency with previous behavior, allow it even if it's been
      // imported for some other property.
      return (accessor && accessor->getAccessorKind() == accessorInfo->Kind);
    }

    Decl *importObjCMethodDecl(const clang::ObjCMethodDecl *decl,
                              DeclContext *dc,
                              bool forceClassMethod,
                              Optional<AccessorInfo> accessorInfo) {
      // If we have an init method, import it as an initializer.
      if (isInitMethod(decl)) {
        // Cannot import initializers as accessors.
        if (accessorInfo)
          return nullptr;

        // Cannot force initializers into class methods.
        if (forceClassMethod)
          return nullptr;

        return importConstructor(decl, dc, /*implicit=*/false, None,
                                 /*required=*/false);
      }

      // Check whether we already imported this method.
      if (!forceClassMethod &&
          dc == Impl.importDeclContextOf(decl, decl->getDeclContext())) {
        // FIXME: Should also be able to do this for forced class
        // methods.
        auto known = Impl.ImportedDecls.find({decl->getCanonicalDecl(),
                                              getVersion()});
        if (known != Impl.ImportedDecls.end()) {
          auto decl = known->second;
          if (isAcceptableResult(decl, accessorInfo))
            return decl;
        }
      }

      ImportedName importedName;
      Optional<ImportedName> correctSwiftName;
      importedName = importFullName(decl, correctSwiftName);
      if (!importedName)
        return nullptr;

      // Check whether another method with the same selector has already been
      // imported into this context.
      ObjCSelector selector = Impl.importSelector(decl->getSelector());
      bool isInstance = decl->isInstanceMethod() && !forceClassMethod;
      if (isActiveSwiftVersion()) {
        if (isMethodAlreadyImported(selector, importedName, isInstance, dc,
                                    [&](AbstractFunctionDecl *fn) {
              return isAcceptableResult(fn, accessorInfo);
            })) {
          return nullptr;
        }
      }

      // Normal case applies when we're importing an older name, or when we're
      // not an init
      if (!isFactoryInit(importedName)) {
        auto result = importNonInitObjCMethodDecl(decl, dc, importedName,
                                                  selector, forceClassMethod,
                                                  accessorInfo);

        if (!isActiveSwiftVersion() && result)
          markAsVariant(result, *correctSwiftName);

        return result;
      }

      // We can't import a factory-initializer as an accessor.
      if (accessorInfo)
        return nullptr;

      // We don't want to suppress init formation in Swift 3 names. Instead, we
      // want the normal Swift 3 name, and a "raw" name for diagnostics. The
      // "raw" name will be imported as unavailable with a more helpful and
      // specific message.
      ++NumFactoryMethodsAsInitializers;
      ConstructorDecl *existing = nullptr;
      auto result =
          importConstructor(decl, dc, false, importedName.getInitKind(),
                            /*required=*/false, selector, importedName,
                            {decl->param_begin(), decl->param_size()},
                            decl->isVariadic(), existing);

      if (!isActiveSwiftVersion() && result)
        markAsVariant(result, *correctSwiftName);

      return result;
    }

    Decl *importNonInitObjCMethodDecl(const clang::ObjCMethodDecl *decl,
                                      DeclContext *dc,
                                      ImportedName importedName,
                                      ObjCSelector selector,
                                      bool forceClassMethod,
                                      Optional<AccessorInfo> accessorInfo) {
      assert(dc->isTypeContext() && "Method in non-type context?");
      assert(isa<ClangModuleUnit>(dc->getModuleScopeContext()) &&
             "Clang method in Swift context?");

      // FIXME: We should support returning "Self.Type" for a root class
      // instance method mirrored as a class method, but it currently causes
      // problems for the type checker.
      if (forceClassMethod && decl->hasRelatedResultType())
        return nullptr;

      // Hack: avoid importing methods named "print" that aren't available in
      // the current version of Swift. We'd rather just let the user use
      // Swift.print in that case.
      if (!isActiveSwiftVersion() &&
          isPrintLikeMethod(importedName.getDeclName(), dc)) {
        return nullptr;
      }

      SpecialMethodKind kind = SpecialMethodKind::Regular;
      if (isNSDictionaryMethod(decl, Impl.objectForKeyedSubscript))
        kind = SpecialMethodKind::NSDictionarySubscriptGetter;

      // Import the type that this method will have.
      Optional<ForeignErrorConvention> errorConvention;

      // If we have a property accessor, find the corresponding property
      // declaration.
      const clang::ObjCPropertyDecl *prop = nullptr;
      if (decl->isPropertyAccessor()) {
        prop = decl->findPropertyDecl();
        if (!prop) return nullptr;

        // If we're importing just the accessors (not the property), ignore
        // the property.
        if (shouldImportPropertyAsAccessors(prop))
          prop = nullptr;
      }

      // If we have an accessor-import request but didn't find a property,
      // reject the import request.
      if (accessorInfo && !prop) {
        return nullptr;
      }

      // Import the parameter list and result type.
      ParameterList *bodyParams = nullptr;
      ImportedType importedType;
      if (prop) {
        // If the matching property is in a superclass, or if the getter and
        // setter are redeclared in a potentially incompatible way, bail out.
        if (prop->getGetterMethodDecl() != decl &&
            prop->getSetterMethodDecl() != decl)
          return nullptr;
        importedType =
            Impl.importAccessorParamsAndReturnType(dc, prop, decl,
                                                   isInSystemModule(dc),
                                                   importedName, &bodyParams);
      } else {
        importedType = Impl.importMethodParamsAndReturnType(
            dc, decl, decl->parameters(), decl->isVariadic(),
            isInSystemModule(dc), &bodyParams, importedName,
            errorConvention, kind);
      }
      if (!importedType)
        return nullptr;

      // Check whether we recursively imported this method
      if (!forceClassMethod &&
          dc == Impl.importDeclContextOf(decl, decl->getDeclContext())) {
        // FIXME: Should also be able to do this for forced class
        // methods.
        auto known = Impl.ImportedDecls.find({decl->getCanonicalDecl(),
                                              getVersion()});
        if (known != Impl.ImportedDecls.end()) {
          auto decl = known->second;
          if (isAcceptableResult(decl, accessorInfo))
            return decl;
        }
      }

      // Determine whether the function is throwing and/or async.
      bool throws = importedName.getErrorInfo().hasValue();
      bool async = false;
      auto asyncConvention = importedName.getAsyncInfo();
      if (asyncConvention) {
        async = true;
        if (asyncConvention->isThrowing())
          throws = true;
      }

      auto resultTy = importedType.getType();
      auto isIUO = importedType.isImplicitlyUnwrapped();

      // If the method has a related result type that is representable
      // in Swift as DynamicSelf, do so.
      if (!prop && decl->hasRelatedResultType()) {
        resultTy = dc->getSelfInterfaceType();
        if (dc->getSelfClassDecl())
          resultTy = DynamicSelfType::get(resultTy, Impl.SwiftContext);
        isIUO = false;

        OptionalTypeKind nullability = OTK_ImplicitlyUnwrappedOptional;
        if (auto typeNullability = decl->getReturnType()->getNullability(
                                     Impl.getClangASTContext())) {
          // If the return type has nullability, use it.
          nullability = translateNullability(*typeNullability);
        }
        if (nullability != OTK_None && !errorConvention.hasValue()) {
          resultTy = OptionalType::get(resultTy);
          isIUO = nullability == OTK_ImplicitlyUnwrappedOptional;
        }
      }

      auto result = createFuncOrAccessor(Impl.SwiftContext,
                                         /*funcLoc*/SourceLoc(),
                                         accessorInfo,
                                         importedName.getDeclName(),
                                         /*nameLoc*/SourceLoc(),
                                         bodyParams, resultTy,
                                         async, throws, dc, decl);

      result->setAccess(getOverridableAccessLevel(dc));

      // Optional methods in protocols.
      if (decl->getImplementationControl() == clang::ObjCMethodDecl::Optional &&
          isa<ProtocolDecl>(dc))
        result->getAttrs().add(new (Impl.SwiftContext)
                                      OptionalAttr(/*implicit*/false));

      // Mark class methods as static.
      if (decl->isClassMethod() || forceClassMethod)
        result->setStatic();
      if (forceClassMethod)
        result->setImplicit();

      Impl.recordImplicitUnwrapForDecl(result, isIUO);

      // Mark this method @objc.
      addObjCAttribute(result, selector);

      // If this method overrides another method, mark it as such.
      recordObjCOverride(result);

      // Make a note that we've imported this method into this context.
      recordMemberInContext(dc, result);

      // Record the error convention.
      if (errorConvention) {
        result->setForeignErrorConvention(*errorConvention);
      }

      // Record the async convention.
      if (asyncConvention) {
        result->setForeignAsyncConvention(*asyncConvention);
      }

      // Handle attributes.
      if (decl->hasAttr<clang::IBActionAttr>() &&
          isa<FuncDecl>(result) &&
          cast<FuncDecl>(result)->isPotentialIBActionTarget()) {
        result->getAttrs().add(
            new (Impl.SwiftContext) IBActionAttr(/*IsImplicit=*/false));
      }

      // FIXME: Is there an IBSegueAction equivalent?

      // Check whether there's some special method to import.
      if (!forceClassMethod) {
        if (dc == Impl.importDeclContextOf(decl, decl->getDeclContext()) &&
            !Impl.ImportedDecls[{decl->getCanonicalDecl(), getVersion()}])
          Impl.ImportedDecls[{decl->getCanonicalDecl(), getVersion()}]
            = result;

        if (importedName.isSubscriptAccessor()) {
          // If this was a subscript accessor, try to create a
          // corresponding subscript declaration.
          (void)importSubscript(result, decl);
        } else if (shouldAlsoImportAsClassMethod(result)) {
          // If we should import this instance method also as a class
          // method, do so and mark the result as an alternate
          // declaration.
          if (auto imported = importObjCMethodDecl(decl, dc,
                                                  /*forceClassMethod=*/true,
                                                  /*accessor*/None))
            Impl.addAlternateDecl(result, cast<ValueDecl>(imported));
        }
      }

      return result;
    }

  public:
    /// Record the function or initializer overridden by the given Swift method.
    void recordObjCOverride(AbstractFunctionDecl *decl);

    /// Given an imported method, try to import it as a constructor.
    ///
    /// Objective-C methods in the 'init' family are imported as
    /// constructors in Swift, enabling object construction syntax, e.g.,
    ///
    /// \code
    /// // in objc: [[NSArray alloc] initWithCapacity:1024]
    /// NSArray(capacity: 1024)
    /// \endcode
    ConstructorDecl *importConstructor(const clang::ObjCMethodDecl *objcMethod,
                                       const DeclContext *dc,
                                       bool implicit,
                                       Optional<CtorInitializerKind> kind,
                                       bool required);

    /// Returns the latest "introduced" version on the current platform for
    /// \p D.
    llvm::VersionTuple findLatestIntroduction(const clang::Decl *D);

    /// Returns true if importing \p objcMethod will produce a "better"
    /// initializer than \p existingCtor.
    bool
    existingConstructorIsWorse(const ConstructorDecl *existingCtor,
                               const clang::ObjCMethodDecl *objcMethod,
                               CtorInitializerKind kind);

    /// Given an imported method, try to import it as a constructor.
    ///
    /// Objective-C methods in the 'init' family are imported as
    /// constructors in Swift, enabling object construction syntax, e.g.,
    ///
    /// \code
    /// // in objc: [[NSArray alloc] initWithCapacity:1024]
    /// NSArray(capacity: 1024)
    /// \endcode
    ///
    /// This variant of the function is responsible for actually binding the
    /// constructor declaration appropriately.
    ConstructorDecl *importConstructor(const clang::ObjCMethodDecl *objcMethod,
                                       const DeclContext *dc,
                                       bool implicit,
                                       CtorInitializerKind kind,
                                       bool required,
                                       ObjCSelector selector,
                                       ImportedName importedName,
                                       ArrayRef<const clang::ParmVarDecl*> args,
                                       bool variadic,
                                       ConstructorDecl *&existing);

    void recordObjCOverride(SubscriptDecl *subscript);

    /// Given either the getter or setter for a subscript operation,
    /// create the Swift subscript declaration.
    SubscriptDecl *importSubscript(Decl *decl,
                                   const clang::ObjCMethodDecl *objcMethod);

    /// Import the accessor and its attributes.
    AccessorDecl *importAccessor(clang::ObjCMethodDecl *clangAccessor,
                                 AbstractStorageDecl *storage,
                                 AccessorKind accessorKind,
                                 DeclContext *dc);

  public:

    /// Recursively add the given protocol and its inherited protocols to the
    /// given vector, guarded by the known set of protocols.
    void addProtocols(ProtocolDecl *protocol,
                      SmallVectorImpl<ProtocolDecl *> &protocols,
                      llvm::SmallPtrSetImpl<ProtocolDecl *> &known);

    // Import the given Objective-C protocol list, along with any
    // implicitly-provided protocols, and attach them to the given
    // declaration.
    void importObjCProtocols(Decl *decl,
                             const clang::ObjCProtocolList &clangProtocols,
                             SmallVectorImpl<TypeLoc> &inheritedTypes);

    // Returns None on error. Returns nullptr if there is no type param list to
    // import or we suppress its import, as in the case of NSArray, NSSet, and
    // NSDictionary.
    Optional<GenericParamList *>
    importObjCGenericParams(const clang::ObjCInterfaceDecl *decl,
                            DeclContext *dc);

    /// Import the members of all of the protocols to which the given
    /// Objective-C class, category, or extension explicitly conforms into
    /// the given list of members, so long as the method was not already
    /// declared in the class.
    ///
    /// FIXME: This whole thing is a hack, because name lookup should really
    /// just find these members when it looks in the protocol. Unfortunately,
    /// that's not something the name lookup code can handle right now, and
    /// it may still be necessary when the protocol's instance methods become
    /// class methods on a root class (e.g. NSObject-the-protocol's instance
    /// methods become class methods on NSObject).
    void importMirroredProtocolMembers(const clang::ObjCContainerDecl *decl,
                                       DeclContext *dc,
                                       Optional<DeclBaseName> name,
                                       SmallVectorImpl<Decl *> &newMembers);

    void importNonOverriddenMirroredMethods(DeclContext *dc,
                                  MutableArrayRef<MirroredMethodEntry> entries,
                                  SmallVectorImpl<Decl *> &newMembers);

    /// Import constructors from our superclasses (and their
    /// categories/extensions), effectively "inheriting" constructors.
    void importInheritedConstructors(const ClassDecl *classDecl,
                                     SmallVectorImpl<Decl *> &newMembers);

    Decl *VisitObjCCategoryDecl(const clang::ObjCCategoryDecl *decl) {
      // If the declaration is invalid, fail.
      if (decl->isInvalidDecl()) return nullptr;

      // Objective-C categories and extensions map to Swift extensions.
      if (importer::hasNativeSwiftDecl(decl))
        return nullptr;

      // Find the Swift class being extended.
      auto objcClass = castIgnoringCompatibilityAlias<ClassDecl>(
          Impl.importDecl(decl->getClassInterface(), getActiveSwiftVersion()));
      if (!objcClass)
        return nullptr;

      auto dc = Impl.importDeclContextOf(decl, decl->getDeclContext());
      if (!dc)
        return nullptr;

      auto loc = Impl.importSourceLoc(decl->getBeginLoc());
      auto result = ExtensionDecl::create(
                      Impl.SwiftContext, loc,
                      nullptr,
                      { }, dc, nullptr, decl);
      Impl.SwiftContext.evaluator.cacheOutput(ExtendedTypeRequest{result},
                                              objcClass->getDeclaredType());
      Impl.SwiftContext.evaluator.cacheOutput(ExtendedNominalRequest{result},
                                              std::move(objcClass));
      
      // Determine the type and generic args of the extension.
      if (objcClass->getGenericParams()) {
        result->setGenericSignature(objcClass->getGenericSignature());
      }

      // Create the extension declaration and record it.
      objcClass->addExtension(result);
      Impl.ImportedDecls[{decl, getVersion()}] = result;
      SmallVector<TypeLoc, 4> inheritedTypes;
      importObjCProtocols(result, decl->getReferencedProtocols(),
                          inheritedTypes);
      result->setInherited(Impl.SwiftContext.AllocateCopy(inheritedTypes));
      result->setMemberLoader(&Impl, 0);

      return result;
    }

    template <typename T, typename U>
    T *resolveSwiftDeclImpl(const U *decl, Identifier name, 
                            bool hasKnownSwiftName, ModuleDecl *overlay) {
      const auto &languageVersion =
          Impl.SwiftContext.LangOpts.EffectiveLanguageVersion;

      auto isMatch = [&](const T *singleResult, bool baseNameMatches,
                         bool allowObjCMismatch) -> bool {
        const DeclAttributes &attrs = singleResult->getAttrs();

        // Skip versioned variants.
        if (attrs.isUnavailableInSwiftVersion(languageVersion))
          return false;

        // If Clang decl has a custom Swift name, then we know that the name we
        // did direct lookup for is correct.
        // 'allowObjCMismatch' shouldn't exist, but we need it for source
        // compatibility where a previous version of the compiler didn't check
        // @objc-ness at all.
        if (hasKnownSwiftName || allowObjCMismatch) {
          assert(baseNameMatches);
          return allowObjCMismatch || singleResult->isObjC();
        }

        // Skip if a different name is used for Objective-C.
        if (auto objcAttr = attrs.getAttribute<ObjCAttr>())
          if (auto objcName = objcAttr->getName())
            return objcName->getSimpleName() == name;

        return baseNameMatches && singleResult->isObjC();
      };

      // First look at Swift types with the same name.
      SmallVector<ValueDecl *, 4> swiftDeclsByName;
      overlay->lookupValue(name, NLKind::QualifiedLookup, swiftDeclsByName);
      T *found = nullptr;
      for (auto result : swiftDeclsByName) {
        if (auto singleResult = dyn_cast<T>(result)) {
          if (isMatch(singleResult, /*baseNameMatches=*/true,
                      /*allowObjCMismatch=*/false)) {
            if (found)
              return nullptr;
            found = singleResult;
          }
        }
      }

      if (!found && hasKnownSwiftName)
        return nullptr;

      if (!found) {
        // Try harder to find a match looking at just custom Objective-C names.
        // Limit what we deserialize to decls with an @objc attribute.
        SmallVector<Decl *, 4> matchingTopLevelDecls;

        // Get decls with a matching @objc attribute
        overlay->getTopLevelDeclsWhereAttributesMatch(
          matchingTopLevelDecls,
          [&name](const DeclAttributes attrs) -> bool {
            if (auto objcAttr = attrs.getAttribute<ObjCAttr>())
              if (auto objcName = objcAttr->getName())
                return objcName->getSimpleName() == name;
            return false;
          });

        // Filter by decl kind
        for (auto result : matchingTopLevelDecls) {
          if (auto singleResult = dyn_cast<T>(result)) {
            if (found)
              return nullptr;
            found = singleResult;
          }
        }
      }

      if (!found) {
        // Go back to the first list and find classes with matching Swift names
        // *even if the ObjC name doesn't match.*
        // This shouldn't be allowed but we need it for source compatibility;
        // people used `@class SwiftNameOfClass` as a workaround for not
        // having the previous loop, and it "worked".
        for (auto result : swiftDeclsByName) {
          if (auto singleResult = dyn_cast<T>(result)) {
            if (isMatch(singleResult, /*baseNameMatches=*/true,
                        /*allowObjCMismatch=*/true)) {
              if (found)
                return nullptr;
              found = singleResult;
            }
          }
        }
      }

      if (found)
        Impl.ImportedDecls[{decl->getCanonicalDecl(),
                            getActiveSwiftVersion()}] = found;

      return found;
    }

    template <typename T, typename U>
    T *resolveSwiftDecl(const U *decl, Identifier name,
                        bool hasKnownSwiftName, ClangModuleUnit *clangModule) {
      if (auto overlay = clangModule->getOverlayModule())
        return resolveSwiftDeclImpl<T>(decl, name, hasKnownSwiftName, overlay);
      if (clangModule == Impl.ImportedHeaderUnit) {
        // Use an index-based loop because new owners can come in as we're
        // iterating.
        for (size_t i = 0; i < Impl.ImportedHeaderOwners.size(); ++i) {
          ModuleDecl *owner = Impl.ImportedHeaderOwners[i];
          if (T *result = resolveSwiftDeclImpl<T>(decl, name,
                                                  hasKnownSwiftName, owner))
            return result;
        }
      }
      return nullptr;
    }

    template <typename T, typename U>
    bool hasNativeSwiftDecl(const U *decl, Identifier name,
                            const DeclContext *dc, T *&swiftDecl) {
      if (!importer::hasNativeSwiftDecl(decl))
        return false;
      auto wrapperUnit = cast<ClangModuleUnit>(dc->getModuleScopeContext());
      swiftDecl = resolveSwiftDecl<T>(decl, name, /*hasCustomSwiftName=*/true,
                                      wrapperUnit);
      return true;
    }

    void markMissingSwiftDecl(ValueDecl *VD) {
      const char *message;
      if (isa<ClassDecl>(VD))
        message = "cannot find Swift declaration for this class";
      else if (isa<ProtocolDecl>(VD))
        message = "cannot find Swift declaration for this protocol";
      else
        llvm_unreachable("unknown bridged decl kind");
      auto attr = AvailableAttr::createPlatformAgnostic(Impl.SwiftContext,
                                                        message);
      VD->getAttrs().add(attr);
    }

    Decl *VisitObjCProtocolDecl(const clang::ObjCProtocolDecl *decl) {
      Optional<ImportedName> correctSwiftName;
      auto importedName = importFullName(decl, correctSwiftName);
      if (!importedName) return nullptr;

      // If we've been asked to produce a compatibility stub, handle it via a
      // typealias.
      if (correctSwiftName)
        return importCompatibilityTypeAlias(decl, importedName,
                                            *correctSwiftName);

      Identifier name = importedName.getDeclName().getBaseIdentifier();
      bool hasKnownSwiftName = importedName.hasCustomName();

      // FIXME: Figure out how to deal with incomplete protocols, since that
      // notion doesn't exist in Swift.
      if (!decl->hasDefinition()) {
        // Check if this protocol is implemented in its overlay.
        if (auto clangModule = Impl.getClangModuleForDecl(decl, true))
          if (auto native = resolveSwiftDecl<ProtocolDecl>(decl, name,
                                                           hasKnownSwiftName,
                                                           clangModule))
            return native;

        forwardDeclaration = true;
        return nullptr;
      }

      decl = decl->getDefinition();

      auto dc =
          Impl.importDeclContextOf(decl, importedName.getEffectiveContext());
      if (!dc)
        return nullptr;

      ProtocolDecl *nativeDecl;
      bool declaredNative = hasNativeSwiftDecl(decl, name, dc, nativeDecl);
      if (declaredNative && nativeDecl)
        return nativeDecl;

      // Create the protocol declaration and record it.
      auto result = Impl.createDeclWithClangNode<ProtocolDecl>(
          decl, AccessLevel::Public, dc,
          Impl.importSourceLoc(decl->getBeginLoc()),
          Impl.importSourceLoc(decl->getLocation()), name, None,
          /*TrailingWhere=*/nullptr);

      addObjCAttribute(result, Impl.importIdentifier(decl->getIdentifier()));

      if (declaredNative)
        markMissingSwiftDecl(result);

      Impl.ImportedDecls[{decl->getCanonicalDecl(), getVersion()}] = result;

      // Import protocols this protocol conforms to.
      SmallVector<TypeLoc, 4> inheritedTypes;
      importObjCProtocols(result, decl->getReferencedProtocols(),
                          inheritedTypes);
      result->setInherited(Impl.SwiftContext.AllocateCopy(inheritedTypes));

      result->setMemberLoader(&Impl, 0);

      return result;
    }

    // Add inferred attributes.
    void addInferredAttributes(Decl *decl, unsigned attributes) {
      using namespace inferred_attributes;
      if (attributes & requires_stored_property_inits) {
        auto a = new (Impl.SwiftContext)
          RequiresStoredPropertyInitsAttr(/*IsImplicit=*/true);
        decl->getAttrs().add(a);
      }
    }

    Decl *VisitObjCInterfaceDecl(const clang::ObjCInterfaceDecl *decl) {
      auto createFakeRootClass = [=](Identifier name,
                                     DeclContext *dc = nullptr) -> ClassDecl * {
        if (!dc) {
          dc = Impl.getClangModuleForDecl(decl->getCanonicalDecl(),
                                          /*allowForwardDeclaration=*/true);
        }

        auto result = Impl.createDeclWithClangNode<ClassDecl>(decl,
                                                        AccessLevel::Public,
                                                        SourceLoc(), name,
                                                        SourceLoc(), None,
                                                        nullptr, dc);
        Impl.ImportedDecls[{decl->getCanonicalDecl(), getVersion()}] = result;
        result->setSuperclass(Type());
        result->setAddedImplicitInitializers(); // suppress all initializers
        result->setHasMissingVTableEntries(false);
        addObjCAttribute(result, Impl.importIdentifier(decl->getIdentifier()));
        return result;
      };

      // Special case for Protocol, which gets forward-declared as an ObjC
      // class which is hidden in modern Objective-C runtimes.
      // We treat it as a foreign class (like a CF type) because it doesn't
      // have a real public class object.
      clang::ASTContext &clangCtx = Impl.getClangASTContext();
      if (decl->getCanonicalDecl() ==
          clangCtx.getObjCProtocolDecl()->getCanonicalDecl()) {
        Type nsObjectTy = Impl.getNSObjectType();
        if (!nsObjectTy)
          return nullptr;
        const ClassDecl *nsObjectDecl =
          nsObjectTy->getClassOrBoundGenericClass();

        auto result = createFakeRootClass(Impl.SwiftContext.Id_Protocol,
                                      nsObjectDecl->getDeclContext());
        result->setForeignClassKind(ClassDecl::ForeignKind::RuntimeOnly);
        return result;
      }

      if (auto *definition = decl->getDefinition())
        decl = definition;

      Optional<ImportedName> correctSwiftName;
      auto importedName = importFullName(decl, correctSwiftName);
      if (!importedName) return nullptr;

      // If we've been asked to produce a compatibility stub, handle it via a
      // typealias.
      if (correctSwiftName)
        return importCompatibilityTypeAlias(decl, importedName,
                                            *correctSwiftName);

      auto name = importedName.getDeclName().getBaseIdentifier();
      bool hasKnownSwiftName = importedName.hasCustomName();

      if (!decl->hasDefinition()) {
        // Check if this class is implemented in its overlay.
        if (auto clangModule = Impl.getClangModuleForDecl(decl, true)) {
          if (auto native = resolveSwiftDecl<ClassDecl>(decl, name,
                                                        hasKnownSwiftName,
                                                        clangModule)) {
            return native;
          }
        }

        if (Impl.ImportForwardDeclarations) {
          // Fake it by making an unavailable opaque @objc root class.
          auto result = createFakeRootClass(name);
          result->setImplicit();
          auto attr = AvailableAttr::createPlatformAgnostic(Impl.SwiftContext,
              "This Objective-C class has only been forward-declared; "
              "import its owning module to use it");
          result->getAttrs().add(attr);
          result->getAttrs().add(
              new (Impl.SwiftContext) ForbidSerializingReferenceAttr(true));
          return result;
        }

        forwardDeclaration = true;
        return nullptr;
      }

      auto dc =
          Impl.importDeclContextOf(decl, importedName.getEffectiveContext());
      if (!dc)
        return nullptr;

      ClassDecl *nativeDecl;
      bool declaredNative = hasNativeSwiftDecl(decl, name, dc, nativeDecl);
      if (declaredNative && nativeDecl)
        return nativeDecl;

      auto access = AccessLevel::Open;
      if (decl->hasAttr<clang::ObjCSubclassingRestrictedAttr>() &&
          Impl.SwiftContext.isSwiftVersionAtLeast(5)) {
        access = AccessLevel::Public;
      }

      // Create the class declaration and record it.
      auto result = Impl.createDeclWithClangNode<ClassDecl>(
          decl, access, Impl.importSourceLoc(decl->getBeginLoc()), name,
          Impl.importSourceLoc(decl->getLocation()), None, nullptr, dc);

      // Import generic arguments, if any.
      if (auto gpImportResult = importObjCGenericParams(decl, dc)) {
        auto genericParams = *gpImportResult;
        if (genericParams) {
          result->getASTContext().evaluator.cacheOutput(
                GenericParamListRequest{result}, std::move(genericParams));

          auto sig = Impl.buildGenericSignature(genericParams, dc);
          result->setGenericSignature(sig);
        }
      } else {
        return nullptr;
      }

      Impl.ImportedDecls[{decl->getCanonicalDecl(), getVersion()}] = result;
      addObjCAttribute(result, Impl.importIdentifier(decl->getIdentifier()));

      if (declaredNative)
        markMissingSwiftDecl(result);
      if (decl->getAttr<clang::ObjCRuntimeVisibleAttr>()) {
        result->setForeignClassKind(ClassDecl::ForeignKind::RuntimeOnly);
      }

      // If this Objective-C class has a supertype, import it.
      SmallVector<TypeLoc, 4> inheritedTypes;
      Type superclassType;
      if (decl->getSuperClass()) {
        clang::QualType clangSuperclassType =
          decl->getSuperClassType()->stripObjCKindOfTypeAndQuals(clangCtx);
        clangSuperclassType =
          clangCtx.getObjCObjectPointerType(clangSuperclassType);
        superclassType = Impl.importTypeIgnoreIUO(
            clangSuperclassType, ImportTypeKind::Abstract, isInSystemModule(dc),
            Bridgeability::None);
        if (superclassType) {
          assert(superclassType->is<ClassType>() ||
                 superclassType->is<BoundGenericClassType>());
          inheritedTypes.push_back(TypeLoc::withoutLoc(superclassType));
        }
      }
      result->setSuperclass(superclassType);

      // Import protocols this class conforms to.
      importObjCProtocols(result, decl->getReferencedProtocols(),
                          inheritedTypes);
      result->setInherited(Impl.SwiftContext.AllocateCopy(inheritedTypes));

      // Add inferred attributes.
#define INFERRED_ATTRIBUTES(ModuleName, ClassName, AttributeSet)               \
  if (name.str().equals(#ClassName) &&                                         \
      result->getParentModule()->getName().str().equals(#ModuleName)) {        \
    using namespace inferred_attributes;                                       \
    addInferredAttributes(result, AttributeSet);                               \
  }
#include "InferredAttributes.def"

      if (decl->isArcWeakrefUnavailable())
        result->setIsIncompatibleWithWeakReferences();

      result->setHasMissingVTableEntries(false);
      result->setMemberLoader(&Impl, 0);

      return result;
    }

    Decl *VisitObjCImplDecl(const clang::ObjCImplDecl *decl) {
      // Implementations of Objective-C classes and categories are not
      // reflected into Swift.
      return nullptr;
    }

    Decl *VisitObjCPropertyDecl(const clang::ObjCPropertyDecl *decl) {
      auto dc = Impl.importDeclContextOf(decl, decl->getDeclContext());
      if (!dc)
        return nullptr;

      // While importing the DeclContext, we might have imported the decl
      // itself.
      if (auto Known = Impl.importDeclCached(decl, getVersion()))
        return Known;

      return importObjCPropertyDecl(decl, dc);
    }

    /// Hack: Handle the case where a property is declared \c readonly in the
    /// main class interface (either explicitly or because of an adopted
    /// protocol) and then \c readwrite in a category/extension.
    ///
    /// \see VisitObjCPropertyDecl
    void handlePropertyRedeclaration(VarDecl *original,
                                     const clang::ObjCPropertyDecl *redecl) {
      // If the property isn't from Clang, we can't safely update it.
      if (!original->hasClangNode())
        return;

      // If the original declaration was implicit, we may want to change that.
      if (original->isImplicit() && !redecl->isImplicit() &&
          !isa<clang::ObjCProtocolDecl>(redecl->getDeclContext()))
        original->setImplicit(false);

      if (!original->getAttrs().hasAttribute<ReferenceOwnershipAttr>() &&
          !original->getAttrs().hasAttribute<NSCopyingAttr>()) {
        applyPropertyOwnership(original,
                               redecl->getPropertyAttributesAsWritten());
      }

      auto clangSetter = redecl->getSetterMethodDecl();
      if (!clangSetter)
        return;

      // The only other transformation we know how to do safely is add a
      // setter. If the property is already settable, we're done.
      if (original->isSettable(nullptr))
        return;

      AccessorDecl *setter = importAccessor(clangSetter,
                                            original, AccessorKind::Set,
                                            original->getDeclContext());
      if (!setter)
        return;

      // Check that the redeclared property's setter uses the same type as the
      // original property. Objective-C can get away with the types being
      // different (usually in something like nullability), but for Swift it's
      // an AST invariant that's assumed and asserted elsewhere. If the type is
      // different, just drop the setter, and leave the property as get-only.
      assert(setter->getParameters()->size() == 1);
      const ParamDecl *param = setter->getParameters()->get(0);
      if (!param->getInterfaceType()->isEqual(original->getInterfaceType()))
        return;

      original->setComputedSetter(setter);
    }

    Decl *importObjCPropertyDecl(const clang::ObjCPropertyDecl *decl,
                                DeclContext *dc) {
      assert(dc);

      Optional<ImportedName> correctSwiftName;
      auto name = importFullName(decl, correctSwiftName)
                      .getDeclName()
                      .getBaseIdentifier();
      if (name.empty())
        return nullptr;

      if (shouldImportPropertyAsAccessors(decl))
        return nullptr;

      VarDecl *overridden = nullptr;
      // Check whether there is a function with the same name as this
      // property. If so, suppress the property; the user will have to use
      // the methods directly, to avoid ambiguities.
      if (auto *subject = dc->getSelfClassDecl()) {
        if (auto *classDecl = dyn_cast<ClassDecl>(dc)) {
          // Start looking into the superclass.
          subject = classDecl->getSuperclassDecl();
        }

        bool foundMethod = false;
        std::tie(overridden, foundMethod)
          = identifyNearestOverriddenDecl(Impl, dc, decl, name, subject);

        if (foundMethod && !overridden)
          return nullptr;

        if (overridden) {
          const DeclContext *overrideContext = overridden->getDeclContext();
          // It's okay to compare interface types directly because Objective-C
          // does not have constrained extensions.
          if (overrideContext != dc && overridden->hasClangNode() &&
              overrideContext->getSelfNominalTypeDecl()
                == dc->getSelfNominalTypeDecl()) {
            // We've encountered a redeclaration of the property.
            handlePropertyRedeclaration(overridden, decl);
            return nullptr;
          }
        }

        // Try searching the class for a property redeclaration. We can use
        // the redeclaration to refine the already-imported property with a
        // setter and also cut off any double-importing behavior.
        auto *redecl
            = identifyPropertyRedeclarationPoint(Impl, decl,
                                                 dc->getSelfClassDecl(), name);
        if (redecl) {
          handlePropertyRedeclaration(redecl, decl);
          return nullptr;
        }
      }

      auto importedType = Impl.importPropertyType(decl, isInSystemModule(dc));
      if (!importedType)
        return nullptr;

      // Check whether the property already got imported.
      if (dc == Impl.importDeclContextOf(decl, decl->getDeclContext())) {
        auto known = Impl.ImportedDecls.find({decl->getCanonicalDecl(),
                                              getVersion()});
        if (known != Impl.ImportedDecls.end())
          return known->second;
      }

      auto type = importedType.getType();
      auto result = Impl.createDeclWithClangNode<VarDecl>(decl,
          getOverridableAccessLevel(dc),
          /*IsStatic*/decl->isClassProperty(), VarDecl::Introducer::Var,
          /*IsCaptureList*/false, Impl.importSourceLoc(decl->getLocation()),
          name, dc);
      result->setInterfaceType(type);
      Impl.recordImplicitUnwrapForDecl(result,
                                       importedType.isImplicitlyUnwrapped());

      // Recover from a missing getter in no-asserts builds. We're still not
      // sure under what circumstances this occurs, but we shouldn't crash.
      auto clangGetter = decl->getGetterMethodDecl();
      assert(clangGetter && "ObjC property without getter");
      if (!clangGetter)
        return nullptr;

      // Import the getter.
      AccessorDecl *getter = importAccessor(clangGetter, result,
                                            AccessorKind::Get, dc);
      if (!getter)
        return nullptr;

      // Import the setter, if there is one.
      AccessorDecl *setter = nullptr;
      if (auto clangSetter = decl->getSetterMethodDecl()) {
        setter = importAccessor(clangSetter, result, AccessorKind::Set, dc);
        if (!setter)
          return nullptr;
      }

      // Turn this into a computed property.
      // FIXME: Fake locations for '{' and '}'?
      result->setIsSetterMutating(false);
      makeComputed(result, getter, setter);
      addObjCAttribute(result, Impl.importIdentifier(decl->getIdentifier()));
      applyPropertyOwnership(result, decl->getPropertyAttributesAsWritten());

      // Handle attributes.
      if (decl->hasAttr<clang::IBOutletAttr>())
        result->getAttrs().add(
            new (Impl.SwiftContext) IBOutletAttr(/*IsImplicit=*/false));
      if (decl->getPropertyImplementation() == clang::ObjCPropertyDecl::Optional
          && isa<ProtocolDecl>(dc) &&
          !result->getAttrs().hasAttribute<OptionalAttr>())
        result->getAttrs().add(new (Impl.SwiftContext)
                                      OptionalAttr(/*implicit*/false));
      // FIXME: Handle IBOutletCollection.

      // Only record overrides of class members.
      if (overridden) {
        result->setOverriddenDecl(overridden);
        getter->setOverriddenDecl(overridden->getParsedAccessor(AccessorKind::Get));
        if (auto parentSetter = overridden->getParsedAccessor(AccessorKind::Set))
          if (setter)
            setter->setOverriddenDecl(parentSetter);
      }

      // If this is a compatibility stub, mark it as such.
      if (correctSwiftName)
        markAsVariant(result, *correctSwiftName);

      recordMemberInContext(dc, result);
      return result;
    }

    Decl *
    VisitObjCCompatibleAliasDecl(const clang::ObjCCompatibleAliasDecl *decl) {
      // Import Objective-C's @compatibility_alias as typealias.
      EffectiveClangContext effectiveContext(decl->getDeclContext()->getRedeclContext());
      auto dc = Impl.importDeclContextOf(decl, effectiveContext);
      if (!dc) return nullptr;

      Optional<ImportedName> correctSwiftName;
      auto importedName = importFullName(decl, correctSwiftName);
      auto name = importedName.getDeclName().getBaseIdentifier();

      if (name.empty()) return nullptr;

      auto importedDecl =
          Impl.importDecl(decl->getClassInterface(), getActiveSwiftVersion());
      auto typeDecl = dyn_cast_or_null<TypeDecl>(importedDecl);
      if (!typeDecl) return nullptr;

      // Create typealias.
      TypeAliasDecl *typealias = nullptr;
      typealias = Impl.createDeclWithClangNode<TypeAliasDecl>(
                    decl, AccessLevel::Public,
                    Impl.importSourceLoc(decl->getBeginLoc()),
                    SourceLoc(), name,
                    Impl.importSourceLoc(decl->getLocation()),
                    /*genericparams=*/nullptr, dc);

      if (auto *GTD = dyn_cast<GenericTypeDecl>(typeDecl)) {
        typealias->setGenericSignature(GTD->getGenericSignature());
        if (GTD->isGeneric()) {
          typealias->getASTContext().evaluator.cacheOutput(
                GenericParamListRequest{typealias},
                std::move(GTD->getGenericParams()->clone(typealias)));
        }
      }

      typealias->setUnderlyingType(typeDecl->getDeclaredInterfaceType());
      return typealias;
    }

    Decl *VisitLinkageSpecDecl(const clang::LinkageSpecDecl *decl) {
      // Linkage specifications are not imported.
      return nullptr;
    }

    Decl *VisitObjCPropertyImplDecl(const clang::ObjCPropertyImplDecl *decl) {
      // @synthesize and @dynamic are not imported, since they are not part
      // of the interface to a class.
      return nullptr;
    }

    Decl *VisitFileScopeAsmDecl(const clang::FileScopeAsmDecl *decl) {
      return nullptr;
    }

    Decl *VisitAccessSpecDecl(const clang::AccessSpecDecl *decl) {
      return nullptr;
    }

    Decl *VisitFriendDecl(const clang::FriendDecl *decl) {
      // Friends are not imported; Swift has a different access control
      // mechanism.
      return nullptr;
    }

    Decl *VisitFriendTemplateDecl(const clang::FriendTemplateDecl *decl) {
      // Friends are not imported; Swift has a different access control
      // mechanism.
      return nullptr;
    }

    Decl *VisitStaticAssertDecl(const clang::StaticAssertDecl *decl) {
      // Static assertions are an implementation detail.
      return nullptr;
    }

    Decl *VisitBlockDecl(const clang::BlockDecl *decl) {
      // Blocks are not imported (although block types can be imported).
      return nullptr;
    }

    Decl *VisitClassScopeFunctionSpecializationDecl(
                 const clang::ClassScopeFunctionSpecializationDecl *decl) {
      // Note: templates are not imported.
      return nullptr;
    }

    Decl *VisitImportDecl(const clang::ImportDecl *decl) {
      // Transitive module imports are not handled at the declaration level.
      // Rather, they are understood from the module itself.
      return nullptr;
    }
  };
} // end anonymous namespace

/// Try to strip "Mutable" out of a type name.
static clang::IdentifierInfo *
getImmutableCFSuperclassName(const clang::TypedefNameDecl *decl, clang::ASTContext &ctx) {
  StringRef name = decl->getName();

  // Split at the first occurrence of "Mutable".
  StringRef _mutable = "Mutable";
  auto mutableIndex = camel_case::findWord(name, _mutable);
  if (mutableIndex == StringRef::npos)
    return nullptr;

  StringRef namePrefix = name.substr(0, mutableIndex);
  StringRef nameSuffix = name.substr(mutableIndex + _mutable.size());

  // Abort if "Mutable" appears twice.
  if (camel_case::findWord(nameSuffix, _mutable) != StringRef::npos)
    return nullptr;

  llvm::SmallString<128> buffer;
  buffer += namePrefix;
  buffer += nameSuffix;
  return &ctx.Idents.get(buffer.str());
}

/// Check whether this CF typedef is a Mutable type, and if so,
/// look for a non-Mutable typedef.
///
/// If the "subclass" is:
///   typedef struct __foo *XXXMutableYYY;
/// then we look for a "superclass" that matches:
///   typedef const struct __foo *XXXYYY;
static Type findImmutableCFSuperclass(ClangImporter::Implementation &impl,
                                      const clang::TypedefNameDecl *decl,
                                      CFPointeeInfo subclassInfo) {
  // If this type is already immutable, it has no immutable
  // superclass.
  if (subclassInfo.isConst())
    return Type();

  // If this typedef name does not contain "Mutable", it has no
  // immutable superclass.
  auto superclassName =
      getImmutableCFSuperclassName(decl, impl.getClangASTContext());
  if (!superclassName)
    return Type();

  // Look for a typedef that successfully classifies as a CF
  // typedef with the same underlying record.
  auto superclassTypedef = impl.lookupTypedef(superclassName);
  if (!superclassTypedef)
    return Type();
  auto superclassInfo = CFPointeeInfo::classifyTypedef(superclassTypedef);
  if (!superclassInfo || !superclassInfo.isRecord() ||
      !declaresSameEntity(superclassInfo.getRecord(), subclassInfo.getRecord()))
    return Type();

  // Try to import the superclass.
  Decl *importedSuperclassDecl =
      impl.importDeclReal(superclassTypedef, impl.CurrentVersion);
  if (!importedSuperclassDecl)
    return Type();

  auto importedSuperclass =
      cast<TypeDecl>(importedSuperclassDecl)->getDeclaredInterfaceType();
  assert(importedSuperclass->is<ClassType>() && "must have class type");
  return importedSuperclass;
}

/// Attempt to find a superclass for the given CF typedef.
static Type findCFSuperclass(ClangImporter::Implementation &impl,
                             const clang::TypedefNameDecl *decl,
                             CFPointeeInfo info) {
  if (Type immutable = findImmutableCFSuperclass(impl, decl, info))
    return immutable;

  // TODO: use NSObject if it exists?
  return Type();
}

ClassDecl *
SwiftDeclConverter::importCFClassType(const clang::TypedefNameDecl *decl,
                                      Identifier className, CFPointeeInfo info,
                                      EffectiveClangContext effectiveContext) {
  auto dc = Impl.importDeclContextOf(decl, effectiveContext);
  if (!dc)
    return nullptr;

  Type superclass = findCFSuperclass(Impl, decl, info);

  // TODO: maybe use NSObject as the superclass if we can find it?
  // TODO: try to find a non-mutable type to use as the superclass.

  auto theClass = Impl.createDeclWithClangNode<ClassDecl>(
      decl, AccessLevel::Public, SourceLoc(), className, SourceLoc(), None,
      nullptr, dc);
  theClass->setSuperclass(superclass);
  theClass->setAddedImplicitInitializers(); // suppress all initializers
  theClass->setHasMissingVTableEntries(false);
  theClass->setForeignClassKind(ClassDecl::ForeignKind::CFType);
  addObjCAttribute(theClass, None);

  if (superclass) {
    SmallVector<TypeLoc, 4> inheritedTypes;
    inheritedTypes.push_back(TypeLoc::withoutLoc(superclass));
    theClass->setInherited(Impl.SwiftContext.AllocateCopy(inheritedTypes));
  }

  addSynthesizedProtocolAttrs(Impl, theClass, {KnownProtocolKind::CFObject});

  // Look for bridging attributes on the clang record.  We can
  // just check the most recent redeclaration, which will inherit
  // any attributes from earlier declarations.
  auto record = info.getRecord()->getMostRecentDecl();
  if (info.isConst()) {
    if (auto attr = record->getAttr<clang::ObjCBridgeAttr>()) {
      // Record the Objective-C class to which this CF type is toll-free
      // bridged.
      if (ClassDecl *objcClass = dynCastIgnoringCompatibilityAlias<ClassDecl>(
              Impl.importDeclByName(attr->getBridgedType()->getName()))) {
        theClass->getAttrs().add(new (Impl.SwiftContext)
                                     ObjCBridgedAttr(objcClass));
      }
    }
  } else {
    if (auto attr = record->getAttr<clang::ObjCBridgeMutableAttr>()) {
      // Record the Objective-C class to which this CF type is toll-free
      // bridged.
      if (ClassDecl *objcClass = dynCastIgnoringCompatibilityAlias<ClassDecl>(
              Impl.importDeclByName(attr->getBridgedType()->getName()))) {
        theClass->getAttrs().add(new (Impl.SwiftContext)
                                     ObjCBridgedAttr(objcClass));
      }
    }
  }

  return theClass;
}

Decl *SwiftDeclConverter::importCompatibilityTypeAlias(
    const clang::NamedDecl *decl,
    ImportedName compatibilityName,
    ImportedName correctSwiftName) {
  // Import the referenced declaration. If it doesn't come in as a type,
  // we don't care.
  Decl *importedDecl = nullptr;
  if (getVersion() >= getActiveSwiftVersion())
    importedDecl = Impl.importDecl(decl, ImportNameVersion::forTypes());
  if (!importedDecl && getVersion() != getActiveSwiftVersion())
    importedDecl = Impl.importDecl(decl, getActiveSwiftVersion());
  auto typeDecl = dyn_cast_or_null<TypeDecl>(importedDecl);
  if (!typeDecl)
    return nullptr;

  auto dc = Impl.importDeclContextOf(decl,
                                     compatibilityName.getEffectiveContext());
  if (!dc)
    return nullptr;

  // Create the type alias.
  auto alias = Impl.createDeclWithClangNode<TypeAliasDecl>(
      decl, AccessLevel::Public, Impl.importSourceLoc(decl->getBeginLoc()),
      SourceLoc(), compatibilityName.getDeclName().getBaseIdentifier(),
      Impl.importSourceLoc(decl->getLocation()), /*generic params*/nullptr, dc);

  auto *GTD = dyn_cast<GenericTypeDecl>(typeDecl);
  if (GTD && !isa<ProtocolDecl>(GTD)) {
    alias->setGenericSignature(GTD->getGenericSignature());
    if (GTD->isGeneric()) {
      alias->getASTContext().evaluator.cacheOutput(
            GenericParamListRequest{alias},
            std::move(GTD->getGenericParams()->clone(alias)));
    }
  }

  alias->setUnderlyingType(typeDecl->getDeclaredInterfaceType());
  
  // Record that this is the official version of this declaration.
  Impl.ImportedDecls[{decl->getCanonicalDecl(), getVersion()}] = alias;
  markAsVariant(alias, correctSwiftName);
  return alias;
}

namespace {
  template<typename D>
  bool inheritanceListContainsProtocol(D decl, const ProtocolDecl *proto) {
    bool anyObject = false;
    for (const auto &found :
            getDirectlyInheritedNominalTypeDecls(decl, anyObject)) {
      if (auto protoDecl = dyn_cast<ProtocolDecl>(found.Item))
        if (protoDecl == proto || protoDecl->inheritsFrom(proto))
          return true;
    }

    return false;
  }
}

static bool conformsToProtocolInOriginalModule(NominalTypeDecl *nominal,
                                               const ProtocolDecl *proto,
                                               ModuleDecl *foundationModule) {
  auto &ctx = nominal->getASTContext();

  if (inheritanceListContainsProtocol(nominal, proto))
    return true;

  for (auto attr : nominal->getAttrs().getAttributes<SynthesizedProtocolAttr>())
    if (auto *otherProto = ctx.getProtocol(attr->getProtocolKind()))
      if (otherProto == proto || otherProto->inheritsFrom(proto))
        return true;

  // Only consider extensions from the original module...or from an overlay
  // or the Swift half of a mixed-source framework.
  const DeclContext *containingFile = nominal->getModuleScopeContext();
  ModuleDecl *originalModule = containingFile->getParentModule();

  ModuleDecl *overlayModule = nullptr;
  if (auto *clangUnit = dyn_cast<ClangModuleUnit>(containingFile))
    overlayModule = clangUnit->getOverlayModule();

  for (ExtensionDecl *extension : nominal->getExtensions()) {
    ModuleDecl *extensionModule = extension->getParentModule();
    if (extensionModule != originalModule && extensionModule != overlayModule &&
        extensionModule != foundationModule) {
      continue;
    }
    if (inheritanceListContainsProtocol(extension, proto))
      return true;
  }

  return false;
}

Decl *
SwiftDeclConverter::importSwiftNewtype(const clang::TypedefNameDecl *decl,
                                       clang::SwiftNewtypeAttr *newtypeAttr,
                                       DeclContext *dc, Identifier name) {
  // The only (current) difference between swift_newtype(struct) and
  // swift_newtype(enum), until we can get real enum support, is that enums
  // have no un-labeled inits(). This is because enums are to be considered
  // closed, and if constructed from a rawValue, should be very explicit.
  bool unlabeledCtor = false;

  switch (newtypeAttr->getNewtypeKind()) {
  case clang::SwiftNewtypeAttr::NK_Enum:
    unlabeledCtor = false;
    // TODO: import as enum instead
    break;

  case clang::SwiftNewtypeAttr::NK_Struct:
    unlabeledCtor = true;
    break;
    // No other cases yet
  }

  auto &ctx = Impl.SwiftContext;
  auto Loc = Impl.importSourceLoc(decl->getLocation());

  auto structDecl = Impl.createDeclWithClangNode<StructDecl>(
      decl, AccessLevel::Public, Loc, name, Loc, None, nullptr, dc);

  // Import the type of the underlying storage
  auto storedUnderlyingType = Impl.importTypeIgnoreIUO(
      decl->getUnderlyingType(), ImportTypeKind::Value, isInSystemModule(dc),
      Bridgeability::None, OTK_None);

  if (!storedUnderlyingType)
    return nullptr;

  if (auto objTy = storedUnderlyingType->getOptionalObjectType())
    storedUnderlyingType = objTy;

  // If the type is Unmanaged, that is it is not CF ARC audited,
  // we will store the underlying type and leave it up to the use site
  // to determine whether to use this new_type, or an Unmanaged<CF...> type.
  if (auto genericType = storedUnderlyingType->getAs<BoundGenericType>()) {
    if (genericType->getDecl() == Impl.SwiftContext.getUnmanagedDecl()) {
      assert(genericType->getGenericArgs().size() == 1 && "other args?");
      storedUnderlyingType = genericType->getGenericArgs()[0];
    }
  }

  // Find a bridged type, which may be different
  auto computedPropertyUnderlyingType = Impl.importTypeIgnoreIUO(
      decl->getUnderlyingType(), ImportTypeKind::Property, isInSystemModule(dc),
      Bridgeability::Full, OTK_None);
  if (auto objTy = computedPropertyUnderlyingType->getOptionalObjectType())
    computedPropertyUnderlyingType = objTy;

  bool isBridged =
      !storedUnderlyingType->isEqual(computedPropertyUnderlyingType);

  // Determine the set of protocols to which the synthesized
  // type will conform.
  SmallVector<KnownProtocolKind, 4> synthesizedProtocols;

  // Local function to add a known protocol.
  auto addKnown = [&](KnownProtocolKind kind) {
    synthesizedProtocols.push_back(kind);
  };

  // Add conformances that are always available.
  addKnown(KnownProtocolKind::RawRepresentable);
  addKnown(KnownProtocolKind::SwiftNewtypeWrapper);

  // Local function to add a known protocol only when the
  // underlying type conforms to it.
  auto computedNominal = computedPropertyUnderlyingType->getAnyNominal();
  auto transferKnown = [&](KnownProtocolKind kind) {
    if (!computedNominal)
      return false;

    auto proto = ctx.getProtocol(kind);
    if (!proto)
      return false;

    // Break circularity by only looking for declared conformances in the
    // original module, or possibly its overlay.
    if (conformsToProtocolInOriginalModule(computedNominal, proto,
                                           Impl.tryLoadFoundationModule())) {
      synthesizedProtocols.push_back(kind);
      return true;
    }

    return false;
  };

  // Transfer conformances. Each of these needs a forwarding
  // implementation in the standard library.
  transferKnown(KnownProtocolKind::Equatable);
  transferKnown(KnownProtocolKind::Hashable);
  bool hasObjCBridgeable =
      transferKnown(KnownProtocolKind::ObjectiveCBridgeable);
  bool wantsObjCBridgeableTypealias = hasObjCBridgeable && isBridged;

  // Wrappers around ObjC classes and protocols are also bridgeable.
  if (!hasObjCBridgeable) {
    if (isBridged) {
      if (auto *proto = dyn_cast_or_null<ProtocolDecl>(computedNominal))
        if (proto->getKnownProtocolKind() == KnownProtocolKind::Error)
          hasObjCBridgeable = true;
    } else {
      if (auto *objcClass = dyn_cast_or_null<ClassDecl>(computedNominal)) {
        switch (objcClass->getForeignClassKind()) {
        case ClassDecl::ForeignKind::Normal:
        case ClassDecl::ForeignKind::RuntimeOnly:
          if (objcClass->hasClangNode())
            hasObjCBridgeable = true;
          break;
        case ClassDecl::ForeignKind::CFType:
          break;
        }
      } else if (storedUnderlyingType->isObjCExistentialType()) {
        hasObjCBridgeable = true;
      }
    }

    if (hasObjCBridgeable) {
      addKnown(KnownProtocolKind::ObjectiveCBridgeable);
      wantsObjCBridgeableTypealias = true;
    }
  }

  if (!isBridged) {
    // Simple, our stored type is equivalent to our computed
    // type.
    auto options = getDefaultMakeStructRawValuedOptions();
    if (unlabeledCtor)
      options |= MakeStructRawValuedFlags::MakeUnlabeledValueInit;

    makeStructRawValued(Impl, structDecl, storedUnderlyingType,
                        synthesizedProtocols, options);
  } else {
    // We need to make a stored rawValue or storage type, and a
    // computed one of bridged type.
    makeStructRawValuedWithBridge(Impl, structDecl, storedUnderlyingType,
                                  computedPropertyUnderlyingType,
                                  synthesizedProtocols,
                                  /*makeUnlabeledValueInit=*/unlabeledCtor);
  }

  if (wantsObjCBridgeableTypealias) {
    addSynthesizedTypealias(structDecl, ctx.Id_ObjectiveCType,
                            storedUnderlyingType);
  }

  Impl.ImportedDecls[{decl->getCanonicalDecl(), getVersion()}] = structDecl;
  return structDecl;
}

Decl *SwiftDeclConverter::importEnumCase(const clang::EnumConstantDecl *decl,
                                         const clang::EnumDecl *clangEnum,
                                         EnumDecl *theEnum,
                                         Decl *correctDecl) {
  auto &context = Impl.SwiftContext;
  Optional<ImportedName> correctSwiftName;
  auto name =
      importFullName(decl, correctSwiftName).getDeclName().getBaseIdentifier();
  if (name.empty())
    return nullptr;

  if (correctSwiftName) {
    // We're creating a compatibility stub. Treat it as an enum case alias.
    auto correctCase = dyn_cast_or_null<EnumElementDecl>(correctDecl);
    if (!correctCase)
      return nullptr;

    // If the correct declaration was unavailable, don't map to it.
    // FIXME: This eliminates spurious errors, but affects QoI.
    if (correctCase->getAttrs().isUnavailable(Impl.SwiftContext))
      return nullptr;

    auto compatibilityCase =
        importEnumCaseAlias(name, decl, correctCase, clangEnum, theEnum);
    if (compatibilityCase)
      markAsVariant(compatibilityCase, *correctSwiftName);

    return compatibilityCase;
  }

  // Use the constant's underlying value as its raw value in Swift.
  bool negative = false;
  llvm::APSInt rawValue = decl->getInitVal();

  if (clangEnum->getIntegerType()->isSignedIntegerOrEnumerationType() &&
      rawValue.slt(0)) {
    rawValue = -rawValue;
    negative = true;
  }
  llvm::SmallString<12> rawValueText;
  rawValue.toString(rawValueText, 10, /*signed*/ false);
  StringRef rawValueTextC = context.AllocateCopy(StringRef(rawValueText));
  auto rawValueExpr =
      new (context) IntegerLiteralExpr(rawValueTextC, SourceLoc(),
                                       /*implicit*/ false);
  if (negative)
    rawValueExpr->setNegative(SourceLoc());

  auto element = Impl.createDeclWithClangNode<EnumElementDecl>(
      decl, AccessLevel::Public, SourceLoc(), name, nullptr,
      SourceLoc(), rawValueExpr, theEnum);

  Impl.importAttributes(decl, element);

  return element;
}

Decl *
SwiftDeclConverter::importOptionConstant(const clang::EnumConstantDecl *decl,
                                         const clang::EnumDecl *clangEnum,
                                         NominalTypeDecl *theStruct) {
  Optional<ImportedName> correctSwiftName;
  ImportedName nameInfo = importFullName(decl, correctSwiftName);
  Identifier name = nameInfo.getDeclName().getBaseIdentifier();
  if (name.empty())
    return nullptr;

  // Create the constant.
  auto convertKind = ConstantConvertKind::Construction;
  if (isa<EnumDecl>(theStruct))
    convertKind = ConstantConvertKind::ConstructionWithUnwrap;
  Decl *CD = Impl.createConstant(
      name, theStruct, theStruct->getDeclaredInterfaceType(),
      clang::APValue(decl->getInitVal()), convertKind, /*isStatic*/ true, decl);
  Impl.importAttributes(decl, CD);

  // NS_OPTIONS members that have a value of 0 (typically named "None") do
  // not operate as a set-like member.  Mark them unavailable with a message
  // that says that they should be used as [].
  if (decl->getInitVal() == 0 && !nameInfo.hasCustomName() &&
      !CD->getAttrs().isUnavailable(Impl.SwiftContext)) {
    /// Create an AvailableAttr that indicates specific availability
    /// for all platforms.
    auto attr = AvailableAttr::createPlatformAgnostic(
        Impl.SwiftContext, "use [] to construct an empty option set");
    CD->getAttrs().add(attr);
  }

  // If this is a compatibility stub, mark it as such.
  if (correctSwiftName)
    markAsVariant(CD, *correctSwiftName);

  return CD;
}

Decl *SwiftDeclConverter::importEnumCaseAlias(
    Identifier name, const clang::EnumConstantDecl *alias, ValueDecl *original,
    const clang::EnumDecl *clangEnum, NominalTypeDecl *importedEnum,
    DeclContext *importIntoDC) {
  if (name.empty())
    return nullptr;

  // Default the DeclContext to the enum type.
  if (!importIntoDC)
    importIntoDC = importedEnum;

  Type importedEnumTy = importedEnum->getDeclaredInterfaceType();
  auto typeRef = TypeExpr::createImplicit(importedEnumTy, Impl.SwiftContext);

  Expr *result = nullptr;
  if (auto *enumElt = dyn_cast<EnumElementDecl>(original)) {
    assert(!enumElt->hasAssociatedValues());

    // Construct the original constant. Enum constants without payloads look
    // like simple values, but actually have type 'MyEnum.Type -> MyEnum'.
    auto constantRef =
        new (Impl.SwiftContext) DeclRefExpr(enumElt, DeclNameLoc(),
                                            /*implicit*/ true);
    constantRef->setType(enumElt->getInterfaceType());

    auto instantiate = new (Impl.SwiftContext)
        DotSyntaxCallExpr(constantRef, SourceLoc(), typeRef);
    instantiate->setType(importedEnumTy);
    instantiate->setThrows(false);

    result = instantiate;
  } else {
    assert(isa<VarDecl>(original));

    result =
        new (Impl.SwiftContext) MemberRefExpr(typeRef, SourceLoc(),
                                              original, DeclNameLoc(),
                                              /*implicit*/ true);
    result->setType(original->getInterfaceType());
  }

  Decl *CD = Impl.createConstant(name, importIntoDC, importedEnumTy,
                                 result, ConstantConvertKind::None,
                                 /*isStatic*/ true, alias);
  Impl.importAttributes(alias, CD);
  return CD;
}

NominalTypeDecl *
SwiftDeclConverter::importAsOptionSetType(DeclContext *dc, Identifier name,
                                          const clang::EnumDecl *decl) {
  ASTContext &ctx = Impl.SwiftContext;

  // Compute the underlying type.
  auto underlyingType = Impl.importTypeIgnoreIUO(
      decl->getIntegerType(), ImportTypeKind::Enum, isInSystemModule(dc),
      Bridgeability::None);
  if (!underlyingType)
    return nullptr;

  auto Loc = Impl.importSourceLoc(decl->getLocation());

  // Create a struct with the underlying type as a field.
  auto structDecl = Impl.createDeclWithClangNode<StructDecl>(
      decl, AccessLevel::Public, Loc, name, Loc, None, nullptr, dc);

  makeStructRawValued(Impl, structDecl, underlyingType,
                      {KnownProtocolKind::OptionSet});
  auto selfType = structDecl->getDeclaredInterfaceType();
  addSynthesizedTypealias(structDecl, ctx.Id_Element, selfType);
  addSynthesizedTypealias(structDecl, ctx.Id_ArrayLiteralElement, selfType);
  return structDecl;
}

Decl *SwiftDeclConverter::importGlobalAsInitializer(
    const clang::FunctionDecl *decl,
    DeclName name,
    DeclContext *dc,
    CtorInitializerKind initKind,
    Optional<ImportedName> correctSwiftName) {
  // TODO: Should this be an error? How can this come up?
  assert(dc->isTypeContext() && "cannot import as member onto non-type");

  // Check for some invalid imports
  if (dc->getSelfProtocolDecl()) {
    // FIXME: clang source location
    Impl.SwiftContext.Diags.diagnose({}, diag::swift_name_protocol_static,
                                     /*isInit=*/true);
    Impl.SwiftContext.Diags.diagnose({}, diag::note_while_importing,
                                     decl->getName());
    return nullptr;
  }

  bool allowNSUIntegerAsInt =
      Impl.shouldAllowNSUIntegerAsInt(isInSystemModule(dc), decl);

  ArrayRef<Identifier> argNames = name.getArgumentNames();

  ParameterList *parameterList = nullptr;
  if (argNames.size() == 1 && decl->getNumParams() == 0) {
    // Special case: We need to create an empty first parameter for our
    // argument label
    auto *paramDecl =
        new (Impl.SwiftContext) ParamDecl(
            SourceLoc(), SourceLoc(), argNames.front(),
            SourceLoc(), argNames.front(), dc);
    paramDecl->setSpecifier(ParamSpecifier::Default);
    paramDecl->setInterfaceType(Impl.SwiftContext.TheEmptyTupleType);

    parameterList = ParameterList::createWithoutLoc(paramDecl);
  } else {
    parameterList = Impl.importFunctionParameterList(
        dc, decl, {decl->param_begin(), decl->param_end()}, decl->isVariadic(),
        allowNSUIntegerAsInt, argNames);
  }
  if (!parameterList)
    return nullptr;

  auto importedType =
      Impl.importFunctionReturnType(dc, decl, allowNSUIntegerAsInt);

  // Update the failability appropriately based on the imported method type.
  bool failable = false, isIUO = false;
  if (importedType.isImplicitlyUnwrapped()) {
    assert(importedType.getType()->getOptionalObjectType());
    failable = true;
    isIUO = true;
  } else if (importedType.getType()->getOptionalObjectType()) {
    failable = true;
  }

  auto result = Impl.createDeclWithClangNode<ConstructorDecl>(
      decl, AccessLevel::Public, name, /*NameLoc=*/SourceLoc(),
      failable, /*FailabilityLoc=*/SourceLoc(),
      /*Throws=*/false, /*ThrowsLoc=*/SourceLoc(), /*ThrowsType=*/nullptr, parameterList,
      /*GenericParams=*/nullptr, dc);
  result->setImplicitlyUnwrappedOptional(isIUO);
  result->getASTContext().evaluator.cacheOutput(InitKindRequest{result},
                                                std::move(initKind));
  result->setImportAsStaticMember();

  Impl.recordImplicitUnwrapForDecl(result,
                                   importedType.isImplicitlyUnwrapped());
  result->setOverriddenDecls({ });
  result->setIsObjC(false);
  result->setIsDynamic(false);

  finishFuncDecl(decl, result);
  if (correctSwiftName)
    markAsVariant(result, *correctSwiftName);
  return result;
}


/// Create an implicit property given the imported name of one of
/// the accessors.
VarDecl *
SwiftDeclConverter::getImplicitProperty(ImportedName importedName,
                                         const clang::FunctionDecl *accessor) {
  // Check whether we already know about the property.
  auto knownProperty = Impl.FunctionsAsProperties.find(accessor);
  if (knownProperty != Impl.FunctionsAsProperties.end())
    return knownProperty->second;

  // Determine whether we have the getter or setter.
  const clang::FunctionDecl *getter = nullptr;
  ImportedName getterName;
  Optional<ImportedName> swift3GetterName;
  const clang::FunctionDecl *setter = nullptr;
  ImportedName setterName;
  Optional<ImportedName> swift3SetterName;
  switch (importedName.getAccessorKind()) {
  case ImportedAccessorKind::None:
  case ImportedAccessorKind::SubscriptGetter:
  case ImportedAccessorKind::SubscriptSetter:
    llvm_unreachable("Not a property accessor");

  case ImportedAccessorKind::PropertyGetter:
    getter = accessor;
    getterName = importedName;
    break;

  case ImportedAccessorKind::PropertySetter:
    setter = accessor;
    setterName = importedName;
    break;
  }

  // Find the other accessor, if it exists.
  auto propertyName = importedName.getDeclName().getBaseIdentifier();
  auto lookupTable =
      Impl.findLookupTable(*getClangSubmoduleForDecl(accessor));
  assert(lookupTable && "No lookup table?");
  bool foundAccessor = false;
  for (auto entry : lookupTable->lookup(SerializedSwiftName(propertyName),
                                        importedName.getEffectiveContext())) {
    auto decl = entry.dyn_cast<clang::NamedDecl *>();
    if (!decl)
      continue;

    auto function = dyn_cast<clang::FunctionDecl>(decl);
    if (!function)
      continue;

    if (function->getCanonicalDecl() == accessor->getCanonicalDecl()) {
      foundAccessor = true;
      continue;
    }

    if (!getter) {
      // Find the self index for the getter.
      getterName = importFullName(function, swift3GetterName);
      if (!getterName)
        continue;

      getter = function;
      continue;
    }

    if (!setter) {
      // Find the self index for the setter.
      setterName = importFullName(function, swift3SetterName);
      if (!setterName)
        continue;

      setter = function;
      continue;
    }

    // We already have both a getter and a setter; something is
    // amiss, so bail out.
    return nullptr;
  }

  assert(foundAccessor && "Didn't find the original accessor? "
                          "Try clearing your module cache");

  // If there is no getter, there's nothing we can do.
  if (!getter)
    return nullptr;

  // Retrieve the type of the property that is implied by the getter.
  auto propertyType =
      getAccessorPropertyType(getter, false, getterName.getSelfIndex());
  if (propertyType.isNull())
    return nullptr;

  // If there is a setter, check that the property it implies
  // matches that of the getter.
  if (setter) {
    auto setterPropertyType =
        getAccessorPropertyType(setter, true, setterName.getSelfIndex());
    if (setterPropertyType.isNull())
      return nullptr;

    // If the inferred property types don't match up, we can't
    // form a property.
    if (!getter->getASTContext().hasSameType(propertyType, setterPropertyType))
      return nullptr;
  }

  // Import the property's context.
  auto dc = Impl.importDeclContextOf(getter, getterName.getEffectiveContext());
  if (!dc)
    return nullptr;

  // Is this a static property?
  bool isStatic = false;
  if (dc->isTypeContext() && !getterName.getSelfIndex())
    isStatic = true;

  // Compute the property type.
  bool isFromSystemModule = isInSystemModule(dc);
  auto importedType = Impl.importType(
      propertyType, ImportTypeKind::Property,
      Impl.shouldAllowNSUIntegerAsInt(isFromSystemModule, getter),
      Bridgeability::Full, OTK_ImplicitlyUnwrappedOptional);
  if (!importedType)
    return nullptr;

  Type swiftPropertyType = importedType.getType();

  auto property = Impl.createDeclWithClangNode<VarDecl>(
      getter, AccessLevel::Public, /*IsStatic*/isStatic,
      VarDecl::Introducer::Var, /*IsCaptureList*/false, SourceLoc(),
      propertyName, dc);
  property->setInterfaceType(swiftPropertyType);
  property->setIsObjC(false);
  property->setIsDynamic(false);

  Impl.recordImplicitUnwrapForDecl(property,
                                   importedType.isImplicitlyUnwrapped());

  // Note that we've formed this property.
  Impl.FunctionsAsProperties[getter] = property;
  if (setter)
    Impl.FunctionsAsProperties[setter] = property;

  // If this property is in a class or class extension context,
  // add "final".
  if (dc->getSelfClassDecl())
    property->getAttrs().add(new (Impl.SwiftContext)
                                 FinalAttr(/*IsImplicit=*/true));

  // Import the getter.
  auto *swiftGetter = dyn_cast_or_null<AccessorDecl>(
      importFunctionDecl(getter, getterName, None,
                         AccessorInfo{property, AccessorKind::Get}));
  if (!swiftGetter)
    return nullptr;

  Impl.importAttributes(getter, swiftGetter);
  Impl.ImportedDecls[{getter, getVersion()}] = swiftGetter;
  if (swift3GetterName)
    markAsVariant(swiftGetter, *swift3GetterName);

  // Import the setter.
  AccessorDecl *swiftSetter = nullptr;
  if (setter) {
    swiftSetter = dyn_cast_or_null<AccessorDecl>(
        importFunctionDecl(setter, setterName, None,
                           AccessorInfo{property, AccessorKind::Set}));
    if (!swiftSetter)
      return nullptr;

    Impl.importAttributes(setter, swiftSetter);
    Impl.ImportedDecls[{setter, getVersion()}] = swiftSetter;
    if (swift3SetterName)
      markAsVariant(swiftSetter, *swift3SetterName);
  }

  if (swiftGetter) property->setIsGetterMutating(swiftGetter->isMutating());
  if (swiftSetter) property->setIsSetterMutating(swiftSetter->isMutating());

  // Make this a computed property.
  makeComputed(property, swiftGetter, swiftSetter);

  // Make the property the alternate declaration for the getter.
  Impl.addAlternateDecl(swiftGetter, property);

  return property;
}

ConstructorDecl *SwiftDeclConverter::importConstructor(
    const clang::ObjCMethodDecl *objcMethod, const DeclContext *dc, bool implicit,
    Optional<CtorInitializerKind> kind, bool required) {
  // Only methods in the 'init' family can become constructors.
  assert(isInitMethod(objcMethod) && "Not a real init method");

  // Check whether we've already created the constructor.
  auto known =
      Impl.Constructors.find(std::make_tuple(objcMethod, dc, getVersion()));
  if (known != Impl.Constructors.end())
    return known->second;

  Optional<ImportedName> correctSwiftName;
  auto importedName = importFullName(objcMethod, correctSwiftName);
  if (!importedName)
    return nullptr;

  // Check whether there is already a method with this selector.
  auto selector = Impl.importSelector(objcMethod->getSelector());
  if (isActiveSwiftVersion() &&
      isMethodAlreadyImported(selector, importedName, /*isInstance=*/true, dc,
                              [](AbstractFunctionDecl *fn) {
        return true;
      }))
    return nullptr;

  // Map the name and complete the import.
  ArrayRef<const clang::ParmVarDecl *> params{objcMethod->param_begin(),
                                              objcMethod->param_end()};

  bool variadic = objcMethod->isVariadic();

  // If we dropped the variadic, handle it now.
  if (importedName.droppedVariadic()) {
    selector = ObjCSelector(Impl.SwiftContext, selector.getNumArgs() - 1,
                            selector.getSelectorPieces().drop_back());
    params = params.drop_back(1);
    variadic = false;
  }

  ConstructorDecl *existing;
  auto result = importConstructor(objcMethod, dc, implicit,
                                  kind.getValueOr(importedName.getInitKind()),
                                  required, selector, importedName, params,
                                  variadic, existing);

  // If this is a compatibility stub, mark it as such.
  if (result && correctSwiftName)
    markAsVariant(result, *correctSwiftName);

  return result;
}

/// Returns the latest "introduced" version on the current platform for
/// \p D.
llvm::VersionTuple
SwiftDeclConverter::findLatestIntroduction(const clang::Decl *D) {
  llvm::VersionTuple result;

  for (auto *attr : D->specific_attrs<clang::AvailabilityAttr>()) {
    if (attr->getPlatform()->getName() == "swift") {
      llvm::VersionTuple maxVersion{~0U, ~0U, ~0U};
      return maxVersion;
    }

    // Does this availability attribute map to the platform we are
    // currently targeting?
    if (!Impl.platformAvailability.isPlatformRelevant(
            attr->getPlatform()->getName())) {
      continue;
    }
    // Take advantage of the empty version being 0.0.0.0.
    result = std::max(result, attr->getIntroduced());
  }

  return result;
}

/// Returns true if importing \p objcMethod will produce a "better"
/// initializer than \p existingCtor.
bool SwiftDeclConverter::existingConstructorIsWorse(
    const ConstructorDecl *existingCtor,
    const clang::ObjCMethodDecl *objcMethod, CtorInitializerKind kind) {
  CtorInitializerKind existingKind = existingCtor->getInitKind();

  // If one constructor is unavailable in Swift and the other is
  // not, keep the available one.
  bool existingIsUnavailable =
      existingCtor->getAttrs().isUnavailable(Impl.SwiftContext);
  bool newIsUnavailable = Impl.isUnavailableInSwift(objcMethod);
  if (existingIsUnavailable != newIsUnavailable)
    return existingIsUnavailable;

  // If the new kind is the same as the existing kind, stick with
  // the existing constructor.
  if (existingKind == kind)
    return false;

  // Check for cases that are obviously better or obviously worse.
  if (kind == CtorInitializerKind::Designated ||
      existingKind == CtorInitializerKind::Factory)
    return true;

  if (kind == CtorInitializerKind::Factory ||
      existingKind == CtorInitializerKind::Designated)
    return false;

  assert(kind == CtorInitializerKind::Convenience ||
         kind == CtorInitializerKind::ConvenienceFactory);
  assert(existingKind == CtorInitializerKind::Convenience ||
         existingKind == CtorInitializerKind::ConvenienceFactory);

  // Between different kinds of convenience initializers, keep the one that
  // was introduced first.
  // FIXME: But if one of them is now deprecated, should we prefer the
  // other?
  llvm::VersionTuple introduced = findLatestIntroduction(objcMethod);
  AvailabilityContext existingAvailability =
      AvailabilityInference::availableRange(existingCtor, Impl.SwiftContext);
  assert(!existingAvailability.isKnownUnreachable());

  if (existingAvailability.isAlwaysAvailable()) {
    if (!introduced.empty())
      return false;
  } else {
    VersionRange existingIntroduced = existingAvailability.getOSVersion();
    if (introduced != existingIntroduced.getLowerEndpoint()) {
      return introduced < existingIntroduced.getLowerEndpoint();
    }
  }

  // The "introduced" versions are the same. Prefer Convenience over
  // ConvenienceFactory, but otherwise prefer leaving things as they are.
  if (kind == CtorInitializerKind::Convenience &&
      existingKind == CtorInitializerKind::ConvenienceFactory)
    return true;

  return false;
}

/// Given an imported method, try to import it as a constructor.
///
/// Objective-C methods in the 'init' family are imported as
/// constructors in Swift, enabling object construction syntax, e.g.,
///
/// \code
/// // in objc: [[NSArray alloc] initWithCapacity:1024]
/// NSArray(capacity: 1024)
/// \endcode
///
/// This variant of the function is responsible for actually binding the
/// constructor declaration appropriately.
ConstructorDecl *SwiftDeclConverter::importConstructor(
    const clang::ObjCMethodDecl *objcMethod, const DeclContext *dc, bool implicit,
    CtorInitializerKind kind, bool required, ObjCSelector selector,
    ImportedName importedName, ArrayRef<const clang::ParmVarDecl *> args,
    bool variadic, ConstructorDecl *&existing) {
  existing = nullptr;

  // Figure out the type of the container.
  auto ownerNominal = dc->getSelfNominalTypeDecl();
  assert(ownerNominal && "Method in non-type context?");

  // Import the type that this method will have.
  Optional<ForeignErrorConvention> errorConvention;
  ParameterList *bodyParams;
  auto importedType = Impl.importMethodParamsAndReturnType(
      dc, objcMethod, args, variadic, isInSystemModule(dc), &bodyParams,
      importedName, errorConvention, SpecialMethodKind::Constructor);
  if (!importedType)
    return nullptr;

  // Determine the failability of this initializer.
  bool resultIsOptional = (bool) importedType.getType()->getOptionalObjectType();

  // Update the failability appropriately based on the imported method type.
  assert(resultIsOptional || !importedType.isImplicitlyUnwrapped());
  OptionalTypeKind failability = OTK_None;
  if (resultIsOptional) {
    failability = OTK_Optional;
    if (importedType.isImplicitlyUnwrapped())
      failability = OTK_ImplicitlyUnwrappedOptional;
  }

  // Rebuild the function type with the appropriate result type;
  Type resultTy = dc->getSelfInterfaceType();
  if (resultIsOptional)
    resultTy = OptionalType::get(resultTy);

  // Look for other imported constructors that occur in this context with
  // the same name.
  SmallVector<AnyFunctionType::Param, 4> allocParams;
  bodyParams->getParams(allocParams);

  TinyPtrVector<ConstructorDecl *> ctors;
  auto found = Impl.ConstructorsForNominal.find(ownerNominal);
  if (found != Impl.ConstructorsForNominal.end())
    ctors = found->second;

  for (auto ctor : ctors) {
    if (ctor->isInvalid() ||
        ctor->getAttrs().isUnavailable(Impl.SwiftContext) ||
        !ctor->getClangDecl())
      continue;

    // If the types don't match, this is a different constructor with
    // the same selector. This can happen when an overlay overloads an
    // existing selector with a Swift-only signature.
    auto ctorParams = ctor->getInterfaceType()
                          ->castTo<AnyFunctionType>()
                          ->getResult()
                          ->castTo<AnyFunctionType>()
                          ->getParams();
    if (!AnyFunctionType::equalParams(ctorParams, allocParams)) {
      continue;
    }

    // If the existing constructor has a less-desirable kind, mark
    // the existing constructor unavailable.
    if (existingConstructorIsWorse(ctor, objcMethod, kind)) {
      // Show exactly where this constructor came from.
      llvm::SmallString<32> errorStr;
      errorStr += "superseded by import of ";
      if (objcMethod->isClassMethod())
        errorStr += "+[";
      else
        errorStr += "-[";

      auto objcDC = objcMethod->getDeclContext();
      if (auto objcClass = dyn_cast<clang::ObjCInterfaceDecl>(objcDC)) {
        errorStr += objcClass->getName();
        errorStr += ' ';
      } else if (auto objcCat = dyn_cast<clang::ObjCCategoryDecl>(objcDC)) {
        errorStr += objcCat->getClassInterface()->getName();
        auto catName = objcCat->getName();
        if (!catName.empty()) {
          errorStr += '(';
          errorStr += catName;
          errorStr += ')';
        }
        errorStr += ' ';
      } else if (auto objcProto = dyn_cast<clang::ObjCProtocolDecl>(objcDC)) {
        errorStr += objcProto->getName();
        errorStr += ' ';
      }

      errorStr += objcMethod->getSelector().getAsString();
      errorStr += ']';

      auto attr = AvailableAttr::createPlatformAgnostic(
          Impl.SwiftContext, Impl.SwiftContext.AllocateCopy(errorStr.str()));
      ctor->getAttrs().add(attr);
      continue;
    }

    // Otherwise, we shouldn't create a new constructor, because
    // it will be no better than the existing one.
    existing = ctor;
    return nullptr;
  }

  // Check whether we've already created the constructor.
  auto known =
      Impl.Constructors.find(std::make_tuple(objcMethod, dc, getVersion()));
  if (known != Impl.Constructors.end())
    return known->second;

  // Create the actual constructor.
  assert(!importedName.getAsyncInfo());
  auto result = Impl.createDeclWithClangNode<ConstructorDecl>(
      objcMethod, AccessLevel::Public, importedName.getDeclName(),
      /*NameLoc=*/SourceLoc(), failability, /*FailabilityLoc=*/SourceLoc(),
      /*Throws=*/importedName.getErrorInfo().hasValue(),
      /*ThrowsLoc=*/SourceLoc(), /*ThrowsType=*/nullptr, bodyParams,
      /*GenericParams=*/nullptr, const_cast<DeclContext *>(dc));

  addObjCAttribute(result, selector);
  recordMemberInContext(dc, result);

  Impl.recordImplicitUnwrapForDecl(result,
                                   importedType.isImplicitlyUnwrapped());

  if (implicit)
    result->setImplicit();

  // Set the kind of initializer.
  result->getASTContext().evaluator.cacheOutput(InitKindRequest{result},
                                                std::move(kind));

  // Consult API notes to determine whether this initializer is required.
  if (!required && isRequiredInitializer(objcMethod))
    required = true;

  // Check whether this initializer satisfies a requirement in a protocol.
  if (!required && !isa<ProtocolDecl>(dc) && objcMethod->isInstanceMethod()) {
    auto objcParent =
        cast<clang::ObjCContainerDecl>(objcMethod->getDeclContext());

    if (isa<clang::ObjCProtocolDecl>(objcParent)) {
      // An initializer declared in a protocol is required.
      required = true;
    } else {
      // If the class in which this initializer was declared conforms to a
      // protocol that requires this initializer, then this initializer is
      // required.
      SmallPtrSet<clang::ObjCProtocolDecl *, 8> objcProtocols;
      objcParent->getASTContext().CollectInheritedProtocols(objcParent,
                                                            objcProtocols);
      for (auto objcProto : objcProtocols) {
        for (auto decl : objcProto->lookup(objcMethod->getSelector())) {
          if (cast<clang::ObjCMethodDecl>(decl)->isInstanceMethod()) {
            required = true;
            break;
          }
        }

        if (required)
          break;
      }
    }
  }

  // If this initializer is required, add the appropriate attribute.
  if (required) {
    result->getAttrs().add(new (Impl.SwiftContext)
                               RequiredAttr(/*IsImplicit=*/true));
  }

  // Record the error convention.
  if (errorConvention) {
    result->setForeignErrorConvention(*errorConvention);
  }

  // Record the constructor for future re-use.
  Impl.Constructors[std::make_tuple(objcMethod, dc, getVersion())] = result;
  Impl.ConstructorsForNominal[ownerNominal].push_back(result);

  // If this constructor overrides another constructor, mark it as such.
  recordObjCOverride(result);

  return result;
}

void SwiftDeclConverter::recordObjCOverride(AbstractFunctionDecl *decl) {
  // Make sure that we always set the overriden declarations.
  SWIFT_DEFER {
    if (!decl->overriddenDeclsComputed())
      decl->setOverriddenDecls({ });
  };

  // Figure out the class in which this method occurs.
  auto classDecl = decl->getDeclContext()->getSelfClassDecl();
  if (!classDecl)
    return;
  auto superDecl = classDecl->getSuperclassDecl();
  if (!superDecl)
    return;
  // Dig out the Objective-C superclass.
  SmallVector<ValueDecl *, 4> results;
  superDecl->lookupQualified(superDecl, DeclNameRef(decl->getName()),
                             NL_QualifiedDefault | NL_KnownNoDependency,
                             results);
  for (auto member : results) {
    if (member->getKind() != decl->getKind() ||
        member->isInstanceMember() != decl->isInstanceMember() ||
        member->isObjC() != decl->isObjC())
      continue;
    // Set function override.
    if (auto func = dyn_cast<FuncDecl>(decl)) {
      auto foundFunc = cast<FuncDecl>(member);
      // Require a selector match.
      if (foundFunc->isObjC() &&
          func->getObjCSelector() != foundFunc->getObjCSelector())
        continue;
      func->setOverriddenDecl(foundFunc);
      func->getAttrs().add(new (func->getASTContext()) OverrideAttr(true));
      return;
    }
    // Set constructor override.
    auto ctor = cast<ConstructorDecl>(decl);
    auto memberCtor = cast<ConstructorDecl>(member);
    // Require a selector match.
    if (ctor->isObjC() &&
        ctor->getObjCSelector() != memberCtor->getObjCSelector())
      continue;
    ctor->setOverriddenDecl(memberCtor);
    ctor->getAttrs().add(new (ctor->getASTContext()) OverrideAttr(true));

    // Propagate 'required' to subclass initializers.
    if (memberCtor->isRequired() &&
        !ctor->getAttrs().hasAttribute<RequiredAttr>()) {
      ctor->getAttrs().add(new (Impl.SwiftContext)
                               RequiredAttr(/*IsImplicit=*/true));
    }
  }
}

// Note: This function ignores labels.
static bool areParameterTypesEqual(const ParameterList &params1,
                                   const ParameterList &params2) {
  if (params1.size() != params2.size())
    return false;

  for (unsigned i : indices(params1)) {
    if (!params1[i]->getInterfaceType()->isEqual(
          params2[i]->getInterfaceType())) {
      return false;
    }

    if (params1[i]->getValueOwnership() !=
        params2[i]->getValueOwnership()) {
      return false;
    }
  }

  return true;
}

void SwiftDeclConverter::recordObjCOverride(SubscriptDecl *subscript) {
  // Figure out the class in which this subscript occurs.
  auto classTy = subscript->getDeclContext()->getSelfClassDecl();
  if (!classTy)
    return;

  auto superDecl = classTy->getSuperclassDecl();
  if (!superDecl)
    return;

  // Determine whether this subscript operation overrides another subscript
  // operation.
  SmallVector<ValueDecl *, 2> lookup;
  subscript->getModuleContext()->lookupQualified(
      superDecl, DeclNameRef(subscript->getName()),
      NL_QualifiedDefault | NL_KnownNoDependency, lookup);

  for (auto result : lookup) {
    auto parentSub = dyn_cast<SubscriptDecl>(result);
    if (!parentSub)
      continue;

    if (!areParameterTypesEqual(*subscript->getIndices(),
                                *parentSub->getIndices()))
      continue;

    // The index types match. This is an override, so mark it as such.
    subscript->setOverriddenDecl(parentSub);
    auto getterThunk = subscript->getParsedAccessor(AccessorKind::Get);
    getterThunk->setOverriddenDecl(parentSub->getParsedAccessor(AccessorKind::Get));
    if (auto parentSetter = parentSub->getParsedAccessor(AccessorKind::Set)) {
      if (auto setterThunk = subscript->getParsedAccessor(AccessorKind::Set))
        setterThunk->setOverriddenDecl(parentSetter);
    }

    // FIXME: Eventually, deal with multiple overrides.
    break;
  }
}

/// Given either the getter or setter for a subscript operation,
/// create the Swift subscript declaration.
SubscriptDecl *
SwiftDeclConverter::importSubscript(Decl *decl,
                                    const clang::ObjCMethodDecl *objcMethod) {
  assert(objcMethod->isInstanceMethod() && "Caller must filter");

  // If the method we're attempting to import has the
  // swift_private attribute, don't import as a subscript.
  if (objcMethod->hasAttr<clang::SwiftPrivateAttr>())
    return nullptr;

  // Figure out where to look for the counterpart.
  const clang::ObjCInterfaceDecl *interface = nullptr;
  const clang::ObjCProtocolDecl *protocol =
      dyn_cast<clang::ObjCProtocolDecl>(objcMethod->getDeclContext());
  if (!protocol)
    interface = objcMethod->getClassInterface();
  auto lookupInstanceMethod = [&](
      clang::Selector Sel) -> const clang::ObjCMethodDecl * {
    if (interface)
      return interface->lookupInstanceMethod(Sel);

    return protocol->lookupInstanceMethod(Sel);
  };

  auto findCounterpart = [&](clang::Selector sel) -> FuncDecl * {
    // If the declaration we're starting from is in a class, first check to see
    // if we've already imported an instance method with a matching selector.
    if (auto classDecl = decl->getDeclContext()->getSelfClassDecl()) {
      auto swiftSel = Impl.importSelector(sel);
      auto importedMembers = Impl.MembersForNominal.find(classDecl);
      if (importedMembers != Impl.MembersForNominal.end()) {
        for (auto membersForName : importedMembers->second) {
          for (auto *member : membersForName.second) {
            // Must be an instance method.
            auto *afd = dyn_cast<FuncDecl>(member);
            if (!afd || !afd->isInstanceMember())
              continue;

            // Selector must match.
            if (afd->getObjCSelector() == swiftSel)
              return afd;
          }
        }
      }
    }

    // Find based on selector within the current type.
    auto counterpart = lookupInstanceMethod(sel);
    if (!counterpart)
      return nullptr;

    // If we're looking at a class but the getter was found in a protocol,
    // we're going to build the subscript later when we mirror the protocol
    // member. Bail out here, otherwise we'll build it twice.
    if (interface &&
        isa<clang::ObjCProtocolDecl>(counterpart->getDeclContext()))
      return nullptr;

    return cast_or_null<FuncDecl>(
        Impl.importDecl(counterpart, getActiveSwiftVersion()));
  };

  // Determine the selector of the counterpart.
  FuncDecl *getter = nullptr, *setter = nullptr;
  const clang::ObjCMethodDecl *getterObjCMethod = nullptr,
                              *setterObjCMethod = nullptr;
  clang::Selector counterpartSelector;
  if (objcMethod->getSelector() == Impl.objectAtIndexedSubscript) {
    getter = cast<FuncDecl>(decl);
    getterObjCMethod = objcMethod;
    counterpartSelector = Impl.setObjectAtIndexedSubscript;
  } else if (objcMethod->getSelector() == Impl.setObjectAtIndexedSubscript) {
    setter = cast<FuncDecl>(decl);
    setterObjCMethod = objcMethod;
    counterpartSelector = Impl.objectAtIndexedSubscript;
  } else if (objcMethod->getSelector() == Impl.objectForKeyedSubscript) {
    getter = cast<FuncDecl>(decl);
    getterObjCMethod = objcMethod;
    counterpartSelector = Impl.setObjectForKeyedSubscript;
  } else if (objcMethod->getSelector() == Impl.setObjectForKeyedSubscript) {
    setter = cast<FuncDecl>(decl);
    setterObjCMethod = objcMethod;
    counterpartSelector = Impl.objectForKeyedSubscript;
  } else {
    llvm_unreachable("Unknown getter/setter selector");
  }

  // Find the counterpart.
  bool optionalMethods = (objcMethod->getImplementationControl() ==
                          clang::ObjCMethodDecl::Optional);

  if (auto *counterpart = findCounterpart(counterpartSelector)) {
    const clang::ObjCMethodDecl *counterpartMethod = nullptr;

    // If the counterpart to the method we're attempting to import has the
    // swift_private attribute, don't import as a subscript.
    if (auto importedFrom = counterpart->getClangDecl()) {
      if (importedFrom->hasAttr<clang::SwiftPrivateAttr>())
        return nullptr;

      counterpartMethod = cast<clang::ObjCMethodDecl>(importedFrom);
      if (optionalMethods)
        optionalMethods = (counterpartMethod->getImplementationControl() ==
                           clang::ObjCMethodDecl::Optional);
    }

    assert(!counterpart || !counterpart->isStatic());

    if (getter) {
      setter = counterpart;
      setterObjCMethod = counterpartMethod;
    } else {
      getter = counterpart;
      getterObjCMethod = counterpartMethod;
    }
  }

  // Swift doesn't have write-only subscripting.
  if (!getter)
    return nullptr;

  // Check whether we've already created a subscript operation for
  // this getter/setter pair.
  if (auto subscript = Impl.Subscripts[{getter, setter}]) {
    return subscript->getDeclContext() == decl->getDeclContext() ? subscript
                                                                 : nullptr;
  }

  // Find the getter indices and make sure they match.
  ParamDecl *getterIndex;
  {
    auto params = getter->getParameters();
    if (params->size() != 1)
      return nullptr;
    getterIndex = params->get(0);
  }

  // Compute the element type based on the getter, looking through
  // the implicit 'self' parameter and the normal function
  // parameters.
  auto elementTy = getter->getResultInterfaceType();

  // Local function to mark the setter unavailable.
  auto makeSetterUnavailable = [&] {
    if (setter && !setter->getAttrs().isUnavailable(Impl.SwiftContext))
      Impl.markUnavailable(setter, "use subscripting");
  };

  // If we have a setter, rectify it with the getter.
  ParamDecl *setterIndex;
  bool getterAndSetterInSameType = false;
  bool isIUO = getter->isImplicitlyUnwrappedOptional();
  if (setter) {
    // Whether there is an existing read-only subscript for which
    // we have now found a setter.
    SubscriptDecl *existingSubscript = Impl.Subscripts[{getter, nullptr}];

    // Are the getter and the setter in the same type.
    getterAndSetterInSameType =
        (getter->getDeclContext()->getSelfNominalTypeDecl() ==
         setter->getDeclContext()->getSelfNominalTypeDecl());

    // Whether we can update the types involved in the subscript
    // operation.
    bool canUpdateSubscriptType =
        !existingSubscript && getterAndSetterInSameType;

    // Determine the setter's element type and indices.
    Type setterElementTy;
    std::tie(setterElementTy, setterIndex) = decomposeSubscriptSetter(setter);

    // Rectify the setter element type with the getter's element type,
    // and determine if the result is an implicitly unwrapped optional
    // type.
    auto importedType = rectifySubscriptTypes(elementTy, isIUO, setterElementTy,
                                              canUpdateSubscriptType);
    if (!importedType)
      return decl == getter ? existingSubscript : nullptr;

    isIUO = importedType.isImplicitlyUnwrapped();

    // Update the element type.
    elementTy = importedType.getType();

    // Make sure that the index types are equivalent.
    // FIXME: Rectify these the same way we do for element types.
    if (!setterIndex->getType()->isEqual(getterIndex->getType())) {
      // If there is an existing subscript operation, we're done.
      if (existingSubscript)
        return decl == getter ? existingSubscript : nullptr;

      // Otherwise, just forget we had a setter.
      // FIXME: This feels very, very wrong.
      setter = nullptr;
      setterObjCMethod = nullptr;
      setterIndex = nullptr;
    }

    // If there is an existing subscript within this context, we
    // cannot create a new subscript. Update it if possible.
    if (setter && existingSubscript && getterAndSetterInSameType) {
      // Can we update the subscript by adding the setter?
      if (existingSubscript->hasClangNode() &&
          !existingSubscript->supportsMutation()) {
        // Create the setter thunk.
        auto setterThunk = buildSubscriptSetterDecl(
            Impl, existingSubscript, setter, elementTy,
            setter->getDeclContext(), setterIndex);

        // Set the computed setter.
        existingSubscript->setComputedSetter(setterThunk);

        // Mark the setter as unavailable; one should use
        // subscripting when it is present.
        makeSetterUnavailable();
      }

      return decl == getter ? existingSubscript : nullptr;
    }
  }

  // The context into which the subscript should go. We prefer wherever the
  // getter is declared unless the two accessors are in different types and the
  // one we started with is the setter. This happens when:
  // - A read-only subscript is made read/write is a subclass.
  // - A setter is redeclared in a subclass, but not the getter.
  // And not when:
  // - A getter is redeclared in a subclass, but not the setter.
  // - The getter and setter are part of the same type.
  // - There is no setter.
  bool associateWithSetter = !getterAndSetterInSameType && setter == decl;
  DeclContext *dc =
      associateWithSetter ? setter->getDeclContext() : getter->getDeclContext();

  // Build the subscript declaration.
  auto &C = Impl.SwiftContext;
  auto bodyParams = ParameterList::create(C, getterIndex);
  DeclName name(C, DeclBaseName::createSubscript(), {Identifier()});
  auto *const subscript = SubscriptDecl::createImported(C,
                                                        name, decl->getLoc(),
                                                        bodyParams, decl->getLoc(),
                                                        elementTy, dc,
                                                        getter->getClangNode());
  const auto access = getOverridableAccessLevel(dc);
  subscript->setAccess(access);
  subscript->setSetterAccess(access);

  // Build the thunks.
  AccessorDecl *getterThunk =
      buildSubscriptGetterDecl(Impl, subscript, getter, elementTy,
                               dc, getterIndex);

  AccessorDecl *setterThunk = nullptr;
  if (setter)
    setterThunk =
        buildSubscriptSetterDecl(Impl, subscript, setter, elementTy,
                                 dc, setterIndex);

  // Record the subscript as an alternative declaration.
  Impl.addAlternateDecl(associateWithSetter ? setter : getter, subscript);

  // Import attributes for the accessors if there is a pair.
  Impl.importAttributes(getterObjCMethod, getterThunk);
  if (setterObjCMethod)
    Impl.importAttributes(setterObjCMethod, setterThunk);

  subscript->setIsSetterMutating(false);
  makeComputed(subscript, getterThunk, setterThunk);

  Impl.recordImplicitUnwrapForDecl(subscript, isIUO);

  addObjCAttribute(subscript, None);

  // Optional subscripts in protocols.
  if (optionalMethods && isa<ProtocolDecl>(dc))
    subscript->getAttrs().add(new (Impl.SwiftContext) OptionalAttr(true));

  // Note that we've created this subscript.
  Impl.Subscripts[{getter, setter}] = subscript;
  if (setter && !Impl.Subscripts[{getter, nullptr}])
    Impl.Subscripts[{getter, nullptr}] = subscript;

  // Make the getter/setter methods unavailable.
  if (!getter->getAttrs().isUnavailable(Impl.SwiftContext))
    Impl.markUnavailable(getter, "use subscripting");
  makeSetterUnavailable();

  // Wire up overrides.
  recordObjCOverride(subscript);

  return subscript;
}

AccessorDecl *
SwiftDeclConverter::importAccessor(clang::ObjCMethodDecl *clangAccessor,
                                   AbstractStorageDecl *storage,
                                   AccessorKind accessorKind,
                                   DeclContext *dc) {
  SwiftDeclConverter converter(Impl, getActiveSwiftVersion());
  auto *accessor = cast_or_null<AccessorDecl>(
    converter.importObjCMethodDecl(clangAccessor, dc,
                                   AccessorInfo{storage, accessorKind}));
  if (!accessor) {
    return nullptr;
  }

  Impl.importAttributes(clangAccessor, accessor);

  return accessor;
}

void SwiftDeclConverter::addProtocols(
    ProtocolDecl *protocol, SmallVectorImpl<ProtocolDecl *> &protocols,
    llvm::SmallPtrSetImpl<ProtocolDecl *> &known) {
  if (!known.insert(protocol).second)
    return;

  protocols.push_back(protocol);
  for (auto inherited : protocol->getInheritedProtocols())
    addProtocols(inherited, protocols, known);
}

void SwiftDeclConverter::importObjCProtocols(
    Decl *decl, const clang::ObjCProtocolList &clangProtocols,
    SmallVectorImpl<TypeLoc> &inheritedTypes) {
  SmallVector<ProtocolDecl *, 4> protocols;
  llvm::SmallPtrSet<ProtocolDecl *, 4> knownProtocols;
  if (auto nominal = dyn_cast<NominalTypeDecl>(decl)) {
    nominal->getImplicitProtocols(protocols);
    knownProtocols.insert(protocols.begin(), protocols.end());
  }

  for (auto cp = clangProtocols.begin(), cpEnd = clangProtocols.end();
       cp != cpEnd; ++cp) {
    if (auto proto = castIgnoringCompatibilityAlias<ProtocolDecl>(
            Impl.importDecl(*cp, getActiveSwiftVersion()))) {
      addProtocols(proto, protocols, knownProtocols);
      inheritedTypes.push_back(
        TypeLoc::withoutLoc(proto->getDeclaredInterfaceType()));
    }
  }

  Impl.recordImportedProtocols(decl, protocols);
}

Optional<GenericParamList *> SwiftDeclConverter::importObjCGenericParams(
    const clang::ObjCInterfaceDecl *decl, DeclContext *dc) {
  auto typeParamList = decl->getTypeParamList();
  if (!typeParamList) {
    return nullptr;
  }
  if (shouldSuppressGenericParamsImport(Impl.SwiftContext.LangOpts, decl)) {
    return nullptr;
  }
  assert(typeParamList->size() > 0);
  SmallVector<GenericTypeParamDecl *, 4> genericParams;
  for (auto *objcGenericParam : *typeParamList) {
    auto genericParamDecl = Impl.createDeclWithClangNode<GenericTypeParamDecl>(
        objcGenericParam, AccessLevel::Public, dc,
        Impl.SwiftContext.getIdentifier(objcGenericParam->getName()),
        Impl.importSourceLoc(objcGenericParam->getLocation()),
        /*depth*/ 0, /*index*/ genericParams.size());
    // NOTE: depth is always 0 for ObjC generic type arguments, since only
    // classes may have generic types in ObjC, and ObjC classes cannot be
    // nested.

    // Import parameter constraints.
    SmallVector<TypeLoc, 1> inherited;
    if (objcGenericParam->hasExplicitBound()) {
      assert(!objcGenericParam->getUnderlyingType().isNull());
      auto clangBound = objcGenericParam->getUnderlyingType()
                            ->castAs<clang::ObjCObjectPointerType>();
      if (clangBound->getInterfaceDecl()) {
        auto unqualifiedClangBound =
            clangBound->stripObjCKindOfTypeAndQuals(Impl.getClangASTContext());
        Type superclassType = Impl.importTypeIgnoreIUO(
            clang::QualType(unqualifiedClangBound, 0), ImportTypeKind::Abstract,
            false, Bridgeability::None);
        if (!superclassType) {
          return None;
        }
        inherited.push_back(TypeLoc::withoutLoc(superclassType));
      }
      for (clang::ObjCProtocolDecl *clangProto : clangBound->quals()) {
        ProtocolDecl *proto = castIgnoringCompatibilityAlias<ProtocolDecl>(
            Impl.importDecl(clangProto, getActiveSwiftVersion()));
        if (!proto) {
          return None;
        }
        inherited.push_back(
          TypeLoc::withoutLoc(proto->getDeclaredInterfaceType()));
      }
    }
    if (inherited.empty()) {
      inherited.push_back(
        TypeLoc::withoutLoc(Impl.SwiftContext.getAnyObjectType()));
    }
    genericParamDecl->setInherited(Impl.SwiftContext.AllocateCopy(inherited));

    genericParams.push_back(genericParamDecl);
  }
  return GenericParamList::create(
      Impl.SwiftContext, Impl.importSourceLoc(typeParamList->getLAngleLoc()),
      genericParams, Impl.importSourceLoc(typeParamList->getRAngleLoc()));
}

void ClangImporter::Implementation::importMirroredProtocolMembers(
    const clang::ObjCContainerDecl *decl, DeclContext *dc,
    Optional<DeclBaseName> name, SmallVectorImpl<Decl *> &members) {
  SwiftDeclConverter converter(*this, CurrentVersion);
  converter.importMirroredProtocolMembers(decl, dc, name, members);
}

void SwiftDeclConverter::importMirroredProtocolMembers(
    const clang::ObjCContainerDecl *decl, DeclContext *dc,
    Optional<DeclBaseName> name, SmallVectorImpl<Decl *> &members) {
  assert(dc);
  const clang::ObjCInterfaceDecl *interfaceDecl = nullptr;
  const ClangModuleUnit *declModule;
  const ClangModuleUnit *interfaceModule;

  // Try to import only the most specific methods with a particular name.
  // We use a MapVector to get deterministic iteration order later.
  llvm::MapVector<clang::Selector, std::vector<MirroredMethodEntry>>
    methodsByName;

  for (auto proto : Impl.getImportedProtocols(dc->getAsDecl())) {
    auto clangProto =
        cast_or_null<clang::ObjCProtocolDecl>(proto->getClangDecl());
    if (!clangProto)
      continue;

    if (!interfaceDecl) {
      declModule = Impl.getClangModuleForDecl(decl);
      if ((interfaceDecl = dyn_cast<clang::ObjCInterfaceDecl>(decl))) {
        interfaceModule = declModule;
      } else {
        auto category = cast<clang::ObjCCategoryDecl>(decl);
        interfaceDecl = category->getClassInterface();
        interfaceModule = Impl.getClangModuleForDecl(interfaceDecl);
      }
    }

    // Don't import a protocol's members if the superclass already adopts
    // the protocol, or (for categories) if the class itself adopts it
    // in its main @interface.
    if (decl != interfaceDecl)
      if (classImplementsProtocol(interfaceDecl, clangProto, false))
        continue;
    if (auto superInterface = interfaceDecl->getSuperClass())
      if (classImplementsProtocol(superInterface, clangProto, true))
        continue;

    const auto &languageVersion =
        Impl.SwiftContext.LangOpts.EffectiveLanguageVersion;
    auto importProtocolRequirement = [&](Decl *member) {
      // Skip compatibility stubs; there's no reason to mirror them.
      if (member->getAttrs().isUnavailableInSwiftVersion(languageVersion))
        return;

      if (auto prop = dyn_cast<VarDecl>(member)) {
        auto objcProp =
            dyn_cast_or_null<clang::ObjCPropertyDecl>(prop->getClangDecl());
        if (!objcProp)
          return;

        // We can't import a property if there's already a method with this
        // name. (This also covers other properties with that same name.)
        // FIXME: We should still mirror the setter as a method if it's
        // not already there.
        clang::Selector sel = objcProp->getGetterName();
        if (interfaceDecl->getInstanceMethod(sel))
          return;

        bool inNearbyCategory =
            std::any_of(interfaceDecl->known_categories_begin(),
                        interfaceDecl->known_categories_end(),
                        [=](const clang::ObjCCategoryDecl *category) -> bool {
                          if (!Impl.getClangSema().isVisible(category)) {
                            return false;
                          }
                          if (category != decl) {
                            auto *categoryModule =
                                Impl.getClangModuleForDecl(category);
                            if (categoryModule != declModule &&
                                categoryModule != interfaceModule) {
                              return false;
                            }
                          }
                          return category->getInstanceMethod(sel);
                        });
        if (inNearbyCategory)
          return;

        if (auto imported =
                Impl.importMirroredDecl(objcProp, dc, getVersion(), proto)) {
          members.push_back(imported);
          // FIXME: We should mirror properties of the root class onto the
          // metatype.
        }

        return;
      }

      auto afd = dyn_cast<AbstractFunctionDecl>(member);
      if (!afd)
        return;

      if (isa<AccessorDecl>(afd))
        return;

      // Asynch methods are also always imported without async, so don't
      // record them here.
      if (afd->hasAsync())
        return;

      auto objcMethod =
          dyn_cast_or_null<clang::ObjCMethodDecl>(member->getClangDecl());
      if (!objcMethod)
        return;

      // For now, just remember that we saw this method.
      methodsByName[objcMethod->getSelector()]
        .push_back(MirroredMethodEntry{objcMethod, proto});
    };

    if (name) {
      // If we're asked to import a specific name only, look for that in the
      // protocol.
      auto results = proto->lookupDirect(*name);
      for (auto *member : results)
        if (member->getDeclContext() == proto)
          importProtocolRequirement(member);

    } else {
      // Otherwise, import all mirrored members.
      for (auto *member : proto->getMembers())
        importProtocolRequirement(member);
    }
  }

  // Process all the methods, now that we've arranged them by selector.
  for (auto &mapEntry : methodsByName) {
    importNonOverriddenMirroredMethods(dc, mapEntry.second, members);
  }
}

enum MirrorImportComparison {
  // There's no suppression relationship between the methods.
  NoSuppression,

  // The first method suppresses the second.
  Suppresses,

  // The second method suppresses the first.
  IsSuppressed,
};

/// Should the mirror import of the first method be suppressed in favor
/// of the second method?  The methods are known to have the same selector
/// and (because this is mirror-import) to be declared on protocols.
///
/// The algorithm that uses this assumes that it is transitive.
static bool isMirrorImportSuppressedBy(ClangImporter::Implementation &importer,
                                       const clang::ObjCMethodDecl *first,
                                       const clang::ObjCMethodDecl *second) {
  if (first->isInstanceMethod() != second->isInstanceMethod())
    return false;

  auto firstProto = cast<clang::ObjCProtocolDecl>(first->getDeclContext());
  auto secondProto = cast<clang::ObjCProtocolDecl>(second->getDeclContext());

  // If the first method's protocol is a super-protocol of the second's,
  // then the second method overrides the first and we should suppress.
  // Clang provides a function to check that, phrased in terms of whether
  // a value of one protocol (the RHS) can be assigned to an l-value of
  // the other (the LHS).
  auto &ctx = importer.getClangASTContext();
  return ctx.ProtocolCompatibleWithProtocol(
                          const_cast<clang::ObjCProtocolDecl*>(firstProto),
                          const_cast<clang::ObjCProtocolDecl*>(secondProto));
}

/// Compare two methods for mirror-import purposes.
static MirrorImportComparison
compareMethodsForMirrorImport(ClangImporter::Implementation &importer,
                              const clang::ObjCMethodDecl *first,
                              const clang::ObjCMethodDecl *second) {
  if (isMirrorImportSuppressedBy(importer, first, second))
    return IsSuppressed;
  if (isMirrorImportSuppressedBy(importer, second, first))
    return Suppresses;
  return NoSuppression;
}

/// Mark any methods in the given array that are overridden by this method
/// as suppressed by nulling their entries out.
/// Return true if this method is overridden by any methods in the array.
static bool suppressOverriddenMethods(ClangImporter::Implementation &importer,
                                      const clang::ObjCMethodDecl *method,
                               MutableArrayRef<MirroredMethodEntry> entries) {
  assert(method && "method was already suppressed");

  for (auto &entry: entries) {
    auto otherMethod = entry.first;
    if (!otherMethod) continue;

    assert(method != otherMethod && "found same method twice?");
    switch (compareMethodsForMirrorImport(importer, method, otherMethod)) {
    // If the second method is suppressed, null it out.
    case Suppresses:
      entry.first = nullptr;
      continue;

    // If the first method is suppressed, return immediately.  We should
    // be able to suppress any following methods.
    case IsSuppressed:
      return true;

    case NoSuppression:
      continue;
    }
    llvm_unreachable("bad comparison result");
  }

  return false;
}

/// Given a set of methods with the same selector, each taken from a
/// different protocol in the protocol hierarchy of a class into which
/// we want to introduce mirror imports, import only the methods which
/// are not overridden by another method in the set.
///
/// It's possible that we'll end up selecting multiple methods to import
/// here, in the cases where there's no hierarchical relationship between
/// two methods.  The importer already has code to handle this case.
void SwiftDeclConverter::importNonOverriddenMirroredMethods(DeclContext *dc,
                               MutableArrayRef<MirroredMethodEntry> entries,
                                           SmallVectorImpl<Decl *> &members) {
  for (size_t i = 0, e = entries.size(); i != e; ++i) {
    auto objcMethod = entries[i].first;

    // If the method was suppressed by a previous method, ignore it.
    if (!objcMethod)
      continue;

    // Compare this method to all the following methods, suppressing any
    // that it overrides.  If it is overridden by any of them, suppress it
    // instead; but there's no need to mark that in the array, just continue
    // on to the next method.
    if (suppressOverriddenMethods(Impl, objcMethod, entries.slice(i + 1)))
      continue;

    // Okay, the method wasn't suppressed, import it.

    // When mirroring an initializer, make it designated and required.
    if (isInitMethod(objcMethod)) {
      // Import the constructor.
      if (auto imported = importConstructor(objcMethod, dc, /*implicit=*/true,
                                            CtorInitializerKind::Designated,
                                            /*required=*/true)) {
        members.push_back(imported);
      }
      continue;
    }

    // Import the method.
    auto proto = entries[i].second;
    if (auto imported =
            Impl.importMirroredDecl(objcMethod, dc, getVersion(), proto)) {
      members.push_back(imported);

      for (auto alternate : Impl.getAlternateDecls(imported))
        if (imported->getDeclContext() == alternate->getDeclContext())
          members.push_back(alternate);
    }
  }
}

void SwiftDeclConverter::importInheritedConstructors(
    const ClassDecl *classDecl, SmallVectorImpl<Decl *> &newMembers) {
  auto superclassDecl = classDecl->getSuperclassDecl();
  if (!superclassDecl)
    return;

  auto superclassClangDecl = superclassDecl->getClangDecl();
  if (!superclassClangDecl ||
      !isa<clang::ObjCInterfaceDecl>(superclassClangDecl))
    return;

  auto curObjCClass = cast<clang::ObjCInterfaceDecl>(classDecl->getClangDecl());

  // The kind of initializer to import. If this class has designated
  // initializers, everything it inherits is a convenience initializer.
  Optional<CtorInitializerKind> kind;
  if (curObjCClass->hasDesignatedInitializers())
    kind = CtorInitializerKind::Convenience;

  const auto &languageVersion =
      Impl.SwiftContext.LangOpts.EffectiveLanguageVersion;

  auto members = superclassDecl->lookupDirect(
      DeclBaseName::createConstructor());

  for (auto member : members) {
    auto ctor = dyn_cast<ConstructorDecl>(member);
    if (!ctor)
      continue;

    // Don't inherit compatibility stubs.
    if (ctor->getAttrs().isUnavailableInSwiftVersion(languageVersion))
      continue;

    // Don't inherit (non-convenience) factory initializers.
    // Note that convenience factories return instancetype and can be
    // inherited.
    switch (ctor->getInitKind()) {
    case CtorInitializerKind::Factory:
      continue;
    case CtorInitializerKind::ConvenienceFactory:
    case CtorInitializerKind::Convenience:
    case CtorInitializerKind::Designated:
      break;
    }

    auto objcMethod =
        dyn_cast_or_null<clang::ObjCMethodDecl>(ctor->getClangDecl());
    if (!objcMethod)
      continue;

    auto &clangSourceMgr = Impl.getClangASTContext().getSourceManager();
    clang::PrettyStackTraceDecl trace(objcMethod, clang::SourceLocation(),
                                      clangSourceMgr,
                                      "importing (inherited)");

    // If this initializer came from a factory method, inherit
    // it as an initializer.
    if (objcMethod->isClassMethod()) {
      assert(ctor->getInitKind() == CtorInitializerKind::ConvenienceFactory);

      Optional<ImportedName> correctSwiftName;
      ImportedName importedName =
          importFullName(objcMethod, correctSwiftName);
      assert(
          !correctSwiftName &&
          "Import inherited initializers never references correctSwiftName");
      importedName.setHasCustomName();
      ConstructorDecl *existing;
      if (auto newCtor =
              importConstructor(objcMethod, classDecl,
                                /*implicit=*/true, ctor->getInitKind(),
                                /*required=*/false, ctor->getObjCSelector(),
                                importedName, objcMethod->parameters(),
                                objcMethod->isVariadic(), existing)) {
        // If this is a compatibility stub, mark it as such.
        if (correctSwiftName)
          markAsVariant(newCtor, *correctSwiftName);

        Impl.importAttributes(objcMethod, newCtor, curObjCClass);
        newMembers.push_back(newCtor);
      } else if (existing && existing->getInitKind() ==
                   CtorInitializerKind::ConvenienceFactory &&
                 existing->getClangDecl()) {
        // Check that the existing constructor the prevented new creation is
        // really an inherited factory initializer and not a class member.
        auto existingMD = cast<clang::ObjCMethodDecl>(existing->getClangDecl());
        if (existingMD->getClassInterface() != curObjCClass) {
          newMembers.push_back(existing);
        }
      }
      continue;
    }

    // Figure out what kind of constructor this will be.
    CtorInitializerKind myKind;
    bool isRequired = false;
    if (ctor->isRequired()) {
      // Required initializers are always considered designated.
      isRequired = true;
      myKind = CtorInitializerKind::Designated;
    } else if (kind) {
      myKind = *kind;
    } else {
      myKind = ctor->getInitKind();
    }

    // Import the constructor into this context.
    if (auto newCtor =
            importConstructor(objcMethod, classDecl,
                              /*implicit=*/true, myKind, isRequired)) {
      Impl.importAttributes(objcMethod, newCtor, curObjCClass);
      newMembers.push_back(newCtor);
    }
  }
}

Decl *ClangImporter::Implementation::importDeclCached(
    const clang::NamedDecl *ClangDecl,
    ImportNameVersion version,
    bool UseCanonical) {
  auto Known = ImportedDecls.find(
    { UseCanonical? ClangDecl->getCanonicalDecl(): ClangDecl, version });
  if (Known != ImportedDecls.end())
    return Known->second;

  return nullptr;
}

/// Checks if we don't need to import the typedef itself.  If the typedef
/// should be skipped, returns the underlying declaration that the typedef
/// refers to -- this declaration should be imported instead.
static const clang::TagDecl *
canSkipOverTypedef(ClangImporter::Implementation &Impl,
                   const clang::NamedDecl *D,
                   bool &TypedefIsSuperfluous) {
  // If we have a typedef that refers to a tag type of the same name,
  // skip the typedef and import the tag type directly.

  TypedefIsSuperfluous = false;

  auto *ClangTypedef = dyn_cast<clang::TypedefNameDecl>(D);
  if (!ClangTypedef)
    return nullptr;

  const clang::DeclContext *RedeclContext =
      ClangTypedef->getDeclContext()->getRedeclContext();
  if (!RedeclContext->isTranslationUnit())
    return nullptr;

  clang::QualType UnderlyingType = ClangTypedef->getUnderlyingType();

  // A typedef to a typedef should get imported as a typealias.
  auto *TypedefT = UnderlyingType->getAs<clang::TypedefType>();
  if (TypedefT)
    return nullptr;

  auto *TT = UnderlyingType->getAs<clang::TagType>();
  if (!TT)
    return nullptr;

  clang::TagDecl *UnderlyingDecl = TT->getDecl();
  if (UnderlyingDecl->getDeclContext()->getRedeclContext() != RedeclContext)
    return nullptr;

  if (UnderlyingDecl->getDeclName().isEmpty())
    return UnderlyingDecl;

  auto TypedefName = ClangTypedef->getDeclName();
  auto TagDeclName = UnderlyingDecl->getDeclName();
  if (TypedefName != TagDeclName)
    return nullptr;

  TypedefIsSuperfluous = true;
  return UnderlyingDecl;
}

StringRef ClangImporter::Implementation::
getSwiftNameFromClangName(StringRef replacement) {
  auto &clangSema = getClangSema();

  clang::IdentifierInfo *identifier =
      &clangSema.getASTContext().Idents.get(replacement);
  clang::LookupResult lookupResult(clangSema, identifier,
                                   clang::SourceLocation(),
                                   clang::Sema::LookupOrdinaryName);
  if (!clangSema.LookupName(lookupResult, nullptr))
    return "";

  auto clangDecl = lookupResult.getAsSingle<clang::NamedDecl>();
  if (!clangDecl)
    return "";

  auto importedName = importFullName(clangDecl, CurrentVersion);
  if (!importedName)
    return "";

  llvm::SmallString<64> renamed;
  {
    // Render a swift_name string.
    llvm::raw_svector_ostream os(renamed);
    printSwiftName(importedName, CurrentVersion, /*fullyQualified=*/true, os);
  }

  return SwiftContext.AllocateCopy(StringRef(renamed));
}

bool importer::isSpecialUIKitStructZeroProperty(const clang::NamedDecl *decl) {
  // FIXME: Once UIKit removes the "nonswift" availability in their versioned
  // API notes, this workaround can go away.
  auto *constant = dyn_cast<clang::VarDecl>(decl);
  if (!constant)
    return false;

  clang::DeclarationName name = constant->getDeclName();
  const clang::IdentifierInfo *ident = name.getAsIdentifierInfo();
  if (!ident)
    return false;

  return ident->isStr("UIEdgeInsetsZero") || ident->isStr("UIOffsetZero");
}

/// Import Clang attributes as Swift attributes.
void ClangImporter::Implementation::importAttributes(
    const clang::NamedDecl *ClangDecl,
    Decl *MappedDecl,
    const clang::ObjCContainerDecl *NewContext)
{
  // Subscripts are special-cased since there isn't a 1:1 mapping
  // from its accessor(s) to the subscript declaration.
  if (isa<SubscriptDecl>(MappedDecl))
    return;

  ASTContext &C = SwiftContext;

  if (auto maybeDefinition = getDefinitionForClangTypeDecl(ClangDecl))
    if (maybeDefinition.getValue())
      ClangDecl = cast<clang::NamedDecl>(maybeDefinition.getValue());

  // Scan through Clang attributes and map them onto Swift
  // equivalents.
  bool AnyUnavailable = MappedDecl->getAttrs().isUnavailable(C);
  for (clang::NamedDecl::attr_iterator AI = ClangDecl->attr_begin(),
       AE = ClangDecl->attr_end(); AI != AE; ++AI) {
    //
    // __attribute__((unavailable))
    //
    // Mapping: @available(*,unavailable)
    //
    if (auto unavailable = dyn_cast<clang::UnavailableAttr>(*AI)) {
      auto Message = unavailable->getMessage();
      auto attr = AvailableAttr::createPlatformAgnostic(C, Message);
      MappedDecl->getAttrs().add(attr);
      AnyUnavailable = true;
      continue;
    }

    //
    // __attribute__((annotate(swift1_unavailable)))
    //
    // Mapping: @available(*, unavailable)
    //
    if (auto unavailable_annot = dyn_cast<clang::AnnotateAttr>(*AI))
      if (unavailable_annot->getAnnotation() == "swift1_unavailable") {
        auto attr = AvailableAttr::createPlatformAgnostic(
            C, "", "", PlatformAgnosticAvailabilityKind::UnavailableInSwift);
        MappedDecl->getAttrs().add(attr);
        AnyUnavailable = true;
        continue;
      }

    //
    // __attribute__((deprecated))
    //
    // Mapping: @available(*,deprecated)
    //
    if (auto deprecated = dyn_cast<clang::DeprecatedAttr>(*AI)) {
      auto Message = deprecated->getMessage();
      auto attr = AvailableAttr::createPlatformAgnostic(C, Message, "",
                    PlatformAgnosticAvailabilityKind::Deprecated);
      MappedDecl->getAttrs().add(attr);
      continue;
    }

    // __attribute__((availability))
    //
    if (auto avail = dyn_cast<clang::AvailabilityAttr>(*AI)) {
      StringRef Platform = avail->getPlatform()->getName();

      // Is this our special "availability(swift, unavailable)" attribute?
      if (Platform == "swift") {
        // FIXME: Until Apple gets a chance to update UIKit's API notes, ignore
        // the Swift-unavailability for certain properties.
        if (isSpecialUIKitStructZeroProperty(ClangDecl))
          continue;

        auto replacement = avail->getReplacement();
        StringRef swiftReplacement = "";
        if (!replacement.empty())
          swiftReplacement = getSwiftNameFromClangName(replacement);

        auto attr = AvailableAttr::createPlatformAgnostic(
            C, avail->getMessage(), swiftReplacement,
            PlatformAgnosticAvailabilityKind::UnavailableInSwift);
        MappedDecl->getAttrs().add(attr);
        AnyUnavailable = true;
        continue;
      }

      // Does this availability attribute map to the platform we are
      // currently targeting?
      if (!platformAvailability.isPlatformRelevant(Platform))
        continue;

      auto platformK =
        llvm::StringSwitch<Optional<PlatformKind>>(Platform)
          .Case("ios", PlatformKind::iOS)
          .Case("macos", PlatformKind::macOS)
          .Case("tvos", PlatformKind::tvOS)
          .Case("watchos", PlatformKind::watchOS)
          .Case("ios_app_extension", PlatformKind::iOSApplicationExtension)
          .Case("macos_app_extension",
                PlatformKind::macOSApplicationExtension)
          .Case("tvos_app_extension",
                PlatformKind::tvOSApplicationExtension)
          .Case("watchos_app_extension",
                PlatformKind::watchOSApplicationExtension)
          .Default(None);
      if (!platformK)
        continue;

      // Is this declaration marked platform-agnostically unavailable?
      auto PlatformAgnostic = PlatformAgnosticAvailabilityKind::None;
      if (avail->getUnavailable()) {
        PlatformAgnostic = PlatformAgnosticAvailabilityKind::Unavailable;
        AnyUnavailable = true;
      }

      StringRef message = avail->getMessage();

      llvm::VersionTuple deprecated = avail->getDeprecated();

      if (!deprecated.empty()) {
        if (platformAvailability.treatDeprecatedAsUnavailable(ClangDecl,
                                                              deprecated)) {
          AnyUnavailable = true;
          PlatformAgnostic = PlatformAgnosticAvailabilityKind::Unavailable;
          if (message.empty())
            message = platformAvailability.deprecatedAsUnavailableMessage;
        }
      }

      llvm::VersionTuple obsoleted = avail->getObsoleted();
      llvm::VersionTuple introduced = avail->getIntroduced();

      const auto &replacement = avail->getReplacement();

      StringRef swiftReplacement = "";
      if (!replacement.empty())
        swiftReplacement = getSwiftNameFromClangName(replacement);

      auto AvAttr = new (C) AvailableAttr(SourceLoc(), SourceRange(),
                                          platformK.getValue(),
                                          message, swiftReplacement,
                                          introduced,
                                          /*IntroducedRange=*/SourceRange(),
                                          deprecated,
                                          /*DeprecatedRange=*/SourceRange(),
                                          obsoleted,
                                          /*ObsoletedRange=*/SourceRange(),
                                          PlatformAgnostic, /*Implicit=*/false);

      MappedDecl->getAttrs().add(AvAttr);
    }
  }

  if (auto method = dyn_cast<clang::ObjCMethodDecl>(ClangDecl)) {
    if (method->isDirectMethod() && !AnyUnavailable) {
      auto attr = AvailableAttr::createPlatformAgnostic(
          C, "", "", PlatformAgnosticAvailabilityKind::UnavailableInSwift);
      MappedDecl->getAttrs().add(attr);
      AnyUnavailable = true;
    }
  }

  // If the declaration is unavailable, we're done.
  if (AnyUnavailable)
    return;

  if (auto ID = dyn_cast<clang::ObjCInterfaceDecl>(ClangDecl)) {
    // Ban NSInvocation.
    if (ID->getName() == "NSInvocation") {
      auto attr = AvailableAttr::createPlatformAgnostic(C, "");
      MappedDecl->getAttrs().add(attr);
      return;
    }

    // Map Clang's swift_objc_members attribute to @objcMembers.
    if (ID->hasAttr<clang::SwiftObjCMembersAttr>() &&
        isa<ClassDecl>(MappedDecl)) {
      if (!MappedDecl->getAttrs().hasAttribute<ObjCMembersAttr>()) {
        auto attr = new (C) ObjCMembersAttr(/*IsImplicit=*/true);
        MappedDecl->getAttrs().add(attr);
      }
    }

    // Infer @objcMembers on XCTestCase.
    if (ID->getName() == "XCTestCase") {
      if (!MappedDecl->getAttrs().hasAttribute<ObjCMembersAttr>()) {
        auto attr = new (C) ObjCMembersAttr(/*IsImplicit=*/true);
        MappedDecl->getAttrs().add(attr);
      }
    }
  }

  // Ban CFRelease|CFRetain|CFAutorelease(CFTypeRef) as well as custom ones
  // such as CGColorRelease(CGColorRef).
  if (auto FD = dyn_cast<clang::FunctionDecl>(ClangDecl)) {
    if (FD->getNumParams() == 1 && FD->getDeclName().isIdentifier() &&
         (FD->getName().endswith("Release") ||
          FD->getName().endswith("Retain") ||
          FD->getName().endswith("Autorelease")) &&
        !FD->getAttr<clang::SwiftNameAttr>()) {
      if (auto t = FD->getParamDecl(0)->getType()->getAs<clang::TypedefType>()){
        if (isCFTypeDecl(t->getDecl())) {
          auto attr = AvailableAttr::createPlatformAgnostic(C,
            "Core Foundation objects are automatically memory managed");
          MappedDecl->getAttrs().add(attr);
          return;
        }
      }
    }
  }

  // Hack: mark any method named "print" with less than two parameters as
  // warn_unqualified_access.
  if (auto MD = dyn_cast<FuncDecl>(MappedDecl)) {
    if (isPrintLikeMethod(MD->getName(), MD->getDeclContext())) {
      // Use a non-implicit attribute so it shows up in the generated
      // interface.
      MD->getAttrs().add(new (C) WarnUnqualifiedAccessAttr(/*implicit*/false));
    }
  }

  // Map __attribute__((warn_unused_result)).
  if (!ClangDecl->hasAttr<clang::WarnUnusedResultAttr>()) {
    if (auto MD = dyn_cast<FuncDecl>(MappedDecl)) {
      if (!MD->getResultInterfaceType()->isVoid()) {
        MD->getAttrs().add(new (C) DiscardableResultAttr(/*implicit*/true));
      }
    }
  }
  // Map __attribute__((const)).
  if (ClangDecl->hasAttr<clang::ConstAttr>()) {
    MappedDecl->getAttrs().add(new (C) EffectsAttr(EffectsKind::ReadNone));
  }
  // Map __attribute__((pure)).
  if (ClangDecl->hasAttr<clang::PureAttr>()) {
    MappedDecl->getAttrs().add(new (C) EffectsAttr(EffectsKind::ReadOnly));
  }
}

Decl *
ClangImporter::Implementation::importDeclImpl(const clang::NamedDecl *ClangDecl,
                                              ImportNameVersion version,
                                              bool &TypedefIsSuperfluous,
                                              bool &HadForwardDeclaration) {
  assert(ClangDecl);

  // Private and protected C++ class members should never be used, so we skip
  // them entirely (instead of importing them with a corresponding Swift access
  // level) to remove clutter from the module interface.
  //
  // We omit protected members in addition to private members because Swift
  // structs can't inherit from C++ classes, so there's effectively no way to
  // access them.
  clang::AccessSpecifier access = ClangDecl->getAccess();
  if (access == clang::AS_protected || access == clang::AS_private)
    return nullptr;

  bool SkippedOverTypedef = false;
  Decl *Result = nullptr;
  if (auto *UnderlyingDecl = canSkipOverTypedef(*this, ClangDecl,
                                                TypedefIsSuperfluous)) {
    Result = importDecl(UnderlyingDecl, version);
    SkippedOverTypedef = true;
  }

  if (!Result) {
    SwiftDeclConverter converter(*this, version);
    Result = converter.Visit(ClangDecl);
    HadForwardDeclaration = converter.hadForwardDeclaration();
  }
  if (!Result && version == CurrentVersion) {
    // If we couldn't import this Objective-C entity, determine
    // whether it was a required member of a protocol, or a designated
    // initializer of a class.
    bool hasMissingRequiredMember = false;
    if (auto clangProto
          = dyn_cast<clang::ObjCProtocolDecl>(ClangDecl->getDeclContext())) {
      if (auto method = dyn_cast<clang::ObjCMethodDecl>(ClangDecl)) {
        if (method->getImplementationControl()
              == clang::ObjCMethodDecl::Required)
          hasMissingRequiredMember = true;
      } else if (auto prop = dyn_cast<clang::ObjCPropertyDecl>(ClangDecl)) {
        if (prop->getPropertyImplementation()
              == clang::ObjCPropertyDecl::Required)
          hasMissingRequiredMember = true;
      }

      if (hasMissingRequiredMember) {
        // Mark the protocol as having missing requirements.
        if (auto proto = castIgnoringCompatibilityAlias<ProtocolDecl>(
                importDecl(clangProto, CurrentVersion))) {
          proto->setHasMissingRequirements(true);
        }
      }
    }
    if (auto method = dyn_cast<clang::ObjCMethodDecl>(ClangDecl)) {
      if (method->isDesignatedInitializerForTheInterface()) {
        const clang::ObjCInterfaceDecl *theClass = method->getClassInterface();
        assert(theClass && "cannot be a protocol method here");
        // Only allow this to affect declarations in the same top-level module
        // as the original class.
        if (getClangModuleForDecl(theClass) == getClangModuleForDecl(method)) {
          if (auto swiftClass = castIgnoringCompatibilityAlias<ClassDecl>(
                  importDecl(theClass, CurrentVersion))) {
            SwiftContext.evaluator.cacheOutput(
                HasMissingDesignatedInitializersRequest{swiftClass}, true);
          }
        }
      }
    }

    return nullptr;
  }

  // Finalize the imported declaration.
  auto finalizeDecl = [&](Decl *result) {
    importAttributes(ClangDecl, result);

    // Hack to deal with Objective-C protocols without availability annotation.
    // If the protocol comes from clang and is not annotated and the protocol
    // requirement itself is not annotated, then infer availability of the
    // requirement based on its types. This makes it possible for a type to
    // conform to an Objective-C protocol that is missing annotations but whose
    // requirements use types that are less available than the conforming type.
    auto dc = result->getDeclContext();
    auto *proto = dyn_cast<ProtocolDecl>(dc);
    if (!proto || proto->getAttrs().hasAttribute<AvailableAttr>())
      return;

    inferProtocolMemberAvailability(*this, dc, result);
  };

  if (Result) {
    finalizeDecl(Result);

    for (auto alternate : getAlternateDecls(Result))
      finalizeDecl(alternate);
  }

#ifndef NDEBUG
  auto Canon = cast<clang::NamedDecl>(ClangDecl->getCanonicalDecl());

  // Note that the decl was imported from Clang.  Don't mark Swift decls as
  // imported.
  if (Result &&
      (!Result->getDeclContext()->isModuleScopeContext() ||
       isa<ClangModuleUnit>(Result->getDeclContext()))) {
    // Either the Swift declaration was from stdlib,
    // or we imported the underlying decl of the typedef,
    // or we imported the decl itself.
    bool ImportedCorrectly =
        !Result->getClangDecl() || SkippedOverTypedef ||
        Result->getClangDecl()->getCanonicalDecl() == Canon;

    // Or the other type is a typedef,
    if (!ImportedCorrectly &&
        isa<clang::TypedefNameDecl>(Result->getClangDecl())) {
      // both types are ValueDecls:
      if (isa<clang::ValueDecl>(Result->getClangDecl())) {
        ImportedCorrectly =
            getClangASTContext().hasSameType(
                cast<clang::ValueDecl>(Result->getClangDecl())->getType(),
                cast<clang::ValueDecl>(Canon)->getType());
      } else if (isa<clang::TypeDecl>(Result->getClangDecl())) {
        // both types are TypeDecls:
        ImportedCorrectly =
            getClangASTContext().hasSameUnqualifiedType(
                getClangASTContext().getTypeDeclType(
                    cast<clang::TypeDecl>(Result->getClangDecl())),
                getClangASTContext().getTypeDeclType(
                    cast<clang::TypeDecl>(Canon)));
      }
      assert(ImportedCorrectly);
    }
    assert(Result->hasClangNode());
  }
#else
  (void)SkippedOverTypedef;
#endif

  return Result;
}

void ClangImporter::Implementation::startedImportingEntity() {
  ++NumTotalImportedEntities;
  // FIXME: (transitional) increment the redundant "always-on" counter.
  if (auto *Stats = SwiftContext.Stats)
    ++Stats->getFrontendCounters().NumTotalClangImportedEntities;
}

/// Look up associated type requirements in the conforming type.
static void finishTypeWitnesses(
    NormalProtocolConformance *conformance) {
  auto *dc = conformance->getDeclContext();
  auto nominal = dc->getSelfNominalTypeDecl();
  auto *module = dc->getParentModule();

  auto *proto = conformance->getProtocol();
  auto selfType = conformance->getType();

  for (auto *assocType : proto->getAssociatedTypeMembers()) {
    // FIXME: This should not happen?
    if (conformance->hasTypeWitness(assocType)) continue;

    bool satisfied = false;

    SmallVector<ValueDecl *, 4> lookupResults;
    NLOptions options = (NL_QualifiedDefault |
                          NL_OnlyTypes |
                          NL_ProtocolMembers);

    dc->lookupQualified(nominal, DeclNameRef(assocType->getName()), options,
                        lookupResults);
    for (auto member : lookupResults) {
      auto typeDecl = cast<TypeDecl>(member);
      if (isa<AssociatedTypeDecl>(typeDecl)) continue;

      auto memberType = typeDecl->getDeclaredInterfaceType();
      auto subMap = selfType->getContextSubstitutionMap(
          module, typeDecl->getDeclContext());
      memberType = memberType.subst(subMap);
      conformance->setTypeWitness(assocType, memberType, typeDecl);
      satisfied = true;
      break;
    }

    if (!satisfied) {
      llvm::errs() << ("Cannot look up associated type for "
                        "imported conformance:\n");
      conformance->getType().dump(llvm::errs());
      assocType->dump(llvm::errs());
      abort();
    }
  }
}

/// Create witnesses for requirements not already met.
static void finishMissingOptionalWitnesses(
    NormalProtocolConformance *conformance) {
  auto *proto = conformance->getProtocol();

  for (auto req : proto->getMembers()) {
    auto valueReq = dyn_cast<ValueDecl>(req);
    if (!valueReq)
      continue;

    if (!conformance->hasWitness(valueReq)) {
      if (auto func = dyn_cast<AbstractFunctionDecl>(valueReq)){
        // For an optional requirement, record an empty witness:
        // we'll end up querying this at runtime.
        auto Attrs = func->getAttrs();
        if (Attrs.hasAttribute<OptionalAttr>()) {
          conformance->setWitness(valueReq, Witness());
          continue;
        }
      }

      conformance->setWitness(valueReq, valueReq);
    } else {
      // An initializer that conforms to a requirement is required.
      auto witness = conformance->getWitness(valueReq).getDecl();
      if (auto ctor = dyn_cast_or_null<ConstructorDecl>(witness)) {
        if (!ctor->getAttrs().hasAttribute<RequiredAttr>()) {
          auto &ctx = proto->getASTContext();
          ctor->getAttrs().add(new (ctx) RequiredAttr(/*IsImplicit=*/true));
        }
      }
    }
  }
}

void ClangImporter::Implementation::finishNormalConformance(
    NormalProtocolConformance *conformance,
    uint64_t unused) {
  (void)unused;

  auto *proto = conformance->getProtocol();
  PrettyStackTraceConformance trace(SwiftContext, "completing import of",
                                    conformance);

  finishTypeWitnesses(conformance);
  conformance->finishSignatureConformances();

  // Imported conformances to @objc protocols also require additional
  // initialization to complete the requirement to witness mapping.
  if (!proto->isObjC())
    return;

  assert(conformance->isComplete());
  conformance->setState(ProtocolConformanceState::Incomplete);

  finishMissingOptionalWitnesses(conformance);

  conformance->setState(ProtocolConformanceState::Complete);
}

Decl *ClangImporter::Implementation::importDeclAndCacheImpl(
    const clang::NamedDecl *ClangDecl,
    ImportNameVersion version,
    bool SuperfluousTypedefsAreTransparent,
    bool UseCanonicalDecl) {
  if (!ClangDecl)
    return nullptr;

  FrontendStatsTracer StatsTracer(SwiftContext.Stats,
                                  "import-clang-decl", ClangDecl);
  clang::PrettyStackTraceDecl trace(ClangDecl, clang::SourceLocation(),
                                    Instance->getSourceManager(), "importing");

  auto Canon = cast<clang::NamedDecl>(UseCanonicalDecl? ClangDecl->getCanonicalDecl(): ClangDecl);

  if (auto Known = importDeclCached(Canon, version, UseCanonicalDecl)) {
    if (!SuperfluousTypedefsAreTransparent &&
        SuperfluousTypedefs.count(Canon))
      return nullptr;
    return Known;
  }

  bool TypedefIsSuperfluous = false;
  bool HadForwardDeclaration = false;

  startedImportingEntity();
  Decl *Result = importDeclImpl(ClangDecl, version, TypedefIsSuperfluous,
                                HadForwardDeclaration);
  if (!Result)
    return nullptr;

  if (TypedefIsSuperfluous) {
    SuperfluousTypedefs.insert(Canon);
    if (auto tagDecl = dyn_cast_or_null<clang::TagDecl>(Result->getClangDecl()))
      DeclsWithSuperfluousTypedefs.insert(tagDecl);
  }

  if (!HadForwardDeclaration)
    ImportedDecls[{Canon, version}] = Result;

  if (!SuperfluousTypedefsAreTransparent && TypedefIsSuperfluous)
    return nullptr;

  return Result;
}

Decl *
ClangImporter::Implementation::importMirroredDecl(const clang::NamedDecl *decl,
                                                  DeclContext *dc,
                                                  ImportNameVersion version,
                                                  ProtocolDecl *proto) {
  assert(dc);
  if (!decl)
    return nullptr;

  clang::PrettyStackTraceDecl trace(decl, clang::SourceLocation(),
                                    Instance->getSourceManager(),
                                    "importing (mirrored)");

  auto canon = decl->getCanonicalDecl();
  auto known = ImportedProtocolDecls.find(std::make_tuple(canon, dc, version));
  if (known != ImportedProtocolDecls.end())
    return known->second;

  SwiftDeclConverter converter(*this, version);
  Decl *result;
  if (auto method = dyn_cast<clang::ObjCMethodDecl>(decl)) {
    result = converter.importObjCMethodDecl(method, dc, /*accessor*/None);
  } else if (auto prop = dyn_cast<clang::ObjCPropertyDecl>(decl)) {
    result = converter.importObjCPropertyDecl(prop, dc);
  } else {
    llvm_unreachable("unexpected mirrored decl");
  }

  if (result) {
    assert(result->getClangDecl() && result->getClangDecl() == canon);

    auto updateMirroredDecl = [&](Decl *result) {
      result->setImplicit();
    
      // Map the Clang attributes onto Swift attributes.
      importAttributes(decl, result);

      if (proto->getAttrs().hasAttribute<AvailableAttr>()) {
        if (!result->getAttrs().hasAttribute<AvailableAttr>()) {
          AvailabilityContext protoRange =
            AvailabilityInference::availableRange(proto, SwiftContext);
          applyAvailableAttribute(result, protoRange, SwiftContext);
        }
      } else {
        // Infer the same availability for the mirrored declaration as
        // we would for the protocol member it is mirroring.
        inferProtocolMemberAvailability(*this, dc, result);
      }
    };

    updateMirroredDecl(result);

    // Update the alternate declaration as well.
    for (auto alternate : getAlternateDecls(result))
      updateMirroredDecl(alternate);
  }
  if (result || !converter.hadForwardDeclaration())
    ImportedProtocolDecls[std::make_tuple(canon, dc, version)] = result;
  return result;
}

DeclContext *ClangImporter::Implementation::importDeclContextImpl(
    const clang::DeclContext *dc) {
  // Every declaration should come from a module, so we should not see the
  // TranslationUnit DeclContext here.
  assert(!dc->isTranslationUnit());

  auto decl = dyn_cast<clang::NamedDecl>(dc);
  if (!decl)
    return nullptr;
  // Category decls with same name can be merged and using canonical decl always
  // leads to the first category of the given name. We'd like to keep these
  // categories separated.
  auto useCanonical = !isa<clang::ObjCCategoryDecl>(decl);
  auto swiftDecl = importDecl(decl, CurrentVersion, useCanonical);
  if (!swiftDecl)
    return nullptr;

  if (auto nominal = dynCastIgnoringCompatibilityAlias<NominalTypeDecl>(swiftDecl))
    return nominal;
  if (auto extension = dyn_cast<ExtensionDecl>(swiftDecl))
    return extension;
  if (auto constructor = dyn_cast<ConstructorDecl>(swiftDecl))
    return constructor;
  if (auto destructor = dyn_cast<DestructorDecl>(swiftDecl))
    return destructor;
  return nullptr;
}

GenericSignature ClangImporter::Implementation::buildGenericSignature(
    GenericParamList *genericParams, DeclContext *dc) {
  SmallVector<GenericTypeParamType *, 2> genericParamTypes;
  for (auto param : *genericParams) {
    genericParamTypes.push_back(
        param->getDeclaredInterfaceType()->castTo<GenericTypeParamType>());
  }

  SmallVector<Requirement, 2> requirements;
  for (auto param : *genericParams) {
    Type paramType = param->getDeclaredInterfaceType();
    for (const auto &inherited : param->getInherited()) {
      Type inheritedType = inherited.getType();
      if (inheritedType->isAnyObject()) {
        requirements.push_back(
            Requirement(
              RequirementKind::Layout, paramType,
              LayoutConstraint::getLayoutConstraint(LayoutConstraintKind::Class)));
        continue;
      }
      if (inheritedType->getClassOrBoundGenericClass()) {
        requirements.push_back(
            Requirement(RequirementKind::Superclass, paramType, inheritedType));
        continue;
      }
      assert(inheritedType->isExistentialType());
      requirements.push_back(
          Requirement(RequirementKind::Conformance, paramType, inheritedType));
    }
  }

  return evaluateOrDefault(
      SwiftContext.evaluator,
      AbstractGenericSignatureRequest{
        nullptr, std::move(genericParamTypes), std::move(requirements)},
      GenericSignature());
}

DeclContext *
ClangImporter::Implementation::importDeclContextOf(
  const clang::Decl *decl,
  EffectiveClangContext context)
{
  DeclContext *importedDC = nullptr;
  switch (context.getKind()) {
  case EffectiveClangContext::DeclContext: {
    auto dc = context.getAsDeclContext();
    if (dc->isTranslationUnit()) {
      if (auto *module = getClangModuleForDecl(decl))
        return module;
      else
        return nullptr;
    }

    // Import the DeclContext.
    importedDC = importDeclContextImpl(dc);
    break;
  }

  case EffectiveClangContext::TypedefContext: {
    // Import the typedef-name as a declaration.
    auto importedDecl = importDecl(context.getTypedefName(), CurrentVersion);
    if (!importedDecl) return nullptr;

    // Dig out the imported DeclContext.
    importedDC = dynCastIgnoringCompatibilityAlias<NominalTypeDecl>(importedDecl);
    break;
  }

  case EffectiveClangContext::UnresolvedContext: {
    // FIXME: Resolve through name lookup. This is brittle.
    auto submodule =
      getClangSubmoduleForDecl(decl, /*allowForwardDeclaration=*/false);
    if (!submodule) return nullptr;

    if (auto lookupTable = findLookupTable(*submodule)) {
      if (auto clangDecl
            = lookupTable->resolveContext(context.getUnresolvedName())) {
        // Import the Clang declaration.
        auto decl = importDecl(clangDecl, CurrentVersion);
        if (!decl) return nullptr;

        // Look through typealiases.
        if (auto typealias = dyn_cast<TypeAliasDecl>(decl))
          importedDC = typealias->getDeclaredInterfaceType()->getAnyNominal();
        else // Map to a nominal type declaration.
          importedDC = dyn_cast<NominalTypeDecl>(decl);
        break;
      }
    }
  }
  }

  // If we didn't manage to import the declaration context, we're done.
  if (!importedDC) return nullptr;

  // If the declaration was not global to start with, we're done.
  bool isGlobal =
    decl->getDeclContext()->getRedeclContext()->isTranslationUnit();
  if (!isGlobal) return importedDC;

  // If the resulting declaration context is not a nominal type,
  // we're done.
  auto nominal = dyn_cast<NominalTypeDecl>(importedDC);
  if (!nominal) return importedDC;

  // Look for the extension for the given nominal type within the
  // Clang submodule of the declaration.
  const clang::Module *declSubmodule = *getClangSubmoduleForDecl(decl);
  auto extensionKey = std::make_pair(nominal, declSubmodule);
  auto knownExtension = extensionPoints.find(extensionKey);
  if (knownExtension != extensionPoints.end())
    return knownExtension->second;

  // Create a new extension for this nominal type/Clang submodule pair.
  auto ext = ExtensionDecl::create(SwiftContext, SourceLoc(), nullptr, {},
                                   getClangModuleForDecl(decl), nullptr);
  SwiftContext.evaluator.cacheOutput(ExtendedTypeRequest{ext},
                                     nominal->getDeclaredType());
  SwiftContext.evaluator.cacheOutput(ExtendedNominalRequest{ext},
                                     std::move(nominal));
  ext->setMemberLoader(this, reinterpret_cast<uintptr_t>(declSubmodule));

  if (auto protoDecl = ext->getExtendedProtocolDecl()) {
    ext->setGenericSignature(protoDecl->getGenericSignature());
  }

  // Add the extension to the nominal type.
  nominal->addExtension(ext);

  // Record this extension so we can find it later.
  extensionPoints[extensionKey] = ext;
  return ext;
}

static Type getConstantLiteralType(ClangImporter::Implementation &Impl,
                                   Type type, ConstantConvertKind convertKind) {
  switch (convertKind) {
  case ConstantConvertKind::Construction:
  case ConstantConvertKind::ConstructionWithUnwrap: {
    auto found = Impl.RawTypes.find(type->getAnyNominal());
    assert(found != Impl.RawTypes.end());
    return found->second;
  }

  default:
    return type;
  }
}

ValueDecl *
ClangImporter::Implementation::createConstant(Identifier name, DeclContext *dc,
                                              Type type,
                                              const clang::APValue &value,
                                              ConstantConvertKind convertKind,
                                              bool isStatic,
                                              ClangNode ClangN) {
  auto &context = SwiftContext;

  // Create the integer literal value.
  Expr *expr = nullptr;
  switch (value.getKind()) {
  case clang::APValue::AddrLabelDiff:
  case clang::APValue::Array:
  case clang::APValue::ComplexFloat:
  case clang::APValue::ComplexInt:
  case clang::APValue::FixedPoint:
  case clang::APValue::Indeterminate:
  case clang::APValue::LValue:
  case clang::APValue::MemberPointer:
  case clang::APValue::None:
  case clang::APValue::Struct:
  case clang::APValue::Union:
  case clang::APValue::Vector:
    llvm_unreachable("Unhandled APValue kind");

  case clang::APValue::Float:
  case clang::APValue::Int: {
    // Print the value.
    llvm::SmallString<16> printedValueBuf;
    if (value.getKind() == clang::APValue::Int) {
      value.getInt().toString(printedValueBuf);
    } else {
      assert(value.getFloat().isFinite() && "can't handle infinities or NaNs");
      value.getFloat().toString(printedValueBuf);
    }
    StringRef printedValue = printedValueBuf.str();

    // If this was a negative number, record that and strip off the '-'.
    bool isNegative = printedValue.front() == '-';
    if (isNegative)
      printedValue = printedValue.drop_front();

    auto literalType = getConstantLiteralType(*this, type, convertKind);

    // Create the expression node.
    StringRef printedValueCopy(context.AllocateCopy(printedValue));
    if (value.getKind() == clang::APValue::Int) {
      if (type->getCanonicalType()->isBool()) {
        auto *boolExpr =
            new (context) BooleanLiteralExpr(value.getInt().getBoolValue(),
                                             SourceLoc(),
                                             /**Implicit=*/true);

        boolExpr->setBuiltinInitializer(
          context.getBoolBuiltinInitDecl());
        boolExpr->setType(literalType);

        expr = boolExpr;
      } else {
        auto *intExpr =
            new (context) IntegerLiteralExpr(printedValueCopy, SourceLoc(),
                                             /*Implicit=*/true);

        auto *intDecl = literalType->getAnyNominal();
        intExpr->setBuiltinInitializer(
          context.getIntBuiltinInitDecl(intDecl));
        intExpr->setType(literalType);

        expr = intExpr;
      }
    } else {
      auto *floatExpr =
          new (context) FloatLiteralExpr(printedValueCopy, SourceLoc(),
                                         /*Implicit=*/true);

      auto maxFloatTypeDecl = context.get_MaxBuiltinFloatTypeDecl();
      floatExpr->setBuiltinType(
          maxFloatTypeDecl->getUnderlyingType());

      auto *floatDecl = literalType->getAnyNominal();
      floatExpr->setBuiltinInitializer(
        context.getFloatBuiltinInitDecl(floatDecl));
      floatExpr->setType(literalType);

      expr = floatExpr;
    }

    if (isNegative)
      cast<NumberLiteralExpr>(expr)->setNegative(SourceLoc());

    break;
  }
  }

  assert(expr);
  return createConstant(name, dc, type, expr, convertKind, isStatic, ClangN);
}


ValueDecl *
ClangImporter::Implementation::createConstant(Identifier name, DeclContext *dc,
                                              Type type, StringRef value,
                                              ConstantConvertKind convertKind,
                                              bool isStatic,
                                              ClangNode ClangN) {
  auto expr = new (SwiftContext) StringLiteralExpr(value, SourceRange());

  auto literalType = getConstantLiteralType(*this, type, convertKind);
  auto *stringDecl = literalType->getAnyNominal();
  expr->setBuiltinInitializer(
      SwiftContext.getStringBuiltinInitDecl(stringDecl));
  expr->setType(literalType);

  return createConstant(name, dc, type, expr, convertKind, isStatic, ClangN);
}

namespace {
  using ConstantGetterBodyContextData =
      llvm::PointerIntPair<Expr *, 2, ConstantConvertKind>;
}

/// Synthesizer callback to synthesize the getter for a constant value.
static std::pair<BraceStmt *, bool>
synthesizeConstantGetterBody(AbstractFunctionDecl *afd, void *voidContext) {
  ASTContext &ctx = afd->getASTContext();
  auto func = cast<AccessorDecl>(afd);
  VarDecl *constantVar = cast<VarDecl>(func->getStorage());
  Type type = func->mapTypeIntoContext(constantVar->getValueInterfaceType());

  auto contextData = ConstantGetterBodyContextData::getFromOpaqueValue(
      voidContext);
  Expr *expr = contextData.getPointer();
  ConstantConvertKind convertKind = contextData.getInt();

  // If we need a conversion, add one now.
  switch (convertKind) {
  case ConstantConvertKind::None:
    break;

  case ConstantConvertKind::Construction:
  case ConstantConvertKind::ConstructionWithUnwrap: {
    auto typeRef = TypeExpr::createImplicit(type, ctx);

    // Reference init(rawValue: T)
    ConstructorDecl *init = nullptr;
    DeclName initName = DeclName(ctx, DeclBaseName::createConstructor(),
                                 { ctx.Id_rawValue });
    auto nominal = type->getAnyNominal();
    const auto flags = NominalTypeDecl::LookupDirectFlags::IgnoreNewExtensions;
    for (auto found : nominal->lookupDirect(initName, flags)) {
      init = dyn_cast<ConstructorDecl>(found);
      if (init && init->getDeclContext() == nominal)
        break;
    }
    assert(init && "did not find init(rawValue:)");

    auto initTy = init->getInterfaceType()->removeArgumentLabels(1);
    auto declRef =
        new (ctx) DeclRefExpr(init, DeclNameLoc(), /*Implicit=*/true,
                              AccessSemantics::Ordinary, initTy);

    // (Self) -> ...
    initTy = initTy->castTo<FunctionType>()->getResult();
    auto initRef = new (ctx) DotSyntaxCallExpr(declRef, SourceLoc(),
                                               typeRef, initTy);
    initRef->setThrows(false);

    // (rawValue: T) -> ...
    initTy = initTy->castTo<FunctionType>()->getResult();

    auto initCall = CallExpr::createImplicit(ctx, initRef, { expr },
                                             { ctx.Id_rawValue });
    initCall->setType(initTy);
    initCall->setThrows(false);

    expr = initCall;

    // Force unwrap if our init(rawValue:) is failable, which is currently
    // the case with enums.
    if (convertKind == ConstantConvertKind::ConstructionWithUnwrap) {
      initTy = initTy->getOptionalObjectType();
      expr = new (ctx) ForceValueExpr(expr, SourceLoc());
      expr->setType(initTy);
    }

    assert(initTy->isEqual(type));
    break;
  }
  }

  // Create the return statement.
  auto ret = new (ctx) ReturnStmt(SourceLoc(), expr);

  return { BraceStmt::create(ctx, SourceLoc(), ASTNode(ret), SourceLoc()),
           /*isTypeChecked=*/true };
}

ValueDecl *
ClangImporter::Implementation::createConstant(Identifier name, DeclContext *dc,
                                              Type type, Expr *valueExpr,
                                              ConstantConvertKind convertKind,
                                              bool isStatic,
                                              ClangNode ClangN) {
  auto &C = SwiftContext;

  VarDecl *var = nullptr;
  if (ClangN) {
    var = createDeclWithClangNode<VarDecl>(ClangN, AccessLevel::Public,
                                           /*IsStatic*/isStatic,
                                           VarDecl::Introducer::Var,
                                           /*IsCaptureList*/false, SourceLoc(),
                                           name, dc);
  } else {
    var = new (SwiftContext)
        VarDecl(/*IsStatic*/isStatic, VarDecl::Introducer::Var,
                /*IsCaptureList*/false, SourceLoc(), name, dc);
  }

  var->setInterfaceType(type);
  var->setIsObjC(false);
  var->setIsDynamic(false);

  auto *params = ParameterList::createEmpty(C);

  // Create the getter function declaration.
  auto func = AccessorDecl::create(C,
                     /*FuncLoc=*/SourceLoc(),
                     /*AccessorKeywordLoc=*/SourceLoc(),
                     AccessorKind::Get,
                     var,
                     /*StaticLoc=*/SourceLoc(),
                     StaticSpellingKind::None,
                     /*Throws=*/false,
                     /*ThrowsLoc=*/SourceLoc(),
                     /*ThrowsType=*/nullptr,
                     /*GenericParams=*/nullptr,
                     params, type, dc);
  func->setStatic(isStatic);
  func->setAccess(getOverridableAccessLevel(dc));
  func->setIsObjC(false);
  func->setIsDynamic(false);

  func->setBodySynthesizer(synthesizeConstantGetterBody,
                           ConstantGetterBodyContextData(valueExpr, convertKind)
                               .getOpaqueValue());

  // Mark the function transparent so that we inline it away completely.
  func->getAttrs().add(new (C) TransparentAttr(/*implicit*/ true));
  
  // Set the function up as the getter.
  makeComputed(var, func, nullptr);

  return var;
}

/// Create a decl with error type and an "unavailable" attribute on it
/// with the specified message.
void ClangImporter::Implementation::
markUnavailable(ValueDecl *decl, StringRef unavailabilityMsgRef) {

  unavailabilityMsgRef = SwiftContext.AllocateCopy(unavailabilityMsgRef);
  auto ua = AvailableAttr::createPlatformAgnostic(SwiftContext,
                                                  unavailabilityMsgRef);
  decl->getAttrs().add(ua);
}

/// Create a decl with error type and an "unavailable" attribute on it
/// with the specified message.
ValueDecl *ClangImporter::Implementation::
createUnavailableDecl(Identifier name, DeclContext *dc, Type type,
                      StringRef UnavailableMessage, bool isStatic,
                      ClangNode ClangN) {

  // Create a new VarDecl with dummy type.
  auto var = createDeclWithClangNode<VarDecl>(ClangN, AccessLevel::Public,
                                              /*IsStatic*/isStatic,
                                              VarDecl::Introducer::Var,
                                              /*IsCaptureList*/false,
                                              SourceLoc(), name, dc);
  var->setIsObjC(false);
  var->setIsDynamic(false);
  var->setInterfaceType(type);
  markUnavailable(var, UnavailableMessage);

  return var;
}

// Force the members of the entire inheritance hierarchy to be loaded and
// deserialized before loading the members of this class. This allows the
// decl members table to be warmed up and enables the correct identification of
// overrides.
static void loadAllMembersOfSuperclassIfNeeded(ClassDecl *CD) {
  if (!CD)
    return;

  CD = CD->getSuperclassDecl();
  if (!CD || !CD->hasClangNode())
    return;

  CD->loadAllMembers();

  for (auto E : CD->getExtensions())
    E->loadAllMembers();
}

void
ClangImporter::Implementation::loadAllMembers(Decl *D, uint64_t extra) {

  FrontendStatsTracer tracer(D->getASTContext().Stats,
                             "load-all-members", D);
  assert(D);

  // Check whether we're importing an Objective-C container of some sort.
  auto objcContainer =
    dyn_cast_or_null<clang::ObjCContainerDecl>(D->getClangDecl());

  // If not, we're importing globals-as-members into an extension.
  if (objcContainer) {
    loadAllMembersOfSuperclassIfNeeded(dyn_cast<ClassDecl>(D));
    loadAllMembersOfObjcContainer(D, objcContainer);
    return;
  }

  auto namespaceDecl =
      dyn_cast_or_null<clang::NamespaceDecl>(D->getClangDecl());
  if (namespaceDecl) {
    auto *enumDecl = cast<EnumDecl>(D);
    // TODO: This redecls should only match redecls that are in the same
    // module as namespaceDecl after we import one namespace per clang module.
    for (auto ns : namespaceDecl->redecls()) {
      for (auto m : ns->decls()) {
        auto nd = dyn_cast<clang::NamedDecl>(m);
        if (!nd)
          continue;
        auto member = importDecl(nd, CurrentVersion);
        if (!member)
          continue;

        enumDecl->addMember(member);
      }
    }
    return;
  }

  loadAllMembersIntoExtension(D, extra);
}

void ClangImporter::Implementation::loadAllMembersIntoExtension(
    Decl *D, uint64_t extra) {
  // We have extension.
  auto ext = cast<ExtensionDecl>(D);
  auto nominal = ext->getExtendedNominal();

  // The submodule of the extension is encoded in the extra data.
  clang::Module *submodule =
      reinterpret_cast<clang::Module *>(static_cast<uintptr_t>(extra));

  // Find the lookup table.
  auto topLevelModule = submodule;
  if (topLevelModule)
    topLevelModule = topLevelModule->getTopLevelModule();
  auto table = findLookupTable(topLevelModule);
  if (!table)
    return;

  PrettyStackTraceStringAction trace(
      "loading import-as-members from",
      topLevelModule ? topLevelModule->getTopLevelModuleName()
                     : "(bridging header)");
  PrettyStackTraceDecl trace2("...for", nominal);

  // Dig out the effective Clang context for this nominal type.
  auto effectiveClangContext = getEffectiveClangContext(nominal);
  if (!effectiveClangContext)
    return;

  // Get ready to actually load the members.
  startedImportingEntity();

  // Load the members.
  for (auto entry : table->allGlobalsAsMembersInContext(effectiveClangContext)) {
    auto decl = entry.get<clang::NamedDecl *>();

    // Only include members in the same submodule as this extension.
    if (getClangSubmoduleForDecl(decl) != submodule)
      continue;

    forEachDistinctName(
        decl, [&](ImportedName newName, ImportNameVersion nameVersion) -> bool {
      return addMemberAndAlternatesToExtension(decl, newName, nameVersion, ext);
    });
  }
}

static Decl *findMemberThatWillLandInAnExtensionContext(Decl *member) {
  Decl *result = member;
  while (!isa<ExtensionDecl>(result->getDeclContext())) {
    auto nominal = dyn_cast<NominalTypeDecl>(result->getDeclContext());
    if (!nominal)
      return nullptr;

    result = nominal;
    if (result->hasClangNode())
      return nullptr;
  }
  return result;
}

bool ClangImporter::Implementation::addMemberAndAlternatesToExtension(
    clang::NamedDecl *decl, ImportedName newName, ImportNameVersion nameVersion,
    ExtensionDecl *ext) {
  // Quickly check the context and bail out if it obviously doesn't
  // belong here.
  if (auto *importDC = newName.getEffectiveContext().getAsDeclContext())
    if (importDC->isFileContext())
      return true;

  // Then try to import the decl under the specified name.
  auto *member = importDecl(decl, nameVersion);
  if (!member)
    return false;

  member = findMemberThatWillLandInAnExtensionContext(member);
  if (!member || member->getDeclContext() != ext)
    return true;
  if (!isa<AccessorDecl>(member))
    ext->addMember(member);

  for (auto alternate : getAlternateDecls(member)) {
    if (alternate->getDeclContext() == ext)
      if (!isa<AccessorDecl>(alternate))
        ext->addMember(alternate);
  }
  return true;
}

static void loadMembersOfBaseImportedFromClang(ExtensionDecl *ext) {
  const NominalTypeDecl *base = ext->getExtendedNominal();
  auto *clangBase = base->getClangDecl();
  if (!clangBase)
    return;
  base->loadAllMembers();

  // Sanity check: make sure we don't jump over to a category /while/
  // loading the original class's members. Right now we only check if this
  // happens on the first member.
  if (auto *clangContainer = dyn_cast<clang::ObjCContainerDecl>(clangBase))
    assert((clangContainer->decls_empty() || !base->getMembers().empty()) &&
           "can't load extension members before base has finished");
}

void ClangImporter::Implementation::loadAllMembersOfObjcContainer(
    Decl *D, const clang::ObjCContainerDecl *objcContainer) {
  clang::PrettyStackTraceDecl trace(objcContainer, clang::SourceLocation(),
                                    Instance->getSourceManager(),
                                    "loading members for");

  assert(isa<ExtensionDecl>(D) || isa<NominalTypeDecl>(D));
  if (auto *ext = dyn_cast<ExtensionDecl>(D)) {
    // If the extended type is also imported from Clang, load its members first.
    loadMembersOfBaseImportedFromClang(ext);
  }

  startedImportingEntity();

  SmallVector<Decl *, 16> members;
  collectMembersToAdd(objcContainer, D, cast<DeclContext>(D), members);

  auto *IDC = cast<IterableDeclContext>(D);
  for (auto member : members) {
    if (!isa<AccessorDecl>(member))
      IDC->addMember(member);
  }
}

void ClangImporter::Implementation::insertMembersAndAlternates(
    const clang::NamedDecl *nd, SmallVectorImpl<Decl *> &members) {
  llvm::SmallPtrSet<Decl *, 4> knownAlternateMembers;
  forEachDistinctName(
      nd, [&](ImportedName name, ImportNameVersion nameVersion) -> bool {
    auto member = importDecl(nd, nameVersion);
    if (!member)
      return false;

    // If there are alternate declarations for this member, add them.
    for (auto alternate : getAlternateDecls(member)) {
      if (alternate->getDeclContext() == member->getDeclContext() &&
          knownAlternateMembers.insert(alternate).second) {
        members.push_back(alternate);
      }
    }

    // If this declaration shouldn't be visible, don't add it to
    // the list.
    if (shouldSuppressDeclImport(nd))
      return true;

    members.push_back(member);
    return true;
  });
}

void ClangImporter::Implementation::importInheritedConstructors(
     const clang::ObjCInterfaceDecl *curObjCClass,
     const ClassDecl *classDecl, SmallVectorImpl<Decl *> &newMembers) {
  if (curObjCClass->getName() != "Protocol") {
    SwiftDeclConverter converter(*this, CurrentVersion);
    converter.importInheritedConstructors(classDecl, newMembers);
  }
}

void ClangImporter::Implementation::collectMembersToAdd(
    const clang::ObjCContainerDecl *objcContainer, Decl *D, DeclContext *DC,
    SmallVectorImpl<Decl *> &members) {
  for (const clang::Decl *m : objcContainer->decls()) {
    auto nd = dyn_cast<clang::NamedDecl>(m);
    if (nd && nd == nd->getCanonicalDecl() &&
        nd->getDeclContext() == objcContainer &&
        isVisibleClangEntry(nd))
      insertMembersAndAlternates(nd, members);
  }

  // Objective-C protocols don't require any special handling.
  if (isa<clang::ObjCProtocolDecl>(objcContainer))
    return;

  // Objective-C interfaces can inherit constructors from their superclass,
  // which we must model explicitly.
  if (auto clangClass = dyn_cast<clang::ObjCInterfaceDecl>(objcContainer)) {
    objcContainer = clangClass = clangClass->getDefinition();
    importInheritedConstructors(clangClass, cast<ClassDecl>(D), members);
  } else if (auto clangProto
               = dyn_cast<clang::ObjCProtocolDecl>(objcContainer)) {
    objcContainer = clangProto->getDefinition();
  }

  // Interfaces and categories can declare protocol conformances, and
  // members of those protocols are mirrored into the interface or
  // category.
  // FIXME: This is supposed to be a short-term hack.
  importMirroredProtocolMembers(objcContainer, DC, None, members);
}

void ClangImporter::Implementation::loadAllConformances(
       const Decl *decl, uint64_t contextData,
       SmallVectorImpl<ProtocolConformance *> &Conformances) {
  auto dc = decl->getInnermostDeclContext();

  // Synthesize trivial conformances for each of the protocols.
  for (auto *protocol : getImportedProtocols(decl)) {
    // FIXME: Build a superclass conformance if the superclass
    // conforms.
    auto conformance = SwiftContext.getConformance(
        dc->getDeclaredInterfaceType(),
        protocol, SourceLoc(), dc,
        ProtocolConformanceState::Incomplete);
    conformance->setLazyLoader(this, /*context*/0);
    conformance->setState(ProtocolConformanceState::Complete);
    Conformances.push_back(conformance);
  }
}

Optional<MappedTypeNameKind>
ClangImporter::Implementation::getSpecialTypedefKind(clang::TypedefNameDecl *decl) {
  auto iter = SpecialTypedefNames.find(decl->getCanonicalDecl());
  if (iter == SpecialTypedefNames.end())
    return None;
  return iter->second;
}

Identifier
ClangImporter::getEnumConstantName(const clang::EnumConstantDecl *enumConstant){
  return Impl.importFullName(enumConstant, Impl.CurrentVersion)
      .getDeclName()
      .getBaseIdentifier();
}

// See swift/Basic/Statistic.h for declaration: this enables tracing
// clang::Decls, is defined here to avoid too much layering violation / circular
// linkage dependency.

struct ClangDeclTraceFormatter : public UnifiedStatsReporter::TraceFormatter {
  void traceName(const void *Entity, raw_ostream &OS) const override {
    if (!Entity)
      return;
    const clang::Decl *CD = static_cast<const clang::Decl *>(Entity);
    if (auto const *ND = dyn_cast<const clang::NamedDecl>(CD)) {
      ND->printName(OS);
    } else {
      OS << "<unnamed-clang-decl>";
    }
  }

  static inline bool printClangShortLoc(raw_ostream &OS,
                                        clang::SourceManager *CSM,
                                        clang::SourceLocation L) {
    if (!L.isValid() || !L.isFileID())
      return false;
    auto PLoc = CSM->getPresumedLoc(L);
    OS << llvm::sys::path::filename(PLoc.getFilename()) << ':' << PLoc.getLine()
       << ':' << PLoc.getColumn();
    return true;
  }

  void traceLoc(const void *Entity, SourceManager *SM,
                clang::SourceManager *CSM, raw_ostream &OS) const override {
    if (!Entity)
      return;
    if (CSM) {
      const clang::Decl *CD = static_cast<const clang::Decl *>(Entity);
      auto Range = CD->getSourceRange();
      if (printClangShortLoc(OS, CSM, Range.getBegin()))
        OS << '-';
      printClangShortLoc(OS, CSM, Range.getEnd());
    }
  }
};

static ClangDeclTraceFormatter TF;

template<>
const UnifiedStatsReporter::TraceFormatter*
FrontendStatsTracer::getTraceFormatter<const clang::Decl *>() {
  return &TF;
}<|MERGE_RESOLUTION|>--- conflicted
+++ resolved
@@ -181,11 +181,7 @@
                                 bodyParams,
                                 resultTy, dc, clangNode);
   } else {
-<<<<<<< HEAD
-    return FuncDecl::createImported(ctx, funcLoc, name, nameLoc, throws, nullptr,
-=======
-    return FuncDecl::createImported(ctx, funcLoc, name, nameLoc, async, throws,
->>>>>>> 55de91bb
+    return FuncDecl::createImported(ctx, funcLoc, name, nameLoc, async, throws, nullptr,
                                     bodyParams, resultTy, dc, clangNode);
   }
 }
