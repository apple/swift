--- conflicted
+++ resolved
@@ -654,11 +654,7 @@
     }
   }
 
-<<<<<<< HEAD
-  if (searchPathOpts.SDKPath.empty() && !triple.isOSFreeBSD()) {
-=======
-  if (searchPathOpts.getSDKPath().empty()) {
->>>>>>> ab6faa9c
+  if (searchPathOpts.getSDKPath().empty() && !triple.isOSFreeBSD()) {
     invocationArgStrs.push_back("-Xclang");
     invocationArgStrs.push_back("-nostdsysteminc");
   } else {
