--- conflicted
+++ resolved
@@ -173,14 +173,11 @@
     case BuiltinValueKind::ConvertTaskToJob:
     case BuiltinValueKind::InitializeDefaultActor:
     case BuiltinValueKind::DestroyDefaultActor:
-<<<<<<< HEAD
     case BuiltinValueKind::InitializeDistributedRemoteActor:
     case BuiltinValueKind::DestroyDistributedActor:
-=======
     case BuiltinValueKind::ResumeNonThrowingContinuationReturning:
     case BuiltinValueKind::ResumeThrowingContinuationReturning:
     case BuiltinValueKind::ResumeThrowingContinuationThrowing:
->>>>>>> e4f4b894
     case BuiltinValueKind::AutoDiffProjectTopLevelSubcontext:
     case BuiltinValueKind::AutoDiffAllocateSubcontext:
       return true;
