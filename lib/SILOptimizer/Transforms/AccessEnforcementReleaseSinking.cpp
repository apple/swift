//===--- AccessEnforcementReleaseSinking.cpp - release sinking opt ---===//
//
// This source file is part of the Swift.org open source project
//
// Copyright (c) 2014 - 2018 Apple Inc. and the Swift project authors
// Licensed under Apache License v2.0 with Runtime Library Exception
//
// See https://swift.org/LICENSE.txt for license information
// See https://swift.org/CONTRIBUTORS.txt for the list of Swift project authors
//
//===----------------------------------------------------------------------===//
///
/// This function pass sinks releases out of access scopes.
///
/// General case:
/// begin_access A
/// ...
/// strong_release / release_value / destroy
/// end_access
///
/// The release instruction can be sunk below the end_access instruction,
/// This extends the lifetime of the released value, but, might allow us to
/// Mark the access scope as no nested conflict.
//===----------------------------------------------------------------------===//

#define DEBUG_TYPE "access-enforcement-release"

#include "swift/SIL/ApplySite.h"
#include "swift/SIL/DebugUtils.h"
#include "swift/SIL/InstructionUtils.h"
#include "swift/SIL/SILFunction.h"
#include "swift/SILOptimizer/PassManager/Transforms.h"

using namespace swift;

// Returns a bool: If this is a "sinkable" instruction type for this opt
static bool isSinkable(SILInstruction &inst) {
  switch (inst.getKind()) {
  default:
    return false;
  case SILInstructionKind::DestroyValueInst:
  case SILInstructionKind::ReleaseValueInst:
  case SILInstructionKind::ReleaseValueAddrInst:
  case SILInstructionKind::StrongReleaseInst:
  case SILInstructionKind::UnmanagedReleaseValueInst:
    return true;
  }
}

// Returns a bool: If this is a "barrier" instruction for this opt
static bool isBarrier(SILInstruction *inst) {
  // Calls hide many dangers, from checking reference counts, to beginning
  // keypath access, to forcing memory to be live. Checking for these and other
  // possible barries at ever call is certainly not worth it.
  if (FullApplySite::isa(inst) != FullApplySite())
    return true;

  // Don't extend lifetime past any sort of uniqueness check.
  if (mayCheckRefCount(inst))
    return true;

  // Don't extend object lifetime past deallocation.
  if (isa<DeallocationInst>(inst))
    return true;

  // Avoid introducing access conflicts.
  if (isa<BeginAccessInst>(inst) || isa<BeginUnpairedAccessInst>(inst))
    return true;

  if (auto *BI = dyn_cast<BuiltinInst>(inst)) {
    auto kind = BI->getBuiltinKind();
    if (!kind)
      return false; // LLVM intrinsics are not barriers.

    // Whitelist the safe builtin categories. Builtins should generally be
    // treated conservatively, because introducing a new builtin does not
    // require updating all passes to be aware of it.
    switch (kind.getValue()) {
    case BuiltinValueKind::None:
      llvm_unreachable("Builtin must has a non-empty kind.");

      // Unhandled categories don't generate a case. Instead, they result
      // in a build error: enumeration values not handled in switch.
#define BUILTIN(Id, Name, Attrs)

#define BUILTIN_NO_BARRIER(Id)                                                 \
  case BuiltinValueKind::Id:                                                   \
    return false;
#define BUILTIN_CAST_OPERATION(Id, Name, Attrs) BUILTIN_NO_BARRIER(Id)
#define BUILTIN_CAST_OR_BITCAST_OPERATION(Id, Name, Attrs)                     \
  BUILTIN_NO_BARRIER(Id)
#define BUILTIN_BINARY_OPERATION(Id, Name, Attrs) BUILTIN_NO_BARRIER(Id)
#define BUILTIN_BINARY_OPERATION_WITH_OVERFLOW(Id, Name, UncheckedID, Attrs,   \
                                               Overload)                       \
  BUILTIN_NO_BARRIER(Id)
#define BUILTIN_UNARY_OPERATION(Id, Name, Attrs, Overload)                     \
  BUILTIN_NO_BARRIER(Id)
#define BUILTIN_BINARY_PREDICATE(Id, Name, Attrs, Overload)                    \
  BUILTIN_NO_BARRIER(Id)
#define BUILTIN_SIL_OPERATION(Id, Name, Overload)                              \
  case BuiltinValueKind::Id:                                                   \
    llvm_unreachable("SIL operation must be lowered to instructions.");
#define BUILTIN_RUNTIME_CALL(Id, Name, Attrs)                                  \
  case BuiltinValueKind::Id:                                                   \
    return true; // A runtime call could be anything.

#define BUILTIN_SANITIZER_OPERATION(Id, Name, Attrs) BUILTIN_NO_BARRIER(Id)
#define BUILTIN_TYPE_CHECKER_OPERATION(Id, Name) BUILTIN_NO_BARRIER(Id)
#define BUILTIN_TYPE_TRAIT_OPERATION(Id, Name) BUILTIN_NO_BARRIER(Id)
#include "swift/AST/Builtins.def"

    // Handle BUILTIN_MISC_OPERATIONs individually.
    case BuiltinValueKind::Sizeof:
    case BuiltinValueKind::Strideof:
    case BuiltinValueKind::IsPOD:
    case BuiltinValueKind::IsConcrete:
    case BuiltinValueKind::IsBitwiseTakable:
    case BuiltinValueKind::IsSameMetatype:
    case BuiltinValueKind::Alignof:
    case BuiltinValueKind::OnFastPath:
    case BuiltinValueKind::ExtractElement:
    case BuiltinValueKind::InsertElement:
    case BuiltinValueKind::ShuffleVector:
    case BuiltinValueKind::StaticReport:
    case BuiltinValueKind::AssertConf:
    case BuiltinValueKind::StringObjectOr:
    case BuiltinValueKind::UToSCheckedTrunc:
    case BuiltinValueKind::SToUCheckedTrunc:
    case BuiltinValueKind::SToSCheckedTrunc:
    case BuiltinValueKind::UToUCheckedTrunc:
    case BuiltinValueKind::IntToFPWithOverflow:
    case BuiltinValueKind::ZeroInitializer:
    case BuiltinValueKind::Once:
    case BuiltinValueKind::OnceWithContext:
    case BuiltinValueKind::GetObjCTypeEncoding:
    case BuiltinValueKind::Swift3ImplicitObjCEntrypoint:
    case BuiltinValueKind::WillThrow:
    case BuiltinValueKind::CondFailMessage:
    case BuiltinValueKind::PoundAssert:
    case BuiltinValueKind::TypePtrAuthDiscriminator:
    case BuiltinValueKind::GlobalStringTablePointer:
    case BuiltinValueKind::COWBufferForReading:
    case BuiltinValueKind::IntInstrprofIncrement:
    case BuiltinValueKind::GetCurrentAsyncTask:
    case BuiltinValueKind::GetCurrentExecutor:
    case BuiltinValueKind::AutoDiffCreateLinearMapContext:
      return false;

    // Handle some rare builtins that may be sensitive to object lifetime
    // or deinit side effects conservatively.
    case BuiltinValueKind::AllocRaw:
    case BuiltinValueKind::DeallocRaw:
    case BuiltinValueKind::Fence:
    case BuiltinValueKind::AtomicLoad:
    case BuiltinValueKind::AtomicStore:
    case BuiltinValueKind::AtomicRMW:
    case BuiltinValueKind::Unreachable:
    case BuiltinValueKind::CmpXChg:
    case BuiltinValueKind::CondUnreachable:
    case BuiltinValueKind::DestroyArray:
    case BuiltinValueKind::CopyArray:
    case BuiltinValueKind::TakeArrayNoAlias:
    case BuiltinValueKind::TakeArrayFrontToBack:
    case BuiltinValueKind::TakeArrayBackToFront:
    case BuiltinValueKind::AssignCopyArrayNoAlias:
    case BuiltinValueKind::AssignCopyArrayFrontToBack:
    case BuiltinValueKind::AssignCopyArrayBackToFront:
    case BuiltinValueKind::AssignTakeArray:
    case BuiltinValueKind::UnsafeGuaranteed:
    case BuiltinValueKind::UnsafeGuaranteedEnd:
    case BuiltinValueKind::CancelAsyncTask:
    case BuiltinValueKind::CreateAsyncTaskFuture:
    case BuiltinValueKind::CreateAsyncTaskGroupFuture:
    case BuiltinValueKind::ConvertTaskToJob:
    case BuiltinValueKind::InitializeDefaultActor:
    case BuiltinValueKind::DestroyDefaultActor:
<<<<<<< HEAD
    case BuiltinValueKind::InitializeDistributedRemoteActor:
    case BuiltinValueKind::DestroyDistributedActor:
=======
    case BuiltinValueKind::BuildSerialExecutorRef:
>>>>>>> a5a79f23
    case BuiltinValueKind::ResumeNonThrowingContinuationReturning:
    case BuiltinValueKind::ResumeThrowingContinuationReturning:
    case BuiltinValueKind::ResumeThrowingContinuationThrowing:
    case BuiltinValueKind::AutoDiffProjectTopLevelSubcontext:
    case BuiltinValueKind::AutoDiffAllocateSubcontext:
      return true;
    }
  }
  return false;
}

// Processes a block bottom-up, keeping a lookout for end_access instructions
// If we encounter a "barrier" we clear out the current end_access
// If we encounter a "release", and we have a current end_access, we sink it
static void processBlock(SILBasicBlock &block) {
  EndAccessInst *bottomEndAccessInst = nullptr;
  for (auto reverseIt = block.rbegin(); reverseIt != block.rend();
       ++reverseIt) {
    SILInstruction &currIns = *reverseIt;
    if (auto *currEAI = dyn_cast<EndAccessInst>(&currIns)) {
      if (!bottomEndAccessInst) {
        bottomEndAccessInst = currEAI;
      }
    } else if (isBarrier(&currIns)) {
      LLVM_DEBUG(llvm::dbgs() << "Found a barrier " << currIns
                              << ", clearing last seen end_access\n");
      bottomEndAccessInst = nullptr;
    } else if (isSinkable(currIns)) {
      LLVM_DEBUG(llvm::dbgs()
                 << "Found a sinkable instruction " << currIns << "\n");
      if (!bottomEndAccessInst) {
        LLVM_DEBUG(
            llvm::dbgs()
            << "Cannot be sunk: no open barrier-less end_access found\n");
        continue;
      }
      LLVM_DEBUG(llvm::dbgs() << "Moving sinkable instruction below "
                              << *bottomEndAccessInst << "\n");
      // We need to avoid iterator invalidation:
      // We know this is not the last instruction of the block:
      // 1) not a TermInst
      // 2) bottomEndAccessInst != nil
      assert(reverseIt != block.rbegin() &&
             "Did not expect a sinkable instruction at block's end");
      // Go back to previous iteration
      auto prevIt = reverseIt;
      --prevIt;
      // Move the instruction after the end_access
      currIns.moveAfter(bottomEndAccessInst);
      // make reverseIt into a valid iterator again
      reverseIt = prevIt;
    }
  }
}

namespace {
struct AccessEnforcementReleaseSinking : public SILFunctionTransform {
  void run() override {
    SILFunction *F = getFunction();
    if (F->empty())
      return;

    // FIXME: Support ownership.
    if (F->hasOwnership())
      return;

    LLVM_DEBUG(llvm::dbgs() << "Running AccessEnforcementReleaseSinking on "
                            << F->getName() << "\n");

    for (SILBasicBlock &currBB : *F) {
      processBlock(currBB);
    }
  }
};
} // namespace

SILTransform *swift::createAccessEnforcementReleaseSinking() {
  return new AccessEnforcementReleaseSinking();
}<|MERGE_RESOLUTION|>--- conflicted
+++ resolved
@@ -174,12 +174,9 @@
     case BuiltinValueKind::ConvertTaskToJob:
     case BuiltinValueKind::InitializeDefaultActor:
     case BuiltinValueKind::DestroyDefaultActor:
-<<<<<<< HEAD
     case BuiltinValueKind::InitializeDistributedRemoteActor:
     case BuiltinValueKind::DestroyDistributedActor:
-=======
     case BuiltinValueKind::BuildSerialExecutorRef:
->>>>>>> a5a79f23
     case BuiltinValueKind::ResumeNonThrowingContinuationReturning:
     case BuiltinValueKind::ResumeThrowingContinuationReturning:
     case BuiltinValueKind::ResumeThrowingContinuationThrowing:
