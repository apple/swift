--- conflicted
+++ resolved
@@ -668,16 +668,10 @@
     return linearMapDecl;
   }
 
-<<<<<<< HEAD
-  /// This takes the declared linear map structs per basic block, and populates them with the necessary
-  /// fields, specifically the linear function (pullback or differential) of the corresponding original function call
-  /// in the original function, and the branching enum.
-=======
   /// This takes the declared linear map structs and populates
   /// them with the necessary fields, specifically the linear function (pullback
   /// or differential) of the corresponding original function call in the
   /// original function, and the branching enum.
->>>>>>> 931865d4
   void populateLinearMapStructDeclarationFields(
       ADContext &context, const SILAutoDiffIndices &indices,
       SILFunction *assocFn);
@@ -1502,34 +1496,33 @@
   // Anything with an active result should be differentiated.
   if (llvm::any_of(ai->getResults(), [&](SILValue val) {
     return activityInfo.isActive(val, indices);
-  })) {
+  }))
     return true;
-  }
+
   // Function applications with an active indirect result should be
   // differentiated.
   for (auto indRes : ai->getIndirectSILResults())
-    if (activityInfo.isActive(indRes, indices)) {
+    if (activityInfo.isActive(indRes, indices))
       return true;
-    }
+
   // Function applications with an inout argument should be differentiated.
   auto paramInfos = ai->getSubstCalleeConv().getParameters();
   for (auto i : swift::indices(paramInfos))
     if (paramInfos[i].isIndirectInOut() &&
         activityInfo.isActive(
-            ai->getArgumentsWithoutIndirectResults()[i], indices)) {
+            ai->getArgumentsWithoutIndirectResults()[i], indices))
       return true;
-    }
+
   // Instructions that may write to memory and that have an active operand
   // should be differentiated.
   if (ai->mayWriteToMemory())
     for (auto &op : ai->getAllOperands())
-      if (activityInfo.isActive(op.get(), indices)) {
+      if (activityInfo.isActive(op.get(), indices))
         return true;
-      }
   return false;
 }
 
- void LinearMapInfo::populateLinearMapStructDeclarationFields(
+void LinearMapInfo::populateLinearMapStructDeclarationFields(
     ADContext &context, const SILAutoDiffIndices &indices,
     SILFunction *assocFn) {
 
@@ -1581,7 +1574,8 @@
           if (paramInfos[i].isIndirectInOut() &&
               activityInfo.isActive(ai->getArgumentsWithoutIndirectResults()[i],
                                     indices)) {
-            // Reject functions with active inout arguments. It's not yet supported.
+            // Reject functions with active inout arguments. It's not yet
+            // supported.
             isInout = true;
             break;
           }
@@ -1602,11 +1596,11 @@
           // Check if there are any active results or arguments. If not, skip
           // this instruction.
           auto hasActiveResults = llvm::any_of(
-             allResults, [&](SILValue res) {
+              allResults, [&](SILValue res) {
             return activityInfo.isActive(res, indices);
           });
           auto hasActiveArguments = llvm::any_of(
-             ai->getArgumentsWithoutIndirectResults(), [&](SILValue arg) {
+              ai->getArgumentsWithoutIndirectResults(), [&](SILValue arg) {
             return activityInfo.isActive(arg, indices);
           });
           if (!hasActiveResults || !hasActiveArguments)
@@ -1640,13 +1634,8 @@
               ai->getArgumentsWithoutIndirectResults().size(),
               activeParamIndices));
 
-<<<<<<< HEAD
-          // Check and diagnose non-differentiable original function type.
-          auto diagnoseNondifferentiableOriginalFunctionType =
-=======
           // Check for non-differentiable original function type.
           auto checkNondifferentiableOriginalFunctionType =
->>>>>>> 931865d4
               [&](CanSILFunctionType origFnTy) {
                 // Check and diagnose non-differentiable arguments.
                 for (unsigned paramIndex :
@@ -1654,41 +1643,23 @@
                   if (curIndices.isWrtParameter(paramIndex) &&
                           !origFnTy->getParameters()[paramIndex]
                           .getSILStorageType()
-                          .isDifferentiable(builder.getModule())) {
+                          .isDifferentiable(builder.getModule()))
                     return true;
-                  }
                 }
                 // Check non-differentiable results.
                 if (!origFnTy->getResults()[curIndices.source]
                         .getSILStorageType()
-                        .isDifferentiable(builder.getModule())) {
+                        .isDifferentiable(builder.getModule()))
                   return true;
-                }
                 return false;
               };
           if (checkNondifferentiableOriginalFunctionType(originalFnSubstTy))
             continue;
 
-<<<<<<< HEAD
-          auto assocFnType = originalFnSubstTy->getAutoDiffAssociatedFunctionType(
-              parameters, source,
-              /*differentiationOrder*/ 1, kind, builder.getModule(),
-              LookUpConformanceInModule(builder.getModule().getSwiftModule()));
-
-          auto assocFnResultTypes =
-              assocFnType->getAllResultsType().castTo<TupleType>();
-          assocFnResultTypes
-              ->getElement(JVPResultTypes->getElements().size() - 1);
-          auto linearMapSILType =
-              SILType::getPrimitiveObjectType(
-                  assocFnResultTypes->getElement(
-                      assocFnResultTypes->getElements().size() - 1)
-              .getType()->getCanonicalType());
-=======
           auto assocFnType =
               originalFnSubstTy->getAutoDiffAssociatedFunctionType(
-                  parameters, source,
-                  /*differentiationOrder*/ 1, kind, builder.getModule(),
+                  parameters, source, /*differentiationOrder*/ 1, kind,
+                  builder.getModule(),
                   LookUpConformanceInModule(
                       builder.getModule().getSwiftModule()));
 
@@ -1697,11 +1668,10 @@
           assocFnResultTypes->getElement(
               assocFnResultTypes->getElements().size() - 1);
           auto linearMapSILType = SILType::getPrimitiveObjectType(
-                  assocFnResultTypes
-                      ->getElement(assocFnResultTypes->getElements().size() - 1)
-                      .getType()
-                      ->getCanonicalType());
->>>>>>> 931865d4
+              assocFnResultTypes
+                  ->getElement(assocFnResultTypes->getElements().size() - 1)
+                  .getType()
+                  ->getCanonicalType());
           addLinearMapDecl(ai, linearMapSILType);
         }
       }
