//===--- TFDifferentiation.cpp - SIL Automatic Differentiation --*- C++ -*-===//
//
// This source file is part of the Swift.org open source project
//
// Copyright (c) 2014 - 2017 Apple Inc. and the Swift project authors
// Licensed under Apache License v2.0 with Runtime Library Exception
//
// See https://swift.org/LICENSE.txt for license information
// See https://swift.org/CONTRIBUTORS.txt for the list of Swift project authors
//
//===----------------------------------------------------------------------===//
//
// SWIFT_ENABLE_TENSORFLOW
//
// This file implements reverse-mode automatic differentiation.
//
// NOTE: Although the AD feature is developed as part of the Swift for
// TensorFlow project, it is completely independent from TensorFlow support.
//
//===----------------------------------------------------------------------===//

#define DEBUG_TYPE "differentiation"

#include "swift/AST/ASTMangler.h"
#include "swift/AST/AutoDiff.h"
#include "swift/AST/Builtins.h"
#include "swift/AST/DeclContext.h"
#include "swift/AST/DiagnosticsSIL.h"
#include "swift/AST/Expr.h"
#include "swift/AST/GenericEnvironment.h"
#include "swift/AST/Module.h"
#include "swift/AST/ParameterList.h"
#include "swift/AST/SubstitutionMap.h"
#include "swift/Serialization/SerializedSILLoader.h"
#include "swift/SIL/FormalLinkage.h"
#include "swift/SIL/LoopInfo.h"
#include "swift/SIL/SILBuilder.h"
#include "swift/SIL/SILCloner.h"
#include "swift/SILOptimizer/Analysis/DominanceAnalysis.h"
#include "swift/SILOptimizer/Analysis/LoopAnalysis.h"
#include "swift/SILOptimizer/PassManager/Passes.h"
#include "swift/SILOptimizer/PassManager/Transforms.h"
#include "swift/SILOptimizer/Utils/Local.h"
#include "swift/SILOptimizer/Utils/LoopUtils.h"
<<<<<<< HEAD
#include "swift/SILOptimizer/Utils/SILOptFunctionBuilder.h"
#include "swift/Serialization/SerializedSILLoader.h"
=======
#include "llvm/ADT/APSInt.h"
>>>>>>> ad07979e
#include "llvm/ADT/BreadthFirstIterator.h"
#include "llvm/ADT/DenseSet.h"

using namespace swift;
using llvm::DenseMap;
using llvm::SmallDenseMap;
using llvm::SmallDenseSet;
using llvm::SmallSet;

//===----------------------------------------------------------------------===//
// Helpers
//===----------------------------------------------------------------------===//

/// Prints an "[AD] " prefix to `llvm::dbgs()` and returns the debug stream.
/// This is being used to print short debug messages within the AD pass.
static raw_ostream &getADDebugStream() { return llvm::dbgs() << "[AD] "; }

/// Given a dumpable value, dumps it to `llvm::dbgs()`.
template <typename T> static inline void debugDump(T &v) {
  LLVM_DEBUG(llvm::dbgs() << "\n==== BEGIN DEBUG DUMP ====\n"
                          << v << "\n==== END DEBUG DUMP ====\n");
}

/// Given a set of AD indices, mangles it into a textual form.
static std::string mangleADIndices(const SILReverseAutoDiffIndices &indices) {
  std::string result = "src_" + llvm::utostr(indices.source) + "_wrt_";
  interleave(indices.parameters.set_bits(),
             [&](unsigned idx) { result += llvm::utostr(idx); },
             [&] { result += '_'; });
  return result;
}

/// Mangles an AD configuration. The mangling rule looks like
///   "grad_src_<src_idx>_wrt_<param_idx0>_<param_idx1>_..._<options>"
/// ... where options mangle as the following:
///   "_s" : seedable
///   "_p" : preserving_result
///   "_d" : delayed
static std::string mangleADConfig(const SILReverseAutoDiffConfig &config) {
  std::string result = "grad_" + mangleADIndices(config.indices);
  if (config.isSeedable())
    result += "_s";
  if (config.isPreservingResult())
    result += "_p";
  if (config.isDelayed())
    result += "_d";
  return result;
}

/// Creates arguments in the entry block based on the function type.
static void createEntryArguments(SILFunction *f) {
  auto *entry = f->getEntryBlock();
  auto conv = f->getConventions();
  assert((entry->getNumArguments() == 0 || conv.getNumSILArguments() == 0) &&
         "Entry already has arguments?!");
  for (auto indResultTy : conv.getIndirectSILResultTypes())
    entry->createFunctionArgument(indResultTy.getAddressType());
  for (auto paramTy : conv.getParameterSILTypes())
    entry->createFunctionArgument(paramTy);
}

/// Looks up a function in the current module. If it exists, returns it.
/// Otherwise, attempt to link it from imported modules. Returns null if such
/// function name does not exist.
static SILFunction *lookupOrLinkFunction(StringRef name, SILModule &module) {
  assert(!name.empty());
  if (auto *localFn = module.lookUpFunction(name))
    return localFn;
  return module.findFunction(name, SILLinkage::PublicExternal);
}

/// Given a type, returns its formal SIL parameter info.
static SILParameterInfo getFormalParameterInfo(CanType type,
                                               SILModule &module) {
  SILType silTy = SILType::getPrimitiveObjectType(type);
  ParameterConvention conv;
  if (SILModuleConventions::isPassedIndirectlyInSIL(silTy, module))
    conv = ParameterConvention::Indirect_In;
  else if (silTy.isTrivial(module))
    conv = ParameterConvention::Direct_Unowned;
  else
    conv = ParameterConvention::Direct_Guaranteed;
  return {type, conv};
}

/// Given a type, returns its formal SIL result info.
static SILResultInfo getFormalResultInfo(CanType type, SILModule &module) {
  SILType silTy = SILType::getPrimitiveObjectType(type);
  ResultConvention conv;
  if (SILModuleConventions::isPassedIndirectlyInSIL(silTy, module))
    conv = ResultConvention::Indirect;
  else if (silTy.isTrivial(module))
    conv = ResultConvention::Unowned;
  else
    conv = ResultConvention::Owned;
  return {type, conv};
}

/// Given a function, gather all of its formal results (both direct and
/// indirect) in an order defined by its result type. Note that "formal results"
/// refer to result values in the body of the function, not at call sites.
static void
collectAllFormalResultsInTypeOrder(SILFunction &function,
                                   SmallVectorImpl<SILValue> &results) {
  SILFunctionConventions convs(function.getLoweredFunctionType(),
                               function.getModule());
  auto indResults = function.getIndirectResults();
  auto *retInst = cast<ReturnInst>(function.findReturnBB()->getTerminator());
  auto retVal = retInst->getOperand();
  SmallVector<SILValue, 8> dirResults;
  if (auto *tupleInst =
          dyn_cast_or_null<TupleInst>(retVal->getDefiningInstruction()))
    dirResults.append(tupleInst->getElements().begin(),
                      tupleInst->getElements().end());
  else
    dirResults.push_back(retVal);
  unsigned indResIdx = 0, dirResIdx = 0;
  for (auto &resInfo : convs.getResults())
    results.push_back(resInfo.isFormalDirect() ? dirResults[dirResIdx++]
                                               : indResults[indResIdx++]);
}

/// Given a function call site, gather all of its actual results (both direct
/// and indirect) in an order defined by its result type.
template <typename IndResRange>
static void collectAllActualResultsInTypeOrder(
    ApplyInst *ai, ArrayRef<SILValue> extractedDirectResults,
    IndResRange &&indirectResults, SmallVectorImpl<SILValue> &results) {
  auto callee = ai->getCallee();
  SILFunctionConventions calleeConvs(
      callee->getType().castTo<SILFunctionType>(), ai->getModule());
  unsigned indResIdx = 0, dirResIdx = 0;
  for (auto &resInfo : calleeConvs.getResults()) {
    results.push_back(resInfo.isFormalDirect()
                          ? extractedDirectResults[dirResIdx++]
                          : indirectResults[indResIdx++]);
  }
}

/// Given a range of types, joins these into a single type. If there's exactly
/// one element type, returns that element type. Otherwise, creates a tuple type
/// of all element types.
template <typename TypeRange>
static CanType joinElementTypes(TypeRange &&range, const ASTContext &ctx) {
  if (range.size() == 1)
    return range.front();
  auto typeElts =
      map<SmallVector<TupleTypeElt, 8>>(range, [&](Type type) { return type; });
  return TupleType::get(typeElts, ctx);
}

/// Given a range of SIL values, retrives the canonical types of these values,
/// and joins these types into a single type.
template <typename SILValueRange>
static CanType joinElementTypesFromValues(SILValueRange &&range,
                                          const ASTContext &ctx) {
  if (range.size() == 1)
    return range.front()->getType().getASTType();
  SmallVector<TupleTypeElt, 8> elts;
  transform(range, elts.begin(),
            [&](SILValue val) { return val->getType().getASTType(); });
  return TupleType::get(elts, ctx)->getCanonicalType();
}

/// Looks through the definition of a function value. If the source that
/// produced this function value is `function_ref` and the function is visible
/// (either in the same module or is serialized), returns the instruction.
/// Otherwise, returns null.
static FunctionRefInst *findReferenceToVisibleFunction(SILValue value) {
  auto *inst = value->getDefiningInstruction();
  if (!inst)
    return nullptr;
  if (auto *fri = dyn_cast<FunctionRefInst>(inst)) {
    auto *fn = fri->getReferencedFunction();
    if (&fn->getModule() == &inst->getModule() ||
        fn->isSerialized() == IsSerialized)
      return fri;
  }
  if (auto *thinToThick = dyn_cast<ThinToThickFunctionInst>(inst))
    return findReferenceToVisibleFunction(thinToThick->getOperand());
  if (auto *convertFn = dyn_cast<ConvertFunctionInst>(inst))
    return findReferenceToVisibleFunction(convertFn->getOperand());
  return nullptr;
}

/// Given an operator name, such as "+", and a protocol, returns the
/// "+" operator with type `(Self, Self) -> Self`. If the operator does not
/// exist in the protocol, returns null.
static FuncDecl *findAssociativeOperatorDeclInProtocol(DeclName operatorName,
                                                       ProtocolDecl *protocol) {
  assert(operatorName.isOperator());
  // Find the operator requirement in the `VectorNumeric` protocol
  // declaration and cache it.
  auto plusLookup = protocol->lookupDirect(operatorName);
  // Find the `+` with type siguature `(Self, Self) -> Self`.
  for (auto *decl : plusLookup) {
    auto *fd = dyn_cast<FuncDecl>(decl);
    if (!fd || !fd->isBinaryOperator() || !fd->isStatic())
      continue;
    auto *methodType = fd->getMethodInterfaceType()->castTo<AnyFunctionType>();
    // Make sure there are two parameters.
    if (methodType->getNumParams() != 2)
      continue;
    return fd;
  }
  // Not found.
  return nullptr;
}

/// Assuming the buffer is for indirect passing, returns the store ownership
/// qualifier for creating a `store` instruction into the buffer.
static StoreOwnershipQualifier getBufferSOQ(Type type, SILFunction &fn) {
  if (fn.hasQualifiedOwnership())
    return fn.getModule().Types.getTypeLowering(type).isTrivial()
               ? StoreOwnershipQualifier::Trivial
               : StoreOwnershipQualifier::Init;
  return StoreOwnershipQualifier::Unqualified;
}

/// Assuming the buffer is for indirect passing, returns the load ownership
/// qualified for creating a `load` instruction from the buffer.
static LoadOwnershipQualifier getBufferLOQ(Type type, SILFunction &fn) {
  if (fn.hasQualifiedOwnership())
    return fn.getModule().Types.getTypeLowering(type).isTrivial()
               ? LoadOwnershipQualifier::Trivial
               : LoadOwnershipQualifier::Take;
  return LoadOwnershipQualifier::Unqualified;
}

//===----------------------------------------------------------------------===//
// Auxiliary data structures
//===----------------------------------------------------------------------===//

namespace {
class DifferentiationTask;

/// The invoker of a differentiation task. It can be some user syntax, e.g.
/// `#gradient` expression, the differentiation pass, or nothing at all. This
/// will be used to emit informative diagnostics.
struct DifferentiationInvoker {
public:
  /// The kind of the invoker of a differentiation task.
  enum class Kind {
    // No known invoker. This is the case when the differentiation is requested
    // from SIL source via a `gradient` instruction **without** being linked to
    // a Swift AST node.
    GradientInst,

    // Invoked by the indirect application of differentiation. This case has an
    // associated differentiation task reference.
    IndirectDifferentiation,

    // Invoked by a differential operator, such as `#gradient`, in the Swift
    // source. This case has an associated differential operator, i.e. a
    // `ReverseAutoDiffExpr`.
    DifferentialOperator,

    // Invoked by a `@differentiable` attribute in the Swift source. This case
    // has an associated `@differentiable` attribute.
    DifferentiableAttribute,
    
    // Invoker by a `[reverse_differentiable]` attribute in SIL **without**
    // being lined to a Swift AST attribute. This case has an associated
    // `[reverse_differentiable]` attribute.
    SILReverseDifferentiableAttribute
  };

private:
  Kind kind;
  union Value {
    /// The instruction associated with the `SILSource` case.
    GradientInst *gradientInst;
    Value(GradientInst *inst) : gradientInst(inst) {}

    /// The parent differentiation task associated with the
    /// `IndirectDifferentiation` case.
    std::pair<ApplyInst *, DifferentiationTask *> indirectDifferentiation;
    Value(ApplyInst *applyInst, DifferentiationTask *parentTask)
        : indirectDifferentiation({applyInst, parentTask}) {}

    /// The differential operator associated with the `DifferentialOperator`
    /// case.
    ReverseAutoDiffExpr *differentialOperator;
    Value(ReverseAutoDiffExpr *expr) : differentialOperator(expr) {}

    /// The `@differentiable` attribute associated with the
    /// `DifferentiableAttribute` case.
    std::pair<DifferentiableAttr *, FuncDecl *> differentiableAttribute;
    Value(DifferentiableAttr *attr, FuncDecl *fd)
        : differentiableAttribute({attr, fd}) {}
    
    /// The `[reverse_differentiable]` attribute associated with the
    /// `SILReverseDifferentiableAttribute` case.
    std::pair<SILReverseDifferentiableAttr *, SILFunction *>
        silReverseDifferentiableAttribute;
    Value(SILReverseDifferentiableAttr *attr, SILFunction *f)
        : silReverseDifferentiableAttribute({attr, f}) {}
  } value;

  /*implicit*/
  DifferentiationInvoker(Kind kind, Value value) : kind(kind), value(value) {}

public:
  DifferentiationInvoker(GradientInst *inst)
      : kind(Kind::GradientInst), value(inst) {}
  DifferentiationInvoker(ApplyInst *applyInst, DifferentiationTask *task)
      : kind(Kind::IndirectDifferentiation), value(applyInst, task) {}
  DifferentiationInvoker(ReverseAutoDiffExpr *expr)
      : kind(Kind::DifferentialOperator), value(expr) {}
  DifferentiationInvoker(DifferentiableAttr *attr, FuncDecl *fd)
      : kind(Kind::DifferentiableAttribute), value(attr, fd) {}
  DifferentiationInvoker(SILReverseDifferentiableAttr *attr, SILFunction *f)
      : kind(Kind::SILReverseDifferentiableAttribute), value(attr, f) {}

  Kind getKind() const { return kind; }

  GradientInst *getGradientInst() const {
    assert(kind == Kind::GradientInst);
    return value.gradientInst;
  }

  std::pair<ApplyInst *, DifferentiationTask *>
  getIndirectDifferentiation() const {
    assert(kind == Kind::IndirectDifferentiation);
    return value.indirectDifferentiation;
  }

  ReverseAutoDiffExpr *getDifferentialOperator() const {
    assert(kind == Kind::DifferentialOperator);
    return value.differentialOperator;
  }

  std::pair<DifferentiableAttr *, FuncDecl *>
  getDifferentiableAttribute() const {
    assert(kind == Kind::DifferentiableAttribute);
    return value.differentiableAttribute;
  }
  
  std::pair<SILReverseDifferentiableAttr *, SILFunction *>
  getSILReverseDifferentiableAttribute() const {
    assert(kind == Kind::SILReverseDifferentiableAttribute);
    return value.silReverseDifferentiableAttribute;
  }
  
  bool isAnyDifferentialOperator() const {
    return kind == Kind::DifferentialOperator || kind == Kind::GradientInst;
  }

  void print(llvm::raw_ostream &os) const;
};

/// Information about the primal function produced by PrimalGen, e.g.
/// mappings from the original values to their corresponding ones in the primal
/// value struct produced by the primal function.
///
/// A primal value struct is an aggregate value containing intermediate values
/// checkpointed during the primal computation. During PrimalGen, such a struct
/// will be generated for each function being differentiated, and each primal
/// function will return such a struct value for the adjoint function to
/// consume.
///
/// There are two kinds of primal values: control-independent ones (static) and
/// control-dependent ones (taped). The control-independent ones are stored in
/// the struct as normal members, each having a separate stored property
/// declaration. The control-dependent ones are stored per type in a
/// reference-typed stack data structure called `_AutoDiffTape`.
///
/// Beyond primal values, the primal value struct contains a special tape: the
/// predecessor trace tape. During execution of the primal, after each branch to
/// a basic block, a unique ID of the predecessor block will be pushed to this
/// stack. In the adjoint function, each basic block (except the exit block)
/// pops a unique ID from this tape and branches to the corresponding adjoint
/// block.
///
/// If the original function has the form:
///
///     sil @foo : ... {
///     bb0(%0):
///       %1 = ... [CHECKPOINT]           // $Float
///       %2 = ... [TO_MATERIALIZE]       // $Double
///       cond_br ... bb1(%2), bb2(%1)
///     bb1(%3):
///       %4 = ... [CHECKPOINT]           // $Float
///       br bb3
///     bb2(%5):
///       %6 = ... [TO_MATERIALIZE]       // $Double
///       %7 = ... [CHECKPOINT]           // $Int
///     bb3:
///       %8 = ... [CHECKPOINT]           // $Float
///       return
///
/// Then the primal value struct will look like the following:
///
///     struct foo__Type {
///       var v0: Float    // corresponding to %0
///       var v1: Float    // corresponding to %8
///
///       // Control-dependent values of type Float.
///       var t0: _AutoDiffTape<Float>
///
///       // Control-dependent values of type Double.
///       var t1: _AutoDiffTape<Double>
///
///       // The predecessor trace stack.
///       var pred_trace: _AutoDiffTape<Builtin.Word>
///     }
///
class PrimalInfo {
private:
  /// The primal value struct declaration.
  StructDecl *primalValueStruct = nullptr;

  /// The SIL module;
  const SILModule &module;

  /// The corresponding type of the primal value struct. This is initially
  /// null. After this field is computed, mutation of primal value will lead to
  /// unexpected behavior.
  StructType *primalValueStructType = nullptr;

  /// Mapping from original values that are preserved as non-control-dependent
  /// primal values to declaration references in the primal value struct.
  DenseMap<SILValue, VarDecl *> staticPrimalValueMap;

  /// Mapping from types of control-dependent direct primal values to distinct
  /// tapes. Tapes are uniqued by the element
  /// type.
  DenseMap<CanType, VarDecl *> directTapeTypeMap;

  /// Mapping from non-control-dependent `apply` instructions in the original
  /// function to the primal values returned by the corresponding call in the
  /// primal function.
  ///
  /// For example, in the original function:
  ///     %orig_res = apply %f(%x)
  ///
  /// This will be transformed into the following in the primal function:
  ///     %tuple = apply %f(%x)
  ///     %prim_val_0 = tuple_extract %tuple, 0
  ///     ...
  ///     %prim_val_n = tuple_extract %tuple, n
  ///     %orig_res_0 = tuple_extract %tuple, 0
  ///     ...
  ///     %orig_res_n = tuple_extract %tuple, n
  ///     %prim_vals = tuple (%prim_val_0, ..., %prim_val_n)     [CHECKPOINT]
  ///     %orig_results = tuple (%orig_res_0, ..., %orig_res_n)  [CHECKPOINT]
  ///
  /// If this function is non-control-dependent, primal values will be
  /// checkpointed into the primal value struct as a tuple member, and get
  /// inserted into `nestedStaticPrimalValueMap`. Otherwise, it'll go to the
  /// corresponding tape of its type.
  DenseMap<ApplyInst *, VarDecl *> nestedStaticPrimalValueMap;

  /// Mapping from types of control-dependent nested primal values to district
  /// tapes.
  DenseMap<CanType, VarDecl *> nestedTapeTypeMap;

  /// Set of control-dependent primal values that have been checkpointed.
  SmallPtrSet<SILValue, 16> tapedDirectPrimalValueSet;

  /// Mapping from original basic blocks to their associated IDs. In the primal
  /// function, we push the predecessor block ID for each basic block that has
  /// 2 or more incoming edges to the tape that traces control predecessors. In
  /// the adjoint function, we pop the ID from the tape and do a `switch_value`
  /// on it to go to the adjoint block corresponding to the original precessor
  /// block. This hash map will be populated during primal synthesis.
  DenseMap<SILBasicBlock *, unsigned> originalBlockIDs;

  /// Declaration reference of the tape in the primal value struct that stores
  /// a trace of predecessors for each block in the original function with 2 or
  /// more predecessors. This is non-null when the original function has control
  /// flow. This tape is guaranteed to have type
  /// `$Swift._AutoDiffTape<Builtin.Int64>`.
  VarDecl *predecessorTraceTapeDecl = nullptr;

  /// Mangler for mangling types.
  Mangle::ASTMangler mangler;

private:
  VarDecl *addVarDecl(StringRef name, Type type) {
    auto &ctx = primalValueStruct->getASTContext();
    auto id = ctx.getIdentifier(name);
    auto *varDecl = new (ctx) VarDecl(
        /*IsStatic*/ false, VarDecl::Specifier::Var,
<<<<<<< HEAD
        /*IsCaptureList*/ false, SourceLoc(), id, primalValueStruct);
=======
        /*IsCaptureList*/ false, SourceLoc(), id, type, primalValueStruct);
    if (primalValueStruct->getEffectiveAccess() < AccessLevel::Public)
      varDecl->getAttrs().add(
          new (ctx) UsableFromInlineAttr(/*implicit*/ true));
    else
      varDecl->setAccess(AccessLevel::Public);
>>>>>>> ad07979e
    varDecl->setInterfaceType(type);
    primalValueStruct->addMember(varDecl);
    return varDecl;
  }

public:
  PrimalInfo(const PrimalInfo &) = delete;
  PrimalInfo &operator=(const PrimalInfo &) = delete;

  explicit PrimalInfo(StructDecl *primalValueStruct, const SILModule &module)
      : primalValueStruct(&*primalValueStruct), module(module) {}

  /// Returns the primal value struct that the primal info is established
  /// around.
  StructDecl *getPrimalValueStruct() const { return primalValueStruct; }

  /// Computes the primal value struct type.
  StructType *computePrimalValueStructType() {
    assert(!primalValueStructType &&
           "The primal value struct type has been computed before");
    primalValueStructType = StructType::get(primalValueStruct, Type(),
                                            primalValueStruct->getASTContext());
    return primalValueStructType;
  }

  /// Returns the primal value struct type, assuming the primal value struct
  /// type has already been computed before.
  StructType *getPrimalValueStructType() const {
    assert(primalValueStructType &&
           "The primal value struct type has not been computed");
    return primalValueStructType;
  }

  /// Returns the lowered SIL type for the primal value struct.
  SILType getLoweredPrimalValueStructType() const {
    return module.Types.getLoweredType(getPrimalValueStructType());
  }

  /// Add a primal value decl for a non-control-dependent (static) value in the
  /// original function.
  VarDecl *addStaticPrimalValueDecl(SILValue originalValue) {
    auto *decl = addVarDecl("v_" + llvm::itostr(staticPrimalValueMap.size()),
                            originalValue->getType().getASTType());
    staticPrimalValueMap.insert({originalValue, decl});
    return decl;
  }

  /// Add a nested primal value decl for a non-control-dependent (static) primal
  /// value returned by the corresponding instruction in the primal function
  /// of an `apply` instruction in the original function.
  VarDecl *addNestedStaticPrimalValueDecl(ApplyInst *inst,
                                          CanType primalValueType) {
    auto *decl = addVarDecl(
        "pv_" + llvm::itostr(nestedStaticPrimalValueMap.size()),
        primalValueType);
    nestedStaticPrimalValueMap.insert({inst, decl});
    return decl;
  }

  /// Finds the primal value decl in the primal value struct for a static primal
  /// value in the original function.
  VarDecl *lookupDirectStaticPrimalValueDecl(SILValue originalValue) const {
    auto lookup = staticPrimalValueMap.find(originalValue);
    return lookup == staticPrimalValueMap.end() ? nullptr : lookup->getSecond();
  }

  /// Finds the primal value decl in the primal value struct for an `apply` in
  /// the original function.
  VarDecl *lookupNestedStaticPrimalValueDecl(ApplyInst *inst) {
    auto lookup = nestedStaticPrimalValueMap.find(inst);
    return lookup == nestedStaticPrimalValueMap.end() ? nullptr
                                                      : lookup->getSecond();
  }

  /// Retrieves the tape decl in the primal value struct for the specified type.
  VarDecl *getOrCreateTapeDeclForType(CanType type) {
    auto &astCtx = primalValueStruct->getASTContext();
    auto insertion = directTapeTypeMap.try_emplace(type, nullptr);
    auto &tapeDecl = insertion.first->getSecond();
    if (insertion.second) {
      auto tapeType =
          BoundGenericType::get(astCtx.get_AutoDiffTapeDecl(), Type(), {type});
      tapeDecl = addVarDecl("t_" + mangler.mangleTypeAsUSR(type), tapeType);
    }
    return tapeDecl;
  }

  /// Retrieves the tape decl in the primal value struct for a value in the
  /// original function. Tapes are uniqued by the element type.
  VarDecl *getOrCreateTapeDeclForValue(SILValue value) {
    return getOrCreateTapeDeclForType(value->getType().getASTType());
  }

  /// Retrieves the 'predecessor trace' tape decl in the primal value struct for
  /// control flow support.
  VarDecl *getOrCreatePredecessorTraceTapeDecl() {
    if (predecessorTraceTapeDecl)
      return predecessorTraceTapeDecl;
    auto &ctx = primalValueStruct->getASTContext();
    auto tapeType = BoundGenericType::get(ctx.get_AutoDiffTapeDecl(), Type(),
                                          {getBuiltinType(ctx, "Int64")});
    predecessorTraceTapeDecl = addVarDecl("pred_trace", tapeType);
    return predecessorTraceTapeDecl;
  }
};

/// A differentiation task, specifying the original function and the
/// `[reverse_differentiable]` attribute on the function. PrimalGen and
/// AdjointGen will synthesize the primal and the adjoint for this task, filling
/// the primal and adjoint fields in the attribute.
///
/// NOTE: A task instance manages a `[reverse_differentiable]` SIL attribute and
/// shall be the only one that modifies this attribute.
class DifferentiationTask {
  friend llvm::DenseMapInfo<DifferentiationTask>;
  friend class ADContext;

private:
  /// The original function to be differentiated.
  SILFunction *original;

  /// The `[reverse_differentiable]` attribute on the original function. Since
  /// attribute synthesis is part of differentiation, a
  /// `[reverse_differentiable]` attribute must be available when a
  /// `DifferentiationTask` is created. The AD configuration resides within the
  /// attribute. This is guaranteed to be non-null.
  SILReverseDifferentiableAttr *attr;

  /// The invoker of this differentiation task.
  DifferentiationInvoker invoker;

  /// Primal info. If this is `nullptr`, then there is no primal values between
  /// the primal and the adjoint.
  std::unique_ptr<PrimalInfo> primalInfo = nullptr;

  /// Mapping from original `apply` instructions to their corresponding
  /// differentiation tasks, if it's active. This is filled during primal
  /// synthesis, so that adjoint synthesis does not need to recompute the
  /// original function and differentiation indices.
  DenseMap<ApplyInst *, DifferentiationTask *> associatedTasks;

  /// Cache for primal and adjoint.
  SILFunction *primal = nullptr;
  SILFunction *adjoint = nullptr;

protected:
  /// Create a differentiation task.
  ///
  /// @param original The original function to be differentiated.
  /// @param attr The [reverse_differentiable] attribute to take control of.
  /// @param invoker The invoker of this differentiation task.
  /// @param module The module where differentiation happens.
  explicit DifferentiationTask(SILFunction *original,
                               SILReverseDifferentiableAttr *&&attr,
                               SILModule &module,
                               DifferentiationInvoker invoker)
      : original(original), attr(attr), invoker(invoker) {
    if (attr->hasPrimal())
      primal = lookupOrLinkFunction(attr->getPrimalName(), module);
    if (attr->hasAdjoint())
      adjoint = lookupOrLinkFunction(attr->getAdjointName(), module);
  }

public:
  DifferentiationTask(const DifferentiationTask &) = delete;
  DifferentiationTask &operator=(const DifferentiationTask &) = delete;

  SILFunction *getOriginal() const { return original; }
  SILReverseDifferentiableAttr *getAttribute() const { return attr; }
  DifferentiationInvoker getInvoker() const { return invoker; }

  PrimalInfo *getPrimalInfo() const { return primalInfo.get(); }

  /// Initialize primal info for primal synthesis.
  void initializePrimalInfo(StructDecl *pvStruct, const SILModule &module) {
    assert(!primalInfo && "Primal info was previously initialized");
    primalInfo = std::unique_ptr<PrimalInfo>(new PrimalInfo(pvStruct, module));
  }

  const SILReverseAutoDiffIndices &getIndices() const {
    return attr->getIndices();
  }

  SILFunction *getPrimal() const { return primal; }
  SILFunction *getAdjoint() const { return adjoint; }

  void setPrimal(SILFunction *fn) {
    assert(fn);
    primal = fn;
    attr->setPrimalName(fn->getName());
  }

  void setAdjoint(SILFunction *fn) {
    assert(fn);
    adjoint = fn;
    attr->setAdjointName(fn->getName());
  }

  DenseMap<ApplyInst *, DifferentiationTask *> &getAssociatedTasks() {
    return associatedTasks;
  }

  bool isEqual(const DifferentiationTask &other) const {
    return original == other.original && attr == other.attr;
  }

  SILReverseAutoDiffConfig getMasterConfig() const {
    return SILReverseAutoDiffConfig::getMaster(getIndices());
  }

  void print(llvm::raw_ostream &os) const;
};

static inline llvm::raw_ostream &operator<<(llvm::raw_ostream &os,
                                            DifferentiationInvoker invoker) {
  invoker.print(os);
  return os;
}

void DifferentiationInvoker::print(llvm::raw_ostream &os) const {
  os << "(differentiation_invoker ";
  switch (kind) {
  case Kind::GradientInst:
    os << "gradient_inst=(" << *getGradientInst() << ")";
    break;
  case Kind::IndirectDifferentiation: {
    auto indDiff = getIndirectDifferentiation();
    os << "indirect_differentiation=(apply_inst=(" << *indDiff.first
       << ") task=" << indDiff.second << ')';
    break;
  }
  case Kind::DifferentialOperator:
    os << "differential_operator=(";
    getDifferentialOperator()->print(os);
    os << ')';
    break;
  case Kind::DifferentiableAttribute: {
    auto diffAttr = getDifferentiableAttribute();
    os << "differentiable_attribute=(attr=(";
    diffAttr.first->print(os);
    os << ") func_decl=" << diffAttr.second->getFullName();
    break;
  }
  case Kind::SILReverseDifferentiableAttribute: {
    auto diffAttr = getSILReverseDifferentiableAttribute();
    os << "sil_reverse_differentiable_attribute=(attr=(";
    diffAttr.first->print(os);
    os << ") function=" << diffAttr.second->getName();
    break;
  }
  }
  os << ')';
}

void DifferentiationTask::print(llvm::raw_ostream &os) const {
  os << "(differentiation_task original=@" << original->getName()
     << " attribute=";
  attr->print(os);
  os << " invoker=" << invoker << ")";
}

/// A task specifies the empty primal/adjoint function to be filled in, and what
/// its corresponding original function and differentiation indices are.
struct FunctionSynthesisItem {
  /// The original function that the new function will be cloned and synthesized
  /// based on.
  SILFunction *original;

  /// The function to be synthesized.
  SILFunction *target;

  /// The indices of reverse automatic differentiation.
  SILReverseAutoDiffIndices indices;

  /// The parent differentiation task. This will be used for diagnostics.
  DifferentiationTask *task;
};

/// The kind of SIL value in the primal function.
enum class PrimalValueKind {
  /// The value can be converted from its arguments using the same instruction.
  Conversion,
  /// Intentially discarded for rematerialization.
  ToRematerialize,
  /// The value is statically grouped into the primal value struct and can be
  /// accessed directly using `struct_extract`.
  StaticCheckpoint,
  /// The value is pushed onto the differentiation tape in the struct and can be
  /// accessed when popped from the tape.
  TapeCheckpoint
};

/// A conceptual cotangent space representing the type of the adjoint.
class CotangentSpace {
public:
  /// A cotangent space kind.
  enum class Kind {
    /// `Builtin.FP<...>`.
    BuiltinRealScalar,
    /// A type that conforms to `FloatingPoint`.
    RealScalar,
    /// A type that conforms to `VectorNumeric` where the associated
    /// `ScalarElement` conforms to `FloatingPoint`.
    RealVector,
    /// A product of cotangent spaces as a struct.
    ProductStruct,
    /// A product of cotangent spaces as a tuple.
    ProductTuple,
    /// A sum of cotangent spaces.
    Sum
  };
  
private:
  Kind kind;
  union Value {
    // BuiltinRealScalar
    BuiltinFloatType *builtinFPType;
    // RealScalar or RealVector
    NominalTypeDecl *realNominalType;
    // ProductStruct
    StructDecl *structDecl;
    // ProductTuple
    TupleType *tupleType;
    // Sum
    EnumDecl *enumDecl;
    
    Value(BuiltinFloatType *builtinFP) : builtinFPType(builtinFP) {}
    Value(NominalTypeDecl *nominal) : realNominalType(nominal) {}
    Value(StructDecl *structDecl) : structDecl(structDecl) {}
    Value(TupleType *tupleType) : tupleType(tupleType) {}
    Value(EnumDecl *enumDecl) : enumDecl(enumDecl) {}
  } value;
  
  CotangentSpace(Kind kind, Value value)
      : kind(kind), value(value) {}
  
public:
  CotangentSpace() = delete;
  
  static CotangentSpace
  getBuiltinRealScalarSpace(BuiltinFloatType *builtinFP) {
    return {Kind::BuiltinRealScalar, builtinFP};
  }
  static CotangentSpace getRealScalarSpace(NominalTypeDecl *typeDecl) {
    return {Kind::RealScalar, typeDecl};
  }
  static CotangentSpace getRealVectorSpace(NominalTypeDecl *typeDecl) {
    return {Kind::RealVector, typeDecl};
  }
  static CotangentSpace getProductStruct(StructDecl *structDecl) {
    return {Kind::ProductStruct, structDecl};
  }
  static CotangentSpace getProductTuple(TupleType *tupleTy) {
    return {Kind::ProductTuple, tupleTy};
  }
  static CotangentSpace getSum(EnumDecl *enumDecl) {
    return {Kind::Sum, enumDecl};
  }
  
  bool isBuiltinRealScalarSpace() const {
    return kind == Kind::BuiltinRealScalar;
  }
  bool isRealScalarSpace() const { return kind == Kind::RealScalar; }
  bool isRealVectorSpace() const { return kind == Kind::RealVector; }
  bool isProductStruct() const { return kind == Kind::ProductStruct; }
  bool isProductTuple() const { return kind == Kind::ProductTuple; }
  
  Kind getKind() const { return kind; }
  BuiltinFloatType *getBuiltinRealScalarSpace() const {
    assert(kind == Kind::BuiltinRealScalar);
    return value.builtinFPType;
  }
  NominalTypeDecl *getRealScalarSpace() const {
    assert(kind == Kind::RealScalar);
    return value.realNominalType;
  }
  NominalTypeDecl *getRealVectorSpace() const {
    assert(kind == Kind::RealVector);
    return value.realNominalType;
  }
  NominalTypeDecl *getRealScalarOrVectorSpace() const {
    assert(kind == Kind::RealScalar || kind == Kind::RealVector);
    return value.realNominalType;
  }
  StructDecl *getProductStruct() const {
    assert(kind == Kind::ProductStruct);
    return value.structDecl;
  }
  TupleType *getProductTuple() const {
    assert(kind == Kind::ProductTuple);
    return value.tupleType;
  }
  EnumDecl *getSum() const {
    assert(kind == Kind::Sum);
    return value.enumDecl;
  }
};

using GradientLookupKey = std::pair<SILFunction *, SILReverseAutoDiffConfig>;

//===----------------------------------------------------------------------===//
// ADContext - Per-module contextual information for the Differentiation pass.
//===----------------------------------------------------------------------===//

class ADContext {
private:
  /// Reference to the main transform.
  SILModuleTransform &transform;

  /// The module where Differentiation is performed on.
  SILModule &module;

  /// AST context.
  ASTContext &astCtx = module.getASTContext();

  /// Shared pass manager.
  SILPassManager &passManager;

  /// A mapping from functions and AD configurations to gradient functions.
  ///
  /// NOTE: The parameter index array is hashed by reference, which is expected
  /// to point to [reverse_differentiable wrt ...]'s trailing index storage.
  DenseMap<GradientLookupKey, SILFunction *> gradientMap;

  /// Queue of differentiation tasks.
  SmallVector<std::unique_ptr<DifferentiationTask>, 32> differentiationTasks;
  /// Mapping from enqueued differentiation tasks to their indices in
  /// `differentiationTasks`.
  SmallDenseMap<std::pair<SILFunction *, SILReverseAutoDiffIndices>, unsigned>
      enqueuedTaskIndices;

  /// The SIL loader owned by the module.
  SerializedSILLoader *silLoader = module.getSILLoader();

  /// The VectorNumeric protocol in the standard library.
  ProtocolDecl *vectorNumericProtocol =
      astCtx.getProtocol(KnownProtocolKind::VectorNumeric);
  /// The Numeric protocol in the standard library.
  ProtocolDecl *numericProtocol =
      astCtx.getProtocol(KnownProtocolKind::Numeric);
  /// The FloatingPoint protocol in the stanard library.
  ProtocolDecl *floatingPointProtocol =
      astCtx.getProtocol(KnownProtocolKind::FloatingPoint);

  /// `VectorNumeric.+` declaration.
  mutable FuncDecl *cachedVectorPlusFn = nullptr;
  /// `Numeric.+` declaration.
  mutable FuncDecl *cachedNumericPlusFn = nullptr;
  
  /// Cache of computed cotangent spaces for types.
  mutable DenseMap<CanType, Optional<CotangentSpace>> cachedCotangentSpaces;

public:
  /// Construct an ADContext for the given module.
  explicit ADContext(SILModuleTransform &transform);

  SILModuleTransform &getTransform() const { return transform; }
  SILModule &getModule() const { return module; }
  ASTContext &getASTContext() const { return module.getASTContext(); }
  SILPassManager &getPassManager() const { return passManager; }
  Lowering::TypeConverter &getTypeConverter() { return module.Types; }

  ArrayRef<std::unique_ptr<DifferentiationTask>>
  getDifferentiationTasks() const {
    return differentiationTasks;
  }

<<<<<<< HEAD
  /// Finds a witness table for the specified conformance in the current module.
  /// If it doesn't exist, then tries to find it in all imported modules and
  /// links it to the current module. Returns null if no witness table can be
  /// found.
  SILWitnessTable *lookupOrLinkWitnessTable(ProtocolConformanceRef confRef) {
    auto *conf = confRef.getConcrete();
    if (auto existingTable = module.lookUpWitnessTable(confRef))
      return existingTable;
    auto *decl = conf->getDeclContext()->getSelfNominalTypeDecl();
    auto linkage = getSILLinkage(getDeclLinkage(decl), NotForDefinition);
    auto *newTable = module.createWitnessTableDeclaration(conf, linkage);
    newTable = silLoader->lookupWitnessTable(newTable);
    // Update linkage for witness methods.
    // FIXME: Figure out why witnesses have shared linkage by default.
    for (auto &entry : newTable->getEntries())
      if (entry.getKind() == SILWitnessTable::WitnessKind::Method)
        entry.getMethodWitness().Witness->setLinkage(linkage);
    return newTable;
  }

=======
>>>>>>> ad07979e
  ProtocolDecl *getVectorNumericProtocol() const {
    return vectorNumericProtocol;
  }

  ProtocolDecl *getNumericProtocol() const {
    return numericProtocol;
  }

  ProtocolDecl *getFloatingPointProtocol() const {
    return floatingPointProtocol;
  }

  FuncDecl *getVectorPlusDecl() const {
    if (!cachedVectorPlusFn) {
      cachedVectorPlusFn = findAssociativeOperatorDeclInProtocol(
          astCtx.getIdentifier("+"), vectorNumericProtocol);
      assert(cachedVectorPlusFn && "VectorNumeric.+ not found");
    }
    return cachedVectorPlusFn;
  }

  FuncDecl *getNumericPlusDecl() const {
    if (!cachedNumericPlusFn) {
      cachedNumericPlusFn = findAssociativeOperatorDeclInProtocol(
          astCtx.getIdentifier("+"), numericProtocol);
      assert(cachedNumericPlusFn && "Numeric.+ not found");
    }
    return cachedNumericPlusFn;
  }

  /// Determines the cotangent space (or none) of the specified type.
  Optional<CotangentSpace> getCotangentSpace(CanType type) const;

  /// Retrieves the file unit that contains implicit declarations in the
  /// current Swift module. If it does not exist, create one.
  ///
  // FIXME: Currently it defaults to any file unit in the module. To handle this
  // more properly, we should make a DerivedFileUnit class to contain all
  // synthesized implicit type declarations.
  SourceFile &getPrimalValueDeclContainer() {
    for (auto *file : module.getSwiftModule()->getFiles())
      if (auto *src = dyn_cast<SourceFile>(file))
        return *src;
    llvm_unreachable("No files?");
  }

  /// Creates a struct declaration (without contents) for storing primal values
  /// of a function. The newly created struct will have the same generic
  /// parameters as the function.
  StructDecl *createPrimalValueStruct(const DifferentiationTask *task);

  void insertGradient(const GradientLookupKey &key, SILFunction *gradient) {
    gradientMap.insert({key, gradient});
  }

  SILFunction *lookupGradient(const GradientLookupKey &key) const {
    auto lookup = gradientMap.find(key);
    return lookup == gradientMap.end() ? nullptr : lookup->getSecond();
  }

  SILFunction *lookupCanonicalGradient(const DifferentiationTask *task) const {
    return lookupGradient({task->original, task->getMasterConfig()});
  }

  /// Finds the `[reverse_differentiable]` attribute on the specified original
  /// function corresponding to the specified parameter indices. Returns nullptr
  /// if it does not exist.
  ///
  /// TODO: Currently we are doing a O(n) lookup. This could be improved by
  /// hashing on SILFunction's side or maintaining a dictionary in ADContext.
  /// In any case, this is not performance-critical.
  SILReverseDifferentiableAttr *lookupReverseDifferentiableAttr(
      SILFunction *original, const SILReverseAutoDiffIndices &indices) const {
    for (auto *attr : original->getReverseDifferentiableAttrs())
      if (attr->getIndices() == indices)
        return attr;
    return nullptr;
  }

  SILReverseDifferentiableAttr *createReverseDifferentiableAttr(
      SILFunction *original, const SILReverseAutoDiffIndices &indices) const {
    assert(!lookupReverseDifferentiableAttr(original, indices));
    auto *attr =
        SILReverseDifferentiableAttr::create(getModule(), indices,
                                             /*primalName*/ StringRef(),
                                             /*adjointName*/ StringRef());
    original->addReverseDifferentiableAttr(attr);
    return attr;
  }

  /// Finds or creates a `[reverse_differentiable]` attribute on the specified
  /// original function corresponding to the specified parameter indices.
  SILReverseDifferentiableAttr *getOrCreateReverseDifferentiableAttr(
      SILFunction *original, const SILReverseAutoDiffIndices &indices) {
    if (auto *attr = lookupReverseDifferentiableAttr(original, indices))
      return attr;
    return createReverseDifferentiableAttr(original, indices);
  }

  /// Finds a differentiation task on a function such that the task produces
  /// adjoints for the specified indices.
  DifferentiationTask *
  lookUpDifferentiationTask(SILFunction *original,
                            const SILReverseAutoDiffIndices &indices) {
    auto existing = enqueuedTaskIndices.find({original, indices});
    if (existing == enqueuedTaskIndices.end())
      return nullptr;
    return differentiationTasks[existing->getSecond()].get();
  }

  /// Finds a differentiation task on a function such that the task produces
  /// adjoints for the least number of parameters that is a superset of
  /// the parameter indices in `indices`.
  DifferentiationTask *
  lookupMinimalDifferentiationTask(SILFunction *original,
                                   const SILReverseAutoDiffIndices &indices) {
    const llvm::SmallBitVector *supersetParamIndices;
    const auto &indexSet = indices.parameters;
    for (auto *rda : original->getReverseDifferentiableAttrs())
      if (!indexSet.test(indexSet & rda->getIndices().parameters))
        supersetParamIndices = &rda->getIndices().parameters;
    auto existing = enqueuedTaskIndices.find(
        {original, {indices.source, *supersetParamIndices}});
    if (existing == enqueuedTaskIndices.end())
      return nullptr;
    return differentiationTasks[existing->getSecond()].get();
  }

  /// Register a differentiation task in the global worklist. This will ensure
  /// that a `[reverse_differentiable]` attribute will be generated for the
  /// specified indices, and that primal/adjoint synthesis will be run in the
  /// Differentiation pass.
  ///
  /// The function must either be a definition or be serialized.
  DifferentiationTask *
  registerDifferentiationTask(SILFunction *original,
                              const SILReverseAutoDiffIndices &indices,
                              DifferentiationInvoker invoker) {
    // Make sure this pair of original and indices is unique.
    assert(!lookUpDifferentiationTask(original, indices));
    // Make sure this function either has a body or has a
    // `[reverse_differentiable]` attribute that is a superset of all the
    if (original->isExternalDeclaration()) {
      // If it's serialized, deserialize it.
      assert(original->isSerialized() &&
             "Differentiation task cannot be on a function without a body");
      auto *deserializedFn = silLoader->lookupSILFunction(original);
      assert(deserializedFn && "Cannot deserialize original function");
      (void)deserializedFn;
    }
    auto *attr = getOrCreateReverseDifferentiableAttr(original, indices);
    std::unique_ptr<DifferentiationTask> task(
        new DifferentiationTask(original, std::move(attr), module, invoker));
    differentiationTasks.push_back(std::move(task));
    enqueuedTaskIndices.insert({{original, indices}, differentiationTasks.size() - 1});
    return differentiationTasks.back().get();
  }

  DifferentiationTask *
  lookUpOrRegisterDifferentiationTask(SILFunction *original,
                                      const SILReverseAutoDiffIndices &indices,
                                      DifferentiationInvoker invoker) {
    if (auto *existingTask = lookUpDifferentiationTask(original, indices))
      return existingTask;
    return registerDifferentiationTask(original, indices, invoker);
  }

  template <typename... T, typename... U>
  InFlightDiagnostic diagnose(SourceLoc loc, Diag<T...> diag,
                              U &&... args) const {
    return getASTContext().Diags.diagnose(loc, diag, std::forward<U>(args)...);
  }

  /// Given an instruction and a differentiation task associated with the
  /// parent function, emits a "not differentiable" error based on the task. If
  /// the task is indirect, emits notes all the way up to the outermost task,
  /// and emits an error at the outer task. Otherwise, emits an error directly.
  void emitNondifferentiabilityError(SILInstruction *inst,
                                     const DifferentiationTask *task,
                                     Optional<Diag<>> diag = None);

  /// Given a value and a differentiation task associated with the parent
  /// function, emits a "not differentiable" error based on the task. If the
  /// task is indirect, emits notes all the way up to the outermost task, and
  /// emits an error at the outer task. Otherwise, emits an error directly.
  void emitNondifferentiabilityError(SILValue value,
                                     const DifferentiationTask *task,
                                     Optional<Diag<>> diag = None) {
    emitNondifferentiabilityError(value->getDefiningInstruction(), task, diag);
  }
};
} // end anonymous namespace

ADContext::ADContext(SILModuleTransform &transform)
    : transform(transform), module(*transform.getModule()),
      passManager(*transform.getPassManager()) {}

void ADContext::emitNondifferentiabilityError(SILInstruction *inst,
                                              const DifferentiationTask *task,
                                              Optional<Diag<>> diag) {
  // Location of the instruction.
  auto opLoc = inst->getLoc().getSourceLoc();
  auto invoker = task->getInvoker();
  LLVM_DEBUG(getADDebugStream()
             << "Diagnosing non-differentiability for value \n\t" << *inst
             << "\n"
             << "while performing differentiation task\n\t" << task << '\n');
  switch (invoker.getKind()) {
  // For a gradient instruction or a `[reverse_differentiable]` attribute that
  // is not associated with any source location, we emit a diagnostic at the
  // instruction source location.
  case DifferentiationInvoker::Kind::GradientInst:
  case DifferentiationInvoker::Kind::SILReverseDifferentiableAttribute:
    diagnose(opLoc,
             diag.getValueOr(diag::autodiff_expression_is_not_differentiable));
    break;

  // For indirect differentiation, emit a "not differentiable" note on the
  // expression first. Then emit an error at the source invoker of
  // differentiation, and a "when differentiating this"  note at each indirect
  // invoker.
  case DifferentiationInvoker::Kind::IndirectDifferentiation: {
    std::tie(inst, task) = task->getInvoker().getIndirectDifferentiation();
    emitNondifferentiabilityError(inst, task, None);
    diagnose(opLoc, diag.getValueOr(
                        diag::autodiff_when_differentiating_function_call));
    break;
  }

  // For a differential operator, emit a "not differentiable" error on the
  // attribute first and a note on the non-differentiable operation.
  case DifferentiationInvoker::Kind::DifferentialOperator: {
    auto *expr = invoker.getDifferentialOperator();
    diagnose(expr->getLoc(), diag::autodiff_function_not_differentiable)
        .highlight(expr->getOriginalExpr()->getSourceRange());
    diagnose(opLoc,
             diag.getValueOr(diag::autodiff_expression_is_not_differentiable));
    break;
  }

  // For a `@differentiable` attribute, emit a "not differentiable" error on the
  // attribute first and a note on the non-differentiable operation.
  case DifferentiationInvoker::Kind::DifferentiableAttribute: {
    auto diffAttr = invoker.getDifferentiableAttribute();
    diagnose(diffAttr.first->getLocation(),
             diag::autodiff_function_not_differentiable)
        .highlight(diffAttr.second->getNameLoc());
    diagnose(opLoc,
             diag.getValueOr(diag::autodiff_expression_is_not_differentiable));
    break;
  }
  }
}

/// Determines whether the type supports vector differentiation. We say that a
/// type supports vector differentiation if it conforms to `VectorNumeric` and
/// the associated type `ScalarElement` conforms to `FloatingPoint`.
static NominalTypeDecl *getAnyRealVectorTypeDecl(CanType type,
                                                 const ADContext &context) {
  auto *swiftModule = context.getModule().getSwiftModule();
  auto *floatingPointProtocol = context.getFloatingPointProtocol();
  auto *vectorNumericProtocol = context.getVectorNumericProtocol();
  // Look up conformance.
  auto maybeConf = swiftModule->lookupConformance(type, vectorNumericProtocol);
  if (!maybeConf)
    return nullptr;
  auto conf = *maybeConf;
  // See if the `ScalarElement` associated type conforms to `FloatingPoint`.
  DeclName scalarDeclName(
      context.getASTContext().getIdentifier("ScalarElement"));
  auto lookup = vectorNumericProtocol->lookupDirect(scalarDeclName);
  auto scalarAssocTy =
      cast<AssociatedTypeDecl>(lookup[0])->getDeclaredInterfaceType();
  auto scalarTy = conf.getAssociatedType(type, scalarAssocTy);
  auto scalarConf =
      swiftModule->lookupConformance(scalarTy, floatingPointProtocol);
  if (!scalarConf.hasValue())
    return nullptr;
  auto *nominal = type->getAnyNominal();
  assert(nominal && "Should've been nominal since it conforms to protocols");
  return nominal;
}

/// Determines whether the type supports scalar differentiation. We say that a
/// type supports scalar differentiation if it conforms to `FloatingPoint` and
/// the associated type `ScalarElement` conforms to `FloatingPoint`.
static NominalTypeDecl *getAnyRealScalarTypeDecl(CanType type,
                                                 const ADContext &context) {
  auto *swiftModule = context.getModule().getSwiftModule();
  if (!swiftModule->lookupConformance(type, context.getFloatingPointProtocol()))
    return nullptr;
  auto *nominal = type->getAnyNominal();
  assert(nominal && "Should've been nominal since it conforms to protocols");
  return nominal;
}

/// Determines the cotangent space of a type.
Optional<CotangentSpace> ADContext::getCotangentSpace(CanType type) const {
  LLVM_DEBUG(getADDebugStream() << "Classifying cotangent space for "
             << type << '\n');
  auto lookup = cachedCotangentSpaces.find(type);
  if (lookup != cachedCotangentSpaces.end())
    return lookup->getSecond();
  // A helper that is used to cache the computed cotangent space for the
  // specified type and retuns the same cotangent space.
  auto cache = [&](Optional<CotangentSpace> cotangentSpace) {
    cachedCotangentSpaces.insert({type, cotangentSpace});
    return cotangentSpace;
  };
  // `Builtin.FP<...>` is a builtin real scalar space.
  if (auto *fpType = type->getAs<BuiltinFloatType>())
    return cache(CotangentSpace::getBuiltinRealScalarSpace(fpType));
  // Types that conform to `FloatingPoint` are a real scalar space.
  if (auto *nomTy = getAnyRealScalarTypeDecl(type, *this))
    return cache(CotangentSpace::getRealScalarSpace(nomTy));
  // Types that conform to `VectorNumeric` where the associated `ScalarElement`
  // conforms to `FloatingPoint` are a real vector space.
  if (auto *nomTy = getAnyRealVectorTypeDecl(type, *this))
    return cache(CotangentSpace::getRealVectorSpace(nomTy));
  // Nominal types can be either a struct or an enum.
  if (auto *nominal = type->getAnyNominal()) {
    // Fixed-layout struct types, each of whose elements has a cotangent space,
    // are a product of those cotangent spaces.
    if (auto *structDecl = dyn_cast<StructDecl>(nominal)) {
      if (structDecl->getFormalAccess() >= AccessLevel::Public &&
          !structDecl->getAttrs().hasAttribute<FixedLayoutAttr>())
        return cache(None);
      auto allMembersHaveCotangentSpace =
          llvm::all_of(structDecl->getStoredProperties(), [&](VarDecl *v) {
            return (bool)getCotangentSpace(v->getType()->getCanonicalType());
          });
      if (allMembersHaveCotangentSpace)
        return cache(CotangentSpace::getProductStruct(structDecl));
    }
    // Frozen enum types, all of whose payloads have a cotangent space, are a
    // sum of the product of payloads in each case.
    if (auto *enumDecl = dyn_cast<EnumDecl>(nominal)) {
      if (enumDecl->getFormalAccess() >= AccessLevel::Public &&
          !enumDecl->getAttrs().hasAttribute<FrozenAttr>())
        return cache(None);
      if (enumDecl->isIndirect())
        return cache(None);
      auto allMembersHaveCotangentSpace =
        llvm::all_of(enumDecl->getAllCases(), [&](EnumCaseDecl *cd) {
          return llvm::all_of(cd->getElements(), [&](EnumElementDecl *eed) {
            return llvm::all_of(*eed->getParameterList(), [&](ParamDecl *pd) {
              return (bool)
                  getCotangentSpace(pd->getType()->getCanonicalType());
            });
          });
        });
      if (allMembersHaveCotangentSpace)
        return cache(CotangentSpace::getSum(enumDecl));
    }
  }
  // Tuple types, each of whose elements has a cotangent space, are a product of
  // those cotangent space.
  if (TupleType *tupleType = type->getAs<TupleType>())
    if (llvm::all_of(tupleType->getElementTypes(), [&](Type t) {
            return (bool)getCotangentSpace(t->getCanonicalType()); }))
      return cache(CotangentSpace::getProductTuple(tupleType));
  // Otherwise, the type does not have a cotangent space. That is, it does not
  // support differentiation.
  return cache(None);
}

//===----------------------------------------------------------------------===//
// Control flow canonicalization
//===----------------------------------------------------------------------===//

namespace {
class ControlFlowCanonicalization {
private:
  SILFunction &function;
  SILBuilder builder = SILBuilder(function);
  DominanceInfo &domInfo;
  SILLoopInfo &loopInfo;

public:
  explicit ControlFlowCanonicalization(SILFunction &function,
                                       DominanceInfo &domInfo,
                                       SILLoopInfo &loopInfo)
      : function(function), domInfo(domInfo), loopInfo(loopInfo) {}

  /// Run control flow canonicalization on the function. Returns true if the
  /// program changed.
  bool run();
};
} // namespace

bool ControlFlowCanonicalization::run() {
  LLVM_DEBUG(getADDebugStream() << "Running control flow canonicalization on "
                                   "function "
                                << function.getName() << '\n');
  bool changed = false;
  assert(!function.isNoReturnFunction() && !function.isExternalDeclaration());
  assert(function.findReturnBB().getNodePtr());
  // Canonicalize loops.
  canonicalizeAllLoops(&domInfo, &loopInfo);
  // TODO: Handle multiple loop exits.
  return changed;
}

//===----------------------------------------------------------------------===//
// Activity Analysis
//===----------------------------------------------------------------------===//

namespace {
class DifferentiableActivityInfo;

/// In many real situations, the end-users of AD need only the derivatives of
/// some selected outputs of `P` with respect to some selected inputs of `P`.
/// Whatever the differentiation mode (tangent, reverse,...), these restrictions
/// allow the AD tool to produce a much more efficient differentiated program.
/// Essentially, fixing some inputs and neglecting some outputs allows AD to
/// just forget about several intermediate differentiated variables.
///
/// Activity analysis is the specific analysis that detects these situations,
/// therefore allowing for a better differentiated code. Activity analysis is
/// present in all transformation-based AD tools.
///
/// To begin with, the end-user specifies that only some output variables (the
/// “dependent”) must be differentiated with respect to only some input
/// variables (the “independent”). We say that variable `y` depends on `x` when
/// the derivative of `y` with respect to `x` is not trivially null. We say that
/// a variable is “varied” if it depends on at least one independent. Conversely
/// we say that a variable is “useful” if at least one dependent depends on it.
/// Finally, we say that a variable is “active” if it is at the same time varied
/// and useful. In the special case of the tangent mode, it is easy to check
/// that when variable `v` is not varied at some place in the program, then its
/// derivative `v̇` at this place is certainly null. Conversely when variable `v`
/// is not useful, then whatever the value of `v̇`, this value does not matter
/// for the final result. Symmetric reasoning applies for the reverse mode of
/// AD: observing that differentiated variables go upstream, we see that a
/// useless variable has a null derivative, in other words the partial
/// derivative of the output with respect to this variable is null. Conversely
/// when variable `v` is not varied, then whatever the value of `v`, this value
/// does not matter for the final result.
///
/// Reference:
/// Laurent Hascoët. Automatic Differentiation by Program Transformation. 2017.
class DifferentiableActivityAnalysis
    : public FunctionAnalysisBase<DifferentiableActivityInfo> {
private:
  DominanceAnalysis *dominanceAnalysis = nullptr;

public:
  explicit DifferentiableActivityAnalysis()
      : FunctionAnalysisBase(SILAnalysisKind::DifferentiableActivity) {}

  static bool classof(const SILAnalysis *s) {
    return s->getKind() == SILAnalysisKind::DifferentiableActivity;
  }

  virtual bool shouldInvalidate(SILAnalysis::InvalidationKind k) override {
    return k & InvalidationKind::Everything;
  }

  virtual std::unique_ptr<DifferentiableActivityInfo>
  newFunctionAnalysis(SILFunction *f) override;

  virtual void initialize(SILPassManager *pm) override;
};
} // end anonymous namespace

namespace {
/// Represents the differentiation activity associated with a SIL value.
enum class ActivityFlags : unsigned {
  /// The value depends on a function parameter.
  Varied = 1 << 1,
  /// The value contributes to a result.
  Useful = 1 << 2,
  /// The value is both varied and useful.
  Active = Varied | Useful,
};

using Activity = OptionSet<ActivityFlags>;

/// Result of activity analysis on a function. Accepts queries for whether a
/// value is "varied", "useful" or "active" against certain differentiation
/// indices.
class DifferentiableActivityInfo {
private:
  SILFunction &function;

  /// Input values, i.e. parameters (both direct and indirect).
  SmallVector<SILValue, 4> inputValues;
  /// Output values, i.e. individual values (not the final tuple) being returned
  /// by the `return` instruction.
  SmallVector<SILValue, 4> outputValues;

  /// The set of useful variables, indexed by the corresponding dependent value
  /// (output) index.
  SmallVector<SmallDenseSet<SILValue>, 4> usefulValueSets;
  /// The set of useful variables, indexed by the corresponding independent
  /// value (input) index.
  SmallVector<SmallDenseSet<SILValue>, 4> variedValueSets;

  /// Perform analysis and populate sets.
  void analyze();

public:
  explicit DifferentiableActivityInfo(SILFunction &f);

  bool isIndependent(SILValue value,
                     const SILReverseAutoDiffIndices &indices) const;
  bool isDependent(SILValue value,
                   const SILReverseAutoDiffIndices &indices) const;
  bool isVaried(SILValue value, unsigned independentVariableIndex) const;
  bool isUseful(SILValue value, unsigned dependentVariableIndex) const;
  bool isVaried(SILValue value,
                const llvm::SmallBitVector &parameterIndices) const;
  bool isActive(SILValue value, const SILReverseAutoDiffIndices &indices) const;

  Activity getActivity(SILValue value,
                       const SILReverseAutoDiffIndices &indices) const;
  Activity getActivity(SILInstruction *inst,
                       const SILReverseAutoDiffIndices &indices) const;
};
} // end anonymous namespace

std::unique_ptr<DifferentiableActivityInfo>
DifferentiableActivityAnalysis::newFunctionAnalysis(SILFunction *f) {
  assert(dominanceAnalysis && "Expect a valid dominance anaysis");
  return llvm::make_unique<DifferentiableActivityInfo>(*f);
}

void DifferentiableActivityAnalysis::initialize(SILPassManager *pm) {
  dominanceAnalysis = pm->getAnalysis<DominanceAnalysis>();
}

SILAnalysis *swift::createDifferentiableActivityAnalysis(SILModule *m) {
  return new DifferentiableActivityAnalysis();
}

DifferentiableActivityInfo::DifferentiableActivityInfo(SILFunction &f)
    : function(f) {
  analyze();
}

/// Recursively find all "varied" values relative to the given value.
///
/// NOTE: The given value will **not** be considered varied.
static void collectVariedValues(SILValue value,
                                SmallDenseSet<SILValue> &variedValues,
                                unsigned inputIndex,
                                SmallDenseSet<SILValue> &visited) {
  auto insertion = visited.insert(value);
  if (!insertion.second)
    return;
  for (auto use : value->getUses()) {
    auto *inst = use->getUser();
    // If there's a `store` of this value, we consider the destination varied.
    if (auto *storeInst = dyn_cast<StoreInst>(inst)) {
      SILValue buffer = storeInst->getDest();
      // If the def is `begin_access`, then its operand is the actual buffer.
      if (auto *def = dyn_cast_or_null<BeginAccessInst>(
              buffer->getDefiningInstruction()))
        buffer = def->getOperand();
      LLVM_DEBUG(getADDebugStream() << "VARIED @ " << inputIndex << ":\n"
                                    << buffer << '\n');
      variedValues.insert(buffer);
      visited.insert(buffer);
      collectVariedValues(buffer, variedValues, inputIndex, visited);
      continue;
    }
    // For other instructions, consider their results varied.
    for (auto val : inst->getResults()) {
      LLVM_DEBUG(getADDebugStream() << "VARIED @ " << inputIndex << ":\n"
                                    << val << '\n');
      variedValues.insert(val);
      // Recursively collect.
      collectVariedValues(val, variedValues, inputIndex, visited);
    }
  }
}

/// Recursively find all "useful" values relative to the given value.
///
/// NOTE: The given value will be considered useful.
static void collectUsefulValues(SILValue value,
                                SmallDenseSet<SILValue> &usefulValues,
                                unsigned outputIndex) {
  LLVM_DEBUG(getADDebugStream() << "USEFUL @ " << outputIndex << ":\n"
                                << value << '\n');
  usefulValues.insert(value);
  if (auto *def = value->getDefiningInstruction())
    for (auto &op : def->getAllOperands())
      collectUsefulValues(op.get(), usefulValues, outputIndex);
}

void DifferentiableActivityInfo::analyze() {
  LLVM_DEBUG(getADDebugStream()
             << "Running activity analysis on @" << function.getName() << '\n');
  // Inputs are just function's arguments, count `n`.
  auto paramArgs = function.getArgumentsWithoutIndirectResults();
  for (auto valueAndIndex : enumerate(paramArgs)) {
    inputValues.push_back(valueAndIndex.first);
  }
  LLVM_DEBUG({
    auto &s = getADDebugStream();
    s << "Inputs in @" << function.getName() << ":\n";
    for (auto val : inputValues)
      s << val << '\n';
  });
  // Outputs are indirect result buffers and return values, count `m`.
  collectAllFormalResultsInTypeOrder(function, outputValues);
  LLVM_DEBUG({
    auto &s = getADDebugStream();
    s << "Outputs in @" << function.getName() << ":\n";
    for (auto val : outputValues)
      s << val << '\n';
  });
  // Initialize sets to store useful values and varied values.
  usefulValueSets.append(outputValues.size(), {});
  variedValueSets.append(inputValues.size(), {});
  // Mark varied values for each independent varible.
  for (auto valAndIdx : enumerate(inputValues)) {
    SmallDenseSet<SILValue> visitedVariedValues;
    collectVariedValues(valAndIdx.first, variedValueSets[valAndIdx.second],
                        valAndIdx.second, visitedVariedValues);
  }
  // Mark useful values for each dependent variable.
  for (auto valAndIdx : enumerate(outputValues))
    collectUsefulValues(valAndIdx.first, usefulValueSets[valAndIdx.second],
                        valAndIdx.second);
}

bool DifferentiableActivityInfo::isIndependent(
    SILValue value, const SILReverseAutoDiffIndices &indices) const {
  for (auto paramIdx : indices.parameters.set_bits())
    if (inputValues[paramIdx] == value)
      return true;
  return false;
}

bool DifferentiableActivityInfo::isDependent(
    SILValue value, const SILReverseAutoDiffIndices &indices) const {
  return inputValues[indices.source] == value;
}

bool DifferentiableActivityInfo::isVaried(
    SILValue value, unsigned independentVariableIndex) const {
  auto &set = variedValueSets[independentVariableIndex];
  return set.count(value);
}

bool DifferentiableActivityInfo::isVaried(
    SILValue value, const llvm::SmallBitVector &parameterIndices) const {
  for (auto paramIdx : parameterIndices.set_bits())
    if (isVaried(value, paramIdx))
      return true;
  return false;
}

bool DifferentiableActivityInfo::isUseful(
    SILValue value, unsigned dependentVariableIndex) const {
  auto &set = usefulValueSets[dependentVariableIndex];
  return set.count(value);
}

bool DifferentiableActivityInfo::isActive(
    SILValue value, const SILReverseAutoDiffIndices &indices) const {
  return isVaried(value, indices.parameters) && isUseful(value, indices.source);
}

Activity DifferentiableActivityInfo::getActivity(
    SILValue value, const SILReverseAutoDiffIndices &indices) const {
  Activity activity;
  if (isVaried(value, indices.parameters))
    activity |= ActivityFlags::Varied;
  if (isUseful(value, indices.source))
    activity |= ActivityFlags::Useful;
  return activity;
}

Activity DifferentiableActivityInfo::getActivity(
    SILInstruction *inst, const SILReverseAutoDiffIndices &indices) const {
  Activity activity;
  for (auto result : inst->getResults())
    activity |= getActivity(result, indices);
  return activity;
}

static void dumpActivityInfo(SILValue value,
                             const SILReverseAutoDiffIndices &indices,
                             const DifferentiableActivityInfo &activityInfo,
                             llvm::raw_ostream &s = llvm::dbgs()) {
  s << '[';
  auto activity = activityInfo.getActivity(value, indices);
  switch (activity.toRaw()) {
  case 0: s << "NONE"; break;
  case (unsigned)ActivityFlags::Varied: s << "VARIED"; break;
  case (unsigned)ActivityFlags::Useful: s << "USEFUL"; break;
  case (unsigned)ActivityFlags::Active: s << "ACTIVE"; break;
  }
  s << "] " << value;
}

static void dumpActivityInfo(SILFunction &fn,
                             const SILReverseAutoDiffIndices &indices,
                             DifferentiableActivityInfo &activityInfo,
                             llvm::raw_ostream &s = llvm::dbgs()) {
  s << "Activity info for " << fn.getName() << " at " << indices << '\n';
  for (auto &bb : fn) {
    for (auto *arg : bb.getArguments())
      dumpActivityInfo(arg, indices, activityInfo, s);
    for (auto &inst : bb)
      for (auto res : inst.getResults())
        dumpActivityInfo(res, indices, activityInfo, s);
  }
}

//===----------------------------------------------------------------------===//
// Code emission utilities
//===----------------------------------------------------------------------===//

/// Given a value, extracts all elements to `result` from this value if it's a
/// tuple. Otherwise, add this value directly to `result`.
static void extractAllElements(SILValue val, SILBuilder &builder,
                               SmallVectorImpl<SILValue> &result) {
  if (auto tupleType = val->getType().getAs<TupleType>())
    for (auto i : range(tupleType->getNumElements()))
      result.push_back(builder.createTupleExtract(val.getLoc(), val, i));
  else
    result.push_back(val);
}

/// Given a range of elements, joins these into a single value. If there's
/// exactly one element, returns that element. Otherwise, creates a tuple using
/// a `tuple` instruction.
static SILValue joinElements(ArrayRef<SILValue> elements, SILBuilder &builder,
                             SILLocation loc) {
  if (elements.size() == 1)
    return elements.front();
  return builder.createTuple(loc, elements);
}

/// When a function value is used in an instruciton (usually `apply`), there's
/// some conversion instruction in between, e.g. `thin_to_thick_function`. Given
/// a new function value and an old function value, this helper function
/// recursively converts the new function just like how the old function is
/// converted.
static SILValue
reapplyFunctionConversion(SILValue newFunc, SILValue oldFunc,
                          SILValue oldConvertedFunc, SILBuilder &builder,
                          SILLocation loc,
                          std::function<SILValue(SILValue)> substituteOperand =
                              [](SILValue v) { return v; }) {
  // If the old func is the new func, then there's no conversion.
  if (oldFunc == oldConvertedFunc)
    return newFunc;
  // Handle a few instruction cases.
  // thin_to_thick_function
  if (auto *tttfi = dyn_cast<ThinToThickFunctionInst>(oldConvertedFunc)) {
    auto innerNewFunc = reapplyFunctionConversion(
        newFunc, oldFunc, tttfi->getOperand(), builder, loc, substituteOperand);
    auto operandFnTy = innerNewFunc->getType().castTo<SILFunctionType>();
    auto thickTy = operandFnTy->getWithRepresentation(
        SILFunctionTypeRepresentation::Thick);
    auto silTy = SILType::getPrimitiveObjectType(thickTy);

    return builder.createThinToThickFunction(loc, innerNewFunc, silTy);
  }
  // partial_apply
  if (auto *pai = dyn_cast<PartialApplyInst>(oldConvertedFunc)) {
    SmallVector<SILValue, 8> newArgs;
    newArgs.reserve(pai->getNumArguments());
    for (auto arg : pai->getArguments())
      newArgs.push_back(substituteOperand(arg));
    auto innerNewFunc = reapplyFunctionConversion(
        newFunc, oldFunc, pai->getCallee(), builder, loc, substituteOperand);
    return builder.createPartialApply(
        loc, innerNewFunc, pai->getSubstitutionMap(), newArgs,
        pai->getOrigCalleeType()->getCalleeConvention());
  }
  llvm_unreachable("Unhandled function convertion instruction");
}

/// Create a builtin floating point value. The specified type must be a builtin
/// float type.
static SILValue createBuiltinFPScalar(intmax_t scalar, CanType type,
                                      SILLocation loc, SILBuilder &builder) {
  auto *fpType = type->castTo<BuiltinFloatType>();
  return builder.createFloatLiteral(
      loc, SILType::getPrimitiveObjectType(type),
      APFloat(fpType->getAPFloatSemantics(), scalar));
}

/// Convert an integer literal to a type that is expressible by integer literal.
///
/// The root address derivation of `resultBufAccess` must be the result of a
/// `begin_access`.
static void convertIntToIndirectExpressible(intmax_t scalar,
                                            NominalTypeDecl *targetTypeDecl,
                                            SILValue resultBufAccess,
                                            SILLocation loc,
                                            SILBuilder &builder,
                                            ADContext &context) {
  auto &module = builder.getModule();
  auto &astCtx = module.getASTContext();
  auto targetTy =
      targetTypeDecl->getDeclaredInterfaceType()->getCanonicalType();
  // Step 1. Initialize a value of type `<target type>.IntegerLiteralType` from
  // the given value.
  DeclName intLitTypeName(astCtx.Id_IntegerLiteralType);
  SmallVector<ValueDecl *, 1> intLitTypeLookupResults;
  targetTypeDecl->lookupQualified(targetTy, intLitTypeName, NL_OnlyTypes,
                                  /*typeResolver*/ nullptr,
                                  intLitTypeLookupResults);
  assert(intLitTypeLookupResults.size() == 1);
  auto intLitTypeAliasDecl =
      cast<TypeAliasDecl>(intLitTypeLookupResults[0]);
  // Now we have the IntegerLiteralType type.
  auto intLitTy = intLitTypeAliasDecl
      ->getUnderlyingTypeLoc().getType()->getCanonicalType();
  auto *intLitTypeDecl = intLitTy->getAnyNominal();
  assert(intLitTypeDecl);
  // %1 = float_literal $Builtin.FPIEEE80, <value>
  auto builtinIntegerTy = SILType::getBuiltinIntegerType(2048, astCtx);
  auto builtinInteger = builder.createIntegerLiteral(
      loc, builtinIntegerTy, APInt(2048, scalar));
  // %2 = metatype $@thin <target type>.IntegerLiteralType.Type
  auto intLitMetatypeTy = SILType::getPrimitiveObjectType(
      CanMetatypeType::get(intLitTy, MetatypeRepresentation::Thick));
  auto *intLitMetatype = builder.createMetatype(loc, intLitMetatypeTy);
  // ExpressibleByBuiltinIntegerLiteral
  auto *ebilProto =
      astCtx.getProtocol(KnownProtocolKind::ExpressibleByBuiltinIntegerLiteral);
  // `init(_builtinIntegerLiteral:)`
  DeclName builtinLitInitName(astCtx, DeclBaseName::createConstructor(),
                              {astCtx.Id_builtinIntegerLiteral});
  auto *initBILDecl =
      cast<ConstructorDecl>(ebilProto->lookupDirect(builtinLitInitName)[0]);
  SILDeclRef initBILDeclRef(initBILDecl);
  auto initBILType = context.getTypeConverter().getConstantType(initBILDeclRef);
  // Look up `IntegerLiteralType : _ExpressibleByBuiltinIntegerLiteral`. This is
  // guaranteed to be a normal conformance.
  auto *ebilConf = astCtx.getConformance(intLitTy, ebilProto,
                                         intLitTypeDecl->getLoc(),
                                         intLitTypeDecl,
                                         ProtocolConformanceState::Complete);
  ProtocolConformanceRef ebilConfRef(ebilConf);
  // %3 = witness_method ...
  auto initBILFn = builder.createWitnessMethod(loc, intLitTy, ebilConfRef,
                                               initBILDeclRef, initBILType);
  // Ensure the witness method is linked.
  module.lookUpFunctionInWitnessTable(ebilConfRef, initBILDeclRef);
  // Get substitutions.
  auto intLitSubMap = SubstitutionMap::getProtocolSubstitutions(
      ebilProto, intLitTy, ebilConfRef);
  // Allocate result buffer.
  // %intLitBuf = alloc_stack $IntegerLiteralType
  auto *intLitBuf = builder.createAllocStack(
      loc, SILType::getPrimitiveObjectType(intLitTy));
  SWIFT_DEFER {
    // dealloc_stack %intLitBuf : $*IntegerLiteralType
    builder.createDeallocStack(loc, intLitBuf);
  };
  // %4 = apply %3 <...>(%intLitBuf, %1, %2)
  builder.createApply(loc, initBILFn, intLitSubMap,
                      {intLitBuf, builtinInteger, intLitMetatype},
                      /*isNonThrowing*/ false);
  // Step 2. Initialize a value of type `<target type>` by calling
  // `ExpressibleByIntegerLiteral.init(integerLiteral: %4)`.
  // %5 = metatype $@thin <target type>.IntegerLiteralType.Type
  auto targetMetatypeTy = SILType::getPrimitiveObjectType(
      CanMetatypeType::get(targetTy, MetatypeRepresentation::Thick));
  auto *targetMetatype = builder.createMetatype(loc, targetMetatypeTy);
  auto *eilProto =
      astCtx.getProtocol(KnownProtocolKind::ExpressibleByIntegerLiteral);
  DeclName intLitInitName(astCtx, DeclBaseName::createConstructor(),
                          {astCtx.Id_integerLiteral});
  auto *initILDecl =
      cast<ConstructorDecl>(eilProto->lookupDirect(intLitInitName)[0]);
  SILDeclRef initILDeclRef(initILDecl);
  auto initILType = context.getTypeConverter().getConstantType(initILDeclRef);
  // Lookup `<target type> : ExpressibleByIntegerLiteral`.
  auto *parentModule = targetTypeDecl->getModuleContext();
  auto eilConf = *parentModule->lookupConformance(targetTy, eilProto);
  ProtocolConformanceRef eilConfRef(eilConf);
  // context.lookupOrLinkWitnessTable(eilConfRef);
  // %6 = witness_method ...
  auto initILFn = builder.createWitnessMethod(loc, targetTy, eilConfRef,
                                              initILDeclRef, initILType);
  // Ensure the witness method is linked.
  module.lookUpFunctionInWitnessTable(eilConfRef, initILDeclRef);
  // Get substitutions.
  auto targetSubMap =
      SubstitutionMap::getProtocolSubstitutions(eilProto, targetTy, eilConfRef);
  // %7 = apply %6 <...>(%resultBuf, %intLitBuf, %5)
  builder.createApply(loc, initILFn, targetSubMap,
                      {resultBufAccess, intLitBuf, targetMetatype},
                      /*isNonThrowing*/ false);
}

/// Create a scalar value in the specified type indirectly in a buffer.
///
/// The specified type must satisfy **one** of these requirements:
/// - It is a builtin floating point type like `Builtin.FPIEEE32`.
/// - It conforms to `FloatingPoint`.
/// - It conforms `VectorNumeric` and its nested type `ScalarElement` conforms
///   to `FloatingPoint`.
///
/// The root address derivation of `seedBufAccess` must be the result of
/// a `begin_access`.
static void createScalarValueIndirect(intmax_t scalar, CanType type,
                                      SILValue seedBufAccess, SILLocation loc,
                                      SILBuilder &builder, ADContext &context) {
  auto cotangentSpace = context.getCotangentSpace(type);
  assert(cotangentSpace && "No cotangent space for this type");
  // See if the type is a builtin float. If so, we don't do protocol
  // conformance-based conversion.
  switch (cotangentSpace->getKind()) {
  // Builtin scalar is just a `float_literal` instruction.
  case CotangentSpace::Kind::BuiltinRealScalar: {
    auto *fpType = type->castTo<BuiltinFloatType>();
    auto scalarVal =
        createBuiltinFPScalar(scalar, fpType->getCanonicalType(), loc, builder);
    builder.createStore(loc, scalarVal, seedBufAccess,
                        getBufferSOQ(type, builder.getFunction()));
    return;
  }
  // Real scalar gets initialized through
  // `<target_type>.IntegerLiteralType.init(_builtinIntegerLiteral:)` and
  // `<target_type>.init(integerLiteral:)`.
  case CotangentSpace::Kind::RealScalar: {
    auto *decl = cotangentSpace->getRealScalarSpace();
    convertIntToIndirectExpressible(scalar, decl, seedBufAccess, loc, builder,
                                    context);
    return;
  }
  // Real vector gets initialized through
  // `<target_type>.ScalarElement.IntegerLiteralType
  //     .init(_builtinIntegerLiteral:)`,
  // `<target_type>.ScalarElement.init(integerLiteral:)` and
  // `<target_type>.init(_:)`.
  case CotangentSpace::Kind::RealVector: {
    auto *targetTypeDecl = cotangentSpace->getRealVectorSpace();
    auto &astCtx = context.getASTContext();
    auto &module = context.getModule();
    // Create a scalar value from the specified integer literal.
    DeclName scalarDeclName(astCtx.getIdentifier("ScalarElement"));
    auto currencyDeclLookupResult =
        targetTypeDecl->lookupDirect(scalarDeclName);
    auto *scalarElemAlias = cast<TypeAliasDecl>(currencyDeclLookupResult[0]);
    auto scalarTy =
        scalarElemAlias->getDeclaredInterfaceType()->getCanonicalType();
    auto currencySubMap =
        type->getMemberSubstitutionMap(module.getSwiftModule(),
                                       scalarElemAlias);
    scalarTy = scalarTy.subst(currencySubMap)->getCanonicalType();
    auto *scalarTyDecl = scalarTy.getAnyNominal();
    assert(scalarTyDecl && "ScalarElement must be a nominal type");
    // %0 = ... : $<scalar type>
    auto scalarBuf = builder.createAllocStack(
        loc, SILType::getPrimitiveObjectType(scalarTy));
    auto scalarBufInitAccess = builder.createBeginAccess(
        loc, scalarBuf, SILAccessKind::Init, SILAccessEnforcement::Static,
        /*noNestedConflict*/ true, /*fromBuiltin*/ false);
    convertIntToIndirectExpressible(scalar, scalarTyDecl, scalarBufInitAccess,
                                    loc, builder, context);
    builder.createEndAccess(loc, scalarBufInitAccess, /*aborted*/ false);
    // Prepare to call `VectorNumeric.init(_:)` on the scalar.
    auto *vecNumProto = context.getVectorNumericProtocol();
    DeclName initName(astCtx, DeclBaseName::createConstructor(),
                      {Identifier()});
    auto *reqr =
        cast<ConstructorDecl>(vecNumProto->lookupDirect(initName).front());
    SILDeclRef reqrRef(reqr, SILDeclRef::Kind::Allocator);
    auto silInitTy = context.getTypeConverter().getConstantType(reqrRef);
    LLVM_DEBUG({
      auto &s = getADDebugStream();
      s << "VectorNumeric.init(_:) definition: ";
      reqr->print(s);
      s << '\n' << reqrRef << " : " << silInitTy << '\n';
    });

    // Get the target type's conformance to `VectorNumeric`.
    llvm::SmallVector<ProtocolConformance*, 1> confs;
    targetTypeDecl->lookupConformance(module.getSwiftModule(), vecNumProto,
                                      confs);
    assert(confs.size() == 1);
    auto *genericConf = confs[0];
    auto typeSubMap = type->getContextSubstitutionMap(
        module.getSwiftModule(), genericConf->getDeclContext());
    auto *conf = astCtx.getSpecializedConformance(type, genericConf,
                                                  typeSubMap);
    LLVM_DEBUG({
      auto &s = getADDebugStream() << "Found conformance ";
      conf->dump(s);
      s << '\n';
    });
    ProtocolConformanceRef confRef(conf);

    // Make sure the witness table is linked.
    module.lookUpFunctionInWitnessTable(confRef, reqrRef);
    // $4 = witness_method ...
    auto initFnRef =
        builder.createWitnessMethod(loc, type, confRef, reqrRef, silInitTy);
    // debugDump(builder.getModule());
    LLVM_DEBUG({
      auto &s = getADDebugStream();
      s << "Real vector initialization function: " << *initFnRef << '\n';
    });
    auto initSubMap =
        SubstitutionMap::getProtocolSubstitutions(vecNumProto, type, confRef);
    LLVM_DEBUG({
      auto &s = getADDebugStream()
          << "Substitution map for real vector " << type << ": ";
      initSubMap.dump(s);
      s << '\n';
    });
    // %type = metatype $<scalar type>.Type
    auto metatypeTy = SILType::getPrimitiveObjectType(
        CanMetatypeType::get(type, MetatypeRepresentation::Thick));
    auto *metatype = builder.createMetatype(loc, metatypeTy);
    auto scalarReadAccess = builder.createBeginAccess(
        loc, scalarBuf, SILAccessKind::Read, SILAccessEnforcement::Static,
        /*noNestedConflict*/ true, /*fromBuiltin*/ false);
    // %5 = apply %4(%3, %2, %type)
    builder.createApply(loc, initFnRef, initSubMap,
                        {seedBufAccess, scalarReadAccess, metatype},
                        /*isNonThrowing*/ false);
    builder.createEndAccess(loc, scalarReadAccess, /*aborted*/ false);
    // dealloc_stack %0 : $*<scalar type>
    builder.createDeallocStack(loc, scalarBuf);
    return;
  }
  // Struct gets member-wise initialized.
  case CotangentSpace::Kind::ProductStruct: {
    auto *decl = cotangentSpace->getProductStruct();
    SmallVector<SILValue, 8> elements;
    for (auto *field : decl->getStoredProperties()) {
      auto *eltAddr =
          builder.createStructElementAddr(loc, seedBufAccess, field);
      createScalarValueIndirect(scalar, eltAddr->getType().getASTType(),
                                eltAddr, loc, builder, context);
    }
    return;
  }
  // Tuple gets member-wise initialized.
  case CotangentSpace::Kind::ProductTuple: {
    auto tupleType = cotangentSpace->getProductTuple();
    SmallVector<SILValue, 8> elements;
    for (auto i : indices(tupleType->getElementTypes())) {
      auto *eltAddr = builder.createTupleElementAddr(loc, seedBufAccess, i);
      createScalarValueIndirect(scalar, eltAddr->getType().getASTType(),
                                eltAddr, loc, builder, context);
    }
    return;
  }
  case CotangentSpace::Kind::Sum: {
    llvm_unreachable("Differentiating sum types is not supported yet");
  }
  }
}

/// Creates and returns a scalar value in the specified type. The specified type
/// must be a loadable type and must have a cotangent space.
static SILValue createScalarValueDirect(intmax_t scalar, CanType type,
                                        SILLocation loc,
                                        SILBuilder &builder,
                                        ADContext &context) {
  LLVM_DEBUG(getADDebugStream() << "Creating a scalar value " << scalar <<
        " of type " << type << '\n');
  auto cotangentSpace = context.getCotangentSpace(type);
  assert(cotangentSpace && "No cotangent space for this type");
  switch (cotangentSpace->getKind()) {
  case CotangentSpace::Kind::BuiltinRealScalar:
    return createBuiltinFPScalar(scalar, type, loc, builder);
  case CotangentSpace::Kind::RealScalar:
  case CotangentSpace::Kind::RealVector: {
    // Otherwise, initiailize the value through protocol calls.
    auto *buffer =
        builder.createAllocStack(loc, SILType::getPrimitiveObjectType(type));
    auto *access =
        builder.createBeginAccess(loc, buffer, SILAccessKind::Init,
                                  SILAccessEnforcement::Static,
                                  /*noNestedConflict*/ true,
                                  /*fromBuiltin*/ false);
    createScalarValueIndirect(scalar, type, access, loc, builder, context);
    builder.createEndAccess(loc, access, /*aborted*/ false);
    access = builder.createBeginAccess(loc, buffer, SILAccessKind::Read,
                                       SILAccessEnforcement::Static,
                                       /*noNestedConflict*/ true,
                                       /*fromBuiltin*/ false);
    auto *loadedValue = builder.createLoad(
        loc, access, getBufferLOQ(type, builder.getFunction()));
    builder.createEndAccess(loc, access, /*aborted*/ false);
    builder.createDeallocStack(loc, buffer);
    return loadedValue;
  }
  case CotangentSpace::Kind::ProductStruct: {
    auto *structDecl = cotangentSpace->getProductStruct();
    SmallVector<SILValue, 8> elements;
    for (auto *field : structDecl->getStoredProperties()) {
      auto eltVal = createScalarValueDirect(
          scalar, field->getType()->getCanonicalType(), loc, builder, context);
      elements.push_back(eltVal);
    }
    return builder.createStruct(
        loc, SILType::getPrimitiveObjectType(type), elements);
  }
  case CotangentSpace::Kind::ProductTuple: {
    auto tupleType = cotangentSpace->getProductTuple();
    SmallVector<SILValue, 8> elements;
    for (auto eltType : tupleType->getElementTypes()) {
      auto eltVal = createScalarValueDirect(
          scalar, eltType->getCanonicalType(), loc, builder, context);
      elements.push_back(eltVal);
    }
    return builder.createTuple(
        loc, SILType::getPrimitiveObjectType(type), elements);
  }
  case CotangentSpace::Kind::Sum: {
    llvm_unreachable("Differentiating sum types is not supported yet");
  }
  }
}

//===----------------------------------------------------------------------===//
// PrimalGen - generates primal functions for each differentiation task in
// the SIL module.
//===----------------------------------------------------------------------===//

namespace {
class PrimalGen {
  friend class PrimalGenCloner;

private:
  /// The global AD context.
  ADContext &context;

  /// A worklist of primal synthesis items, each of which specifies a the
  /// original function, the target primal function, AD indices, and the primal
  /// value struct.
  SmallVector<FunctionSynthesisItem, 16> worklist;

  /// Flag indicating there was an error during primal generation.
  bool errorOccurred = false;

public:
  explicit PrimalGen(ADContext &context) : context(context) {}

  /// Performs primal synthesis for all differentiation tasks. Returns true if
  /// any error occurs.
  bool run();

protected:
  /// Lazily create a task to synthesize the primal function.
  SILFunction *lookupPrimalOrScheduleSynthesis(DifferentiationTask *task);

private:
  /// Creates an empty primal function, updating the primal info in the task.
  std::pair<SILFunction *, StructDecl *>
  createEmptyPrimal(DifferentiationTask *task);

  /// Processes a synthesis item. Returns true if any error occurs.
  bool performSynthesis(FunctionSynthesisItem task);
};
} // end anonymous namespace

StructDecl *
ADContext::createPrimalValueStruct(const DifferentiationTask *task) {
  auto *function = task->getOriginal();
  assert(&function->getModule() == &module &&
         "The function must be in the same module");
  auto &file = getPrimalValueDeclContainer();
  // Create a `<fn_name>__Type` struct.
  std::string pvStructName = "AD__" + function->getName().str() + "__Type__" +
                             mangleADIndices(task->getIndices());
  auto structId = astCtx.getIdentifier(pvStructName);
  SourceLoc loc = function->getLocation().getSourceLoc();
  auto pvStruct =
      new (astCtx) StructDecl(/*StructLoc*/ loc, /*Name*/ structId,
                              /*NameLoc*/ loc, /*Inherited*/ {},
                              /*GenericParams*/ nullptr, // to be set later
                              /*DC*/ &file);
  pvStruct->computeType();
  if (auto *dc = function->getDeclContext()) {
    if (auto *afd = dyn_cast<AbstractFunctionDecl>(dc)) {
      auto funcAccess = afd->getEffectiveAccess();
      if (funcAccess >= AccessLevel::Public) {
        pvStruct->getAttrs().add(
            new (astCtx) FixedLayoutAttr(/*implicit*/ true));
      }
      pvStruct->setAccess(funcAccess);
    }
  } else {
    pvStruct->setAccess(AccessLevel::Internal);
    pvStruct->getAttrs().add(
        new (astCtx) UsableFromInlineAttr(/*implicit*/ true));
  }
  // If the original function has generic parameters, clone them.
  auto *genEnv = function->getGenericEnvironment();
  if (genEnv && genEnv->getGenericSignature()) {
    auto *genParams = function->getDeclContext()->getGenericParamsOfContext();
    pvStruct->setGenericParams(genParams->clone(pvStruct));
  }
  file.addVisibleDecl(pvStruct);
  LLVM_DEBUG({
    auto &s = getADDebugStream();
    s << "Primal value struct created for function " << function->getName()
      << '\n';
    pvStruct->print(s);
    s << '\n';
  });
  return pvStruct;
}

/// Given an parameter argument (not indirect result) and some differentiation
/// indices, figure out whether the parent function is being differentiated with
/// respect to this parameter, according to the indices.
static bool isDifferentiationParameter(SILArgument *argument,
                                       llvm::SmallBitVector indices) {
  if (!argument) return false;
  auto *function = argument->getFunction();
  auto paramArgs = function->getArgumentsWithoutIndirectResults();
  for (unsigned i : indices.set_bits())
    if (paramArgs[i] == argument)
      return true;
  return false;
}

/// For a nested function call whose result tuple is active on the
/// differentiation path, compute the set of minimal indices for differentiating
/// this function as required by the data flow.
static void collectMinimalIndicesForFunctionCall(
    ApplyInst *ai, const SILReverseAutoDiffIndices &parentIndices,
    const DifferentiableActivityInfo &activityInfo,
    SmallVectorImpl<unsigned> &paramIndices,
    SmallVectorImpl<unsigned> &resultIndices) {
  // Make sure the function call result is active.
  assert(activityInfo.isActive(ai, parentIndices));
  auto fnTy = ai->getCallee()->getType().castTo<SILFunctionType>();
  SILFunctionConventions convs(fnTy, ai->getModule());
  auto arguments = ai->getArgumentOperands();
  // Parameter indices are indices (in the type signature) of parameter
  // arguments that are varied or are arguments.
  unsigned currentParamIdx = 0;
  for (auto applyArg : ai->getArgumentsWithoutIndirectResults()) {
    if (activityInfo.isVaried(applyArg, parentIndices.parameters) ||
        isDifferentiationParameter(dyn_cast<SILArgument>(applyArg),
                                   parentIndices.parameters))
      paramIndices.push_back(currentParamIdx);
    ++currentParamIdx;
  }
  // Result indices are indices (in the type signature) of results that are
  // useful.
  //
  // If the function returns only one result, then we just see if that is
  // useful.
  if (fnTy->getNumDirectFormalResults() == 1) {
    if (activityInfo.isUseful(ai, parentIndices.source))
      resultIndices.push_back(0);
    return;
  }
  // If the function returns more than 1 results, the return type is a tuple. We
  // need to find all `tuple_extract`s on that tuple, and determine if each
  // found extracted element is useful.
  // Collect direct results being retrieved using `tuple_extract`.
  SmallVector<SILValue, 8> usedDirectResults(convs.getNumDirectSILResults());
  for (auto *use : ai->getUses())
    if (auto *tei = dyn_cast<TupleExtractInst>(use->getUser()))
      usedDirectResults[tei->getFieldNo()] = tei;
  // Add differentiation indices based on activity analysis.
  unsigned dirResIdx = 0;
  unsigned indResIdx = convs.getSILArgIndexOfFirstIndirectResult();
  for (auto &resAndIdx : enumerate(convs.getResults())) {
    auto &res = resAndIdx.value();
    unsigned idx = resAndIdx.index();
    if (res.isFormalDirect()) {
      if (auto dirRes = usedDirectResults[dirResIdx])
        if (dirRes && activityInfo.isUseful(dirRes, parentIndices.source))
          resultIndices.push_back(idx);
      ++dirResIdx;
    } else {
      if (activityInfo.isUseful(arguments[indResIdx].get(),
                                parentIndices.source))
        resultIndices.push_back(idx);
      ++indResIdx;
    }
  }
}

/// If the original function in the differentiation task has more than one basic
/// blocks, emit a "control flow unsupported" error at appropriate source
/// locations. Returns true if error is emitted.
static bool diagnoseUnsupportedControlFlow(ADContext &context,
                                           DifferentiationTask *task) {
  if (task->getOriginal()->getBlocks().size() <= 1)
    return false;
  // Find any control flow node and diagnose.
  for (auto &bb : *task->getOriginal()) {
    auto *term = bb.getTerminator();
    if (term->isBranch()) {
      context.emitNondifferentiabilityError(
          term, task, diag::autodiff_control_flow_not_supported);
      return true;
    }
  }
  return false;
}

/// Given the original function and a call to the corresponding primal function,
/// collect primal values and original results returned by the primal call.
static void collectPrimalValuesAndOriginalResults(
    SILFunctionType *origFnTy, ApplyInst *primalCall,
    ArrayRef<SILValue> extractedDirRes, SmallVectorImpl<SILValue> &primVals,
    SmallVectorImpl<SILValue> &origRes) {
  SmallVector<SILValue, 8> allResults;
  collectAllActualResultsInTypeOrder(primalCall, extractedDirRes,
                                     primalCall->getIndirectSILResults(),
                                     allResults);
  ArrayRef<SILValue> allResultsRef(allResults);
  auto numOrigRes = origFnTy->getNumResults();
  auto primValsRef = allResultsRef.drop_back(numOrigRes);
  auto origResRef = allResultsRef.take_back(numOrigRes);
  primVals.append(primValsRef.begin(), primValsRef.end());
  origRes.append(origResRef.begin(), origResRef.end());
}

namespace {
class PrimalGenCloner final : public SILClonerWithScopes<PrimalGenCloner> {
private:
  /// A reference to this function synthesis item.
  const FunctionSynthesisItem &synthesis;

  /// Info from activity analysis on the original function.
  const DifferentiableActivityInfo &activityInfo;

  /// The dominator tree of the original function.
  /// const DominanceInfo &domInfo;

  /// The postdominator tree of the original function.
  const PostDominanceInfo &postDomInfo;

  bool errorOccurred = false;

  // To be used for control flow support.
  // const SILLoopInfo &loopInfo;

  /// Global PrimalGen.
  PrimalGen &primalGen;

  /// Global context.
  ADContext &getContext() { return primalGen.context; }

  /// The non-control-dependent static primal values. This will be used to
  /// gather all primal values in instruction order as they are created and
  /// added to the primal value struct. These will then form a primal value
  /// struct value along with tapes, to be returned as the first result of the
  /// primal.
  SmallVector<SILValue, 8> staticPrimalValues;

  ASTContext &getASTContext() const {
    return synthesis.target->getASTContext();
  }

  DifferentiationTask *getDifferentiationTask() const { return synthesis.task; }

  SILFunction *getOriginal() const { return synthesis.original; }
  SILFunction *getPrimal() const { return synthesis.target; }

  PrimalInfo &getPrimalInfo() const {
    return *getDifferentiationTask()->getPrimalInfo();
  }

protected:
  /// Determine the kind of the given primal value. It is a BB argument, a
  /// cost-free conversion like `struct_extract`, a value to be recomputed in
  /// the adjoint, an control-independent checkpoint, or a tape checkpoint.
  PrimalValueKind classifyPrimalValue(SILInstruction *inst) {
    assert(inst->getFunction() == getOriginal());
    auto *entry = getOriginal()->getEntryBlock();
    auto *bb = inst->getParentBlock();
    switch (inst->getKind()) {
    case SILInstructionKind::IntegerLiteralInst:
    case SILInstructionKind::FloatLiteralInst:
    case SILInstructionKind::StringLiteralInst:
    case SILInstructionKind::ConstStringLiteralInst:
    case SILInstructionKind::TupleInst:
    case SILInstructionKind::StructInst:
    case SILInstructionKind::TupleExtractInst:
    case SILInstructionKind::TupleElementAddrInst:
    case SILInstructionKind::ApplyInst:
    case SILInstructionKind::StructExtractInst:
    case SILInstructionKind::StructElementAddrInst:
    case SILInstructionKind::EnumInst:
    case SILInstructionKind::FunctionRefInst:
    case SILInstructionKind::ConvertFunctionInst:
    case SILInstructionKind::ThinToThickFunctionInst:
    case SILInstructionKind::PartialApplyInst:
    case SILInstructionKind::GlobalValueInst:
    case SILInstructionKind::KeyPathInst:
    case SILInstructionKind::MetatypeInst:
    case SILInstructionKind::GradientInst:
      return PrimalValueKind::Conversion;
    case SILInstructionKind::BuiltinInst: {
      auto *bi = cast<BuiltinInst>(inst);
      auto kind = bi->getBuiltinKind();
      if (!kind)
        return PrimalValueKind::Conversion;
      switch (*kind) {
      case BuiltinValueKind::FAdd:
      case BuiltinValueKind::FSub:
      case BuiltinValueKind::FNeg:
      case BuiltinValueKind::FMul:
      case BuiltinValueKind::FDiv:
        goto checkpoint;
      default:
        return PrimalValueKind::Conversion;
      }
    }
    default:
    checkpoint:
      return postDomInfo.dominates(bb, entry)
                 ? PrimalValueKind::StaticCheckpoint
                 : PrimalValueKind::TapeCheckpoint;
    }
  }

public:
  explicit PrimalGenCloner(const FunctionSynthesisItem &synthesis,
                           const DifferentiableActivityInfo &activityInfo,
                           const DominanceInfo &domInfo,
                           const PostDominanceInfo &pdomInfo,
                           const SILLoopInfo &loopInfo, PrimalGen &primalGen,
                           ADContext &context)
      : SILClonerWithScopes(*synthesis.target), synthesis(synthesis),
        activityInfo(activityInfo), /*domInfo(domInfo),*/ postDomInfo(pdomInfo),
        /*loopInfo(loopInfo),*/
        primalGen(primalGen) {}

  /// Entry of primal generation for a function. Returns true if any error
  /// occurred.
  bool run() {
    LLVM_DEBUG(getADDebugStream()
               << "Cloning original @" << getOriginal()->getName()
               << " to primal @" << synthesis.target->getName() << '\n');
    // Kick off the cloner.
    visitSILFunction(getOriginal());
    return errorOccurred;
  }

  void postProcess(SILInstruction *orig, SILInstruction *cloned) {
    if (errorOccurred)
      return;
    SILClonerWithScopes::postProcess(orig, cloned);
    auto &indices = getDifferentiationTask()->getIndices();
    if (!(activityInfo.getActivity(orig, indices) & ActivityFlags::Active))
      return;
    switch (classifyPrimalValue(orig)) {
    case PrimalValueKind::Conversion:
      break;
    case PrimalValueKind::ToRematerialize:
      break;
    case PrimalValueKind::TapeCheckpoint:
      // FIXME: Get or create typed tape, and emit push-to-tape builtin.
      llvm_unreachable("Unhandled tape checkpoint");
    case PrimalValueKind::StaticCheckpoint:
      for (auto resultPair :
           llvm::zip(orig->getResults(), cloned->getResults())) {
        LLVM_DEBUG(getADDebugStream()
                   << "Found static checkpoint " << *cloned << '\n');
        SILValue origRes, clonedRes;
        std::tie(origRes, clonedRes) = resultPair;
        getPrimalInfo().addStaticPrimalValueDecl(origRes);
        staticPrimalValues.push_back(clonedRes);
      }
      break;
    }
    LLVM_DEBUG(getADDebugStream() << "Post-processing the clone of \n"
                                  << *orig << "as\n"
                                  << *cloned << '\n');
  }

  void visitSILBasicBlock(SILBasicBlock *bb) {
    if (errorOccurred)
      return;
    SILClonerWithScopes::visitSILBasicBlock(bb);
  }

  void visitSILFunction(SILFunction *original) {
    LLVM_DEBUG(getADDebugStream() << "Running PrimalGen on\n" << *original);
    // Create entry BB and arguments.
    auto *entry = getPrimal()->createBasicBlock();
    // Map the original's arguments to the new function's arguments.
    for (auto *origArg : original->getArguments()) {
      auto *newArg = entry->createFunctionArgument(origArg->getType());
      ValueMap.insert({origArg, newArg});
    }
    BBMap.insert({original->getEntryBlock(), entry});
    getBuilder().setInsertionPoint(entry);
    // Clone.
    SILClonerWithScopes::visitSILFunction(original);
    // If errors occurred, back out.
    if (errorOccurred)
      return;
    auto *origExit = &*original->findReturnBB();
    auto *exit = BBMap.lookup(origExit);
    assert(exit->getParent() == getPrimal());
    // Get the original's return value's corresponsing value in the primal.
    auto *origRetInst = cast<ReturnInst>(origExit->getTerminator());
    auto origRetVal = origRetInst->getOperand();
    auto origResInPrimal = getOpValue(origRetVal);
    // Create a primal value struct containing all static primal values and
    // tapes.
    auto loc = getPrimal()->getLocation();
    auto structTy =
        getPrimalInfo().getPrimalValueStruct()->getDeclaredInterfaceType();
    auto &builder = getBuilder();
    builder.setInsertionPoint(exit);
    auto structLoweredTy =
        getContext().getTypeConverter().getLoweredType(structTy);
    auto primValsVal =
        builder.createStruct(loc, structLoweredTy, staticPrimalValues);
    // FIXME: Handle tapes.
    //
    // If the original result was a tuple, return a tuple of all elements in the
    // original result tuple and the primal value struct value.
    auto origResTy = origResInPrimal->getType();
    SILValue retVal;
    if (auto origResTupTy = origResTy.getAs<TupleType>()) {
      auto eltTypes = origResTupTy.getElementTypes();
      auto numElts = eltTypes.size();
      SmallVector<SILValue, 8> elts;
      elts.reserve(numElts + 1);
      elts.push_back(primValsVal);
      for (unsigned i : range(numElts))
        elts.push_back(builder.emitTupleExtract(loc, origResInPrimal, i));
      retVal = builder.createTuple(loc, elts);
    }
    // If the original result was a single value, return a tuple of the primal
    // value struct value and the original result.
    else {
      retVal = builder.createTuple(loc, {primValsVal, origResInPrimal});
    }
    builder.createReturn(loc, retVal);
    LLVM_DEBUG({
      auto &s = getADDebugStream()
                << "Primal values in $"
                << getPrimalInfo().getPrimalValueStruct()->getName() << ":\n";
      for (auto *var : getPrimalInfo().getPrimalValueStruct()->getMembers()) {
        var->dump(s);
        s << '\n';
      }
    });
    LLVM_DEBUG(getADDebugStream() << "Finished PrimalGen for function "
                                  << original->getName() << ":\n"
                                  << *getPrimal());
  }

  /// General visitor for all instruction. If there is any error emitted by
  /// previous visits, bail out.
  void visit(SILInstruction *inst) {
    if (errorOccurred)
      return;
    SILClonerWithScopes::visit(inst);
  }

  /// Handle the primal transformation of an `apply` instruction. We do not
  /// always transform `apply`. When we do, we do not just blindly differentiate
  /// from all results w.r.t. all parameters. Instead, we let activity analysis
  /// decide whether to transform and what differentiation indices to use.
  void visitApplyInst(ApplyInst *ai) {
    // Special handling logic only applies when `apply` is active. If not, just
    // do standard cloning.
    if (!activityInfo.isActive(ai, synthesis.indices)) {
      LLVM_DEBUG(getADDebugStream() << "Not active:\n" << *ai << '\n');
      SILClonerWithScopes::visitApplyInst(ai);
      return;
    }
    // This instruction is active, replace it with a call to its primal.
    // Get the indices required for differentiating this function.
    LLVM_DEBUG(getADDebugStream() << "Primal-transforming:\n" << *ai << '\n');
    SmallVector<unsigned, 8> activeParamIndices;
    SmallVector<unsigned, 8> activeResultIndices;
    collectMinimalIndicesForFunctionCall(ai, synthesis.indices, activityInfo,
                                         activeParamIndices,
                                         activeResultIndices);
    assert(!activeParamIndices.empty() && "Parameter indices cannot be empty");
    assert(!activeResultIndices.empty() && "Result indices cannot be empty");
    LLVM_DEBUG(auto &s = getADDebugStream() << "Active indices: params={";
               interleave(activeParamIndices.begin(), activeParamIndices.end(),
                          [&s](unsigned i) { s << i; }, [&s] { s << ", "; });
               s << "}, results={"; interleave(
                   activeResultIndices.begin(), activeResultIndices.end(),
                   [&s](unsigned i) { s << i; }, [&s] { s << ", "; });
               s << "}\n";);
    auto &context = getContext();
    // FIXME: If there are multiple active results, we don't support it yet.
    // To support this, we need to emit a primal call for each active result.
    if (activeResultIndices.size() > 1) {
      context.emitNondifferentiabilityError(ai, synthesis.task);
      errorOccurred = true;
      return;
    }
    // Form expected indices by assuming there's only one result.
    SILReverseAutoDiffIndices indices(activeResultIndices.front(),
                                      activeParamIndices);
    // Retrieve the original function being called before conversion.
    auto calleeOrigin = ai->getCalleeOrigin();
    auto *calleeOriginFnRef = dyn_cast<FunctionRefInst>(calleeOrigin);
    // If callee does not trace back to a `function_ref`, it is an opaque
    // function. Emit a "not differentiable" diagnostic here.
    // FIXME: Handle `partial_apply`.
    if (!calleeOriginFnRef) {
      context.emitNondifferentiabilityError(ai, synthesis.task);
      errorOccurred = true;
      return;
    }
    auto calleeOriginType = calleeOriginFnRef->getFunctionType();
    // Find or register a differentiation task for this function.
    auto *newTask = context.lookUpOrRegisterDifferentiationTask(
        calleeOriginFnRef->getReferencedFunction(), indices,
        /*invoker*/ {ai, synthesis.task});
    // Associate the new differenetiation task with this `apply` instruction, so
    // that adjoint synthesis can pick it up.
    getDifferentiationTask()->getAssociatedTasks().insert({ai, newTask});
    // Get the primal function from the task. If the task was newly created,
    // then we need to schedule a synthesis item for the primal.
    auto *primalFn = newTask->getPrimal();
    if (!primalFn)
      primalFn = primalGen.lookupPrimalOrScheduleSynthesis(newTask);
    // Now that we have the primal, get ready to call it.
    // But before calling it, we need to convert the primal function like how
    // the original function is converted.
    SILBuilder &builder = getBuilder();
    // %0 = function_ref <primal>
    auto *primal =
        builder.createFunctionRef(ai->getCallee().getLoc(), primalFn);
    // %1 = ... convert %0 ...
    auto convertedPrimal = reapplyFunctionConversion(
        primal, calleeOrigin, ai->getCallee(), builder, primal->getLoc(),
        [&](SILValue v) { return getOpValue(v); });
    // Call the primal function using the original parameters.
    SmallVector<SILValue, 8> newArgs;
    auto primalFnTy = primalFn->getLoweredFunctionType();
    auto numPrimalParams = primalFnTy->getNumParameters();
    auto numPrimalIndRes = primalFnTy->getNumIndirectFormalResults();
    auto numArgs = numPrimalParams + numPrimalIndRes;
    newArgs.reserve(numArgs);
    // Handle indirect primal values.
    if (newArgs.size() > ai->getNumArguments()) {
      llvm_unreachable("FIXME: Some primal values are indirect");
    }
    // Collect substituted arguments.
    LLVM_DEBUG(getADDebugStream() << "Retrieving original arguments:\n");
    for (auto origArg : ai->getArguments()) {
      LLVM_DEBUG(getADDebugStream() << "Original argument " << origArg);
      newArgs.push_back(getOpValue(origArg));
    }
    // %2 = apply %1(...)
    auto *primalCall = builder.createApply(ai->getLoc(), convertedPrimal,
                                           ai->getSubstitutionMap(), newArgs,
                                           ai->isNonThrowing());
    LLVM_DEBUG(getADDebugStream()
               << "Applied primal function\n" << *primalCall);
    // After applying the primal, we need to handle the primal's direct results.
    // These results include direct primal values and direct original results.
    SmallVector<SILValue, 8> primVals, origResults, allDirResults;
    extractAllElements(primalCall, builder, allDirResults);
    collectPrimalValuesAndOriginalResults(calleeOriginType, primalCall,
                                          allDirResults, primVals, origResults);
    LLVM_DEBUG({
      auto &s = getADDebugStream();
      s << "All direct results returned by the primal function: \n";
      llvm::for_each(allDirResults, [&](SILValue v) { s << v; });
      s << "Primal values returned by the primal function: \n";
      llvm::for_each(primVals, [&](SILValue v) { s << v; });
      s << "Original results returned by the primal function: \n";
      llvm::for_each(origResults, [&](SILValue v) { s << v; });
    });

    // Get original direct results for cloning.
    SmallVector<SILValue, 8> origDirResults;
    for (auto origRes : origResults)
      if (origRes->getType().isObject())
        origDirResults.push_back(origRes);
    auto origDirResultFromPrimal =
        joinElements(origDirResults, builder, primalCall->getLoc());
    // Store the original result from primal to the value map.
    ValueMap.insert({ai, origDirResultFromPrimal});

    // FIXME: Handle indirect passing. One possible way is to scan the entire
    // data flow to determine whether the primal value struct should be
    // indirect. Then use a flag to determine whether we'll use SSA operations
    // or address operations to perform checkpointing.

    // Checkpoint nested primal values as a tuple.
    auto nestedPrimValDeclTy =
        joinElementTypesFromValues(primVals, getASTContext());
    getPrimalInfo().addNestedStaticPrimalValueDecl(ai, nestedPrimValDeclTy);
    auto primValAggr = joinElements(primVals, builder, primalCall->getLoc());
    staticPrimalValues.push_back(primValAggr);

    // Checkpoint original results as a tuple.
    getPrimalInfo().addStaticPrimalValueDecl(ai);
    auto origResAggr = joinElements(origResults, builder, primalCall->getLoc());
    staticPrimalValues.push_back(origResAggr);

    // Some instructions that produce the callee may have been cloned.
    // If the original callee did not have any users beyond this `apply`,
    // recursively kill the cloned callee.
    if (auto *origCallee = cast_or_null<SingleValueInstruction>(
            ai->getCallee()->getDefiningInstruction()))
      if (origCallee->hasOneUse())
        recursivelyDeleteTriviallyDeadInstructions(
            getOpValue(origCallee)->getDefiningInstruction());
  }

  /// Handle the primal transformation of a `gradient` instruction. The only
  /// case that will incur visiting `gradient` instruction is nested
  /// differentiation, which is not supported yet.
  void visitGradientInst(GradientInst *gi) {
    getContext().emitNondifferentiabilityError(
        gi, getDifferentiationTask(), diag::autodiff_nested_not_supported);
    errorOccurred = true;
  }

  /// Primal has qualified ownership. We assign store ownership qualifier while
  /// cloning the `store` instruction.
  void visitStoreInst(StoreInst *si) {

    auto destTy = si->getDest()->getType().getASTType();
    auto loc = remapLocation(si->getLoc());
    auto soq = getBufferSOQ(getOpASTType(destTy), *getPrimal());
    getBuilder().createStore(loc, getOpValue(si->getSrc()),
                             getOpValue(si->getDest()), soq);
  }

  /// Primal has qualified ownership. We assign load ownership qualified while
  /// cloning the `load` instruction.
  void visitLoadInst(LoadInst *li) {

    auto srcTy = li->getOperand()->getType().getASTType();
    auto loc = remapLocation(li->getLoc());
    auto loq = getBufferLOQ(getOpASTType(srcTy), *getPrimal());
    ValueMap.insert(
        {li, getBuilder().createLoad(loc, getOpValue(li->getOperand()), loq)});
  }
};
} // end anonymous namespace

bool PrimalGen::performSynthesis(FunctionSynthesisItem item) {
  LLVM_DEBUG(getADDebugStream() << "Performing primal synthesis for original"
             << item.original->getName() << " and its corresponding adjoint "
             << item.target->getName() << '\n');
  // FIXME: If the original function has multiple basic blocks, bail out since
  // AD does not support control flow yet.
  if (diagnoseUnsupportedControlFlow(context, item.task)) {
    errorOccurred = true;
    return true;
  }
  // Compute necessary analyses on the original function.
  auto &passManager = context.getPassManager();
  auto *activityAnalysis =
      passManager.getAnalysis<DifferentiableActivityAnalysis>();
  auto *domAnalysis = passManager.getAnalysis<DominanceAnalysis>();
  auto *pdomAnalysis = passManager.getAnalysis<PostDominanceAnalysis>();
  auto *loopAnalysis = passManager.getAnalysis<SILLoopAnalysis>();
  auto &activityInfo = *activityAnalysis->get(item.original);
  auto &domInfo = *domAnalysis->get(item.original);
  auto &pdomInfo = *pdomAnalysis->get(item.original);
  auto &loopInfo = *loopAnalysis->get(item.original);
  // Canonicalize the orignal function's control flow.
  ControlFlowCanonicalization(*item.original, domInfo, loopInfo).run();
  // For debugging, dump the original function's activity analysis.
  LLVM_DEBUG(dumpActivityInfo(*item.original, item.task->getIndices(),
                              activityInfo, getADDebugStream()));
  // Synthesize primal.
  PrimalGenCloner cloner(item, activityInfo, domInfo, pdomInfo, loopInfo, *this,
                         context);
  return cloner.run();
}

/// Creates a primal function.
std::pair<SILFunction *, StructDecl *>
PrimalGen::createEmptyPrimal(DifferentiationTask *task) {
  auto indices = task->getIndices();
  auto *original = task->getOriginal();
  auto &module = context.getModule();
  std::string primalName =
      "AD__" + original->getName().str() + "__primal_" + mangleADIndices(indices);
  StructDecl *primalValueStructDecl = context.createPrimalValueStruct(task);
  task->initializePrimalInfo(primalValueStructDecl, module);
  auto pvType = primalValueStructDecl->getDeclaredType()->getCanonicalType();
  auto objTy = SILType::getPrimitiveObjectType(pvType);
  auto resultConv = objTy.isLoadable(module) ? ResultConvention::Owned
                                             : ResultConvention::Unowned;
  auto origResults = original->getLoweredFunctionType()->getResults();
  SmallVector<SILResultInfo, 8> results;
  results.push_back({pvType, resultConv});
  results.append(origResults.begin(), origResults.end());
  // Create result info for checkpoints.
  auto originalTy = original->getLoweredFunctionType();
  auto primalTy = SILFunctionType::get(
      originalTy->getGenericSignature(), originalTy->getExtInfo(),
      originalTy->getCoroutineKind(), originalTy->getCalleeConvention(),
      originalTy->getParameters(), originalTy->getYields(), results,
      originalTy->getOptionalErrorResult(), context.getASTContext());
<<<<<<< HEAD
  SILOptFunctionBuilder fb(context.getTransform());
  auto *primal = fb.getOrCreateFunction(
      original->getLocation(), primalName, original->getLinkage(), primalTy,
=======
  SILFunctionBuilder FB(module);
  auto linkage = original->getLinkage();
  if (linkage == SILLinkage::Public)
    linkage = SILLinkage::PublicNonABI;
  auto *primal = FB.getOrCreateFunction(
      original->getLocation(), primalName, linkage, primalTy,
>>>>>>> ad07979e
      original->isBare(), original->isTransparent(), original->isSerialized());
  primal->setUnqualifiedOwnership();
  LLVM_DEBUG(getADDebugStream() << "Primal function created \n"
                                << *primal << '\n');
  task->setPrimal(primal);
  return {primal, primalValueStructDecl};
}

SILFunction *
PrimalGen::lookupPrimalOrScheduleSynthesis(DifferentiationTask *task) {
  // If the original function already has a primal, skip this task.
  if (auto *existingPrimal = task->getPrimal())
    return existingPrimal;
  // Create a primal function.
  SILFunction *newPrimal = nullptr;
  StructDecl *primalStruct = nullptr;
  std::tie(newPrimal, primalStruct) = createEmptyPrimal(task);
  // Create a synthesis item and push it to the worklist.
  FunctionSynthesisItem synthesis{task->getOriginal(), newPrimal,
                                  task->getIndices(), task};
  worklist.push_back(synthesis);
  return newPrimal;
}

bool PrimalGen::run() {
  // Push everything to the list of primal synthesis items.
  for (auto &task : context.getDifferentiationTasks())
    lookupPrimalOrScheduleSynthesis(task.get());
  // Process each item until empty.
  while (!worklist.empty()) {
    auto synthesis = worklist.back();
    worklist.pop_back();
    errorOccurred |= performSynthesis(synthesis);
    synthesis.task->getPrimalInfo()->computePrimalValueStructType();
    LLVM_DEBUG(synthesis.target->verify());
  }
  return errorOccurred;
}

//===----------------------------------------------------------------------===//
// AdjointGen - generates an adjoint function for each differentiation task
// in a SIL module.
//===----------------------------------------------------------------------===//

/// The adjoint generator for all gradient functions. Executed after PrimalGen.
namespace {

class AdjointGen {
  friend class AdjointEmitter;

private:
  /// The global AD context.
  ADContext &context;

  /// Work list of synthesis items.
  SmallVector<FunctionSynthesisItem, 16> worklist;

  /// Flag indicating whether an error has occurred.
  bool errorOccurred = false;

public:
  explicit AdjointGen(ADContext &context) : context(context) {}

  /// Performs adjoint generation for all differentiation tasks. Returns true if
  /// any error occurs.
  bool run();

private:
  /// Creates an empty adjoint function.
  SILFunction *createEmptyAdjoint(DifferentiationTask *task);
  /// Do the synthesis item. Returns true if any error occurs.
  bool performSynthesis(FunctionSynthesisItem item);
  /// Look up the adjoint function corresponding to this task. If it does not
  /// exist, create an empty adjoint and schedule a synthesis item to be
  /// processed later in AdjointGen.
  SILFunction *lookupAdjointOrScheduleSynthesis(DifferentiationTask *task);
};
} // end anonymous namespace

SILFunction *AdjointGen::createEmptyAdjoint(DifferentiationTask *task) {
  auto &module = context.getModule();
  auto *original = task->getOriginal();
  // Parameters of the adjoint include the original parameters, a primal value
  // struct, original results, and a seed.
  // Results of the adjoint have the same type as the original parameters.
  SmallVector<SILParameterInfo, 8> adjParams;
  SmallVector<SILResultInfo, 8> adjResults;
  auto origTy = original->getLoweredFunctionType();
  auto origParams = origTy->getParameters();
  assert((!origTy->hasSelfParam() ||
          origParams.back() == origTy->getSelfParameter()) &&
         "self argument should be the last one");
  auto origParamsWithoutSelf = origTy->hasSelfParam() ?
      origParams.slice(0, origParams.size() - 1) : origParams;

  // Add adjoint parameters for the original non-self parameters. If there is a
  // self parameter, we'll push it later as the last adjoint parameter, because
  // Swift's method convention always has self last.
  for (auto &param : origParamsWithoutSelf)
    adjParams.push_back(param);

  // If there's a generated primal, accept a primal value struct in the adjoint
  // parameter list.
  if (auto *pi = task->getPrimalInfo()) {
    auto pvType = pi->getPrimalValueStruct()
                      ->getDeclaredInterfaceType()
                      ->getCanonicalType();
    adjParams.push_back(getFormalParameterInfo(pvType, module));
  }

  // Add adjoint parameters for the original results.
  for (auto &origRes : origTy->getResults())
    adjParams.push_back(getFormalParameterInfo(origRes.getType(), module));

  // Add adjoint parameter for the seed.
  adjParams.push_back(getFormalParameterInfo(
      origTy->getResults()[task->getIndices().source].getType(), module));

  // Add adjoint parameter for the original self parameter, if applicable.
  if (origTy->hasSelfParam())
    adjParams.push_back(origTy->getSelfParameter());

  // Add adjoint result for the wrt self parameter, if it was requested.
  auto selfParamIndex = origParams.size() - 1;
  if (origTy->hasSelfParam() &&
      task->getIndices().isWrtParameter(selfParamIndex))
    adjResults.push_back(getFormalResultInfo(
        origParams[selfParamIndex].getType(), module));

  // Add adjoint results for the requested non-self wrt parameters.
  for (auto i : task->getIndices().parameters.set_bits()) {
    if (origTy->hasSelfParam() && i == selfParamIndex)
      continue;
    adjResults.push_back(getFormalResultInfo(origParams[i].getType(), module));
  }

  auto adjName = "AD__" + original->getName().str() + "__adjoint_" +
                 mangleADIndices(task->getIndices());
  auto adjType = SILFunctionType::get(
      origTy->getGenericSignature(), origTy->getExtInfo(),
      origTy->getCoroutineKind(), origTy->getCalleeConvention(), adjParams, {},
      adjResults, None, original->getASTContext());
<<<<<<< HEAD
  SILOptFunctionBuilder fb(context.getTransform());
  auto *adjoint = fb.createFunction(
      original->getLinkage(), adjName, adjType,
=======
  SILFunctionBuilder FB(module);
  auto linkage = original->getLinkage();
  if (linkage == SILLinkage::Public)
    linkage = SILLinkage::PublicNonABI;
  auto *adjoint = FB.createFunction(linkage, adjName, adjType,
>>>>>>> ad07979e
      original->getGenericEnvironment(), original->getLocation(),
      original->isBare(), original->isTransparent(), original->isSerialized());
  adjoint->setUnqualifiedOwnership();
  adjoint->setDebugScope(new (module)
                             SILDebugScope(original->getLocation(), adjoint));
  task->setAdjoint(adjoint);
  return adjoint;
}

SILFunction *
AdjointGen::lookupAdjointOrScheduleSynthesis(DifferentiationTask *task) {
  // If the original function already has an adjoint, skip this task.
  if (auto *existingAdjoint = task->getAdjoint())
    return existingAdjoint;
  // Create an adjoint function.
  SILFunction *newAdjoint = createEmptyAdjoint(task);
  // Create a synthesis item and push it to the worklist.
  FunctionSynthesisItem synthesis{task->getOriginal(), newAdjoint,
                                  task->getIndices(), task};
  worklist.push_back(synthesis);
  return newAdjoint;
}

bool AdjointGen::run() {
  // Push everything to the worklist.
  for (auto &task : context.getDifferentiationTasks())
    lookupAdjointOrScheduleSynthesis(task.get());
  // Iterate over the worklist, look up existing adjoint. If an adjoint exists
  // for the task, do nothing. Otherwise, create a function and process it.
  while (!worklist.empty()) {
    auto synthesis = worklist.back();
    worklist.pop_back();
    errorOccurred |= performSynthesis(synthesis);
    LLVM_DEBUG(synthesis.target->verify());
  }
  return errorOccurred;
}

//===----------------------------------------------------------------------===//
// AdjointValue - a symbolic representation for adjoint values that allows
// for efficient differentiation of aggregates.
//===----------------------------------------------------------------------===//

namespace {

/// A symbolic adjoint value that is capable of representing zero gradient 0 and
/// 1, in addition to a materialized SILValue. This is expected to be passed
/// around by value in most cases, as it's two words long.
class AdjointValue {
public:
  enum Kind {
    /// An empty adjoint, i.e. zero. This case exists due to its special
    /// mathematical properties: `0 + x = x`. This is a guaranteed optimization
    /// when we combine a zero adjoint with another (e.g. differentiating a
    /// fanout).
    Zero,

    /// An aggregate of adjoint values.
    Aggregate,

    /// A materialized SIL value.
    Materialized,
  };

private:
  union Value {
    ArrayRef<AdjointValue> aggregate;
    SILValue materialized;
    Value(ArrayRef<AdjointValue> v) : aggregate(v) {}
    Value(SILValue v) : materialized(v) {}
    Value() {}
  };

  /// The kind of this adjoint value.
  Kind kind;

  /// The type of this value as if it were materialized as a SIL value.
  SILType type;

  /// The underlying value.
  Value value;

  AdjointValue(Kind kind, SILType type, Value value)
      : kind(kind), type(type), value(value) {
  }

public:
  AdjointValue(SILValue materializedValue)
      : AdjointValue(Kind::Materialized, materializedValue->getType(),
                     materializedValue) {}
  AdjointValue(SingleValueInstruction *svi) : AdjointValue(SILValue(svi)) {}

  Kind getKind() const { return kind; }
  SILType getType() const { return type; }
  CanType getSwiftType() const { return type.getASTType(); }

  NominalTypeDecl *getAnyNominal() const {
    return getSwiftType()->getAnyNominal();
  }

  bool isZero() const { return kind == Kind::Zero; }
  bool isAggregate() const { return kind == Kind::Aggregate; }
  bool isMaterialized() const { return kind == Kind::Materialized; }

  static AdjointValue getZero(SILType type) { return {Kind::Zero, type, {}}; }

  static AdjointValue getMaterialized(SILValue value) {
    assert(value);
    return {Kind::Materialized, value->getType(), value};
  }

  static AdjointValue getAggregate(SILType type,
                                   ArrayRef<AdjointValue> elements,
                                   llvm::BumpPtrAllocator &allocator) {
    // Tuple type elements must match the type of each adjoint value element.
    assert(isLegalAggregate(elements, type));
    AdjointValue *buf = reinterpret_cast<AdjointValue *>(allocator.Allocate(
        elements.size() * sizeof(AdjointValue), alignof(AdjointValue)));
    MutableArrayRef<AdjointValue> array(buf, elements.size());
    std::uninitialized_copy(elements.begin(), elements.end(), array.begin());
    return {Kind::Aggregate, type, array};
  }

  ArrayRef<AdjointValue> getAggregateElements() const {
    assert(isAggregate());
    return value.aggregate;
  }

  SILValue getMaterializedValue() const {
    assert(isMaterialized());
    return value.materialized;
  }

private:
  static bool isLegalAggregate(ArrayRef<AdjointValue> elements, SILType type) {
    if (auto *structDecl =
            dyn_cast_or_null<StructDecl>(type.getASTType()->getAnyNominal())) {
      // TODO: Check whether this struct is @_fixed_layout and ABI public.
      for (auto pair : llvm::zip(structDecl->getStoredProperties(), elements))
        if (!std::get<0>(pair)->getType()->getCanonicalType()
                ->isEqual(std::get<1>(pair).getSwiftType()))
          return false;
    } else if (auto tupleTy = type.getAs<TupleType>()) {
      for (auto pair : llvm::zip(tupleTy->getElementTypes(), elements))
        if (!std::get<0>(pair)->isEqual(std::get<1>(pair).getSwiftType()))
          return false;
    } else {
      llvm_unreachable("Not an aggregate type");
    }
    return true;
  }

public:
  void print(llvm::raw_ostream &s = llvm::outs()) const {
    switch (kind) {
    case Kind::Zero:
      s << "Zero";
      break;
    case Kind::Aggregate:
      s << "Aggregate<";
      if (auto *decl = dyn_cast_or_null<StructDecl>(
              type.getASTType()->getAnyNominal())) {
        s << "Struct>(";
        interleave(llvm::zip(decl->getStoredProperties(),
                             getAggregateElements()),
                   [&s](std::tuple<VarDecl *, AdjointValue> elt) {
                     s << std::get<0>(elt)->getName() << ": ";
                     std::get<1>(elt).print(s);
                   }, [&s] { s << ", "; });
      } else if (auto tupleType = type.getAs<TupleType>()) {
        s << "Tuple>(";
        interleave(getAggregateElements(),
                   [&s](AdjointValue elt) { elt.print(s); },
                   [&s] { s << ", "; });
      } else {
        llvm_unreachable("Invalid aggregate");
      }
      s << ')';
      break;
    case Kind::Materialized:
      s << "Materialized(" << getMaterializedValue() << ')';
      break;
    }
  }
};

inline llvm::raw_ostream &operator<<(llvm::raw_ostream &os,
                                     const AdjointValue &adjVal) {
  adjVal.print(os);
  return os;
}

} // end anonymous namespace

//===----------------------------------------------------------------------===//
// AdjointRematCloner and AdjointEmitter - visitors on the original function
// for adjoint code generation
//===----------------------------------------------------------------------===//

namespace {
/// `AdjointRematCloner` is used to clone non-checkpointed computation
/// that is to be rematerialized from the original function to the adjoint
/// function. It's called by `AdjointEmitter` during adjoint code generation.
class AdjointRematCloner final
    : public SILClonerWithScopes<AdjointRematCloner> {
  friend class AdjointEmitter;

private:
  SILFunction &getOriginal() { return getBuilder().getFunction(); }

public:
  AdjointRematCloner(SILFunction &fn) : SILClonerWithScopes(fn) {}

  void insertValueMapping(SILValue valueInOriginal, SILValue valueInAdjoint) {
    auto insertion = ValueMap.insert({valueInOriginal, valueInAdjoint});
    assert(insertion.second && "The original value was mapped before");
  }

  SILValue lookUpValue(SILValue valueInOriginal) {
    auto lookup = ValueMap.find(valueInOriginal);
    if (lookup == ValueMap.end())
      return nullptr;
    return lookup->getSecond();
  }

  void setInsertionPointBeforeAnyTerminator(SILBasicBlock *bb) {
    if (!bb->empty())
      if (auto *ti = dyn_cast<TermInst>(&bb->back()))
        getBuilder().setInsertionPoint(ti);
    getBuilder().setInsertionPoint(bb);
  }
};

class AdjointEmitter final : public SILInstructionVisitor<AdjointEmitter> {
private:
  /// A reference to this function synthesis item.
  const FunctionSynthesisItem &synthesis;

  /// Info from activity analysis on the original function.
  const DifferentiableActivityInfo &activityInfo;

  /// The dominator tree of the original function.
  const DominanceInfo &domInfo;

  /// The post-dominator tree of the original function.
  const PostDominanceInfo &postDomInfo;

  // To be used for control flow support.
  // const SILLoopInfo &loopInfo;

  /// Global AdjointGen.
  AdjointGen &adjointGen;

  /// Rematerialization cloner.
  AdjointRematCloner rematCloner;

  /// Mapping from original values to their corresponding adjoint values.
  DenseMap<SILValue, AdjointValue> adjointMap;

  /// Mapping from original basic blocks to their corresponding adjoint basic
  /// blocks.
  DenseMap<SILBasicBlock *, SILBasicBlock *> adjointBBMap;

  /// Original parameters passed to the adjoint function, in the same order as
  /// they appear in the adjoint function. Note that these parameters are not
  /// necessarily contiguous in the adjoint function signature because the
  /// non-self original parameters are at the beginning and the self parameter
  /// (if any) is at the end.
  SmallVector<SILArgument *, 8> originalParametersInAdj;

  /// The primal value aggregate passed to the adjoint function.
  SILArgument *primalValueAggregateInAdj = nullptr;

  /// Original results passed to the adjoint function.
  ArrayRef<SILArgument *> originalResultsInAdj;

  /// The seed argument in the adjoint function.
  SILArgument *seed = nullptr;

  /// The main builder.
  SILBuilder builder;

  llvm::BumpPtrAllocator allocator;

  bool errorOccurred = false;

  ADContext &getContext() const { return adjointGen.context; }

  SILModule &getModule() const { return getContext().getModule(); }

  ASTContext &getASTContext() const {
    return synthesis.target->getASTContext();
  }

  PrimalInfo &getPrimalInfo() const {
    return *getDifferentiationTask()->getPrimalInfo();
  }

  SILFunction &getOriginal() const { return *synthesis.original; }
  SILFunction &getAdjoint() const { return *synthesis.target; }
  SILBuilder &getBuilder() { return builder; }

  DifferentiationTask *getDifferentiationTask() const { return synthesis.task; }

public:
  explicit AdjointEmitter(const FunctionSynthesisItem &item,
                          DifferentiableActivityInfo &activityInfo,
                          DominanceInfo &domInfo, PostDominanceInfo &pdomInfo,
                          SILLoopInfo &loopInfo, AdjointGen &adjointGen)
      : synthesis(item), activityInfo(activityInfo), domInfo(domInfo),
        postDomInfo(pdomInfo), adjointGen(adjointGen),
        rematCloner(getAdjoint()), builder(getAdjoint()) {}

protected:
  /// Rematerialize an original instruction. Depending on how its result is used
  /// in the original function, rematerialization will be emitted to the nearest
  /// common dominator of all use sites in the adjoint. If there are no uses,
  /// just clone this instruction at the corresponding basic block.
  void rematerializeOriginalInstruction(SILInstruction *inst);

  /// Materialize an adjoint value. The type of the given adjoint value must be
  /// loadable.
  SILValue materializeAdjointDirect(AdjointValue val, SILLocation loc);

  /// Materialize an adjoint value indirectly to a SIL buffer.
  void materializeAdjointIndirect(AdjointValue val, SILValue destBuffer);

  /// Given an two adjoint values, accumulate them.
  AdjointValue accumulateAdjointsDirect(AdjointValue lhs, AdjointValue rhs);

  /// Given two materialized adjoint values, accumulate them. These two
  /// adjoints must be objects of loadable type.
  SILValue accumulateMaterializedAdjointsDirect(SILValue lhs, SILValue rhs);

  /// Given two materialize adjoint values, accumulate them using
  /// `VectorNumeric.+` or `FloatingPoint.+`, depending on the differentiation
  /// mode.
  void accumulateMaterializedAdjointsIndirect(SILValue lhsBufAccess,
                                              SILValue rhsBufAccess,
                                              SILValue resultBufAcess);

  /// Get the adjoint for an original value. The given value must be in the
  /// original function.
  ///
  /// This method first tries to find an entry in `adjointMap`. If an adjoint
  /// doesn't exist, create a zero adjoint.
  AdjointValue getAdjointValue(SILValue originalValue) {
    assert(originalValue->getFunction() == &getOriginal());
    auto insertion = adjointMap.try_emplace(
        originalValue, AdjointValue::getZero(originalValue->getType()));
    return insertion.first->getSecond();
  }

  /// Add an adjoint value for the given original value. If there's no previous
  /// value
  AdjointValue &addAdjointValue(SILValue originalValue,
                                AdjointValue adjointValue) {
    assert(originalValue->getFunction() == &getOriginal());
    LLVM_DEBUG(getADDebugStream() << "Adding adjoint for " << originalValue);
    auto insertion = adjointMap.try_emplace(originalValue, adjointValue);
    auto inserted = insertion.second;
    auto &value = insertion.first->getSecond();
    // If adjoint already exists, accumulate the adjoint onto the existing
    // adjoint.
    if (!inserted)
      value = accumulateAdjointsDirect(value, adjointValue);
    return value;
  }

  SILBasicBlock *getAdjointBlock(SILBasicBlock *originalBlock) {
    return adjointBBMap.lookup(originalBlock);
  }

public:
  /// Performs adjoint synthesis on the empty adjoint function. Returns true if
  /// any error occurs.
  bool run() {
    auto &original = getOriginal();
    auto &adjoint = getAdjoint();
    auto adjLoc = getAdjoint().getLocation();
    auto *task = getDifferentiationTask();
    LLVM_DEBUG(getADDebugStream() << "Running AdjointGen on\n" << original);
    auto origTy = original.getLoweredFunctionType();
    // Create entry BB and arguments.
    auto *adjointEntry = getAdjoint().createBasicBlock();
    createEntryArguments(&adjoint);
    auto *origRetBB = &*original.findReturnBB();
    adjointBBMap.insert({origRetBB, adjointEntry});
    SILFunctionConventions origConv(origTy, getModule());
    // Initialize `originalParameters`, `primalValueAggregate`,
    // `originalResults` and `seed`.
    auto adjParamArgs = getAdjoint().getArgumentsWithoutIndirectResults();
    auto origNumParams = origConv.getNumParameters();
    auto origNumParamsWithoutSelf = origTy->hasSelfParam() ? origNumParams - 1
                                                           : origNumParams;
    auto origNumResults = origTy->getNumResults();
    // The adjoint function has type
    //   (arg0, ..., argn, pv0, ..., pvn, origres, seed, [self])
    //       -> ([self], [arg0], ..., [argn]).
    // Square brackets denote [] elements that are not always in the signature:
    //   * "self" is present in the argument list when it's present in the
    //      original's argument list.
    //   * Results are present when the adjoint is with respect to the
    //     corresponding original argument.
    //
    // We get each range of arguments by shifting the `paramArgsData` pointer.
    auto *paramArgsData = adjParamArgs.data();
    originalParametersInAdj.reserve(origNumParams);
    for (auto i : range(origNumParamsWithoutSelf)) {
      (void)i;
      originalParametersInAdj.push_back(*paramArgsData++);
    }
    primalValueAggregateInAdj = *paramArgsData++;
    originalResultsInAdj = {paramArgsData, origNumResults};
    paramArgsData += origNumResults;
    seed = *paramArgsData++;
    if (origTy->hasSelfParam())
      originalParametersInAdj.push_back(*paramArgsData++);
    assert(paramArgsData == adjParamArgs.data() + adjParamArgs.size());

    // Map the original's parameters to the adjoint's corresponding "original
    // parameters".
    for (auto pair : zip(original.getArgumentsWithoutIndirectResults(),
                         originalParametersInAdj))
      rematCloner.insertValueMapping(std::get<0>(pair), std::get<1>(pair));

    // Assign adjoint to the return value.
    //   y = tuple (y0, ..., yn)
    //   return y
    //   adj[y] =
    //     if the source result is direct
    //     then tuple (0, ..., seed, ..., 0) where seed is at the direct
    //          result index corresponding to the source index
    //     else zeros
    SmallVector<SILValue, 8> formalResults;
    collectAllFormalResultsInTypeOrder(original, formalResults);
    auto srcIdx = task->getIndices().source;
    addAdjointValue(formalResults[srcIdx], AdjointValue::getMaterialized(seed));
    LLVM_DEBUG(getADDebugStream()
               << "Assigned seed " << *seed << " as the adjoint of "
               << formalResults[srcIdx]);

    // From the original exit, emit a reverse control flow graph and perform
    // differentiation in each block.
    // NOTE: For now we just assume single basic block.
    for (auto *bb : llvm::breadth_first(origRetBB)) {
      visitSILBasicBlock(bb);
    }

    // If errors occurred, back out.
    if (errorOccurred)
      return true;

    // Place the builder at the adjoint block corresponding to the original
    // entry. This block is going to be our exit block and we emit a `return`
    // there.
    getBuilder().setInsertionPoint(adjointEntry);

    // This vector will contain all the materialized return elements.
    SmallVector<SILValue, 8> retElts;
    auto origParams = original.getArgumentsWithoutIndirectResults();

    // Materializes the return element corresponding to the parameter
    // `parameterIndex` into the `retElts` vector.
    auto addRetElt = [&](unsigned parameterIndex) -> void {
      auto origParam = origParams[parameterIndex];
      auto adjParam = originalParametersInAdj[parameterIndex];
      auto adjVal = getAdjointValue(origParam);
      if (adjParam->getType().isObject())
        retElts.push_back(materializeAdjointDirect(adjVal, adjLoc));
      else
        materializeAdjointIndirect(adjVal, adjParam);
    };

    // The original's self parameter, if present, is the last parameter. But we
    // want its gradient, if present, to be the first return element.
    auto selfParamIndex = origParams.size() - 1;
    if (origTy->hasSelfParam() &&
        task->getIndices().isWrtParameter(selfParamIndex))
      addRetElt(selfParamIndex);

    // Add the non-self parameters that are differentiated with respect to.
    for (auto i : task->getIndices().parameters.set_bits()) {
      // Do not add the self parameter because we have already added it at the
      // beginning.
      if (origTy->hasSelfParam() && i == selfParamIndex)
        continue;
      addRetElt(i);
    }
    getBuilder().createReturn(adjLoc, joinElements(retElts, builder, adjLoc));
    return errorOccurred;
  }

  void visit(SILInstruction *inst) {
    if (errorOccurred)
      return;
    SILInstructionVisitor::visit(inst);
  }

  void visitSILInstruction(SILInstruction *inst) {
    llvm_unreachable("Unsupport instruction visited");
  }

  void visitSILBasicBlock(SILBasicBlock *bb) {
    if (errorOccurred)
      return;
    auto indices = getDifferentiationTask()->getIndices();
    // Get the corresponding adjoint basic block.
    auto adjBB = getAdjointBlock(bb);
    // Prepare the remat cloner for on-demand rematerialization.
    rematCloner.setInsertionPointBeforeAnyTerminator(bb);
    getBuilder().setInsertionPoint(adjBB);
    // Visit each instruction in reverse order.
    for (auto &inst : reversed(*bb)) {
      // If any results are active on the differentiation path, we'll
      // differentiate it.
      if (isa<NonValueInstruction>(inst))
        continue;
      auto needsDiff = llvm::any_of(inst.getResults(), [&](SILValue val) {
        return activityInfo.isActive(val, indices);
      });
      if (!needsDiff)
        continue;
      // Differentiate instruction.
      visit(&inst);
    }
  }

  SILLocation remapLocation(SILLocation loc) { return loc; }

  SILType remapType(SILType type) { return type; }

  /// Determines if the given value is a control-dependent value in the original
  /// function. This helps determine whether to retrieve a primal value from
  /// the struct directly or from a tape.
  bool isControlDependent(SILValue value) const {
    auto &fn = getOriginal();
    assert(value->getFunction() == &fn && "Value not in the original function");
    return !postDomInfo.dominates(value->getParentBlock(), fn.getEntryBlock());
  }

  // Given a primal value in the original function, extract this value from the
  // primal value struct either by struct extraction or tape operation.
  //
  // The boolean flag `nested` determines for an `apply` instruction whether we
  // are extracting its nested primal values (as an aggregate) instead of its
  // original results. When `nested` is true, `value` must be an `apply`
  // instruction.
  SILValue extractPrimalValueIfAny(SILValue value, bool nested = false) {
    // If the non-nested primal value has been extracted before, use that.
    if (!nested)
      if (auto val = rematCloner.lookUpValue(value))
        return val;
    // Do primal value extraction.
    auto &pi = getPrimalInfo();
    VarDecl *field = nullptr;
    SILValue extracted;
    auto loc = remapLocation(value.getLoc());
    if (isControlDependent(value)) {
      // TODO: handle control-dependent values through tape operations. The
      // general strategy is to emit an `autodiffPopFromTape` builtin in the
      // corresponding adjoint block of the dominator of all uses of the value.
      llvm_unreachable("Control-dependent primal value are not handled yet");
    }
    // For non-control-dependent primal values, we just look up the struct
    // directly.
    else {
      if (nested) {
        auto *applyInst = cast<ApplyInst>(value);
        field = pi.lookupNestedStaticPrimalValueDecl(applyInst);
      } else {
        field = pi.lookupDirectStaticPrimalValueDecl(value);
      }
      // No field found, so this primal value was not checkpointed.
      if (!field)
        return nullptr;
      // If it's an address, use `struct_element_addr` to get the element
      // address.
      if (pi.getLoweredPrimalValueStructType().isAddress())
        extracted = getBuilder().createStructElementAddr(
            loc, primalValueAggregateInAdj, field);
      // Otherwise, the primal value struct is a normal SSA value. Emit a
      // `struct_extract`.
      else
        extracted = getBuilder().createStructExtract(
            remapLocation(value.getLoc()), primalValueAggregateInAdj, field);
    }
    // Memorize this value mapping in the remat cloner, when we are not
    // extracting a nested primal value aggregate.
    if (!nested)
      rematCloner.insertValueMapping(value, extracted);
    return extracted;
  }

  /// Remap a value in the original function.
  SILValue remapValue(SILValue value) {
    // If `value` is a checkpointed primal value, extract it from the primal
    // value aggregate.
    if (auto extractedPV = extractPrimalValueIfAny(value))
      return extractedPV;
    // Otherwise, `value` is a non-checkpointed primal value. Recursively
    // rematerialize it in the adjoint function.
    if (auto *inst = value->getDefiningInstruction())
      rematerializeOriginalInstruction(inst);
    return rematCloner.remapValue(value);
  }

  /// Handle `apply` instruction. If it's active (on the differentiation path),
  /// we replace it with its corresponding adjoint.
  void visitApplyInst(ApplyInst *ai) {
    // Replace a call to the function with a call to its adjoint.
    auto &assocTasks = getDifferentiationTask()->getAssociatedTasks();
    auto assocTaskLookup = assocTasks.find(ai);
    // If no task was found, then this task doesn't need to be differentiated.
    if (assocTaskLookup == assocTasks.end()) {
      // Must not be active.
      assert(
          !activityInfo.isActive(ai, getDifferentiationTask()->getIndices()));
      return;
    }
    // When we have a differentiation task, just get the adjoint and call it.
    auto *otherTask = assocTaskLookup->getSecond();
    auto origTy = otherTask->getOriginal()->getLoweredFunctionType();
    SILFunctionConventions origConvs(origTy, getModule());
    auto *adjoint = otherTask->getAdjoint();
    auto loc = remapLocation(ai->getLoc());
    // Prepare arguments for calling the corresponding adjoint.
    // Parameters: (orig_args..., prim_val_struct?, orig_res..., seed...)
    // Results: (derivatives...)
    SmallVector<SILValue, 8> args;
    // For each indirect result, allocate a local buffer and add it to the
    // argument list.
    SmallVector<SILValue, 8> allocsToCleanUp;
    for (auto param : ai->getIndirectSILResults()) {
      // FIXME: Emit `dealloc_stack` somewhere!
      auto *buf = getBuilder().createAllocStack(loc, param->getType());
      args.push_back(buf);
      allocsToCleanUp.push_back(buf);
    }

    // For each non-self original parameter, push the mapped parameter. If
    // there is a self parameter, we'll push it later as the last argument,
    // because Swift's method convention always has self last.
    auto originalParams = ai->getArgumentsWithoutIndirectResults();
    assert((!ai->hasSelfArgument() ||
           originalParams.back() == ai->getSelfArgument()) &&
           "self argument should be the last one");
    auto originalParamsWithoutSelf = ai->hasSelfArgument() ?
        originalParams.slice(0, originalParams.size() - 1) : originalParams;
    for (auto param : originalParamsWithoutSelf)
      args.push_back(remapValue(param));

    // Add nested primal values.
    if (auto nestedPrimValAggr = extractPrimalValueIfAny(ai, /*nested*/ true)) {
      SmallVector<SILValue, 8> nestedPrimVals;
      extractAllElements(nestedPrimValAggr, builder, nestedPrimVals);
      args.append(nestedPrimVals.begin(), nestedPrimVals.end());
    }
    // Add original results.
    auto origResultAggr = remapValue(ai);
    SmallVector<SILValue, 8> origResults;
    extractAllElements(origResultAggr, builder, origResults);
    args.append(origResults.begin(), origResults.end());

    // Add seed.
    auto seed = getAdjointValue(ai);
    auto *seedBuf = getBuilder().createAllocStack(loc, seed.getType());
    materializeAdjointIndirect(seed, seedBuf);
    if (seed.getType().isAddressOnly(getModule()))
      args.push_back(seedBuf);
    else {
      auto access = getBuilder().createBeginAccess(
          loc, seedBuf, SILAccessKind::Read, SILAccessEnforcement::Static,
          /*noNestedConflict*/ true,
          /*fromBuiltin*/ false);
      args.push_back(getBuilder().createLoad(
          loc, access, getBufferLOQ(seed.getSwiftType(), getAdjoint())));
      getBuilder().createEndAccess(loc, access, /*aborted*/ false);
    }

    // Push the mapped self parameter, if any.
    if (ai->hasSelfArgument())
      args.push_back(remapValue(ai->getSelfArgument()));

    // Call the adjoint function.
    auto *adjointRef = getBuilder().createFunctionRef(ai->getLoc(), adjoint);
    auto origFnRef = ai->getCalleeOrigin();
    auto convertedAdjFn = reapplyFunctionConversion(
        adjointRef, origFnRef, ai->getCallee(), getBuilder(), ai->getLoc());
    auto *applyAdj = getBuilder().createApply(ai->getLoc(), convertedAdjFn,
                                              ai->getSubstitutionMap(), args,
                                              /*isNonThrowing*/ false);
    // Clean up seed allocation.
    getBuilder().createDeallocStack(loc, seedBuf);
    // If `applyAdj` is a tuple, extract all results.
    SmallVector<SILValue, 8> dirResults;
    extractAllElements(applyAdj, builder, dirResults);
    // Get all results in type-defined order.
    SmallVector<SILValue, 8> allResults;
    collectAllActualResultsInTypeOrder(
        applyAdj, dirResults, applyAdj->getIndirectSILResults(), allResults);
    LLVM_DEBUG({
      auto &s = getADDebugStream();
      s << "All direct results of the nested adjoint call: \n";
      interleave(dirResults, [&](SILValue v) { s << v; }, [&]{});
      s << "All indirect results of the nested adjoint call: \n";
      interleave(applyAdj->getIndirectSILResults(),
                 [&](SILValue v) { s << v; }, [&]{});
      s << "All results of the nested adjoint call: \n";
      interleave(allResults, [&](SILValue v) { s << v; }, [&]{});
    });
    // Set adjoints for all original parameters.
    auto origNumIndRes = origConvs.getNumIndirectSILResults();
    auto allResultsIt = allResults.begin();
    // If the applied adjoint returns the adjoint of the original self
    // parameter, then it returns it first. Set the adjoint of the original
    // self parameter.
    auto selfParamIndex = originalParams.size() - 1;
    if (ai->hasSelfArgument() &&
        otherTask->getIndices().isWrtParameter(selfParamIndex))
      addAdjointValue(ai->getArgument(origNumIndRes + selfParamIndex),
                      AdjointValue::getMaterialized(*allResultsIt++));
    // Set adjoints for the remaining non-self original parameters.
    for (unsigned i : otherTask->getIndices().parameters.set_bits()) {
      // Do not set the adjoint of the original self parameter because we
      // already added it at the beginning.
      if (ai->hasSelfArgument() && i == selfParamIndex)
        continue;
      addAdjointValue(ai->getArgument(origNumIndRes + i),
                      AdjointValue::getMaterialized(*allResultsIt++));
    }
  }

  /// Handle `gradient` instruction.
  ///
  /// NOTE: Nested differentiation is not supported yet.
  void visitGradientInst(GradientInst *gi) {
    // Rejected by PrimalGen already.
    llvm_unreachable("Should've been rejected by PrimalGen");
  }

  /// Handle `struct` instruction.
  ///   y = struct (x0, x1, x2, ...)
  ///   adj[x0] = struct_extract #0, adj[y]
  ///   adj[x1] = struct_extract #1, adj[y]
  ///   adj[x2] = struct_extract #2, adj[y]
  ///   ...
  void visitStructInst(StructInst *si) {
    auto *decl = si->getStructDecl();
    auto av = getAdjointValue(si);
    auto loc = si->getLoc();
    switch (av.getKind()) {
    case AdjointValue::Zero:
      for (auto *field : decl->getStoredProperties()) {
        auto fv = si->getFieldValue(field);
        addAdjointValue(fv, AdjointValue::getZero(fv->getType()));
      }
      break;
    case AdjointValue::Materialized: {
      auto adjY = av.getMaterializedValue();
      for (auto *field : decl->getStoredProperties())
        addAdjointValue(si->getFieldValue(field),
                        getBuilder().createStructExtract(loc, adjY, field));
      break;
    }
    case AdjointValue::Aggregate: {
      for (auto pair : llvm::zip(si->getElements(), av.getAggregateElements()))
        addAdjointValue(std::get<0>(pair), std::get<1>(pair));
      break;
    }
    }
  }

  /// Handle `struct_extract` instruction.
  ///   y = struct_extract <key>, x
  ///   adj[x] = struct (0, ..., key: adj[y], ..., 0)
  void visitStructExtractInst(StructExtractInst *sei) {
    auto *structDecl = sei->getStructDecl();
    auto av = getAdjointValue(sei);
    switch (av.getKind()) {
    case AdjointValue::Kind::Zero:
      addAdjointValue(sei->getOperand(),
                      AdjointValue::getZero(sei->getOperand()->getType()));
      break;
    case AdjointValue::Kind::Materialized:
    case AdjointValue::Kind::Aggregate: {
      SmallVector<AdjointValue, 8> eltVals;
      for (auto *field : structDecl->getStoredProperties()) {
        if (field == sei->getField())
          eltVals.push_back(av);
        else
          eltVals.push_back(AdjointValue::getZero(
              SILType::getPrimitiveObjectType(
                  field->getType()->getCanonicalType())));
      }
      addAdjointValue(sei->getOperand(),
          AdjointValue::getAggregate(sei->getOperand()->getType(),
                                     eltVals, allocator));
    }
    }
  }

  /// Handle `tuple` instruction.
  ///   y = tuple (x0, x1, x2, ...)
  ///   adj[x0] = tuple_extract 0, adj[y]
  ///   ...
  void visitTupleInst(TupleInst *ti) {
    auto av = getAdjointValue(ti);
    switch (av.getKind()) {
    case AdjointValue::Kind::Zero:
      for (auto eltVal : ti->getElements())
        addAdjointValue(eltVal, AdjointValue::getZero(eltVal->getType()));
      break;
    case AdjointValue::Kind::Materialized:
      for (auto i : range(ti->getNumOperands()))
        addAdjointValue(ti->getOperand(i),
                        getBuilder().createTupleExtract(ti->getLoc(), ti, i));
      break;
    case AdjointValue::Kind::Aggregate:
      for (auto pair : llvm::zip(ti->getElements(), av.getAggregateElements()))
        addAdjointValue(std::get<0>(pair), std::get<1>(pair));
      break;
    }
  }

  /// Handle `tuple_extract` instruction.
  ///   y = tuple_extract <n>, x
  ///                                 |--- n-th element
  ///   adj[x] = tuple (0, 0, ..., adj[y], ..., 0, 0)
  void visitTupleExtractInst(TupleExtractInst *tei) {
    auto *tupleTy = tei->getTupleType();
    auto av = getAdjointValue(tei);
    switch (av.getKind()) {
    case AdjointValue::Kind::Zero:
      addAdjointValue(tei->getOperand(),
                      AdjointValue::getZero(SILType::getPrimitiveObjectType(
                          tupleTy->getCanonicalType())));
      break;
    case AdjointValue::Kind::Aggregate:
    case AdjointValue::Kind::Materialized: {
      SmallVector<AdjointValue, 8> elements;
      for (unsigned i : range(tupleTy->getNumElements())) {
        if (tei->getFieldNo() == i)
          elements.push_back(av);
        else {
          auto eltTy = SILType::getPrimitiveObjectType(
              tupleTy->getElementType(i)->getCanonicalType());
          elements.push_back(AdjointValue::getZero(eltTy));
        }
      }
      addAdjointValue(tei->getOperand(),
          AdjointValue::getAggregate(tei->getOperand()->getType(),
                                     elements, allocator));
      break;
    }
    }
  }

  /// Handle floating-point arithmetics: `fadd`, `fsub`, `fneg`, `fmul`, and
  /// `fdiv`.
  void visitBuiltinInst(BuiltinInst *bi) {
    LLVM_DEBUG(getADDebugStream() << "Differentiating " << *bi);
    auto &info = bi->getBuiltinInfo();
    auto adj = getAdjointValue(bi);
    auto &builder = getBuilder();
    auto opType = remapType(bi->getType());
    auto opLoc = remapLocation(bi->getLoc());
    switch (info.ID) {
    case BuiltinValueKind::FAdd:
      addAdjointValue(bi->getOperand(0), adj);
      addAdjointValue(bi->getOperand(1), adj);
      break;
    case BuiltinValueKind::FSub: {
      auto adjVal = materializeAdjointDirect(adj, opLoc);
      addAdjointValue(bi->getOperand(0), adjVal);
      // NOTE: `createBuiltinBinaryFunction` is general enough to work on
      // builtin functions with arbitrary arity.
      auto *neg = builder.createBuiltinBinaryFunction(opLoc, "fneg", opType,
                                                      opType, {adjVal});
      addAdjointValue(bi->getOperand(1), neg);
      break;
    }
    case BuiltinValueKind::FNeg: {
      auto adjVal = materializeAdjointDirect(adj, opLoc);
      auto *neg = builder.createBuiltinBinaryFunction(opLoc, "fneg", opType,
                                                      opType, {adjVal});
      addAdjointValue(bi->getOperand(0), neg);
      break;
    }
    case BuiltinValueKind::FMul: {
      auto adjVal = materializeAdjointDirect(adj, opLoc);
      auto *adjLHS = builder.createBuiltinBinaryFunction(
          opLoc, "fmul", opType, opType,
          {adjVal, remapValue(bi->getOperand(1))});
      addAdjointValue(bi->getOperand(0), adjLHS);
      auto *adjRHS = builder.createBuiltinBinaryFunction(
          opLoc, "fmul", opType, opType,
          {adjVal, remapValue(bi->getOperand(0))});
      addAdjointValue(bi->getOperand(1), adjRHS);
      break;
    }
    case BuiltinValueKind::FDiv: {
      auto adjVal = materializeAdjointDirect(adj, opLoc);
      auto lhs = remapValue(bi->getOperand(0));
      auto rhs = remapValue(bi->getOperand(1));
      // x' = seed / y
      auto adjLHS = builder.createBuiltinBinaryFunction(opLoc, "fdiv", opType,
                                                        opType, {adjVal, rhs});
      addAdjointValue(bi->getOperand(0), adjLHS);
      // y' = -x / y^2 * seed
      auto minusLHS = builder.createBuiltinBinaryFunction(opLoc, "fneg", opType,
                                                          opType, {lhs});
      auto squareRHS = builder.createBuiltinBinaryFunction(
          opLoc, "fmul", opType, opType, {rhs, rhs});
      auto div = builder.createBuiltinBinaryFunction(
          opLoc, "fdiv", opType, opType, {minusLHS, squareRHS});
      auto adjRHS = builder.createBuiltinBinaryFunction(opLoc, "fmul", opType,
                                                        opType, {adjVal, div});
      addAdjointValue(bi->getOperand(1), adjRHS);
      break;
    }
    default:
      getContext().emitNondifferentiabilityError(bi, getDifferentiationTask());
      errorOccurred = true;
      return;
    }
  }
};
} // end anonymous namespace

void AdjointEmitter::rematerializeOriginalInstruction(SILInstruction *inst) {
  assert(inst->getFunction() == &getOriginal());
  auto lookup = rematCloner.ValueMap.find(inst->getResults()[0]);
  if (lookup != rematCloner.ValueMap.end())
    return;
  // Find the nearest common dominator of the corresponding adjoint blocks of
  // all user blocks of the value.
  SmallPtrSet<SILBasicBlock *, 8> userBlocks;
  for (auto res : inst->getResults())
    for (auto *use : res->getUses())
      userBlocks.insert(getAdjointBlock(use->get()->getParentBlock()));
  auto *ncd = accumulate(userBlocks, getAdjointBlock(inst->getParentBlock()),
                         [&](SILBasicBlock *acc, SILBasicBlock *next) {
                           return domInfo.findNearestCommonDominator(acc, next);
                         });
  // Ensure that all operands have a corresponding value in the adjoint.
  for (auto &op : inst->getAllOperands())
    remapValue(op.get());
  rematCloner.setInsertionPointBeforeAnyTerminator(ncd);
  rematCloner.visit(inst);
}

SILValue AdjointEmitter::materializeAdjointDirect(AdjointValue val,
                                                  SILLocation loc) {
  auto &builder = getBuilder();
  auto &ctx = getContext();
  LLVM_DEBUG(getADDebugStream() <<
             "Materializing adjoints for " << val << '\n');
  auto cotangentSpace = ctx.getCotangentSpace(val.getType().getASTType());
  assert(cotangentSpace && "No cotangent space for this type");
  switch (val.getKind()) {
  case AdjointValue::Kind::Zero:
    return createScalarValueDirect(
        0, val.getType().getASTType(), loc, builder, ctx);
  case AdjointValue::Kind::Aggregate: {
    SmallVector<SILValue, 8> elements;
    for (auto &eltAdjVal : val.getAggregateElements())
      elements.push_back(materializeAdjointDirect(eltAdjVal, loc));
    if (auto tupleTy = val.getType().getAs<TupleType>()) {
      return builder.createTuple(loc, val.getType(), elements);
    } else {
      return builder.createStruct(loc, val.getType(), elements);
    }
  }
  case AdjointValue::Kind::Materialized:
    return val.getMaterializedValue();
  }
}

/// Materialize the given adjoint value indirectly to the specified buffer.
/// The root address derivation of `seedBufAccess` must be the result of
/// a `begin_access`.
static void materializeAdjointIndirectHelper(AdjointValue val,
                                             SILValue destBufferAccess,
                                             SILBuilder &builder,
                                             ADContext &context) {
  auto loc = destBufferAccess.getLoc();
  auto soq = getBufferSOQ(val.getType().getASTType(), builder.getFunction());
  switch (val.getKind()) {
  /// Given a `%buf : *T, emit instructions that produce a zero or an aggregate
  /// of zeros of the expected type. When `T` conforms to
  /// `ExpressibleByIntegerLiteral`, we use literal conversion directly.
  /// Otherwise, we assert that `T` must be an aggregate where each element is
  /// `ExpressibleByIntegerLiteral`. We expect to emit a zero for each element
  /// and use the appropriate aggregate constructor instruction (in this case,
  /// `tuple`) to produce a tuple. But currently, since we need indirect
  /// passing for aggregate instruction, we just use `tuple_element_addr` to get
  /// element buffers and write elements to them.
  case AdjointValue::Kind::Zero:
    if (auto tupleTy = val.getType().getAs<TupleType>()) {
      SmallVector<SILValue, 8> eltVals;
      for (unsigned i : range(tupleTy->getNumElements())) {
        auto eltAddr = builder.createTupleElementAddr(loc, destBufferAccess, i);
        createScalarValueIndirect(0, tupleTy, eltAddr, loc, builder, context);
      }
    } else {
      createScalarValueIndirect(0, val.getSwiftType(),
                                destBufferAccess, loc, builder, context);
    }
    break;
  /// Given a `%buf : *(T0, T1, T2, ...)` or `%buf : *Struct` recursively emit
  /// instructions to materialize the symbolic tuple or struct, filling the
  /// buffer.
  case AdjointValue::Kind::Aggregate: {
    if (auto *tupTy = val.getSwiftType()->getAs<TupleType>()) {
      for (auto eltAndIdx : enumerate(val.getAggregateElements())) {
        auto idx = eltAndIdx.index();
        auto eltTy = SILType::getPrimitiveObjectType(tupTy->getCanonicalType());
        auto *eltBuf =
            builder.createTupleElementAddr(loc, destBufferAccess, idx, eltTy);
        materializeAdjointIndirectHelper(
            eltAndIdx.value(), eltBuf, builder, context);
      }
    } else if (auto *structDecl = dyn_cast_or_null<StructDecl>(
                   val.getSwiftType()->getAnyNominal())) {
      for (auto eltAndField : zip(val.getAggregateElements(),
                                  structDecl->getStoredProperties())) {
        auto elt = std::get<0>(eltAndField);
        auto field = std::get<1>(eltAndField);
        auto *eltBuf = builder.createStructElementAddr(loc, destBufferAccess,
                                                       field);
        materializeAdjointIndirectHelper(elt, eltBuf, builder, context);
      }
    } else {
      llvm_unreachable("Not an aggregate type");
    }
    break;
  }
  /// Value is already materialized!
  case AdjointValue::Kind::Materialized:
    auto *access = builder.createBeginAccess(
        loc, destBufferAccess, SILAccessKind::Init,
        SILAccessEnforcement::Static, /*noNestedConflict*/ true,
        /*fromBuiltin*/ false);
    builder.createStore(loc, val.getMaterializedValue(), access, soq);
    builder.createEndAccess(loc, access, /*aborted*/ false);
    break;
  }
}

void AdjointEmitter::materializeAdjointIndirect(AdjointValue val,
                                                SILValue destBuffer) {
  auto *access = getBuilder().createBeginAccess(
      destBuffer.getLoc(), destBuffer, SILAccessKind::Init,
      SILAccessEnforcement::Static, /*noNestedConflict*/ true,
      /*fromBuiltin*/ false);
  materializeAdjointIndirectHelper(val, access, builder, getContext());
  getBuilder().createEndAccess(destBuffer.getLoc(), access, /*aborted*/ false);
}

AdjointValue AdjointEmitter::accumulateAdjointsDirect(AdjointValue lhs,
                                                      AdjointValue rhs) {
  switch (lhs.getKind()) {
  // x
  case AdjointValue::Kind::Materialized: {
    auto lhsVal = lhs.getMaterializedValue();
    switch (rhs.getKind()) {
    // x + y
    case AdjointValue::Kind::Materialized:
      return AdjointValue::getMaterialized(
          accumulateMaterializedAdjointsDirect(lhsVal,
                                               rhs.getMaterializedValue()));
    // x + 0 => x
    case AdjointValue::Kind::Zero:
      return lhs;
    // x + (y, z) => (x.0 + y, x.1 + z)
    case AdjointValue::Kind::Aggregate:
      SmallVector<AdjointValue, 8> newElements;
      auto rhsElements = rhs.getAggregateElements();
      for (auto i : indices(rhsElements)) {
        auto lhsElt =
            getBuilder().createTupleExtract(lhsVal.getLoc(), lhsVal, i);
        auto newElt = accumulateAdjointsDirect(
            AdjointValue::getMaterialized(lhsElt), rhsElements[i]);
        newElements.push_back(newElt);
      }
      return AdjointValue::getAggregate(
          lhsVal->getType(), newElements, allocator);
    }
  }
  // 0
  case AdjointValue::Kind::Zero:
    // 0 + x => x
    return rhs;
  // (x, y)
  case AdjointValue::Kind::Aggregate:
    switch (rhs.getKind()) {
    // (x, y) + z => (x + z.0, y + z.1)
    case AdjointValue::Kind::Materialized:
    // x + 0 => x
    case AdjointValue::Kind::Zero:
      return lhs;
    // (x, y) + (z, w) => (x + z, y + w)
    case AdjointValue::Kind::Aggregate: {
      SmallVector<AdjointValue, 8> newElements;
      for (auto elt : llvm::zip(lhs.getAggregateElements(),
                                rhs.getAggregateElements()))
        newElements.push_back(
            accumulateAdjointsDirect(std::get<0>(elt), std::get<1>(elt)));
      return AdjointValue::getAggregate(lhs.getType(), newElements, allocator);
    }
    }
  }
}

SILValue AdjointEmitter::accumulateMaterializedAdjointsDirect(SILValue lhs,
                                                              SILValue rhs) {
  // TODO: Optimize for the case when lhs == rhs.
  assert(lhs->getType() == rhs->getType() && "Adjoints must have equal types!");
  assert(lhs->getType().isObject() && rhs->getType().isObject() &&
         "Adjoint types must be both object types!");
  auto adjointTy = lhs->getType();
  auto adjointASTTy = adjointTy.getASTType();
  auto loc = lhs.getLoc();
  auto &builder = getBuilder();
  auto cotangentSpace = getContext().getCotangentSpace(adjointASTTy);
  assert(cotangentSpace && "No cotangent space for this type");
  switch (cotangentSpace->getKind()) {
  case CotangentSpace::Kind::BuiltinRealScalar:
    return builder.createBuiltinBinaryFunction(
        loc, "fadd", adjointTy, adjointTy, {lhs, rhs});
    case CotangentSpace::Kind::RealScalar:
    case CotangentSpace::Kind::RealVector: {
      // Handle any nominal type value.

      // Allocate buffers for inputs and output.
      auto *resultBuf = builder.createAllocStack(loc, adjointTy);
      auto *lhsBuf = builder.createAllocStack(loc, adjointTy);
      auto *rhsBuf = builder.createAllocStack(loc, adjointTy);

      // Initialize input buffers.
      auto *lhsBufInitAccess = builder.createBeginAccess(
          loc, lhsBuf, SILAccessKind::Init, SILAccessEnforcement::Static,
          /*noNestedConflict*/ true, /*fromBuiltin*/ false);
      auto *rhsBufInitAccess = builder.createBeginAccess(
          loc, rhsBuf, SILAccessKind::Init, SILAccessEnforcement::Static,
          /*noNestedConflict*/ true, /*fromBuiltin*/ false);
      builder.createStore(loc, lhs, lhsBufInitAccess,
                          getBufferSOQ(adjointASTTy, getAdjoint()));
      builder.createStore(loc, rhs, rhsBufInitAccess,
                          getBufferSOQ(adjointASTTy, getAdjoint()));
      builder.createEndAccess(loc, lhsBufInitAccess, /*aborted*/ false);
      builder.createEndAccess(loc, rhsBufInitAccess, /*aborted*/ false);

      // Accumulate the adjoints.
      auto *resultBufAccess = builder.createBeginAccess(
          loc, resultBuf, SILAccessKind::Init, SILAccessEnforcement::Static,
          /*noNestedConflict*/ true, /*fromBuiltin*/ false);
      auto *lhsBufReadAccess = builder.createBeginAccess(loc, lhsBuf,
          SILAccessKind::Read, SILAccessEnforcement::Static,
          /*noNestedConflict*/ true, /*fromBuiltin*/ false);
      auto *rhsBufReadAccess = builder.createBeginAccess(loc, rhsBuf,
          SILAccessKind::Read, SILAccessEnforcement::Static,
          /*noNestedConflict*/ true, /*fromBuiltin*/ false);
      accumulateMaterializedAdjointsIndirect(lhsBufReadAccess, rhsBufReadAccess,
                                             resultBufAccess);
      builder.createEndAccess(loc, resultBufAccess, /*aborted*/ false);
      builder.createEndAccess(loc, rhsBufReadAccess, /*aborted*/ false);
      builder.createEndAccess(loc, lhsBufReadAccess, /*aborted*/ false);

      // Deallocate input buffers.
      builder.createDeallocStack(loc, rhsBuf);
      builder.createDeallocStack(loc, lhsBuf);

      // Load result.
      resultBufAccess = builder.createBeginAccess(loc, resultBuf,
          SILAccessKind::Read, SILAccessEnforcement::Static,
          /*noNestedConflict*/ true, /*fromBuiltin*/ false);
      auto val = builder.createLoad(loc, resultBufAccess,
          getBufferLOQ(lhs->getType().getASTType(), getAdjoint()));
      builder.createEndAccess(loc, resultBufAccess, /*aborted*/ false);

      // Deallocate result buffer.
      builder.createDeallocStack(loc, resultBuf);

      return val;
    }
    case CotangentSpace::Kind::ProductStruct: {
      auto *structDecl = cotangentSpace->getProductStruct();
      SmallVector<SILValue, 8> adjElements;
      for (auto *field : structDecl->getStoredProperties()) {
        auto *eltLHS = builder.createStructExtract(loc, lhs, field);
        auto *eltRHS = builder.createStructExtract(loc, rhs, field);
        adjElements.push_back(
            accumulateMaterializedAdjointsDirect(eltLHS, eltRHS));
      }
      return builder.createStruct(loc, adjointTy, adjElements);
    }
    case CotangentSpace::Kind::ProductTuple: {
      auto tupleType = cotangentSpace->getProductTuple();
      SmallVector<SILValue, 8> adjElements;
      for (unsigned i : range(tupleType->getNumElements())) {
        auto *eltLHS = builder.createTupleExtract(loc, lhs, i);
        auto *eltRHS = builder.createTupleExtract(loc, rhs, i);
        adjElements.push_back(
            accumulateMaterializedAdjointsDirect(eltLHS, eltRHS));
      }
      return builder.createTuple(loc, adjointTy, adjElements);
    }
    case CotangentSpace::Kind::Sum: {
      llvm_unreachable("Differentiating sum types is not supported yet");
    }
  }
}

void AdjointEmitter::accumulateMaterializedAdjointsIndirect(
    SILValue lhsBufAccess, SILValue rhsBufAccess, SILValue resultBufAccess) {
  // TODO: Optimize for the case when lhs == rhs.
  assert(lhsBufAccess->getType() == rhsBufAccess->getType()
         && "Adjoints must have equal types!");
  assert(lhsBufAccess->getType().isAddress() &&
         rhsBufAccess->getType().isAddress()
         && "Adjoint types must be both address types!");
  auto loc = resultBufAccess.getLoc();
  auto adjointTy = lhsBufAccess->getType();
  auto adjointASTTy = adjointTy.getASTType();
  auto &context = getContext();
  auto cotangentSpace = context.getCotangentSpace(adjointASTTy);
  assert(cotangentSpace && "No cotangent space for this type");
  switch (cotangentSpace->getKind()) {
  case CotangentSpace::Kind::BuiltinRealScalar: {
    auto *sum = builder.createBuiltinBinaryFunction(
        loc, "fadd", lhsBufAccess->getType(), lhsBufAccess->getType(),
        {lhsBufAccess, rhsBufAccess});
    builder.createStore(loc, sum, resultBufAccess,
                             getBufferSOQ(adjointASTTy, getAdjoint()));
    builder.createEndAccess(loc, resultBufAccess, /*aborted*/ false);
    return;
  }
  case CotangentSpace::Kind::RealScalar:
  case CotangentSpace::Kind::RealVector: {
    FuncDecl *combinerFuncDecl = nullptr;
    ProtocolDecl *proto = nullptr;
    auto *adjointTyDecl = cotangentSpace->getRealScalarOrVectorSpace();
    // If the type conforms to `VectorNumeric`, then combine them using
    // `VectorNumeric.+`.
    if (cotangentSpace->isRealVectorSpace()) {
      combinerFuncDecl = getContext().getVectorPlusDecl();
      proto = getContext().getVectorNumericProtocol();
    }
    // If the type conforms to `FloatingPoint`, then use `Numeric.+`.
    else {
      assert(cotangentSpace->isRealScalarSpace());
      combinerFuncDecl = getContext().getNumericPlusDecl();
      proto = getContext().getNumericProtocol();
    }
    // Call the combiner function and return.
    auto adjointParentModule = adjointTyDecl->getModuleContext();
    auto confRef = *adjointParentModule->lookupConformance(adjointASTTy, proto);
    SILDeclRef declRef(combinerFuncDecl, SILDeclRef::Kind::Func);
    auto silFnTy = getContext().getTypeConverter().getConstantType(declRef);
    // %0 = witness_method @+
    auto witnessMethod = builder.createWitnessMethod(loc, adjointASTTy,
                                                     confRef, declRef, silFnTy);
    // Ensure the witness method is linked.
    getModule().lookUpFunctionInWitnessTable(confRef, declRef);
    auto subMap =
        SubstitutionMap::getProtocolSubstitutions(proto, adjointASTTy, confRef);
    // %1 = metatype $T.Type
    auto metatypeType =
        CanMetatypeType::get(adjointASTTy, MetatypeRepresentation::Thick);
    auto metatypeSILType = SILType::getPrimitiveObjectType(metatypeType);
    auto metatype = builder.createMetatype(loc, metatypeSILType);
    // %2 = apply $0(%result, %new, %old, %1)
    builder.createApply(loc, witnessMethod, subMap,
                        {resultBufAccess, rhsBufAccess, lhsBufAccess, metatype},
                        /*isNonThrowing*/ false);
    return;
  }
  case CotangentSpace::Kind::ProductTuple: {
    auto tupleType = cotangentSpace->getProductTuple();
    for (unsigned i : range(tupleType->getNumElements())) {
      auto *eltAddrLHS = builder.createTupleElementAddr(loc, lhsBufAccess, i);
      auto *eltAddrRHS = builder.createTupleElementAddr(loc, rhsBufAccess, i);
      auto *destAddr = builder.createTupleElementAddr(loc, resultBufAccess, i);
      accumulateMaterializedAdjointsIndirect(eltAddrLHS, eltAddrRHS, destAddr);
    }
    return;
  }
  case CotangentSpace::Kind::ProductStruct: {
    auto *structDecl = cotangentSpace->getProductStruct();
    for (auto *field : structDecl->getStoredProperties()) {
      auto *eltAddrLHS =
          builder.createStructElementAddr(loc, lhsBufAccess, field);
      auto *eltAddrRHS =
          builder.createStructElementAddr(loc, rhsBufAccess, field);
      auto *destAddr =
          builder.createStructElementAddr(loc, resultBufAccess, field);
      accumulateMaterializedAdjointsIndirect(eltAddrLHS, eltAddrRHS, destAddr);
    }
    return;
  }
  case CotangentSpace::Kind::Sum: {
    llvm_unreachable("Differentiating a sum type is not supported yet");
  }
  }
}

bool AdjointGen::performSynthesis(FunctionSynthesisItem item) {
  LLVM_DEBUG(getADDebugStream() << "Performing adjoint synthesis for original"
             << item.original->getName() << " and its corresponding adjoint "
             << item.target->getName() << '\n');
  auto &passManager = context.getPassManager();
  auto *activityAnalysis =
      passManager.getAnalysis<DifferentiableActivityAnalysis>();
  auto *domAnalysis = passManager.getAnalysis<DominanceAnalysis>();
  auto *pdomAnalysis = passManager.getAnalysis<PostDominanceAnalysis>();
  auto *loopAnalysis = passManager.getAnalysis<SILLoopAnalysis>();
  // Generate primal code.
  AdjointEmitter emitter(item, *activityAnalysis->get(item.original),
                         *domAnalysis->get(item.original),
                         *pdomAnalysis->get(item.original),
                         *loopAnalysis->get(item.original), *this);
  return emitter.run();
}

//===----------------------------------------------------------------------===//
// Differentiation pass implementation
//===----------------------------------------------------------------------===//

/// Given a `gradient` instruction, find the corresponding differential operator
/// used in the AST. If no differential operator is found, return nullptr.
static ReverseAutoDiffExpr *findDifferentialOperator(GradientInst *inst) {
  return inst->getLoc().getAsASTNode<ReverseAutoDiffExpr>();
}

// Retrieve or create an empty gradient function based on a `gradient`
// instruction and replace all users of the `gradient` instruction with the
// gradient function. Returns the gradient function.
static SILFunction *lookupOrSynthesizeGradient(ADContext &context,
                                               GradientInst *gradInst,
                                               SILFunction *original) {
  auto &module = original->getModule();
  auto &astCtx = module.getASTContext();
  auto origTy = original->getLoweredFunctionType();
  auto &config = gradInst->getConfig();

  // Creates a gradient function based on the configuration.
  auto createGradFunction = [&](const SILReverseAutoDiffConfig &config) {
    auto gradType = origTy->getGradientType(config, module);
    std::string gradName =
        "AD__" + original->getName().str() + "__" + mangleADConfig(config);
    auto gradNameId = astCtx.getIdentifier(gradName);
<<<<<<< HEAD
    SILOptFunctionBuilder FB(context.getTransform());
=======
    SILFunctionBuilder FB(module);
    auto linkage = original->getLinkage();
    if (linkage == SILLinkage::Public)
      linkage = SILLinkage::PublicNonABI;
>>>>>>> ad07979e
    auto *gradFn =
        FB.createFunction(linkage, gradNameId.str(), gradType,
                          original->getGenericEnvironment(),
                          original->getLocation(), original->isBare(),
                          original->isTransparent(), original->isSerialized());
    gradFn->setUnqualifiedOwnership();
    gradFn->setDebugScope(new (module)
                              SILDebugScope(original->getLocation(), gradFn));
    return gradFn;
  };

  // Find the canonical gradient.
  SILFunction *canonicalGrad = nullptr;
  // The master AD config corresponds to the canonical gradient.
  auto masterConfig = config.getWithCanonicalOptions();
  // If the canonical gradient already exists, we'll simply use it. No
  // differentiation is needed.
  if (auto *existingGrad = context.lookupGradient({original, masterConfig}))
    canonicalGrad = existingGrad;
  // Otherwise, create a canonical gradient and enqueue a differentiation task.
  else {
    // Create a canonical gradient.
    canonicalGrad = createGradFunction(masterConfig);
    context.insertGradient({original, masterConfig}, canonicalGrad);
    // Enqueue a new differentiation task in the global context.
    if (auto *diffOp = findDifferentialOperator(gradInst))
      context.lookUpOrRegisterDifferentiationTask(
          original, config.indices, diffOp);
    else
      context.lookUpOrRegisterDifferentiationTask(
          original, config.indices, gradInst);
  }

  // If the requested gradient is not *both seedable and result-preserving*,
  // emit wrapper function, emit a call to the canonical gradient function
  // inside, and cache it. Otherwise, it's just the canonical gradient.
  SILFunction *gradFn = nullptr;
  if (config.isMaster())
    gradFn = canonicalGrad;
  else if (auto *existingGradFn = context.lookupGradient({original, config}))
    gradFn = existingGradFn;
  else {
    gradFn = createGradFunction(config);
    // Create entry basic block.
    auto *entry = gradFn->createBasicBlock();
    createEntryArguments(gradFn);
    // Build a call to the canonical gradient function.
    SILBuilder builder(entry);
    auto loc = gradFn->getLocation();
    SILFunctionConventions gradConv(gradFn->getLoweredFunctionType(), module),
        origConv(origTy, module),
        canGradConv(canonicalGrad->getLoweredFunctionType(), module);
    SmallVector<SILValue, 8> args;
    SmallVector<SILValue, 1> stackAllocsToCleanUp;
    // Prepare arguments.
    // The first few arguments are the original arguments.
    for (auto arg : gradFn->getArguments())
      args.push_back(arg);
    // If it's not seedable, we need to create a default seed.
    if (!config.isSeedable()) {
      auto seedTy = origTy->getSingleResult().getType();
      auto seedSILTy = SILType::getPrimitiveObjectType(seedTy);
      // Call `<seed type>.init(1)` to create a default
      // seed to feed into the canonical gradient.
      auto *seedBuf = builder.createAllocStack(loc, seedSILTy);
      createScalarValueIndirect(1, seedTy, seedBuf, loc, builder, context);
      // If seed is address only, we'll clean up the buffer after calling the
      // canonical gradient Otherwise, we just load the seed and deallocate the
      // buffer.
      if (seedSILTy.isAddressOnly(module)) {
        stackAllocsToCleanUp.push_back(seedBuf);
      } else {
        auto loq = getBufferLOQ(seedSILTy.getASTType(), *gradFn);
        auto seedBufAccess = builder.createBeginAccess(
            loc, seedBuf, SILAccessKind::Read, SILAccessEnforcement::Static,
            /*noNestedConflict*/ false, /*fromBuiltin=*/false);
        auto seed = builder.createLoad(loc, seedBufAccess, loq);
        builder.createEndAccess(loc, seedBufAccess, /*aborted*/ false);
        args.push_back(seed);
        builder.createDeallocStack(loc, seedBuf);
      }
    }
    // Call the canonical gradient function.
    // %0 = function_ref ...
    auto *canGradFnRef = builder.createFunctionRef(loc, canonicalGrad);
    SubstitutionMap subMap;
    if (auto *genEnv = gradFn->getGenericEnvironment())
      subMap = genEnv->getForwardingSubstitutionMap();
    // %1 = apply %0(...)
    auto *resultAndGrad = builder.createApply(loc, canGradFnRef, subMap, args,
                                              /*isNonThrowing*/ false);
    // Clean up stack allocations made by seed passing when seed is addr-only.
    for (auto alloc : stackAllocsToCleanUp)
      builder.createDeallocStack(loc, alloc);
    // If the config is result-preserving, or if all original results are
    // indirect, we can just return whatever direct results the canonical
    // gradient produces.
    if (config.isPreservingResult() || origConv.getNumDirectSILResults() == 0) {
      builder.createReturn(loc, resultAndGrad);
    }
    // Otherwise, return every tuple element of `resultAndGrad` except the
    // first. For this, we have to build a bunch of `tuple_extract`s and
    // re-gather them using `tuple`.
    else {
      unsigned numDirResults = canGradConv.getNumDirectSILResults();
      SILValue result;
      if (numDirResults == 2)
        result = builder.createTupleExtract(loc, resultAndGrad, 1);
      else {
        SmallVector<SILValue, 8> grads;
        for (unsigned i : range(1, numDirResults))
          grads.push_back(builder.createTupleExtract(loc, resultAndGrad, i));
        result = builder.createTuple(loc, gradConv.getSILResultType(), grads);
      }
      builder.createReturn(loc, result);
    }

    // Cache the newly created gradient wrapper (non-canonical).
    context.insertGradient({original, config}, gradFn);
  }

  return gradFn;
}

/// Finish the canonical gradient function.
///
/// For the following original function type:
///   (a1, a2, ..., an) -> r
///
/// The canonical gradient has the following type:
///   (a1, a2, ..., an, seed) -> (r, a1, a0, ..., an)
///
/// In the canonical gradient function, we simply call the primal and the
/// adjoint, and return a tuple of the original result and the gradient values.
static void fillCanonicalGradient(SILFunction &canGrad,
                                  const DifferentiationTask *task,
                                  ADContext &context) {
  assert(canGrad.empty() && "The gradient function must be empty");
  auto &module = context.getModule();
  auto canGradTy = canGrad.getLoweredFunctionType();
  auto loc = canGrad.getLocation();
  auto *primal = task->getPrimal();
  assert(primal && "Primal does not exist?");
  auto primalTy = primal->getLoweredFunctionType();
  auto *adjoint = task->getAdjoint();
  assert(adjoint && "Adjoint does not exist?");
  auto adjointTy = adjoint->getLoweredFunctionType();
  SILFunctionConventions primalConv(primalTy, module),
      adjointConv(adjointTy, module), canGradConv(canGradTy, module);
  // Create an entry basic block.
  auto *entry = canGrad.createBasicBlock();
  createEntryArguments(&canGrad);
  // Initialize arguments.
  SILBuilder builder(entry);
  // Call primal with original arguments.
  SmallVector<SILValue, 8> stackAllocsToCleanUp;
  SmallVector<SILValue, 8> primalArgs;
  // Add indirect results.
  for (auto indResInfo : primalTy->getIndirectFormalResults()) {
    auto objTy = SILType::getPrimitiveObjectType(indResInfo.getType());
    auto resultBuf = builder.createAllocStack(loc, objTy);
    stackAllocsToCleanUp.push_back(resultBuf);
    primalArgs.push_back(resultBuf);
  }
  // Add original parameters. These are the canonical gradient's parameter
  // arguments except the seed, which is the last argument.
  for (auto arg : canGrad.getArgumentsWithoutIndirectResults().drop_back())
    primalArgs.push_back(arg);
  // %0 = function_ref @primal
  auto *primalRef = builder.createFunctionRef(loc, primal);
  // %1 = apply %0(...)
  auto *primalApply = builder.createApply(
      loc, primalRef, canGrad.getForwardingSubstitutionMap(), primalArgs,
      /*isNonThrowing*/ false);
  // Collect the primal's direct results.
  SmallVector<SILValue, 8> primalResults;
  if (primalConv.getNumDirectSILResults() == 1)
    primalResults.push_back(primalApply);
  else {
    auto tupleSILTy = primalConv.getSILResultType();
    for (unsigned i : range(primalConv.getNumDirectSILResults())) {
      auto val = builder.createTupleExtract(loc, primalApply, i,
                                            tupleSILTy.getTupleElementType(i));
      primalResults.push_back(val);
    }
  }
  // Call adjoint with original arguments, the checkpoints value and the seed.
  SmallVector<SILValue, 8> adjointArgs;
  // Add indirect results and original parameters. These are the canonical
  // gradient's arguments except the seed, which is the last argument.
  for (auto arg : canGrad.getArguments().drop_back())
    adjointArgs.push_back(arg);
  // Add primal values and the original result (all returned by primal).
  unsigned indResIdx = 0, dirResIdx = 0;
  for (auto &resInfo : primalConv.getResults())
    adjointArgs.push_back(resInfo.isFormalDirect() ? primalResults[dirResIdx++]
                                                   : primalArgs[indResIdx++]);
  // Add seed.
  adjointArgs.push_back(canGrad.getArguments().back());
  // %2 = function_ref @adjoint
  auto *adjRef = builder.createFunctionRef(loc, adjoint);
  // %3 = apply %2(...)
  auto *adjApply =
      builder.createApply(loc, adjRef, canGrad.getForwardingSubstitutionMap(),
                          adjointArgs, /*isNonThrowing*/ false);
  // Clean up stack allocations.
  for (auto val : reversed(stackAllocsToCleanUp))
    builder.createDeallocStack(loc, val);
  // Return the original result and the adjoint result as a tuple. If either one
  // of the primal or the adjoint returns a tuple, join them in a flat tuple.
  SmallVector<SILValue, 8> directResults;
  // If the original result is a direct return, add it to the direct return list
  // of the canonical gradient.
  if (primalConv.getResults().back().isFormalDirect())
    directResults.push_back(primalResults.back());
  // Add the adjoint's results to the direct return list.
  if (adjointConv.getNumDirectSILResults() == 1)
    directResults.push_back(adjApply);
  else {
    auto tupleSILTy = adjApply->getType();
    for (unsigned i : range(adjointConv.getNumDirectSILResults())) {
      auto val = builder.createTupleExtract(loc, adjApply, i,
                                            tupleSILTy.getTupleElementType(i));
      directResults.push_back(val);
    }
  }
  // Return these results as a tuple.
  auto tupleRet =
      builder.createTuple(loc, canGradConv.getSILResultType(), directResults);
  builder.createReturn(loc, tupleRet);
}

/// The automatic differentiation pass.
namespace {
class Differentiation : public SILModuleTransform {
public:
  Differentiation() : SILModuleTransform() {}
  void run() override;

private:
  /// Processes the given gradient instruction. This includes transforming it
  /// into a normal `function_ref` to the synthesized gradient function, and
  /// pushing a differentiation task onto the global list. Returns true if any
  /// error occurred.
  bool processGradientInst(GradientInst *gi, ADContext &context);
};
} // end anonymous namespace

bool Differentiation::processGradientInst(GradientInst *gi,
                                          ADContext &context) {
  SILFunction *parent = gi->getFunction();
  auto operand = gi->getOperand(0);
  SILFunction *gradFn = nullptr;
  // If it traces back to a `function_ref`, differentiate that.
  if (auto *originalFRI = findReferenceToVisibleFunction(operand)) {
    auto *original = originalFRI->getReferencedFunction();
    gradFn = lookupOrSynthesizeGradient(context, gi, original);

    // Replace the `gradient` instruction with the reference to the specified
    // function.
    SILBuilder builder(gi);
    auto loc = parent->getLocation();
    SILValue gradRef = builder.createFunctionRef(loc, gradFn);
    // Traverse from the `gradient` instruction to the original
    // `function_ref`. If there's any function convertion, do the same
    // convertion for the gradient.
    auto convertedGradFn = reapplyFunctionConversion(
        gradRef, originalFRI, gi->getOriginal(), builder, loc);
    // Replace uses of the `gradient` instruction with the converted (if
    // necessary) gradient function value.
    gi->replaceAllUsesWith(convertedGradFn);
  }
  // Differentiating opaque functions is not supported yet.
  else {
    // Find the original differential operator expression. Show an error at the
    // operator, highlight the argument, and show a note at the definition site
    // of the argument.
    if (auto *expr = findDifferentialOperator(gi))
      context
          .diagnose(expr->getLoc(), diag::autodiff_opaque_function_unsupported)
          .highlight(expr->getOriginalExpr()->getSourceRange());
    else
      context.diagnose(gi->getLoc().getSourceLoc(),
                       diag::autodiff_opaque_function_unsupported);
    // Emit a note at the definition site.
    context.diagnose(gi->getOriginal().getLoc().getSourceLoc(),
                     diag::autodiff_value_defined_here);
    return true;
  }
  // We invalidate analyses on the parent function because the `gradient`
  // instruction is transformed.
  PM->invalidateAnalysis(parent, SILAnalysis::InvalidationKind::FunctionBody);
  return false;
}

/// AD pass entry.
void Differentiation::run() {
  auto &module = *getModule();
  auto &astCtx = module.getASTContext();
  debugDump(module);

  // Collect gradient instructions to process.
  SmallVector<std::pair<SILFunction *,
                        SILReverseDifferentiableAttr *>, 8> emptyDiffAttrs;
  SmallVector<GradientInst *, 16> gradInsts;
  // Handle each `gradient` instruction and each `reverse_differentiable`
  // attribute in the module.
  for (SILFunction &f : module) {
    // If `f` has a `[reverse_differentiable]` attribute without specifying a
    // primal or an adjoint, push it to the work list.
    for (auto *diffAttr : f.getReverseDifferentiableAttrs()) {
      if (diffAttr->hasPrimal() && diffAttr->hasAdjoint())
        continue;
      if (!diffAttr->hasPrimal() && !diffAttr->hasAdjoint()) {
        emptyDiffAttrs.push_back({&f, diffAttr});
        continue;
      }
      // If only primal or adjoint is specified, it's an incomplete attribute.
      astCtx.Diags.diagnose(f.getLocation().getSourceLoc(),
                            diag::autodiff_incomplete_differentiable_attr);
    }
    for (SILBasicBlock &bb : f) {
      for (SILInstruction &i : bb) {
        // If `i` is a `gradient` instruction, i.e. the SIL-level differential
        // operator, push it to the work list.
        if (auto *gi = dyn_cast<GradientInst>(&i))
          gradInsts.push_back(gi);
      }
    }
  }

  // If there's no `gradient` instruction or no empty `[reverse_differentiable]`
  // attributes to process, there's no AD to do.
  if (gradInsts.empty() && emptyDiffAttrs.empty())
    return;

  // AD relies on stdlib (the Swift module). If it's not imported, it's an
  // internal error.
  if (!astCtx.getStdlibModule()) {
    astCtx.Diags.diagnose(SourceLoc(),
                          diag::autodiff_internal_swift_not_imported);
    return;
  }

  // A global differentiation context.
<<<<<<< HEAD
  ADContext context(*this);
=======
  ADContext context(module, *PM);
  
  // For every empty `[reverse_differentiable]` attribute, create a
  // differentiation task.
  for (auto &fnAndAttr : emptyDiffAttrs)
    context.registerDifferentiationTask(
        fnAndAttr.first, fnAndAttr.second->getIndices(),
        DifferentiationInvoker(fnAndAttr.second, fnAndAttr.first));
>>>>>>> ad07979e

  // Lower each gradient instruction to a function reference and replaces its
  // uses with a function reference to its gradient.
  //
  // If the operand to the instruction traces back to a function reference that
  // the compiler can see into, then we do further processing, i.e. retrieving
  // or creating its gradient. Otherwise, it's differentiating an opaque
  // function whose body isn't visible to the compiler. We don't have
  // infrastructure support for this yet and currently it'll error out, but
  // we'll look into adding a new function convention so that the primal and the
  // adjoint can be passed along with the function.
  //
  // If any error occurs during `gradient` instruction processing, it won't be
  // turned into a differentiation task. But we don't back out just yet - primal
  // synthesis and adjoint synthesis for newly created differentiation tasks
  // should still run because they will diagnose more errors.
  bool errorProcessingGradInsts = false;
  for (auto *gi : gradInsts)
    errorProcessingGradInsts |= processGradientInst(gi, context);

  // Run primal generation for newly created differentiation tasks. If any error
  // occurs, back out.
  PrimalGen primalGen(context);
  if (primalGen.run())
    return;

  // Run adjoint generation for differentiation tasks. If any error occurs, back
  // out.
  AdjointGen adjointGen(context);
  if (adjointGen.run())
    return;

  // If there was any error that occurred during `gradient` instruction
  // processing, back out.
  if (errorProcessingGradInsts)
    return;

  // Fill the body of each empty canonical gradient function corresponding to
  // each differentiation task.
  for (auto &task : context.getDifferentiationTasks()) {
    // If the invoker is not a differential operator, there's no need to
    // synthesize any canonical gradient for it.
    if (!task->getInvoker().isAnyDifferentialOperator())
      continue;
    auto *canGradFn = context.lookupCanonicalGradient(task.get());
    assert(canGradFn && "Cannot find the canonical gradient function");
    fillCanonicalGradient(*canGradFn, task.get(), context);
  }

  // Remove all remaining `gradient` instructions.
  for (auto *gi : gradInsts)
    recursivelyDeleteTriviallyDeadInstructions(gi);
  
  LLVM_DEBUG(getADDebugStream() << "All differentiation finished\n");
}

//===----------------------------------------------------------------------===//
// Pass creation
//===----------------------------------------------------------------------===//

SILTransform *swift::createDifferentiation() {
  return new Differentiation;
}<|MERGE_RESOLUTION|>--- conflicted
+++ resolved
@@ -42,12 +42,7 @@
 #include "swift/SILOptimizer/PassManager/Transforms.h"
 #include "swift/SILOptimizer/Utils/Local.h"
 #include "swift/SILOptimizer/Utils/LoopUtils.h"
-<<<<<<< HEAD
-#include "swift/SILOptimizer/Utils/SILOptFunctionBuilder.h"
-#include "swift/Serialization/SerializedSILLoader.h"
-=======
 #include "llvm/ADT/APSInt.h"
->>>>>>> ad07979e
 #include "llvm/ADT/BreadthFirstIterator.h"
 #include "llvm/ADT/DenseSet.h"
 
@@ -532,16 +527,12 @@
     auto id = ctx.getIdentifier(name);
     auto *varDecl = new (ctx) VarDecl(
         /*IsStatic*/ false, VarDecl::Specifier::Var,
-<<<<<<< HEAD
         /*IsCaptureList*/ false, SourceLoc(), id, primalValueStruct);
-=======
-        /*IsCaptureList*/ false, SourceLoc(), id, type, primalValueStruct);
     if (primalValueStruct->getEffectiveAccess() < AccessLevel::Public)
       varDecl->getAttrs().add(
           new (ctx) UsableFromInlineAttr(/*implicit*/ true));
     else
       varDecl->setAccess(AccessLevel::Public);
->>>>>>> ad07979e
     varDecl->setInterfaceType(type);
     primalValueStruct->addMember(varDecl);
     return varDecl;
@@ -1009,29 +1000,6 @@
     return differentiationTasks;
   }
 
-<<<<<<< HEAD
-  /// Finds a witness table for the specified conformance in the current module.
-  /// If it doesn't exist, then tries to find it in all imported modules and
-  /// links it to the current module. Returns null if no witness table can be
-  /// found.
-  SILWitnessTable *lookupOrLinkWitnessTable(ProtocolConformanceRef confRef) {
-    auto *conf = confRef.getConcrete();
-    if (auto existingTable = module.lookUpWitnessTable(confRef))
-      return existingTable;
-    auto *decl = conf->getDeclContext()->getSelfNominalTypeDecl();
-    auto linkage = getSILLinkage(getDeclLinkage(decl), NotForDefinition);
-    auto *newTable = module.createWitnessTableDeclaration(conf, linkage);
-    newTable = silLoader->lookupWitnessTable(newTable);
-    // Update linkage for witness methods.
-    // FIXME: Figure out why witnesses have shared linkage by default.
-    for (auto &entry : newTable->getEntries())
-      if (entry.getKind() == SILWitnessTable::WitnessKind::Method)
-        entry.getMethodWitness().Witness->setLinkage(linkage);
-    return newTable;
-  }
-
-=======
->>>>>>> ad07979e
   ProtocolDecl *getVectorNumericProtocol() const {
     return vectorNumericProtocol;
   }
@@ -2835,18 +2803,12 @@
       originalTy->getCoroutineKind(), originalTy->getCalleeConvention(),
       originalTy->getParameters(), originalTy->getYields(), results,
       originalTy->getOptionalErrorResult(), context.getASTContext());
-<<<<<<< HEAD
   SILOptFunctionBuilder fb(context.getTransform());
-  auto *primal = fb.getOrCreateFunction(
-      original->getLocation(), primalName, original->getLinkage(), primalTy,
-=======
-  SILFunctionBuilder FB(module);
   auto linkage = original->getLinkage();
   if (linkage == SILLinkage::Public)
     linkage = SILLinkage::PublicNonABI;
-  auto *primal = FB.getOrCreateFunction(
+  auto *primal = fb.getOrCreateFunction(
       original->getLocation(), primalName, linkage, primalTy,
->>>>>>> ad07979e
       original->isBare(), original->isTransparent(), original->isSerialized());
   primal->setUnqualifiedOwnership();
   LLVM_DEBUG(getADDebugStream() << "Primal function created \n"
@@ -2989,17 +2951,11 @@
       origTy->getGenericSignature(), origTy->getExtInfo(),
       origTy->getCoroutineKind(), origTy->getCalleeConvention(), adjParams, {},
       adjResults, None, original->getASTContext());
-<<<<<<< HEAD
   SILOptFunctionBuilder fb(context.getTransform());
-  auto *adjoint = fb.createFunction(
-      original->getLinkage(), adjName, adjType,
-=======
-  SILFunctionBuilder FB(module);
   auto linkage = original->getLinkage();
   if (linkage == SILLinkage::Public)
     linkage = SILLinkage::PublicNonABI;
-  auto *adjoint = FB.createFunction(linkage, adjName, adjType,
->>>>>>> ad07979e
+  auto *adjoint = fb.createFunction(linkage, adjName, adjType,
       original->getGenericEnvironment(), original->getLocation(),
       original->isBare(), original->isTransparent(), original->isSerialized());
   adjoint->setUnqualifiedOwnership();
@@ -4353,14 +4309,10 @@
     std::string gradName =
         "AD__" + original->getName().str() + "__" + mangleADConfig(config);
     auto gradNameId = astCtx.getIdentifier(gradName);
-<<<<<<< HEAD
-    SILOptFunctionBuilder FB(context.getTransform());
-=======
-    SILFunctionBuilder FB(module);
+    SILOptFunctionBuilder fb(context.getTransform());
     auto linkage = original->getLinkage();
     if (linkage == SILLinkage::Public)
       linkage = SILLinkage::PublicNonABI;
->>>>>>> ad07979e
     auto *gradFn =
         FB.createFunction(linkage, gradNameId.str(), gradType,
                           original->getGenericEnvironment(),
@@ -4706,18 +4658,14 @@
   }
 
   // A global differentiation context.
-<<<<<<< HEAD
   ADContext context(*this);
-=======
-  ADContext context(module, *PM);
-  
+
   // For every empty `[reverse_differentiable]` attribute, create a
   // differentiation task.
   for (auto &fnAndAttr : emptyDiffAttrs)
     context.registerDifferentiationTask(
         fnAndAttr.first, fnAndAttr.second->getIndices(),
         DifferentiationInvoker(fnAndAttr.second, fnAndAttr.first));
->>>>>>> ad07979e
 
   // Lower each gradient instruction to a function reference and replaces its
   // uses with a function reference to its gradient.
