//===--- TFDifferentiation.cpp - SIL Automatic Differentiation --*- C++ -*-===//
//
// This source file is part of the Swift.org open source project
//
// Copyright (c) 2014 - 2017 Apple Inc. and the Swift project authors
// Licensed under Apache License v2.0 with Runtime Library Exception
//
// See https://swift.org/LICENSE.txt for license information
// See https://swift.org/CONTRIBUTORS.txt for the list of Swift project authors
//
//===----------------------------------------------------------------------===//
//
// SWIFT_ENABLE_TENSORFLOW
//
// This file implements reverse-mode automatic differentiation.
//
// NOTE: Although the AD feature is developed as part of the Swift for
// TensorFlow project, it is completely independent from TensorFlow support.
//
//===----------------------------------------------------------------------===//

#define DEBUG_TYPE "differentiation"

#include "swift/AST/AutoDiff.h"
#include "swift/AST/Builtins.h"
#include "swift/AST/DeclContext.h"
#include "swift/AST/DiagnosticsSIL.h"
#include "swift/AST/Expr.h"
#include "swift/AST/GenericEnvironment.h"
#include "swift/AST/ASTMangler.h"
#include "swift/AST/Module.h"
#include "swift/AST/ParameterList.h"
#include "swift/AST/SubstitutionMap.h"
#include "swift/SIL/FormalLinkage.h"
#include "swift/SIL/LoopInfo.h"
#include "swift/SIL/SILBuilder.h"
#include "swift/SIL/SILCloner.h"
#include "swift/SILOptimizer/Analysis/DominanceAnalysis.h"
#include "swift/SILOptimizer/Analysis/LoopAnalysis.h"
#include "swift/SILOptimizer/PassManager/Passes.h"
#include "swift/SILOptimizer/PassManager/Transforms.h"
#include "swift/SILOptimizer/Utils/LoopUtils.h"
#include "swift/Serialization/SerializedSILLoader.h"
#include "swift/SILOptimizer/Utils/Local.h"
#include "llvm/ADT/BreadthFirstIterator.h"
#include "llvm/ADT/DenseSet.h"

using namespace swift;
using llvm::DenseMap;
using llvm::SmallDenseSet;
using llvm::SmallDenseMap;
using llvm::SmallSet;

//===----------------------------------------------------------------------===//
// Helpers
//===----------------------------------------------------------------------===//

/// Prints an "[AD] " prefix to `llvm::dbgs()` and returns the debug stream.
/// This is being used to print short debug messages within the AD pass.
static raw_ostream &getADDebugStream() {
  return llvm::dbgs() << "[AD] ";
}

/// Given a dumpable value, dumps it to `llvm::dbgs()`.
template<typename T>
static inline void debugDump(T &v) {
  DEBUG(llvm::dbgs() << "\n==== BEGIN DEBUG DUMP ====\n" << v <<
        "\n==== END DEBUG DUMP ====\n");
}

/// Given a set of AD indices, mangles it into a textual form.
static std::string mangleADIndices(const SILReverseAutoDiffIndices &indices) {
  std::string result = "src_" + llvm::utostr(indices.source) + "_wrt_";
  interleave(indices.parameters.set_bits(),
             [&](unsigned idx) { result += llvm::utostr(idx); },
             [&]{ result += '_'; });
  return result;
}

/// Mangles an AD configuration. The mangling rule looks like
///   "grad_src_<src_idx>_wrt_<param_idx0>_<param_idx1>_..._<options>"
/// ... where options mangle as the following:
///   "_s" : seedable
///   "_p" : preserving_result
///   "_d" : delayed
static std::string mangleADConfig(
    const SILReverseAutoDiffConfig &config) {
  std::string result = "grad_" + mangleADIndices(config.indices);
  if (config.isSeedable())
    result += "_s";
  if (config.isPreservingResult())
    result += "_p";
  if (config.isDelayed())
    result += "_d";
  return result;
}

/// Creates arguments in the entry block based on the function type.
static void createEntryArguments(SILFunction *f) {
  auto *entry = f->getEntryBlock();
  auto conv = f->getConventions();
  assert((entry->getNumArguments() == 0 || conv.getNumSILArguments() == 0) &&
         "Entry already has arguments?!");
  for (auto indResultTy : conv.getIndirectSILResultTypes())
    entry->createFunctionArgument(indResultTy.getAddressType());
  for (auto paramTy : conv.getParameterSILTypes())
    entry->createFunctionArgument(paramTy);
}

/// Looks up a function in the current module. If it exists, returns it.
/// Otherwise, attempt to link it from imported modules. Returns null if such
/// function name does not exist.
static SILFunction *lookupOrLinkFunction(StringRef name, SILModule &module) {
  DEBUG(getADDebugStream() << "Looking up function " << name << '\n');
  assert(!name.empty());
  if (auto *localFn = module.lookUpFunction(name))
    return localFn;
  return module.findFunction(name, SILLinkage::PublicExternal);
}

/// Given a type, returns its formal SIL parameter info.
static SILParameterInfo getFormalParameterInfo(
    CanType type, SILModule &module) {
  SILType silTy = SILType::getPrimitiveObjectType(type);
  ParameterConvention conv;
  if (SILModuleConventions::isPassedIndirectlyInSIL(silTy, module))
    conv = ParameterConvention::Indirect_In;
  else if (silTy.isTrivial(module))
    conv = ParameterConvention::Direct_Unowned;
  else
    conv = ParameterConvention::Direct_Guaranteed;
  return { type, conv };
}

/// Given a type, returns its formal SIL result info.
static SILResultInfo getFormalResultInfo(CanType type, SILModule &module) {
  SILType silTy = SILType::getPrimitiveObjectType(type);
  ResultConvention conv;
  if (SILModuleConventions::isPassedIndirectlyInSIL(silTy, module))
    conv = ResultConvention::Indirect;
  else if (silTy.isTrivial(module))
    conv = ResultConvention::Unowned;
  else
    conv = ResultConvention::Owned;
  return { type, conv };
}

/// Given a function, gather all of its formal results (both direct and
/// indirect) in an order defined by its result type. Note that "formal results"
/// refer to result values in the body of the function, not at call sites.
static void collectAllFormalResultsInTypeOrder(
    SILFunction &function, SmallVectorImpl<SILValue> &results) {
  SILFunctionConventions convs(function.getLoweredFunctionType(),
                               function.getModule());
  auto indResults = function.getIndirectResults();
  auto *retInst = cast<ReturnInst>(function.findReturnBB()->getTerminator());
  auto retVal = retInst->getOperand();
  SmallVector<SILValue, 8> dirResults;
  if (auto *tupleInst =
      dyn_cast_or_null<TupleInst>(retVal->getDefiningInstruction()))
    dirResults.append(tupleInst->getElements().begin(),
                      tupleInst->getElements().end());
  else
    dirResults.push_back(retVal);
  unsigned indResIdx = 0, dirResIdx = 0;
  for (auto &resInfo : convs.getResults())
    results.push_back(resInfo.isFormalDirect()
                      ? dirResults[dirResIdx++] : indResults[indResIdx++]);
}

/// Given a function call site, gather all of its actual results (both direct
/// and indirect) in an order defined by its result type.
template<typename IndResRange>
static void collectAllActualResultsInTypeOrder(
    ApplyInst *ai, ArrayRef<SILValue> extractedDirectResults,
    IndResRange &&indirectResults, SmallVectorImpl<SILValue> &results) {
  auto callee = ai->getCallee();
  SILFunctionConventions calleeConvs(callee->getType().getAs<SILFunctionType>(),
                                     ai->getModule());
  unsigned indResIdx = 0, dirResIdx = 0;
  for (auto &resInfo : calleeConvs.getResults())
    results.push_back(resInfo.isFormalDirect()
      ? extractedDirectResults[dirResIdx++] : indirectResults[indResIdx++]);
}

/// Given a range of types, joins these into a single type. If there's exactly
/// one element type, returns that element type. Otherwise, creates a tuple type
/// of all element types.
template<typename TypeRange>
static CanType joinElementTypes(TypeRange &&range, const ASTContext &ctx) {
  if (range.size() == 1)
    return range.front();
  auto typeElts = map<SmallVector<TupleTypeElt, 8>>(range, [&](Type type) {
    return type;
  });
  return TupleType::get(typeElts, ctx);
}

/// Given a range of SIL values, retrives the canonical types of these values,
/// and joins these types into a single type.
template<typename SILValueRange>
static CanType joinElementTypesFromValues(SILValueRange &&range,
                                          const ASTContext &ctx) {
  if (range.size() == 1)
    return range.front()->getType().getASTType();
  SmallVector<TupleTypeElt, 8> elts;
  transform(range, elts.begin(),
            [&](SILValue val) { return val->getType().getASTType(); });
  return TupleType::get(elts, ctx)->getCanonicalType();
}

/// Looks through the definition of a function value. If the source that
/// produced this function value is `function_ref` and the function is visible
/// (either in the same module or is serialized), returns the instruction.
/// Otherwise, returns null.
static FunctionRefInst *findReferenceToVisibleFunction(SILValue value) {
  auto *inst = value->getDefiningInstruction();
  if (!inst) return nullptr;
  if (auto *fri = dyn_cast<FunctionRefInst>(inst)) {
    auto *fn = fri->getReferencedFunction();
    if (&fn->getModule() == &inst->getModule() ||
        fn->isSerialized() == IsSerialized)
      return fri;
  }
  if (auto *thinToThink = dyn_cast<ThinToThickFunctionInst>(inst))
    return findReferenceToVisibleFunction(thinToThink->getOperand());
  if (auto *convertFn = dyn_cast<ConvertFunctionInst>(inst))
    return findReferenceToVisibleFunction(convertFn->getOperand());
  return nullptr;
}

/// Given an operator name, such as "+", and a protocol, returns the
/// "+" operator with type `(Self, Self) -> Self`. If the operator does not
/// exist in the protocol, returns null.
static FuncDecl *findAssociativeOperatorDeclInProtocol(
    DeclName operatorName, ProtocolDecl *protocol) {
  assert(operatorName.isOperator());
  // Find the operator requirement in the `VectorNumeric` protocol
  // declaration and cache it.
  auto plusLookup = protocol->lookupDirect(operatorName);
  // Find the `+` with type siguature `(Self, Self) -> Self`.
  for (auto *decl : plusLookup) {
    auto *fd = dyn_cast<FuncDecl>(decl);
    if (!fd || !fd->isBinaryOperator()) continue;
    auto *paramList = fd->getParameterList(1);
    auto *protoSelfTy = fd->getProtocolSelfType();
    // Make sure parameters have `Self` type.
    for (auto *param : paramList->getArray())
      if (!param->getType()->isEqual(protoSelfTy))
        continue;
    // Make sure the result type is also `Self`.
    if (!fd->getResultInterfaceType()->isEqual(protoSelfTy))
      continue;
    // This is the function type we want: `(Self, Self) -> Self`.
    return fd;
  }
  // Not found.
  return nullptr;
}

/// Assuming the buffer is for indirect passing, returns the store ownership
/// qualifier for creating a `store` instruction into the buffer.
static StoreOwnershipQualifier getBufferSOQ(Type type, SILModule &module) {
  return module.Types.getTypeLowering(type).isTrivial()
    ? StoreOwnershipQualifier::Trivial : StoreOwnershipQualifier::Init;
}

/// Assuming the buffer is for indirect passing, returns the load ownership
/// qualified for creating a `load` instruction from the buffer.
static LoadOwnershipQualifier getBufferLOQ(Type type, SILModule &module) {
  return module.Types.getTypeLowering(type).isTrivial()
    ? LoadOwnershipQualifier::Trivial : LoadOwnershipQualifier::Take;
}

//===----------------------------------------------------------------------===//
// Auxiliary data structures
//===----------------------------------------------------------------------===//

namespace {
class DifferentiationTask;

/// The invoker of a differentiation task. It can be some user syntax, e.g.
/// `#gradient` expression, the differentiation pass, or nothing at all. This
/// will be used to emit informative diagnostics.
struct DifferentiationInvoker {
public:
  /// The kind of the invoker of a differentiation task.
  enum class Kind {
    // No known invoker. This is the case when the differentiation is requested
    // from SIL source via a `gradient` instruction **without** being linked to
    // a Swift AST node.
    GradientInst,

    // Invoked by the indirect application of differentiation. This case has an
    // associated differentiation task reference.
    IndirectDifferentiation,

    // Invoked by a differential operator, such as `#gradient`, in the Swift
    // source. This case has an associated differential operator, i.e. a
    // `ReverseAutoDiffExpr`.
    DifferentialOperator,

    // Invoked by a `@differentiable` attribute in the Swift source. This case
    // has an associated `@differentiable` attribute.
    DifferentiableAttribute,
  };

private:
  Kind kind;
  union Value {
    /// The instruction associated with the `SILSource` case.
    GradientInst *gradientInst;
    Value(GradientInst *inst) : gradientInst(inst) {}

    /// The parent differentiation task associated with the
    /// `IndirectDifferentiation` case.
    std::pair<ApplyInst *,
              DifferentiationTask *> indirectDifferentiation;
    Value(ApplyInst *applyInst, DifferentiationTask *parentTask)
      : indirectDifferentiation({applyInst, parentTask}) {}

    /// The differential operator associated with the `DifferentialOperator`
    /// case.
    ReverseAutoDiffExpr *differentialOperator;
    Value(ReverseAutoDiffExpr *expr) : differentialOperator(expr) {}

    /// The `@differentiable` attribute associated with the
    /// `DifferentiableAttribute` case.
    DifferentiableAttr *differentiableAttribute;
    Value(DifferentiableAttr *attr) : differentiableAttribute(attr) {}
  } value;

  /*implicit*/
  DifferentiationInvoker(Kind kind, Value value)
    : kind(kind), value(value) {}

public:
  DifferentiationInvoker(GradientInst *inst)
    : kind(Kind::GradientInst), value(inst) {}
  DifferentiationInvoker(ApplyInst *applyInst,
                         DifferentiationTask *task)
    : kind(Kind::IndirectDifferentiation), value(applyInst, task) {}
  DifferentiationInvoker(ReverseAutoDiffExpr *expr)
    : kind(Kind::DifferentialOperator), value(expr) {}
  DifferentiationInvoker(DifferentiableAttr *attr)
    : kind(Kind::DifferentiableAttribute), value(attr) {}

  Kind getKind() const { return kind; }

  GradientInst *getGradientInst() const {
    assert(kind == Kind::GradientInst);
    return value.gradientInst;
  }

  std::pair<ApplyInst *, DifferentiationTask *>
  getIndirectDifferentiation() const {
    assert(kind == Kind::IndirectDifferentiation);
    return value.indirectDifferentiation;
  }

  ReverseAutoDiffExpr *getDifferentialOperator() const {
    assert(kind == Kind::DifferentialOperator);
    return value.differentialOperator;
  }

  DifferentiableAttr *getDifferentiableAttribute() const {
    assert(kind == Kind::DifferentiableAttribute);
    return value.differentiableAttribute;
  }

  void print(llvm::raw_ostream &os) const;
};

/// Information about the primal function produced by PrimalGen, e.g.
/// mappings from the original values to their corresponding ones in the primal
/// value struct produced by the primal function.
///
/// A primal value struct is an aggregate value containing intermediate values
/// checkpointed during the primal computation. During PrimalGen, such a struct
/// will be generated for each function being differentiated, and each primal
/// function will return such a struct value for the adjoint function to
/// consume.
///
/// There are two kinds of primal values: control-independent ones (static) and
/// control-dependent ones (taped). The control-independent ones are stored in
/// the struct as normal members, each having a separate stored property
/// declaration. The control-dependent ones are stored per type in a
/// reference-typed stack data structure called `_AutoDiffTape`.
///
/// Beyond primal values, the primal value struct contains a special tape: the
/// predecessor trace tape. During execution of the primal, after each branch to
/// a basic block, a unique ID of the predecessor block will be pushed to this
/// stack. In the adjoint function, each basic block (except the exit block)
/// pops a unique ID from this tape and branches to the corresponding adjoint
/// block.
///
/// If the original function has the form:
///
///     sil @foo : ... {
///     bb0(%0):
///       %1 = ... [CHECKPOINT]           // $Float
///       %2 = ... [TO_MATERIALIZE]       // $Double
///       cond_br ... bb1(%2), bb2(%1)
///     bb1(%3):
///       %4 = ... [CHECKPOINT]           // $Float
///       br bb3
///     bb2(%5):
///       %6 = ... [TO_MATERIALIZE]       // $Double
///       %7 = ... [CHECKPOINT]           // $Int
///     bb3:
///       %8 = ... [CHECKPOINT]           // $Float
///       return
///
/// Then the primal value struct will look like the following:
///
///     struct foo__Type {
///       var v0: Float    // corresponding to %0
///       var v1: Float    // corresponding to %8
///
///       // Control-dependent values of type Float.
///       var t0: _AutoDiffTape<Float>
///
///       // Control-dependent values of type Double.
///       var t1: _AutoDiffTape<Double>
///
///       // The predecessor trace stack.
///       var pred_trace: _AutoDiffTape<Builtin.Word>
///     }
///
class PrimalInfo {
private:
  /// The primal value struct declaration.
  StructDecl *primalValueStruct = nullptr;
<<<<<<< HEAD

  /// The SIL module;
  const SILModule &module;

=======
  
  /// The SIL module;
  const SILModule &module;
  
>>>>>>> bc53e7d3
  /// The corresponding type of the primal value struct. This is initially
  /// null. After this field is computed, mutation of primal value will lead to
  /// unexpected behavior.
  StructType *primalValueStructType = nullptr;
<<<<<<< HEAD

  /// Mapping from original values that are preserved as non-control-dependent
  /// primal values to declaration references in the primal value struct.
  DenseMap<SILValue, VarDecl *> staticPrimalValueMap;

=======
  
  /// Mapping from original values that are preserved as non-control-dependent
  /// primal values to declaration references in the primal value struct.
  DenseMap<SILValue, VarDecl *> staticPrimalValueMap;
  
>>>>>>> bc53e7d3
  /// Mapping from types of control-dependent direct primal values to distinct
  /// tapes. Tapes are uniqued by the element
  /// type.
  DenseMap<CanType, VarDecl *> directTapeTypeMap;
<<<<<<< HEAD

=======
  
>>>>>>> bc53e7d3
  /// Mapping from non-control-dependent `apply` instructions in the original
  /// function to the primal values returned by the corresponding call in the
  /// primal function.
  ///
  /// For example, in the original function:
  ///     %orig_res = apply %f(%x)
  ///
  /// This will be transformed into the following in the primal function:
  ///     %tuple = apply %f(%x)
  ///     %prim_val_0 = tuple_extract %tuple, 0
  ///     ...
  ///     %prim_val_n = tuple_extract %tuple, n
  ///     %orig_res_0 = tuple_extract %tuple, 0
  ///     ...
  ///     %orig_res_n = tuple_extract %tuple, n
  ///     %prim_vals = tuple (%prim_val_0, ..., %prim_val_n)     [CHECKPOINT]
  ///     %orig_results = tuple (%orig_res_0, ..., %orig_res_n)  [CHECKPOINT]
  ///
  /// If this function is non-control-dependent, primal values will be
  /// checkpointed into the primal value struct as a tuple member, and get
  /// inserted into `nestedStaticPrimalValueMap`. Otherwise, it'll go to the
  /// corresponding tape of its type.
  DenseMap<ApplyInst *, VarDecl *> nestedStaticPrimalValueMap;
<<<<<<< HEAD

=======
  
>>>>>>> bc53e7d3
  /// Mapping from types of control-dependent nested primal values to district
  /// tapes.
  DenseMap<CanType, VarDecl *> nestedTapeTypeMap;

  /// Set of control-dependent primal values that have been checkpointed.
  SmallPtrSet<SILValue, 16> tapedDirectPrimalValueSet;

  /// Mapping from original basic blocks to their associated IDs. In the primal
  /// function, we push the predecessor block ID for each basic block that has
  /// 2 or more incoming edges to the tape that traces control predecessors. In
  /// the adjoint function, we pop the ID from the tape and do a `switch_value`
  /// on it to go to the adjoint block corresponding to the original precessor
  /// block. This hash map will be populated during primal synthesis.
  DenseMap<SILBasicBlock *, unsigned> originalBlockIDs;
<<<<<<< HEAD

=======
  
>>>>>>> bc53e7d3
  /// Declaration reference of the tape in the primal value struct that stores
  /// a trace of predecessors for each block in the original function with 2 or
  /// more predecessors. This is non-null when the original function has control
  /// flow. This tape is guaranteed to have type
  /// `$Swift._AutoDiffTape<Builtin.Int64>`.
  VarDecl *predecessorTraceTapeDecl = nullptr;
<<<<<<< HEAD

=======
  
>>>>>>> bc53e7d3
  /// Mangler for mangling types.
  Mangle::ASTMangler mangler;

private:
  VarDecl *addVarDecl(StringRef name, Type type) {
    auto &ctx = primalValueStruct->getASTContext();
    auto id = ctx.getIdentifier(name);
    auto *varDecl = new (ctx) VarDecl(/*IsStatic*/ false,
                                      VarDecl::Specifier::Var,
                                      /*IsCaptureList*/ false,
                                      SourceLoc(), id, type,
                                      primalValueStruct);
    varDecl->setInterfaceType(type);
    primalValueStruct->addMember(varDecl);
    return varDecl;
  }

public:
  PrimalInfo(const PrimalInfo &) = delete;
  PrimalInfo &operator=(const PrimalInfo &) = delete;
<<<<<<< HEAD

=======
  
>>>>>>> bc53e7d3
  explicit PrimalInfo(StructDecl *primalValueStruct, const SILModule &module)
    : primalValueStruct(&*primalValueStruct), module(module) {}

  /// Returns the primal value struct that the primal info is established
  /// around.
  StructDecl *getPrimalValueStruct() const {
    return primalValueStruct;
  }
<<<<<<< HEAD

=======
  
>>>>>>> bc53e7d3
  /// Computes the primal value struct type.
  StructType *computePrimalValueStructType() {
    assert(!primalValueStructType &&
           "The primal value struct type has been computed before");
    primalValueStructType =
    StructType::get(primalValueStruct, Type(),
                    primalValueStruct->getASTContext());
    return primalValueStructType;
  }
<<<<<<< HEAD

=======
  
>>>>>>> bc53e7d3
  /// Returns the primal value struct type, assuming the primal value struct
  /// type has already been computed before.
  StructType *getPrimalValueStructType() const {
    assert(primalValueStructType &&
           "The primal value struct type has not been computed");
    return primalValueStructType;
  }

  /// Returns the lowered SIL type for the primal value struct.
  SILType getLoweredPrimalValueStructType() const {
    return module.Types.getLoweredType(getPrimalValueStructType());
  }
<<<<<<< HEAD

=======
  
>>>>>>> bc53e7d3
  /// Add a primal value decl for a non-control-dependent (static) value in the
  /// original function.
  VarDecl *addStaticPrimalValueDecl(SILValue originalValue) {
    auto *decl = addVarDecl("v_" + llvm::itostr(staticPrimalValueMap.size()),
                            originalValue->getType().getASTType());
    staticPrimalValueMap.insert({originalValue, decl});
    return decl;
  }
<<<<<<< HEAD

=======
  
>>>>>>> bc53e7d3
  /// Add a nested primal value decl for a non-control-dependent (static) primal
  /// value returned by the corresponding instruction in the primal function
  /// of an `apply` instruction in the original function.
  VarDecl *addNestedStaticPrimalValueDecl(ApplyInst *inst,
                                          CanType primalValueType) {
    auto *decl = addVarDecl("pv_", primalValueType);
    nestedStaticPrimalValueMap.insert({inst, decl});
    return decl;
  }

  /// Finds the primal value decl in the primal value struct for a static primal
  /// value in the original function.
  VarDecl *lookupDirectStaticPrimalValueDecl(SILValue originalValue) const {
    auto lookup = staticPrimalValueMap.find(originalValue);
    return lookup == staticPrimalValueMap.end() ? nullptr : lookup->getSecond();
  }
<<<<<<< HEAD

=======
  
>>>>>>> bc53e7d3
  /// Finds the primal value decl in the primal value struct for an `apply` in
  /// the original function.
  VarDecl *lookupNestedStaticPrimalValueDecl(ApplyInst *inst) {
    auto lookup = nestedStaticPrimalValueMap.find(inst);
    return lookup == nestedStaticPrimalValueMap.end()
      ? nullptr : lookup->getSecond();
  }
<<<<<<< HEAD

=======
  
>>>>>>> bc53e7d3
  /// Retrieves the tape decl in the primal value struct for the specified type.
  VarDecl *getOrCreateTapeDeclForType(CanType type) {
    auto &astCtx = primalValueStruct->getASTContext();
    auto insertion = directTapeTypeMap.try_emplace(type, nullptr);
    auto &tapeDecl = insertion.first->getSecond();
    if (insertion.second) {
      auto tapeType =
        BoundGenericType::get(astCtx.get_AutoDiffTapeDecl(), Type(), { type });
      tapeDecl = addVarDecl("t_" + mangler.mangleTypeAsUSR(type), tapeType);
    }
    return tapeDecl;
  }
<<<<<<< HEAD

=======
  
>>>>>>> bc53e7d3
  /// Retrieves the tape decl in the primal value struct for a value in the
  /// original function. Tapes are uniqued by the element type.
  VarDecl *getOrCreateTapeDeclForValue(SILValue value) {
    return getOrCreateTapeDeclForType(value->getType().getASTType());
  }
<<<<<<< HEAD

=======
  
>>>>>>> bc53e7d3
  /// Retrieves the 'predecessor trace' tape decl in the primal value struct for
  /// control flow support.
  VarDecl *getOrCreatePredecessorTraceTapeDecl() {
    if (predecessorTraceTapeDecl)
      return predecessorTraceTapeDecl;
    auto &ctx = primalValueStruct->getASTContext();
    auto tapeType = BoundGenericType::get(ctx.get_AutoDiffTapeDecl(), Type(),
                                          { getBuiltinType(ctx, "Int64") });
    predecessorTraceTapeDecl = addVarDecl("pred_trace", tapeType);
    return predecessorTraceTapeDecl;
  }
};
<<<<<<< HEAD

=======
  
>>>>>>> bc53e7d3
/// A differentiation task, specifying the original function and the
/// `[reverse_differentiable]` attribute on the function. PrimalGen and
/// AdjointGen will synthesize the primal and the adjoint for this task, filling
/// the primal and adjoint fields in the attribute.
///
/// NOTE: A task instance manages a `[reverse_differentiable]` SIL attribute and
/// shall be the only one that modifies this attribute.
class DifferentiationTask {
  friend llvm::DenseMapInfo<DifferentiationTask>;
  friend class ADContext;

private:
  /// The original function to be differentiated.
  SILFunction *original;

  /// The `[reverse_differentiable]` attribute on the original function. Since
  /// attribute synthesis is part of differentiation, a
  /// `[reverse_differentiable]` attribute must be available when a
  /// `DifferentiationTask` is created. The AD configuration resides within the
  /// attribute. This is guaranteed to be non-null.
  SILReverseDifferentiableAttr *attr;

  /// The invoker of this differentiation task.
  DifferentiationInvoker invoker;

  /// Primal info. If this is `nullptr`, then there is no primal values between
  /// the primal and the adjoint.
  std::unique_ptr<PrimalInfo> primalInfo = nullptr;

  /// Mapping from original `apply` instructions to their corresponding
  /// differentiation tasks, if it's active. This is filled during primal
  /// synthesis, so that adjoint synthesis does not need to recompute the
  /// original function and differentiation indices.
  DenseMap<ApplyInst *, DifferentiationTask *> associatedTasks;

  /// Cache for primal and adjoint.
  SILFunction *primal = nullptr;
  SILFunction *adjoint = nullptr;

protected:
  /// Create a differentiation task.
  ///
  /// @param original The original function to be differentiated.
  /// @param attr The [reverse_differentiable] attribute to take control of.
  /// @param invoker The invoker of this differentiation task.
  /// @param module The module where differentiation happens.
  explicit DifferentiationTask(SILFunction *original,
                               SILReverseDifferentiableAttr *&&attr,
                               SILModule &module,
                               DifferentiationInvoker invoker)
    : original(original), attr(attr), invoker(invoker) {
    if (attr->hasPrimal())
      primal = lookupOrLinkFunction(attr->getPrimalName(), module);
    if (attr->hasAdjoint())
      adjoint = lookupOrLinkFunction(attr->getAdjointName(), module);
  }

public:
  DifferentiationTask(const DifferentiationTask &) = delete;
  DifferentiationTask &operator=(const DifferentiationTask &) = delete;

  SILFunction *getOriginal() const { return original; }
  SILReverseDifferentiableAttr *getAttribute() const { return attr; }
  DifferentiationInvoker getInvoker() const { return invoker; }
<<<<<<< HEAD

  PrimalInfo *getPrimalInfo() const {
    return primalInfo.get();
  }

=======
  
  PrimalInfo *getPrimalInfo() const {
    return primalInfo.get();
  }
  
>>>>>>> bc53e7d3
  /// Initialize primal info for primal synthesis.
  void initializePrimalInfo(StructDecl *pvStruct, const SILModule &module) {
    assert(!primalInfo && "Primal info was previously initialized");
    primalInfo = std::unique_ptr<PrimalInfo>(new PrimalInfo(pvStruct, module));
  }
<<<<<<< HEAD

=======
  
>>>>>>> bc53e7d3
  const SILReverseAutoDiffIndices &getIndices() const {
    return attr->getIndices();
  }

  SILFunction *getPrimal() const { return primal; }
  SILFunction *getAdjoint() const { return adjoint; }

  void setPrimal(SILFunction *fn) {
    assert(fn); primal = fn;
    attr->setPrimalName(fn->getName());
  }

  void setAdjoint(SILFunction *fn) {
    assert(fn); adjoint = fn;
    attr->setAdjointName(fn->getName());
  }

  DenseMap<ApplyInst *, DifferentiationTask *> &getAssociatedTasks() {
    return associatedTasks;
  }

  bool isEqual(const DifferentiationTask &other) const {
    return original == other.original && attr == other.attr;
  }

  SILReverseAutoDiffConfig getMasterConfig() const {
    return SILReverseAutoDiffConfig::getMaster(getIndices());
  }

  void print(llvm::raw_ostream &os) const;
};

static
inline llvm::raw_ostream &operator<<(llvm::raw_ostream &os,
                                     DifferentiationInvoker invoker) {
  invoker.print(os);
  return os;
}

void DifferentiationInvoker::print(llvm::raw_ostream &os) const {
  os << "(differentiation_invoker ";
  switch (kind) {
  case Kind::GradientInst:
    os << "gradient_inst=(" << *getGradientInst() << ")";
    break;
  case Kind::IndirectDifferentiation: {
    auto indDiff = getIndirectDifferentiation();
    os << "indirect_differentiation=(apply_inst=(" << *indDiff.first
       << ") task=" << indDiff.second << ')';
    break;
  }
  case Kind::DifferentialOperator:
    os << "differential_operator=(";
    getDifferentialOperator()->print(os);
    os << ")";
    break;
  case Kind::DifferentiableAttribute:
    os << "differentiable_attribute=(";
    getDifferentiableAttribute()->print(os);
    os << ")";
    break;
  }
  os << ')';
}

void DifferentiationTask::print(llvm::raw_ostream &os) const {
  os << "(differentiation_task original=@" << original->getName()
     << " attribute=";
  attr->print(os);
  os << " invoker=" << invoker << ")";
}

/// A task specifies the empty primal/adjoint function to be filled in, and what
/// its corresponding original function and differentiation indices are.
struct FunctionSynthesisItem {
  /// The original function that the new function will be cloned and synthesized
  /// based on.
  SILFunction *original;

  /// The function to be synthesized.
  SILFunction *target;

  /// The indices of reverse automatic differentiation.
  SILReverseAutoDiffIndices indices;

  /// The parent differentiation task. This will be used for diagnostics.
  DifferentiationTask *task;
};

/// The kind of SIL value in the primal function.
enum class PrimalValueKind {
  /// The value can be converted from its arguments using the same instruction.
  Conversion,
  /// Intentially discarded for rematerialization.
  ToRematerialize,
  /// The value is statically grouped into the primal value struct and can be
  /// accessed directly using `struct_extract`.
  StaticCheckpoint,
  /// The value is pushed onto the differentiation tape in the struct and can be
  /// accessed when popped from the tape.
  TapeCheckpoint
};

using GradientLookupKey = std::pair<SILFunction *,
                                    SILReverseAutoDiffConfig>;

//===----------------------------------------------------------------------===//
// ADContext - Per-module contextual information for the Differentiation pass.
//===----------------------------------------------------------------------===//

class ADContext {
private:
  /// The module where Differentiation is performed on.
  SILModule &module;

  /// AST context.
  ASTContext &astCtx = module.getASTContext();

  /// Shared pass manager.
  SILPassManager &passManager;

  /// A mapping from functions and AD configurations to gradient functions.
  ///
  /// NOTE: The parameter index array is hashed by reference, which is expected
  /// to point to [reverse_differentiable wrt ...]'s trailing index storage.
  DenseMap<GradientLookupKey, SILFunction *> gradientMap;

  /// Queue of differentiation tasks.
  SmallVector<std::unique_ptr<DifferentiationTask>, 32> differentiationTasks;
  /// Mapping from enqueued differentiation tasks to their indices in
  /// `differentiationTasks`.
  SmallDenseMap<
    std::pair<SILFunction *, SILReverseAutoDiffIndices>,
    unsigned> enqueuedTaskIndices;

  /// SIL loader.
  ///
  /// FIXME: Fix SILModule's deserialization so that we can drop the local
  /// cache and use `SILModule::lookUpWitnessTable` directly.
  const std::unique_ptr<SerializedSILLoader> silLoader =
    SerializedSILLoader::create(astCtx, &module, nullptr);

  /// The VectorNumeric protocol in the standard library.
  ProtocolDecl *vectorNumericProtocol =
    astCtx.getProtocol(KnownProtocolKind::VectorNumeric);
  /// The Numeric protocol in the standard library.
  ProtocolDecl *numericProtocol =
    astCtx.getProtocol(KnownProtocolKind::Numeric);
  /// The FloatingPoint protocol in the stanard library.
  ProtocolDecl *floatingPointProtocol =
    astCtx.getProtocol(KnownProtocolKind::FloatingPoint);

  /// Flag indicating whether an error occurred.
  bool errorOccurred = false;

  /// `VectorNumeric.+` declaration.
  FuncDecl *cachedVectorPlusFn = nullptr;
  /// `Numeric.+` declaration.
  FuncDecl *cachedNumericPlusFn = nullptr;

public:
  /// Construct an ADContext for the given module.
  explicit ADContext(SILModule &module, SILPassManager &passManager);

  SILModule &getModule() const { return module; }
  ASTContext &getASTContext() const { return module.getASTContext(); }
  SILPassManager &getPassManager() const { return passManager; }
  Lowering::TypeConverter &getTypeConverter() { return module.Types; }

  ArrayRef<std::unique_ptr<DifferentiationTask>>
  getDifferentiationTasks() const {
    return differentiationTasks;
  }

  /// Finds a witness table for the specified conformance in the current module.
  /// If it doesn't exist, then tries to find it in all imported modules and
  /// links it to the current module. Returns null if no witness table can be
  /// found.
  SILWitnessTable *
  lookupOrLinkWitnessTable(ProtocolConformanceRef confRef) {
    auto *conf = confRef.getConcrete();
    if (auto existingTable = module.lookUpWitnessTable(confRef))
      return existingTable;
    auto *decl =
      conf->getDeclContext()->getAsNominalTypeOrNominalTypeExtensionContext();
    auto linkage = getSILLinkage(getDeclLinkage(decl), NotForDefinition);
    auto *newTable = module.createWitnessTableDeclaration(conf, linkage);
    newTable = silLoader->lookupWitnessTable(newTable);
    // Update linkage for witness methods.
    // FIXME: Figure out why witnesses have shared linkage by default.
    for (auto &entry : newTable->getEntries())
      if (entry.getKind() == SILWitnessTable::WitnessKind::Method)
        entry.getMethodWitness().Witness->setLinkage(linkage);
    return newTable;
  }

  ProtocolDecl *getVectorNumericProtocol() const {
    return vectorNumericProtocol;
  }

  ProtocolDecl *getNumericProtocol() const {
    return numericProtocol;
  }

  ProtocolDecl *getFloatingPointProtocol() const {
    return floatingPointProtocol;
  }

  FuncDecl *getVectorPlusDecl() {
    if (cachedVectorPlusFn)
      return cachedVectorPlusFn;
    return cachedVectorPlusFn = findAssociativeOperatorDeclInProtocol(
      astCtx.getIdentifier("+"), vectorNumericProtocol);
  }

  FuncDecl *getNumericPlusDecl() {
    if (cachedNumericPlusFn)
      return cachedNumericPlusFn;
    return cachedNumericPlusFn = findAssociativeOperatorDeclInProtocol(
      astCtx.getIdentifier("+"), numericProtocol);
  }

  /// Determines whether the given type conforms to VectorNumeric while the
  /// ScalarElement associated type conforms to FloatingPoint.
  bool supportsVectorDifferentiation(Type type) const;

  /// Determines whether the given type conforms to FloatingPoint.
  bool supportsScalarDifferentiation(Type type) const;

  /// Retrieves the file unit that contains implicit declarations in the
  /// current Swift module. If it does not exist, create one.
  ///
  // FIXME: Currently it defaults to any file unit in the module. To handle this
  // more properly, we should make a DerivedFileUnit class to contain all
  // synthesized implicit type declarations.
  SourceFile &getPrimalValueDeclContainer() {
    for (auto *file : module.getSwiftModule()->getFiles())
      if (auto *src = dyn_cast<SourceFile>(file))
        return *src;
    llvm_unreachable("No files?");
  }

  /// Creates a struct declaration (without contents) for storing primal values
  /// of a function. The newly created struct will have the same generic
  /// parameters as the function.
  StructDecl *createPrimalValueStructForFunction(SILFunction *function);

  void insertGradient(const GradientLookupKey &key, SILFunction *gradient) {
    gradientMap.insert({key, gradient});
  }

  SILFunction *lookupGradient(const GradientLookupKey &key) const {
    auto lookup = gradientMap.find(key);
    return lookup == gradientMap.end() ? nullptr : lookup->getSecond();
  }

  SILFunction *lookupCanonicalGradient(const DifferentiationTask *task) const {
    return lookupGradient({task->original, task->getMasterConfig()});
  }

  /// Finds the `[reverse_differentiable]` attribute on the specified original
  /// function corresponding to the specified parameter indices. Returns nullptr
  /// if it does not exist.
  ///
  /// TODO: Currently we are doing a O(n) lookup. This could be improved by
  /// hashing on SILFunction's side or maintaining a dictionary in ADContext.
  /// In any case, this is not performance-critical.
  SILReverseDifferentiableAttr *
  lookupReverseDifferentiableAttr(
      SILFunction *original, const SILReverseAutoDiffIndices &indices) const {
    for (auto *attr : original->getReverseDifferentiableAttrs())
      if (attr->getIndices() == indices)
        return attr;
    return nullptr;
  }

  SILReverseDifferentiableAttr *
  createReverseDifferentiableAttr(
      SILFunction *original, const SILReverseAutoDiffIndices &indices) const {
    assert(!lookupReverseDifferentiableAttr(original, indices));
    auto *attr =
      SILReverseDifferentiableAttr::create(getModule(), indices,
                                           /*primalName*/ StringRef(),
                                           /*adjointName*/ StringRef());
    original->addReverseDifferentiableAttr(attr);
    return attr;
  }

  /// Finds or creates a `[reverse_differentiable]` attribute on the specified
  /// original function corresponding to the specified parameter indices.
  SILReverseDifferentiableAttr *
  getOrCreateReverseDifferentiableAttr(
      SILFunction *original, const SILReverseAutoDiffIndices &indices) {
    if (auto *attr = lookupReverseDifferentiableAttr(original, indices))
      return attr;
    return createReverseDifferentiableAttr(original, indices);
  }

  /// Finds a differentiation task on a function such that the task produces
  /// adjoints for the specified indices.
  DifferentiationTask *
  lookupDifferentiationTask(SILFunction *original,
                            const SILReverseAutoDiffIndices &indices) {
    auto *attr = lookupReverseDifferentiableAttr(original, indices);
    if (!attr) return nullptr;
    auto existing = enqueuedTaskIndices.find({original, indices});
    if (existing == enqueuedTaskIndices.end()) return nullptr;
    return differentiationTasks[existing->getSecond()].get();
  }

  /// Finds a differentiation task on a function such that the task produces
  /// adjoints for the least number of parameters that is a superset of
  /// the parameter indices in `indices`.
  DifferentiationTask *
  lookupMinimalDifferentiationTask(SILFunction *original,
                                   const SILReverseAutoDiffIndices &indices) {
    const llvm::SmallBitVector *supersetParamIndices;
    const auto &indexSet = indices.parameters;
    for (auto *rda : original->getReverseDifferentiableAttrs())
      if (!indexSet.test(indexSet & rda->getIndices().parameters))
        supersetParamIndices = &rda->getIndices().parameters;
    auto existing = enqueuedTaskIndices.find(
      {original, {indices.source, *supersetParamIndices}});
    if (existing == enqueuedTaskIndices.end()) return nullptr;
    return differentiationTasks[existing->getSecond()].get();
  }

  /// Register a differentiation task in the global worklist. This will ensure
  /// that a `[reverse_differentiable]` attribute will be generated for the
  /// specified indices, and that primal/adjoint synthesis will be run in the
  /// Differentiation pass.
  DifferentiationTask *
  registerDifferentiationTask(SILFunction *original,
                              const SILReverseAutoDiffIndices &indices,
                              DifferentiationInvoker invoker) {
    auto *attr = getOrCreateReverseDifferentiableAttr(original, indices);
    std::unique_ptr<DifferentiationTask> task(
      new DifferentiationTask(original, std::move(attr), module, invoker));
    differentiationTasks.push_back(std::move(task));
    return differentiationTasks.back().get();
  }

  DifferentiationTask *
  lookUpOrRegisterDifferentiationTask(SILFunction *original,
                                      const SILReverseAutoDiffIndices &indices,
                                      DifferentiationInvoker invoker) {
    if (auto *existingTask = lookupDifferentiationTask(original, indices))
      return existingTask;
    return registerDifferentiationTask(original, indices, invoker);
  }

  template<typename...T, typename...U>
  InFlightDiagnostic diagnose(SourceLoc loc, Diag<T...> diag,
                              U &&...args) const {
    return getASTContext().Diags.diagnose(loc, diag, std::forward<U>(args)...);
  }

  /// Given an instruction and a differentiation task associated with the
  /// parent function, emits a "not differentiable" error based on the task. If
  /// the task is indirect, emits notes all the way up to the outermost task,
  /// and emits an error at the outer task. Otherwise, emits an error directly.
  void emitNondifferentiabilityError(
    SILInstruction *inst, const DifferentiationTask *task,
    Diag<> noteAtInnermostNode = diag::autodiff_expression_is_not_differentiable
  );

  /// Given a value and a differentiation task associated with the parent
  /// function, emits a "not differentiable" error based on the task. If the
  /// task is indirect, emits notes all the way up to the outermost task, and
  /// emits an error at the outer task. Otherwise, emits an error directly.
  void emitNondifferentiabilityError(
    SILValue value, const DifferentiationTask *task,
    Diag<> noteAtInnermostNode = diag::autodiff_expression_is_not_differentiable
  );

  void setErrorOccurred() { errorOccurred = true; }
  bool hasErrorOccurred() const { return errorOccurred; }
};
} // end anonymous namespace

ADContext::ADContext(SILModule &module, SILPassManager &passManager)
  : module(module), passManager(passManager) {}

void ADContext::emitNondifferentiabilityError(SILValue value,
                                              const DifferentiationTask *task,
                                              Diag<> noteAtInnermostNode) {
  emitNondifferentiabilityError(value->getDefiningInstruction(), task,
                                noteAtInnermostNode);
}

void ADContext::emitNondifferentiabilityError(SILInstruction *inst,
                                              const DifferentiationTask *task,
                                              Diag<> noteAtInnermostNode) {
  SWIFT_DEFER { setErrorOccurred(); };
  // Location of the instruction.
  auto srcLoc = inst->getLoc().getSourceLoc();
  if (srcLoc.isInvalid()) srcLoc = SourceLoc();
  auto invoker = task->getInvoker();
  DEBUG(getADDebugStream() << "Diagnosing non-differentiability for value \n\t"
        << *inst << "\n" << "while performing differentiation task\n\t" << task
        << '\n');
  switch (invoker.getKind()) {
  // For a gradient instruction that is not associated with any source
  // location, we emit a diagnostic without source location.
  case DifferentiationInvoker::Kind::GradientInst:
    diagnose(srcLoc, diag::autodiff_function_not_differentiable);
    return;

  // For indirect differentiation, emit a "not differentiable" note on the
  // expression first. Then emit an error at the source invoker of
  // differentiation, and a "when differentiating this"  note at each indirect
  // invoker.
  case DifferentiationInvoker::Kind::IndirectDifferentiation: {
    // Emit a default note at the innermost differentiation invoker.
    diagnose(srcLoc, noteAtInnermostNode);
    // Iteratively retrieve the outermost task, starting with the parent of the
    // current node, until the task is no longer indirect.
    auto *outerTask = invoker.getIndirectDifferentiation().second;
    while (outerTask->getInvoker().getKind() ==
             DifferentiationInvoker::Kind::IndirectDifferentiation) {
      std::tie(inst, outerTask) =
        outerTask->getInvoker().getIndirectDifferentiation();
      auto applyLoc = inst->getLoc().getSourceLoc();
      if (applyLoc.isValid())
        diagnose(applyLoc, diag::autodiff_when_differentiating_function_call);
    }
    // Now we've reached a direct task, recursive once to emit an error.
    emitNondifferentiabilityError(inst, outerTask);
    return;
  }

  // For a differential operator, emit a "not differentiable" note on the
  // expression first. Then emit an error at the differential operator.
  case DifferentiationInvoker::Kind::DifferentialOperator: {
    auto *expr = invoker.getDifferentialOperator();
    diagnose(srcLoc, noteAtInnermostNode);
    diagnose(expr->getLoc(),
      diag::autodiff_differential_operator_applied_to_nondifferentiable)
        .highlight(expr->getOriginalExpr()->getSourceRange());
    return;
  }

  // For a `@differentiable` attribute, emit a "not differentiable" note on the
  // expression first. Then emit an error at the `@differentiable` attribute.
  case DifferentiationInvoker::Kind::DifferentiableAttribute: {
    auto *attr = invoker.getDifferentiableAttribute();
    diagnose(srcLoc, noteAtInnermostNode);
    diagnose(attr->getLocation(),
      diag::autodiff_differentiable_attr_applied_to_nondifferentiable)
        .highlight(attr->getRangeWithAt());
    return;
  }
  }
}

/// Determines whether the type supports vector differentiation. We say that a
/// type supports vector differentiation if it conforms to `VectorNumeric` and
/// the associated type `ScalarElement` conforms to `FloatingPoint`.
bool ADContext::supportsVectorDifferentiation(Type type) const {
  auto *swiftModule = module.getSwiftModule();
  // Look up conformance.
  auto maybeConf = swiftModule->lookupConformance(type, vectorNumericProtocol);
  if (!maybeConf) return false;
  auto conf = *maybeConf;
  // See if the `ScalarElement` associated type conforms to `FloatingPoint`.
  DeclName scalarDeclName(getASTContext().getIdentifier("ScalarElement"));
  auto lookup = vectorNumericProtocol->lookupDirect(scalarDeclName);
  auto scalarAssocTy =
    cast<AssociatedTypeDecl>(lookup[0])->getDeclaredInterfaceType();
  auto scalarTy = conf.getAssociatedType(type, scalarAssocTy);
  auto scalarConf =
    swiftModule->lookupConformance(scalarTy, floatingPointProtocol);
  return scalarConf.hasValue();
}

/// Determines whether the type supports scalar differentiation. We say that a
/// type supports scalar differentiation if it conforms to `FloatingPoint` and
/// the associated type `ScalarElement` conforms to `FloatingPoint`.
bool ADContext::supportsScalarDifferentiation(Type type) const {
  auto *swiftModule = module.getSwiftModule();
  auto fpConf = swiftModule->lookupConformance(type, floatingPointProtocol);
  return fpConf.hasValue();
}

//===----------------------------------------------------------------------===//
// Control flow canonicalization
//===----------------------------------------------------------------------===//

namespace {
class ControlFlowCanonicalization {
private:
  SILFunction &function;
  SILBuilder builder = SILBuilder(function);
  DominanceInfo &domInfo;
  SILLoopInfo &loopInfo;

public:
  explicit ControlFlowCanonicalization(SILFunction &function,
                                       DominanceInfo &domInfo,
                                       SILLoopInfo &loopInfo)
    : function(function), domInfo(domInfo), loopInfo(loopInfo) {}

  /// Run control flow canonicalization on the function.
  bool run();
};
}

bool ControlFlowCanonicalization::run() {
  DEBUG(getADDebugStream() << "Running control flow canonicalization on "
        "function " << function.getName() << '\n');
  bool changed = false;
  assert(!function.isNoReturnFunction() && !function.isExternalDeclaration());
  assert(function.findReturnBB().getNodePtr());
  // Canonicalize loops.
  canonicalizeAllLoops(&domInfo, &loopInfo);
  // TODO: Handle multiple loop exits.
  return changed;
}

//===----------------------------------------------------------------------===//
// Activity Analysis
//===----------------------------------------------------------------------===//

namespace {
class DifferentiableActivityInfo;

/// In many real situations, the end-users of AD need only the derivatives of
/// some selected outputs of `P` with respect to some selected inputs of `P`.
/// Whatever the differentiation mode (tangent, reverse,...), these restrictions
/// allow the AD tool to produce a much more efficient differentiated program.
/// Essentially, fixing some inputs and neglecting some outputs allows AD to
/// just forget about several intermediate differentiated variables.
///
/// Activity analysis is the specific analysis that detects these situations,
/// therefore allowing for a better differentiated code. Activity analysis is
/// present in all transformation-based AD tools.
///
/// To begin with, the end-user specifies that only some output variables (the
/// “dependent”) must be differentiated with respect to only some input
/// variables (the “independent”). We say that variable `y` depends on `x` when
/// the derivative of `y` with respect to `x` is not trivially null. We say that
/// a variable is “varied” if it depends on at least one independent. Conversely
/// we say that a variable is “useful” if at least one dependent depends on it.
/// Finally, we say that a variable is “active” if it is at the same time varied
/// and useful. In the special case of the tangent mode, it is easy to check
/// that when variable `v` is not varied at some place in the program, then its
/// derivative `v̇` at this place is certainly null. Conversely when variable `v`
/// is not useful, then whatever the value of `v̇`, this value does not matter
/// for the final result. Symmetric reasoning applies for the reverse mode of
/// AD: observing that differentiated variables go upstream, we see that a
/// useless variable has a null derivative, in other words the partial
/// derivative of the output with respect to this variable is null. Conversely
/// when variable `v` is not varied, then whatever the value of `v`, this value
/// does not matter for the final result.
///
/// Reference:
/// Laurent Hascoët. Automatic Differentiation by Program Transformation. 2017.
class DifferentiableActivityAnalysis
  : public FunctionAnalysisBase<DifferentiableActivityInfo> {
private:
  DominanceAnalysis *dominanceAnalysis = nullptr;

public:
  explicit DifferentiableActivityAnalysis()
    : FunctionAnalysisBase(AnalysisKind::DifferentiableActivity) {}

  static bool classof(const SILAnalysis *s) {
    return s->getKind() == AnalysisKind::DifferentiableActivity;
  }

  virtual bool shouldInvalidate(SILAnalysis::InvalidationKind k) override {
    return k & InvalidationKind::Everything;
  }

  virtual
  DifferentiableActivityInfo *newFunctionAnalysis(SILFunction *f) override;

  virtual void initialize(SILPassManager *pm) override;
};
} // end anonymous namespace

namespace {
/// Result of activity analysis on a function. Accepts queries for whether a
/// value is "varied", "useful" or "active" against certain differentiation
/// indices.
class DifferentiableActivityInfo {
private:
  SILFunction &function;

  /// Input values, i.e. parameters (both direct and indirect).
  SmallVector<SILValue, 4> inputValues;
  /// Output values, i.e. individual values (not the final tuple) being returned
  /// by the `return` instruction.
  SmallVector<SILValue, 4> outputValues;

  /// The set of useful variables, indexed by the corresponding dependent value
  /// (output) index.
  SmallVector<SmallDenseSet<SILValue>, 4> usefulValueSets;
  /// The set of useful variables, indexed by the corresponding independent
  /// value (input) index.
  SmallVector<SmallDenseSet<SILValue>, 4> variedValueSets;

  /// Perform analysis and populate sets.
  void analyze();

public:
  explicit DifferentiableActivityInfo(SILFunction &f);

  bool isIndependent(SILValue value,
                     const SILReverseAutoDiffIndices &indices) const;
  bool isDependent(SILValue value,
                   const SILReverseAutoDiffIndices &indices) const;
  bool isVaried(SILValue value,
                unsigned independentVariableIndex) const;
  bool isUseful(SILValue value,
                unsigned dependentVariableIndex) const;
  bool isVaried(SILValue value,
                const llvm::SmallBitVector &parameterIndices) const;
  bool isActive(SILValue value,
                const SILReverseAutoDiffIndices &indices) const;
};
} // end anonymous namespace

DifferentiableActivityInfo *
DifferentiableActivityAnalysis::newFunctionAnalysis(SILFunction *f) {
  assert(dominanceAnalysis && "Expect a valid dominance anaysis");
  return new DifferentiableActivityInfo(*f);
}

void DifferentiableActivityAnalysis::initialize(SILPassManager *pm) {
  dominanceAnalysis = pm->getAnalysis<DominanceAnalysis>();
}

SILAnalysis *swift::createDifferentiableActivityAnalysis(SILModule *m) {
  return new DifferentiableActivityAnalysis();
}

DifferentiableActivityInfo::
DifferentiableActivityInfo(SILFunction &f) : function(f) {
  analyze();
}

/// Recursively find all "varied" values relative to the given value.
///
/// NOTE: The given value will **not** be considered varied.
static void collectVariedValues(SILValue value,
                                SmallDenseSet<SILValue> &variedValues,
                                unsigned inputIndex,
                                SmallDenseSet<SILValue> &visited) {
  auto insertion = visited.insert(value);
  if (!insertion.second) return;
  for (auto use : value->getUses()) {
    auto *inst = use->getUser();
    // If there's a `store` of this value, we consider the destination varied.
    if (auto *storeInst = dyn_cast<StoreInst>(inst)) {
      SILValue buffer = storeInst->getDest();
      // If the def is `begin_access`, then its operand is the actual buffer.
      if (auto *def =
            dyn_cast_or_null<BeginAccessInst>(buffer->getDefiningInstruction()))
        buffer = def->getOperand();
      DEBUG(getADDebugStream() << "VARIED @ " << inputIndex << ":\n"
            << buffer << '\n');
      variedValues.insert(buffer);
      visited.insert(buffer);
      collectVariedValues(buffer, variedValues, inputIndex, visited);
      continue;
    }
    // For other instructions, consider their results varied.
    for (auto val : inst->getResults()) {
      DEBUG(getADDebugStream() << "VARIED @ " << inputIndex << ":\n"
            << val << '\n');
      variedValues.insert(val);
      // Recursively collect.
      collectVariedValues(val, variedValues, inputIndex, visited);
    }
  }
}

/// Recursively find all "useful" values relative to the given value.
///
/// NOTE: The given value will be considered useful.
static void collectUsefulValues(SILValue value,
                                SmallDenseSet<SILValue> &usefulValues,
                                unsigned outputIndex) {
  DEBUG(getADDebugStream() << "USEFUL @ " << outputIndex << ":\n"
        << value << '\n');
  usefulValues.insert(value);
  if (auto *def = value->getDefiningInstruction())
    for (auto &op : def->getAllOperands())
      collectUsefulValues(op.get(), usefulValues, outputIndex);
}

void DifferentiableActivityInfo::analyze() {
  DEBUG(getADDebugStream() << "Running activity analysis on @"
        << function.getName() << '\n');
  // Inputs are just function's arguments, count `n`.
  auto paramArgs = function.getArgumentsWithoutIndirectResults();
  for (auto valueAndIndex : enumerate(paramArgs)) {
    inputValues.push_back(valueAndIndex.first);
  }
  DEBUG({
    auto &s = getADDebugStream();
    s << "Inputs in @" << function.getName() << ":\n";
    for (auto val : inputValues) s << val << '\n';
  });
  // Outputs are indirect result buffers and return values, count `m`.
  collectAllFormalResultsInTypeOrder(function, outputValues);
  DEBUG({
    auto &s = getADDebugStream();
    s << "Outputs in @" << function.getName() << ":\n";
    for (auto val : outputValues) s << val << '\n';
  });
  // Initialize sets to store useful values and varied values.
  usefulValueSets.append(outputValues.size(), {});
  variedValueSets.append(inputValues.size(), {});
  // Mark varied values for each independent varible.
  SmallDenseSet<SILValue> visitedVariedValues;
  for (auto valAndIdx : enumerate(inputValues))
    collectVariedValues(valAndIdx.first, variedValueSets[valAndIdx.second],
                        valAndIdx.second, visitedVariedValues);
  // Mark useful values for each dependent variable.
  for (auto valAndIdx : enumerate(outputValues))
    collectUsefulValues(valAndIdx.first, usefulValueSets[valAndIdx.second],
                        valAndIdx.second);
}

bool DifferentiableActivityInfo::
isIndependent(SILValue value, const SILReverseAutoDiffIndices &indices) const {
  for (auto paramIdx : indices.parameters.set_bits())
    if (inputValues[paramIdx] == value)
      return true;
  return false;
}

bool DifferentiableActivityInfo::
isDependent(SILValue value, const SILReverseAutoDiffIndices &indices) const {
  return inputValues[indices.source] == value;
}

bool DifferentiableActivityInfo::
isVaried(SILValue value, unsigned independentVariableIndex) const {
  auto &set = variedValueSets[independentVariableIndex];
  return set.count(value);
}

bool DifferentiableActivityInfo::
isVaried(SILValue value, const llvm::SmallBitVector &parameterIndices) const {
  for (auto paramIdx : parameterIndices.set_bits())
    if (!isVaried(value, paramIdx))
      return false;
  return true;
}

bool DifferentiableActivityInfo::
isUseful(SILValue value, unsigned dependentVariableIndex) const {
  auto &set = usefulValueSets[dependentVariableIndex];
  return set.count(value);
}

bool DifferentiableActivityInfo::
isActive(SILValue value, const SILReverseAutoDiffIndices &indices) const {
  return isVaried(value, indices.parameters) && isUseful(value, indices.source);
}

static void dumpActivityInfo(SILValue value,
                             const SILReverseAutoDiffIndices &indices,
                             DifferentiableActivityInfo &activityInfo,
                             llvm::raw_ostream &s = llvm::dbgs()) {
  s << '[';
  if (activityInfo.isActive(value, indices))
    s << "ACTIVE";
  else if (activityInfo.isVaried(value, indices.parameters))
    s << "VARIED";
  else if (activityInfo.isUseful(value, indices.source))
    s << "USEFUL";
  s << "] " << value;
}

static void dumpActivityInfo(SILFunction &fn,
                             const SILReverseAutoDiffIndices &indices,
                             DifferentiableActivityInfo &activityInfo,
                             llvm::raw_ostream &s = llvm::dbgs()) {
  s << "Activity info for " << fn.getName() << " at " << indices << '\n';
  for (auto &bb : fn) {
    for (auto *arg : bb.getArguments())
      dumpActivityInfo(arg, indices, activityInfo, s);
    for (auto &inst : bb)
      for (auto res : inst.getResults())
        dumpActivityInfo(res, indices, activityInfo, s);
  }
}

//===----------------------------------------------------------------------===//
// Code emission utilities
//===----------------------------------------------------------------------===//

/// Given a value, extracts all elements to `result` from this value if it's a
/// tuple. Otherwise, add this value directly to `result`.
static void extractAllElements(SILValue val, SILBuilder &builder,
                               SmallVectorImpl<SILValue> &result) {
  if (auto tupleType = val->getType().getAs<TupleType>())
    for (auto i : range(tupleType->getNumElements()))
      result.push_back(builder.createTupleExtract(val.getLoc(), val, i));
  else
    result.push_back(val);
}

/// Given a range of elements, joins these into a single value. If there's
/// exactly one element, returns that element. Otherwise, creates a tuple using
/// a `tuple` instruction.
static SILValue joinElements(ArrayRef<SILValue> elements, SILBuilder &builder,
                             SILLocation loc) {
  if (elements.size() == 1)
    return elements.front();
  return builder.createTuple(loc, elements);
}

/// When a function value is used in an instruciton (usually `apply`), there's
/// some conversion instruction in between, e.g. `thin_to_thick_function`. Given
/// a new function value and an old function value, this helper function
/// recursively converts the new function just like how the old function is
/// converted.
static SILValue reapplyFunctionConversion(
    SILValue newFunc, SILValue oldFunc, SILValue oldConvertedFunc,
    SILBuilder &builder, SILLocation loc,
    std::function<SILValue(SILValue)> substituteOperand
      = [](SILValue v) { return v; }) {
  // If the old func is the new func, then there's no conversion.
  if (oldFunc == oldConvertedFunc)
    return newFunc;
  // Handle a few instruction cases.
  // thin_to_thick_function
  if (auto *tttfi = dyn_cast<ThinToThickFunctionInst>(oldConvertedFunc)) {
    auto innerNewFunc = reapplyFunctionConversion(
      newFunc, oldFunc, tttfi->getOperand(), builder, loc, substituteOperand);
    auto operandFnTy = innerNewFunc->getType().castTo<SILFunctionType>();
    auto thickTy =
      operandFnTy->getWithRepresentation(SILFunctionTypeRepresentation::Thick);
    auto silTy = SILType::getPrimitiveObjectType(thickTy);

    return builder.createThinToThickFunction(loc, innerNewFunc, silTy);
  }
  // partial_apply
  if (auto *pai = dyn_cast<PartialApplyInst>(oldConvertedFunc)) {
    SmallVector<SILValue, 8> newArgs;
    newArgs.reserve(pai->getNumArguments());
    for (auto arg : pai->getArguments())
      newArgs.push_back(substituteOperand(arg));
    auto innerNewFunc = reapplyFunctionConversion(newFunc, oldFunc,
                                                  pai->getCallee(), builder,
                                                  loc, substituteOperand);
    return builder.createPartialApply(
      loc, innerNewFunc, pai->getSubstitutionMap(), newArgs,
      pai->getOrigCalleeType()->getCalleeConvention());
  }
  llvm_unreachable("Unhandled function convertion instruction");
}

/// Convert an integer literal to a type that is expressible by integer literal.
static
void convertIntToIndirectExpressible(intmax_t value,
                                     NominalTypeDecl *targetTypeDecl,
                                     SILValue resultBuf,
                                     SILLocation loc,
                                     SILBuilder &builder,
                                     ADContext &context) {
  auto &module = builder.getModule();
  auto &astCtx = module.getASTContext();
  auto targetTy =
    targetTypeDecl->getDeclaredInterfaceType()->getCanonicalType();
  // Step 1. Initialize a value of type `<target type>.IntegerLiteralType` from
  // the given value.
  DeclName intLitTypeName(astCtx.Id_IntegerLiteralType);
  SmallVector<ValueDecl *, 1> intLitTypeLookupResults;
  targetTypeDecl->lookupQualified(targetTy, intLitTypeName, NL_OnlyTypes,
                                  /*typeResolver*/ nullptr,
                                  intLitTypeLookupResults);
  assert(intLitTypeLookupResults.size() == 1);
  auto intLitTypeAliasDecl = cast<TypeAliasDecl>(intLitTypeLookupResults[0]);
  // Now we have the IntegerLiteralType type.
  auto intLitTy =
    intLitTypeAliasDecl->getUnderlyingTypeLoc().getType()->getCanonicalType();
  auto *intLitTypeDecl = intLitTy->getAnyNominal();
  assert(intLitTypeDecl);
  // %1 = integer_literal $Builtin.Int2048, <value>
  auto builtinIntTy = SILType::getBuiltinIntegerType(2048, astCtx);
  auto *builtinInt = builder.createIntegerLiteral(loc, builtinIntTy, value);
  // %2 = metatype $@thin <target type>.IntegerLiteralType.Type
  auto intLitMetatypeTy = SILType::getPrimitiveObjectType(
    CanMetatypeType::get(intLitTy, MetatypeRepresentation::Thick));
  auto *intLitMetatype = builder.createMetatype(loc, intLitMetatypeTy);
  // ExpressibleByBuiltinIntegerLiteral
  auto *ebilProto =
    astCtx.getProtocol(KnownProtocolKind::ExpressibleByBuiltinIntegerLiteral);
  // `init(_builtinIntegerLiteral:)`
  DeclName builtinLitInitName(astCtx, DeclBaseName::createConstructor(), {
    astCtx.getIdentifier("_builtinIntegerLiteral")
  });
  auto *initBILDecl =
    cast<ConstructorDecl>(ebilProto->lookupDirect(builtinLitInitName)[0]);
  SILDeclRef initBILDeclRef(initBILDecl);
  auto initBILType = context.getTypeConverter().getConstantType(initBILDeclRef);
  // Look up `IntegerLiteralType : _ExpressibleByBuiltinIntegerLiteral`. This is
  // guaranteed to be a normal conformance.
  auto *ebilConf = astCtx.getConformance(intLitTy, ebilProto,
                                         intLitTypeDecl->getLoc(),
                                         intLitTypeDecl,
                                         ProtocolConformanceState::Complete);
  ProtocolConformanceRef ebilConfRef(ebilConf);
  // Link witness table.
  context.lookupOrLinkWitnessTable(ebilConfRef);
  // %3 = witness_method ...
  auto initBILFn = builder.createWitnessMethod(loc, intLitTy, ebilConfRef,
                                               initBILDeclRef, initBILType);
  // Get substitutions.
  auto intLitSubMap =
    SubstitutionMap::getProtocolSubstitutions(ebilProto, intLitTy, ebilConfRef);
  // Allocate result buffer.
  // %intLitBuf = alloc_stack $IntegerLiteralType
  auto *intLitBuf =
    builder.createAllocStack(loc, SILType::getPrimitiveObjectType(intLitTy));
  SWIFT_DEFER {
    // dealloc_stack %intLitBuf : $*IntegerLiteralType
    builder.createDeallocStack(loc, intLitBuf);
  };
  // %4 = apply %3 <...>(%intLitBuf, %1, %2)
  builder.createApply(loc, initBILFn, intLitSubMap,
                      { intLitBuf, builtinInt, intLitMetatype },
                      /*isNonThrowing*/ false);

  // Step 2. Initialize a value of type `<target type>` by calling
  // %5 = metatype $@thin <target type>.IntegerLiteralType.Type
  auto targetMetatypeTy = SILType::getPrimitiveObjectType(
    CanMetatypeType::get(targetTy, MetatypeRepresentation::Thick));
  auto *targetMetatype = builder.createMetatype(loc, targetMetatypeTy);
  // `ExpressibleByIntegerLiteral.init(integerLiteral: %4)`.
  auto *eilProto =
    astCtx.getProtocol(KnownProtocolKind::ExpressibleByIntegerLiteral);
  DeclName intLitInitName(astCtx, DeclBaseName::createConstructor(), {
    astCtx.getIdentifier("integerLiteral")
  });
  auto *initILDecl =
    cast<ConstructorDecl>(eilProto->lookupDirect(intLitInitName)[0]);
  SILDeclRef initILDeclRef(initILDecl);
  auto initILType = context.getTypeConverter().getConstantType(initILDeclRef);
  // Lookup `<target type> : ExpressibleByIntegerLiteral` (could be specialized
  // or inherited).
  auto *parentModule = targetTypeDecl->getModuleContext();
  auto eilConf = *parentModule->lookupConformance(targetTy, eilProto);
  ProtocolConformanceRef eilConfRef(eilConf);
  context.lookupOrLinkWitnessTable(eilConfRef);
  // %6 = witness_method ...
  auto initILFn = builder.createWitnessMethod(loc, targetTy, eilConfRef,
                                              initILDeclRef, initILType);
  // Get substitutions.
  auto targetSubMap =
    SubstitutionMap::getProtocolSubstitutions(eilProto, targetTy, eilConfRef);
  // %7 = apply %6 <...>(%resultBuf, %intLitBuf, %5)
  builder.createApply(loc, initILFn, targetSubMap,
                      { resultBuf, intLitBuf, targetMetatype },
                      /*isNonThrowing*/ false);
}

/// Create a seed value.
///
/// NOTE: This will be reduced to only support scalar AD when vector AD supports
/// optional seeds, because a vector of 1s as seed doesn't make mathematical
/// sense in vector AD.
static void convertToIndirectSeed(intmax_t value, CanType type,
                                  SILValue seedBuf, SILLocation loc,
                                  SILBuilder &builder, ADContext &context) {
  // See if the type is a builtin float. If so, we don't do protocol
  // conformance-based conversion.
  if (auto fpType = type->getAs<BuiltinFloatType>()) {
    auto one = builder.createFloatLiteral(
      loc, SILType::getPrimitiveObjectType(type),
      APFloat(fpType->getAPFloatSemantics(), value));
    auto access = builder.createBeginAccess(loc, seedBuf, SILAccessKind::Init,
                                            SILAccessEnforcement::Static,
                                            /*noNestedConflict*/ true,
                                            /*fromBuiltin*/ false);
    builder.createStore(loc, one, seedBuf,
                        getBufferSOQ(type, context.getModule()));
    builder.createEndAccess(loc, access, /*aborted*/ false);
    return;
  }

  auto *targetTypeDecl = type->getAnyNominal();
  assert(targetTypeDecl && "Target type must be a nominal type");
  auto &astCtx = context.getASTContext();
  auto &module = context.getModule();
  auto &typeConv = context.getTypeConverter();
  // If it's scalar differentiation, just convert the literal to the requested
  // type.
  if (context.supportsScalarDifferentiation(type)) {
    convertIntToIndirectExpressible(value, targetTypeDecl, seedBuf,
                                    loc, builder, context);
    return;
  }
  // Otherwise it must be vector differentiation, call
  // `VectorNumeric.init(_:)`.
  assert(context.supportsVectorDifferentiation(type));
  // Create a scalar value from the specified integer literal.
  DeclName scalarDeclName(astCtx.getIdentifier("ScalarElement"));
  auto currencyDeclLookupResult =
    targetTypeDecl->lookupDirect(scalarDeclName);
  auto *scalarElemAlias = cast<TypeAliasDecl>(currencyDeclLookupResult[0]);
  auto scalarTy =
    scalarElemAlias->getDeclaredInterfaceType()->getCanonicalType();
  auto currencySubMap =
    type->getMemberSubstitutionMap(module.getSwiftModule(), scalarElemAlias);
  scalarTy = scalarTy.subst(currencySubMap)->getCanonicalType();
  auto *scalarTyDecl = scalarTy.getAnyNominal();
  assert(scalarTyDecl && "ScalarElement must be a nominal type");
  // %0 = ... : $<scalar type>
  auto scalarBuf =
    builder.createAllocStack(loc, SILType::getPrimitiveObjectType(scalarTy));
  convertIntToIndirectExpressible(value, scalarTyDecl, scalarBuf,
                                  loc, builder, context);
  auto scalarLOQ = getBufferLOQ(scalarTy, module);
  auto scalarVal = builder.createLoad(loc, scalarBuf, scalarLOQ);
  // dealloc_stack %0 : $*<scalar type>
  builder.createDeallocStack(loc, scalarBuf);
  // %1 = metatype $<scalar type>.Type
  auto metatypeTy = SILType::getPrimitiveObjectType(
    CanMetatypeType::get(type, MetatypeRepresentation::Thick));
  auto *metatype = builder.createMetatype(loc, metatypeTy);
  // Call `init(_:)` through `VectorNumeric` protocol.
  DeclName initName(astCtx, DeclBaseName::createConstructor(), { Identifier() });
  // Allocate buffer for passing the indirect scalar value.
  // %2 = alloc_stack $<scalar type>
  auto scalarValBuf =
    builder.createAllocStack(loc, typeConv.getLoweredType(scalarTy));
  SWIFT_DEFER {
    // dealloc_stack %2 : $<scalar type>
    builder.createDeallocStack(loc, scalarValBuf);
  };
  auto *bufAccess = builder.createBeginAccess(loc, scalarValBuf,
                                              SILAccessKind::Init,
                                              SILAccessEnforcement::Static,
                                              /*noNestedConflict*/ true,
                                              /*fromBuiltin*/ false);
  // store %0 : $<scalar type> to $*<scalar type>
  builder.createStore(loc, scalarVal, scalarValBuf,
                      getBufferSOQ(scalarTy, module));
  builder.createEndAccess(loc, bufAccess, /*aborted*/ false);
  auto *vecNumProto = context.getVectorNumericProtocol();
  auto *reqr =
    cast<ConstructorDecl>(vecNumProto->lookupDirect(initName).front());
  SILDeclRef reqrRef(reqr, SILDeclRef::Kind::Allocator);
  auto silInitTy = context.getTypeConverter().getConstantType(reqrRef);
  // Get scalar's conformance to `FloatingPoint`.
  auto conf = astCtx.getConformance(type, vecNumProto,
                                    targetTypeDecl->getLoc(), targetTypeDecl,
                                    ProtocolConformanceState::Complete);
  ProtocolConformanceRef confRef(conf);
  // $4 = witness_method ...
  auto initFnRef =
    builder.createWitnessMethod(loc, type, confRef, reqrRef, silInitTy);
  auto initSubMap =
    SubstitutionMap::getProtocolSubstitutions(vecNumProto, type, confRef);
  // %5 = apply %4(%3, %2, %1)
  builder.createApply(loc, initFnRef, initSubMap,
                      { seedBuf, scalarValBuf, metatype },
                      /*isNonThrowing*/ false);
}

//===----------------------------------------------------------------------===//
// PrimalGen - generates primal functions for each differentiation task in
// the SIL module.
//===----------------------------------------------------------------------===//

namespace {
class PrimalGen {
  friend class PrimalGenCloner;
private:
  /// The global AD context.
  ADContext &context;
  /// A worklist of primal synthesis items, each of which specifies a the
  /// original function, the target primal function, AD indices, and the primal
  /// value struct.
  SmallVector<FunctionSynthesisItem, 16> worklist;

public:
  explicit PrimalGen(ADContext &context) : context(context) {}

  void run();

protected:
  /// Lazily create a task to synthesize the primal function.
  SILFunction *lookupPrimalOrScheduleSynthesis(DifferentiationTask *task);

private:
  /// Creates an empty primal function, updating the primal info in the task.
  std::pair<SILFunction *, StructDecl *>
  createEmptyPrimal(DifferentiationTask *task);

  /// Processes an original function and generate its adjoint.
  void performSynthesis(FunctionSynthesisItem task);
};
} // end anonymous namespace

StructDecl *
ADContext::createPrimalValueStructForFunction(SILFunction *function) {
  assert(&function->getModule() == &module &&
         "The function must be in the same module");
  auto &file = getPrimalValueDeclContainer();
  // Create a `<fn_name>__Type` struct.
  std::string dependentStructName;
  dependentStructName += function->getName();
  dependentStructName += "__Type";
  auto structId = astCtx.getIdentifier(dependentStructName);
  SourceLoc loc = function->getLocation().getSourceLoc();
  auto ctxStruct =
    new (astCtx) StructDecl(/*StructLoc*/ loc, /*Name*/ structId,
                            /*NameLoc*/ loc, /*Inherited*/ {},
                            /*GenericParams*/ nullptr, // to be set later
                            /*DC*/ &file);
  ctxStruct->computeType();
  ctxStruct->setAccess(AccessLevel::Internal);
  // If the original function has generic parameters, clone them.
  auto *genEnv = function->getGenericEnvironment();
  if (genEnv && genEnv->getGenericSignature()) {
    auto *genParams = function->getDeclContext()->getGenericParamsOfContext();
    ctxStruct->setGenericParams(genParams->clone(ctxStruct));
  }
  file.addVisibleDecl(ctxStruct);
  DEBUG({
    auto &s = getADDebugStream();
    s << "Primal value struct created for function "
      << function->getName() << '\n';
    ctxStruct->print(s); s << '\n';
  });
  return ctxStruct;
}

/// For a nested function call whose result tuple is active on the
/// differentiation path, compute the set of minimal indices for differentiating
/// this function as required by the data flow.
static void collectMinimalIndicesForFunctionCall(
  ApplyInst *ai, SILReverseAutoDiffIndices parentIndices,
  const DifferentiableActivityInfo &activityInfo,
  SmallVectorImpl<unsigned> &paramIndices,
  SmallVectorImpl<unsigned> &resultIndices) {
  // Make sure the function call result is active.
  assert(activityInfo.isActive(ai, parentIndices));
  auto fnTy = ai->getCallee()->getType().castTo<SILFunctionType>();
  SILFunctionConventions convs(fnTy, ai->getModule());
  auto arguments = ai->getArgumentOperands();
  // Parameter indices are indices (in the type signature) of parameter
  // arguments that are useful.
  unsigned currentParamIdx = 0;
  for (auto arg : ai->getArgumentsWithoutIndirectResults()) {
    if (activityInfo.isUseful(arg, parentIndices.source))
      paramIndices.push_back(currentParamIdx);
    ++currentParamIdx;
  }
  // Result indices are indices (in the type signature) of results that are
  // useful.
  //
  // If the function returns only one result, then we just see if that is
  // useful.
  if (fnTy->getNumDirectFormalResults() == 1) {
    if (activityInfo.isUseful(ai, parentIndices.source))
      resultIndices.push_back(0);
    return;
  }
  // If the function returns more than 1 results, the return type is a tuple. We
  // need to find all `tuple_extract`s on that tuple, and determine if each
  // found extracted element is useful.
  // Collect direct results being retrieved using `tuple_extract`.
  SmallVector<SILValue, 8> usedDirectResults(convs.getNumDirectSILResults());
  for (auto *use : ai->getUses())
    if (auto *tei = dyn_cast<TupleExtractInst>(use->getUser()))
      usedDirectResults[tei->getFieldNo()] = tei;
  // Add differentiation indices based on activity analysis.
  unsigned dirResIdx = 0;
  unsigned indResIdx = convs.getSILArgIndexOfFirstIndirectResult();
  for (auto &resAndIdx : enumerate(convs.getResults())) {
    auto &res = resAndIdx.value();
    unsigned idx = resAndIdx.index();
    if (res.isFormalDirect()) {
      if (auto dirRes = usedDirectResults[dirResIdx])
        if (dirRes && activityInfo.isUseful(dirRes, parentIndices.source))
          resultIndices.push_back(idx);
      ++dirResIdx;
    } else {
      if (activityInfo.isUseful(arguments[indResIdx].get(),
                                parentIndices.source))
        resultIndices.push_back(idx);
      ++indResIdx;
    }
  }
}

/// If the original function in the differentiation task has more than one basic
/// blocks, emit a "control flow unsupported" error at appropriate source
/// locations. Returns true if error is emitted.
static bool diagnoseUnsupportedControlFlow(ADContext &context,
                                           DifferentiationTask *task) {
  if (task->getOriginal()->getBlocks().size() <= 1)
    return false;
  // Find any control flow node and diagnose.
  for (auto &bb : task->getOriginal()->getBlocks()) {
    auto *term = bb.getTerminator();
    switch (term->getKind()) {
      case SILInstructionKind::CondBranchInst:
      case SILInstructionKind::SwitchEnumInst:
      case SILInstructionKind::SwitchValueInst:
      case SILInstructionKind::SwitchEnumAddrInst:
        context.emitNondifferentiabilityError(
          term, task, diag::autodiff_control_flow_not_supported);
        return true;
      default:
        break;
    }
  }
  return false;
}

/// Given the original function and a call to the corresponding primal function,
/// collect primal values and original results returned by the primal call.
static
void collectPrimalValuesAndOriginalResults(SILFunctionType *origFnTy,
                                           ApplyInst *primalCall,
                                           ArrayRef<SILValue> extractedDirRes,
                                           SmallVectorImpl<SILValue> &primVals,
                                           SmallVectorImpl<SILValue> &origRes) {
  SmallVector<SILValue, 8> allResults;
  collectAllActualResultsInTypeOrder(primalCall, extractedDirRes,
                                     primalCall->getIndirectSILResults(),
                                     allResults);
  ArrayRef<SILValue> allResultsRef(allResults);
  auto numOrigRes = origFnTy->getNumResults();
  auto primValsRef = allResultsRef.drop_back(numOrigRes);
  auto origResRef = allResultsRef.take_back(numOrigRes);
  primVals.append(primValsRef.begin(), primValsRef.end());
  origRes.append(origResRef.begin(), origResRef.end());
}

namespace {
class PrimalGenCloner final : public SILClonerWithScopes<PrimalGenCloner> {
private:
  /// A reference to this function synthesis item.
  const FunctionSynthesisItem &synthesis;

  /// Info from activity analysis on the original function.
  const DifferentiableActivityInfo &activityInfo;

  /// The dominator tree of the original function.
  /// const DominanceInfo &domInfo;
<<<<<<< HEAD

=======
  
>>>>>>> bc53e7d3
  /// The postdominator tree of the original function.
  const PostDominanceInfo &postDomInfo;

  // To be used for control flow support.
  // const SILLoopInfo &loopInfo;

  /// Global PrimalGen.
  PrimalGen &primalGen;

  /// Global context.
  ADContext &getContext() {
    return primalGen.context;
  }

  /// The non-control-dependent static primal values. This will be used to
  /// gather all primal values in instruction order as they are created and
  /// added to the primal value struct. These will then form a primal value
  /// struct value along with tapes, to be returned as the first result of the
  /// primal.
  SmallVector<SILValue, 8> staticPrimalValues;

  ASTContext &getASTContext() const {
    return synthesis.target->getASTContext();
  }

  DifferentiationTask *getDifferentiationTask() const {
    return synthesis.task;
  }

  SILFunction *getOriginal() const { return synthesis.original; }
  SILFunction *getPrimal() const { return synthesis.target; }

  PrimalInfo &getPrimalInfo() const {
    return *getDifferentiationTask()->getPrimalInfo();
  }
<<<<<<< HEAD

=======
  
>>>>>>> bc53e7d3
protected:
  /// Determine the kind of the given primal value. It is a BB argument, a
  /// cost-free conversion like `struct_extract`, a value to be recomputed in
  /// the adjoint, an control-independent checkpoint, or a tape checkpoint.
  PrimalValueKind classifyPrimalValue(SILInstruction *inst) {
    assert(inst->getFunction() == getOriginal());
    auto *entry = getOriginal()->getEntryBlock();
    auto *bb = inst->getParentBlock();
    switch (inst->getKind()) {
      case SILInstructionKind::IntegerLiteralInst:
      case SILInstructionKind::FloatLiteralInst:
      case SILInstructionKind::StringLiteralInst:
      case SILInstructionKind::ConstStringLiteralInst:
      case SILInstructionKind::TupleInst:
      case SILInstructionKind::StructInst:
      case SILInstructionKind::TupleExtractInst:
      case SILInstructionKind::TupleElementAddrInst:
      case SILInstructionKind::ApplyInst:
      case SILInstructionKind::StructExtractInst:
      case SILInstructionKind::StructElementAddrInst:
      case SILInstructionKind::EnumInst:
      case SILInstructionKind::FunctionRefInst:
      case SILInstructionKind::ConvertFunctionInst:
      case SILInstructionKind::ThinToThickFunctionInst:
      case SILInstructionKind::BuiltinInst:
      case SILInstructionKind::PartialApplyInst:
      case SILInstructionKind::GlobalValueInst:
      case SILInstructionKind::KeyPathInst:
      case SILInstructionKind::MetatypeInst:
      case SILInstructionKind::GradientInst:
        return PrimalValueKind::Conversion;
      default:
        return postDomInfo.dominates(bb, entry)
        ? PrimalValueKind::StaticCheckpoint
        : PrimalValueKind::TapeCheckpoint;
    }
  }

public:
  explicit PrimalGenCloner(const FunctionSynthesisItem &synthesis,
                           const DifferentiableActivityInfo &activityInfo,
                           const DominanceInfo &domInfo,
                           const PostDominanceInfo &pdomInfo,
                           const SILLoopInfo &loopInfo,
                           PrimalGen &primalGen,
                           ADContext &context)
    : SILClonerWithScopes(*synthesis.target), synthesis(synthesis),
      activityInfo(activityInfo), /*domInfo(domInfo),*/ postDomInfo(pdomInfo),
      /*loopInfo(loopInfo),*/
      primalGen(primalGen) {}

  /// Entry of primal generation for a function.
  void run() {
    DEBUG(getADDebugStream() << "Cloning original @" << getOriginal()->getName()
          << " to primal @" << synthesis.target->getName() << '\n');
    // Kick off the cloner.
    visitSILFunction(getOriginal());
  }

  void postProcess(SILInstruction *orig, SILInstruction *cloned) {
    if (getContext().hasErrorOccurred())
      return;
    SILClonerWithScopes::postProcess(orig, cloned);
    switch (classifyPrimalValue(orig)) {
    case PrimalValueKind::Conversion:
      break;
    case PrimalValueKind::ToRematerialize:
      break;
    case PrimalValueKind::TapeCheckpoint:
      // FIXME: Get or create typed tape, and emit push-to-tape builtin.
      llvm_unreachable("Unhandled tape checkpoint");
    case PrimalValueKind::StaticCheckpoint:
      for (auto resultPair :
             llvm::zip(orig->getResults(), cloned->getResults())) {
        DEBUG(getADDebugStream() << "Found static checkpoint "
              << *cloned << '\n');
        SILValue origRes, clonedRes;
        std::tie(origRes, clonedRes) = resultPair;
        getPrimalInfo().addStaticPrimalValueDecl(origRes);
        staticPrimalValues.push_back(clonedRes);
      }
      break;
    }
    DEBUG(getADDebugStream() << "Post-processing the clone of \n" << *orig
          << "as\n" << *cloned << '\n');
  }

  void visitSILBasicBlock(SILBasicBlock *bb) {
    if (getContext().hasErrorOccurred())
      return;
    SILClonerWithScopes::visitSILBasicBlock(bb);
  }

  void visitSILFunction(SILFunction *original) {
    DEBUG(getADDebugStream() << "Running PrimalGen on\n" << *original);
    // Create entry BB and arguments.
    auto *entry = getPrimal()->createBasicBlock();
    // Map the original's arguments to the new function's arguments.
    for (auto *origArg : original->getArguments()) {
      auto *newArg = entry->createFunctionArgument(origArg->getType());
      ValueMap.insert({origArg, newArg});
    }
    BBMap.insert({original->getEntryBlock(), entry});
    getBuilder().setInsertionPoint(entry);
    // Clone.
    SILClonerWithScopes::visitSILFunction(original);
    // If errors occurred, back out.
    if (getContext().hasErrorOccurred())
      return;
    auto *origExit = &*original->findReturnBB();
    auto *exit = BBMap.lookup(origExit);
    assert(exit->getParent() == getPrimal());
    // Get the original's return value's corresponsing value in the primal.
    auto *origRetInst = cast<ReturnInst>(origExit->getTerminator());
    auto origRetVal = origRetInst->getOperand();
    assert(origRetVal->getParentBlock() == origExit);
    auto origResInPrimal = getOpValue(origRetVal);
    assert(origResInPrimal->getParentBlock() == exit);
    // Create a primal value struct containing all static primal values and
    // tapes.
    auto loc = getPrimal()->getLocation();
    auto structTy =
      getPrimalInfo().getPrimalValueStruct()->getDeclaredInterfaceType();
    auto &builder = getBuilder();
    builder.setInsertionPoint(exit);
    auto structLoweredTy =
      getContext().getTypeConverter().getLoweredType(structTy);
    auto primValsVal =
    builder.createStruct(loc, structLoweredTy, staticPrimalValues);
    // FIXME: Handle tapes.
    //
    // If the original result was a tuple, return a tuple of all elements in the
    // original result tuple and the primal value struct value.
    auto origResTy = origResInPrimal->getType();
    SILValue retVal;
    if (auto origResTupTy = origResTy.getAs<TupleType>()) {
      auto eltTypes = origResTupTy.getElementTypes();
      auto numElts = eltTypes.size();
      SmallVector<SILValue, 8> elts;
      elts.reserve(numElts + 1);
      elts.push_back(primValsVal);
      for (unsigned i : range(numElts))
        elts.push_back(builder.emitTupleExtract(loc, origResInPrimal, i));
      retVal = builder.createTuple(loc, elts);
    }
    // If the original result was a single value, return a tuple of the primal
    // value struct value and the original result.
    else {
      retVal = builder.createTuple(loc, {primValsVal, origResInPrimal});
    }
    builder.createReturn(loc, retVal);
    DEBUG({
      auto &s = getADDebugStream() << "Primal values in $"
      << getPrimalInfo().getPrimalValueStruct()->getName() << ":\n";
      for (auto *var : getPrimalInfo().getPrimalValueStruct()->getMembers()) {
        var->dump(s);
        s << '\n';
      }
    });
    DEBUG(getADDebugStream() << "Finished PrimalGen for function " <<
          original->getName() << ":\n" << *getPrimal());
  }

  /// General visitor for all instruction. If there is any error emitted by
  /// previous visits, bail out.
  void visit(SILInstruction *inst) {
    if (getContext().hasErrorOccurred())
      return;
    SILClonerWithScopes::visit(inst);
  }

  /// Handle the primal transformation of an `apply` instruction. We do not
  /// always transform `apply`. When we do, we do not just blindly differentiate
  /// from all results w.r.t. all parameters. Instead, we let activity analysis
  /// decide whether to transform and what differentiation indices to use.
  void visitApplyInst(ApplyInst *ai) {
    // Special handling logic only applies when `apply` is active. If not, just
    // do standard cloning.
    if (!activityInfo.isActive(ai, synthesis.indices)) {
      DEBUG(getADDebugStream() << "Not active:\n" << *ai << '\n');
      SILClonerWithScopes::visitApplyInst(ai);
      return;
    }
    // This instruction is active, replace it with a call to its primal.
    // Get the indices required for differentiating this function.
    DEBUG(getADDebugStream() << "Primal-transforming:\n" << *ai << '\n');
    SmallVector<unsigned, 8> activeParamIndices;
    SmallVector<unsigned, 8> activeResultIndices;
    collectMinimalIndicesForFunctionCall(ai, synthesis.indices, activityInfo,
                                         activeParamIndices,
                                         activeResultIndices);
    assert(!activeParamIndices.empty() && "Parameter indices cannot be empty");
    assert(!activeResultIndices.empty() && "Result indices cannot be empty");
    DEBUG(
      auto &s = getADDebugStream() << "Active indices: params={";
      interleave(activeParamIndices.begin(), activeParamIndices.end(),
                 [&s](unsigned i) { s << i; }, [&s] { s << ", "; });
      s << "}, results={";
      interleave(activeResultIndices.begin(), activeResultIndices.end(),
                 [&s](unsigned i) { s << i; }, [&s] { s << ", "; });
      s << "}\n";
    );
    auto &context = getContext();
    // FIXME: If there are multiple active results, we don't support it yet.
    // To support this, we need to emit a primal call for each active result.
    if (activeResultIndices.size() > 1) {
      context.emitNondifferentiabilityError(ai, synthesis.task);
      return;
    }
    // Form expected indices by assuming there's only one result.
    SILReverseAutoDiffIndices indices(activeResultIndices.front(),
                                      activeParamIndices);
    // Retrieve the original function being called before conversion.
    auto calleeOrigin = ai->getCalleeOrigin();
    auto *calleeOriginFnRef = dyn_cast<FunctionRefInst>(calleeOrigin);
    // If callee does not trace back to a `function_ref`, it is an opaque
    // function. Emit a "not differentiable" diagnostic here.
    // FIXME: Handle `partial_apply`.
    if (!calleeOriginFnRef) {
      context.emitNondifferentiabilityError(ai, synthesis.task);
      return;
    }
    // Find or register a differentiation task for this function.
    auto *newTask = context.lookUpOrRegisterDifferentiationTask(
      calleeOriginFnRef->getReferencedFunction(), indices,
      /*invoker*/ {ai, synthesis.task});
    // Associate the new differenetiation task with this `apply` instruction, so
    // that adjoint synthesis can pick it up.
    getDifferentiationTask()->getAssociatedTasks().insert({ai, newTask});
    // Get the primal function from the task. If the task was newly created,
    // then we need to schedule a synthesis item for the primal.
    auto *primalFn = newTask->getPrimal();
    if (!primalFn)
      primalFn = primalGen.lookupPrimalOrScheduleSynthesis(newTask);
    // Now that we have the primal, get ready to call it.
    // But before calling it, we need to convert the primal function like how
    // the original function is converted.
    SILBuilder &builder = getBuilder();
    // %0 = function_ref <primal>
    auto *primal =
      builder.createFunctionRef(ai->getCallee().getLoc(), primalFn);
    // %1 = ... convert %0 ...
    auto convertedPrimal = reapplyFunctionConversion(primal, calleeOrigin,
                                                     ai->getCallee(), builder,
                                                     primal->getLoc(),
                                                     [&](SILValue v) {
                                                       return getOpValue(v);
                                                     });
    // Call the primal function using the original parameters.
    SmallVector<SILValue, 8> newArgs;
    auto primalFnTy = primalFn->getLoweredFunctionType();
    auto numPrimalParams = primalFnTy->getNumParameters();
    auto numPrimalIndRes = primalFnTy->getNumIndirectFormalResults();
    auto numArgs = numPrimalParams + numPrimalIndRes;
    newArgs.reserve(numArgs);
    // Handle indirect primal values.
    if (newArgs.size() > ai->getNumArguments()) {
      llvm_unreachable("FIXME: Some primal values are indirect");
    }
    // Collect substituted arguments.
    for (auto origArg : ai->getArguments())
      newArgs.push_back(getOpValue(origArg));
    // %2 = apply %1(...)
    auto primalCall = builder.createApply(ai->getLoc(), convertedPrimal,
                                          ai->getSubstitutionMap(), newArgs,
                                          ai->isNonThrowing());
    // After applying the primal, we need to handle the primal's direct results.
    // These results include direct primal values and direct original results.
    SmallVector<SILValue, 8> primVals, origResults, allDirResults;
    extractAllElements(primalCall, builder, allDirResults);
    collectPrimalValuesAndOriginalResults(primalFnTy, primalCall, allDirResults,
                                          primVals, origResults);
<<<<<<< HEAD

=======
    
>>>>>>> bc53e7d3
    // Get original direct results for cloning.
    SmallVector<SILValue, 8> origDirResults;
    for (auto origRes : origResults)
      if (origRes->getType().isObject())
        origDirResults.push_back(origRes);
    auto origDirResultFromPrimal =
      joinElements(origDirResults, builder, primalCall->getLoc());
    // Store the original result from primal to the value map.
    ValueMap.insert({ai, origDirResultFromPrimal});
<<<<<<< HEAD

=======
    
>>>>>>> bc53e7d3
    // FIXME: Handle indirect passing. One possible way is to scan the entire
    // data flow to determine whether the primal value struct should be
    // indirect. Then use a flag to determine whether we'll use SSA operations
    // or address operations to perform checkpointing.
<<<<<<< HEAD

=======
    
>>>>>>> bc53e7d3
    // Checkpoint nested primal values as a tuple.
    auto nestedPrimValDeclTy =
      joinElementTypesFromValues(primVals, getASTContext());
    getPrimalInfo().addNestedStaticPrimalValueDecl(ai, nestedPrimValDeclTy);
    auto primValAggr = joinElements(primVals, builder, primalCall->getLoc());
    staticPrimalValues.push_back(primValAggr);
<<<<<<< HEAD

=======
    
>>>>>>> bc53e7d3
    // Checkpoint original results as a tuple.
    getPrimalInfo().addStaticPrimalValueDecl(ai);
    auto origResAggr = joinElements(origResults, builder, primalCall->getLoc());
    staticPrimalValues.push_back(origResAggr);

    // Some instructions that produce the callee may have been cloned.
    // If the original callee did not have any users beyond this `apply`,
    // recursively kill the cloned callee.
    if (auto *origCallee = cast_or_null<SingleValueInstruction>(
          ai->getCallee()->getDefiningInstruction()))
      if (origCallee->hasOneUse())
        recursivelyDeleteTriviallyDeadInstructions(
          getOpValue(origCallee)->getDefiningInstruction());
  }

  /// Handle the primal transformation of a `gradient` instruction. The only
  /// case that will incur visiting `gradient` instruction is nested
  /// differentiation, which is not supported yet.
  void visitGradientInst(GradientInst *gi) {
    getContext().emitNondifferentiabilityError(
      gi, getDifferentiationTask(), diag::autodiff_nested_not_supported);
  }
<<<<<<< HEAD

=======
  
>>>>>>> bc53e7d3
  /// Primal has qualified ownership. We assign store ownership qualifier while
  /// cloning the `store` instruction.
  void visitStoreInst(StoreInst *si) {
    if (si->getOwnershipQualifier() != StoreOwnershipQualifier::Unqualified) {
      SILClonerWithScopes::visitStoreInst(si);
      return;
    }
    auto destTy = si->getDest()->getType().getASTType();
    auto loc = remapLocation(si->getLoc());
    auto soq = getBufferSOQ(getOpASTType(destTy), getContext().getModule());
    getBuilder().createStore(loc, getOpValue(si->getSrc()),
                             getOpValue(si->getDest()), soq);
  }
<<<<<<< HEAD

=======
  
>>>>>>> bc53e7d3
  /// Primal has qualified ownership. We assign load ownership qualified while
  /// cloning the `load` instruction.
  void visitLoadInst(LoadInst *li) {
    if (li->getOwnershipQualifier() != LoadOwnershipQualifier::Unqualified) {
      SILClonerWithScopes::visitLoadInst(li);
      return;
    }
    auto srcTy = li->getOperand()->getType().getASTType();
    auto loc = remapLocation(li->getLoc());
    auto loq = getBufferLOQ(getOpASTType(srcTy), getContext().getModule());
    ValueMap.insert(
      {li, getBuilder().createLoad(loc, getOpValue(li->getOperand()), loq)});
  }
};
} // end anonymous namespace

void PrimalGen::performSynthesis(FunctionSynthesisItem item) {
  // FIXME: If the original function has multiple basic blocks, bail out since
  // AD does not support control flow yet.
  // Compute necessary analyses on the original function.
  diagnoseUnsupportedControlFlow(context, item.task);
  // Synthesize the function.
  auto &passManager = context.getPassManager();
  auto *activityAnalysis =
    passManager.getAnalysis<DifferentiableActivityAnalysis>();
  auto *domAnalysis = passManager.getAnalysis<DominanceAnalysis>();
  auto *pdomAnalysis = passManager.getAnalysis<PostDominanceAnalysis>();
  auto *loopAnalysis = passManager.getAnalysis<SILLoopAnalysis>();
  auto &activityInfo = *activityAnalysis->get(item.original);
  auto &domInfo = *domAnalysis->get(item.original);
  auto &pdomInfo = *pdomAnalysis->get(item.original);
  auto &loopInfo = *loopAnalysis->get(item.original);
  // Canonicalize the orignal function's control flow.
  ControlFlowCanonicalization(*item.original, domInfo, loopInfo).run();
  // For debugging, dump the original function's activity analysis.
  DEBUG(dumpActivityInfo(*item.original, item.task->getIndices(),
                         activityInfo, getADDebugStream()));
  // Synthesize primal.
  PrimalGenCloner cloner(item, activityInfo, domInfo, pdomInfo,
                         loopInfo, *this, context);
  cloner.run();
}

/// Creates a primal function.
std::pair<SILFunction *, StructDecl *>
PrimalGen::createEmptyPrimal(DifferentiationTask *task) {
  auto indices = task->getIndices();
  auto *original = task->getOriginal();
  auto &module = context.getModule();
  std::string primalName = original->getName().str() + "__primal_" +
                           mangleADIndices(indices);
  StructDecl *primalValueStructDecl =
    context.createPrimalValueStructForFunction(original);
  task->initializePrimalInfo(primalValueStructDecl, module);
  auto pvType = primalValueStructDecl->getDeclaredType()->getCanonicalType();
  auto objTy = SILType::getPrimitiveObjectType(pvType);
  auto resultConv = objTy.isLoadable(module)
    ? ResultConvention::Owned : ResultConvention::Unowned;
  auto origResults = original->getLoweredFunctionType()->getResults();
  SmallVector<SILResultInfo, 8> results;
  results.push_back({pvType, resultConv});
  results.append(origResults.begin(), origResults.end());
  // Create result info for checkpoints.
  auto originalTy = original->getLoweredFunctionType();
  auto primalTy = SILFunctionType::get(originalTy->getGenericSignature(),
                                       originalTy->getExtInfo(),
                                       originalTy->getCoroutineKind(),
                                       originalTy->getCalleeConvention(),
                                       originalTy->getParameters(),
                                       originalTy->getYields(),
                                       results,
                                       originalTy->getOptionalErrorResult(),
                                       context.getASTContext());
  auto *primal = module.getOrCreateFunction(original->getLocation(),
                                            primalName,
                                            original->getLinkage(),
                                            primalTy,
                                            original->isBare(),
                                            original->isTransparent(),
                                            original->isSerialized());
  DEBUG(getADDebugStream() << "Primal function created \n" << *primal << '\n');
  task->setPrimal(primal);
  return { primal, primalValueStructDecl };
}

SILFunction *
PrimalGen::lookupPrimalOrScheduleSynthesis(DifferentiationTask *task) {
  // If the original function already has a primal, skip this task.
  if (auto *existingPrimal = task->getPrimal())
    return existingPrimal;
  // Create a primal function.
  SILFunction *newPrimal = nullptr;
  StructDecl *primalStruct = nullptr;
  std::tie(newPrimal, primalStruct) = createEmptyPrimal(task);
  // Create a synthesis item and push it to the worklist.
  FunctionSynthesisItem synthesis {
    task->getOriginal(), newPrimal, task->getIndices(), task
  };
  worklist.push_back(synthesis);
  return newPrimal;
}

void PrimalGen::run() {
  // Push everything to the list of primal synthesis items.
  for (auto &task : context.getDifferentiationTasks())
    lookupPrimalOrScheduleSynthesis(task.get());
  // Process each item until empty.
  while (!worklist.empty()) {
    auto synthesis = worklist.back();
    worklist.pop_back();
    performSynthesis(synthesis);
    synthesis.task->getPrimalInfo()->computePrimalValueStructType();
    DEBUG(synthesis.target->verify());
  }
}

//===----------------------------------------------------------------------===//
// AdjointGen - generates an adjoint function for each differentiation task
// in a SIL module.
//===----------------------------------------------------------------------===//

/// The adjoint generator for all gradient functions. Executed after PrimalGen.
namespace {

class AdjointGen {
  friend class AdjointEmitter;
private:
  /// The global AD context.
  ADContext &context;

public:
  explicit AdjointGen(ADContext &context) : context(context) {}

};
} // end anonymous namespace

//===----------------------------------------------------------------------===//
// AdjointValue - a symbolic representation for adjoint values that allows
// for efficient differentiation of aggregates.
//===----------------------------------------------------------------------===//

namespace {

/// A symbolic adjoint value that is capable of representing zero gradient 0 and
/// 1, in addition to a materialized SILValue. This is expected to be passed
/// around by value in most cases, as it's two words long.
class AdjointValue {
public:
  enum Kind {
    /// An empty adjoint, i.e. zero. This case exists due to its special
    /// mathematical properties: `0 + x = x`. This is a guaranteed optimization
    /// when we combine a zero adjoint with another (e.g. differentiating a
    /// fanout).
    Zero,

    /// A tuple of adjoint values.
    Tuple,

    /// A materialized SIL value.
    Materialized,
  };

private:
  union Value {
    ArrayRef<AdjointValue> aggregate;
    SILValue materialized;
    Value(ArrayRef<AdjointValue> v) : aggregate(v) {}
    Value(SILValue v) : materialized(v) {}
    Value() {}
  };

  /// The kind of this adjoint value.
  Kind kind;

  /// The type of this value as if it were materialized as a SIL value.
  SILType type;

  /// The underlying value.
  Value value;

  AdjointValue(Kind kind, SILType type, Value value)
    : kind(kind), type(type), value(value) {}

public:
  AdjointValue(SILValue materializedValue)
    : AdjointValue(Kind::Materialized, materializedValue->getType(),
                   materializedValue) {}
  AdjointValue(SingleValueInstruction *svi)
    : AdjointValue(SILValue(svi)) {}

  Kind getKind() const { return kind; }
  SILType getType() const { return type; }
  Type getSwiftType() const { return type.getASTType(); }

  NominalTypeDecl *getNominalType() const {
    return getSwiftType()->getAnyNominal();
  }

  bool isZero() const { return kind == Kind::Zero; }
  bool isTuple() const { return kind == Kind::Tuple; }
  bool isMaterialized() const { return kind == Kind::Materialized; }

  static AdjointValue getZero(SILType type) {
    return { Kind::Zero, type, {} };
  }

  static AdjointValue getMaterialized(SILValue value) {
    return { Kind::Materialized, value->getType(), value };
  }

  static AdjointValue getTuple(TupleType *type,
                               ArrayRef<AdjointValue> elements,
                               llvm::BumpPtrAllocator &allocator) {
    auto silTy = SILType::getPrimitiveObjectType(type->getCanonicalType());
    // Tuple type elements must match the type of each adjoint value element.
    assert(llvm::all_of(llvm::zip(type->getElementTypes(), elements),
      [](std::pair<Type, AdjointValue> pair) {
        return pair.first->isEqual(pair.second.getType().getASTType());
      }));
    return getAggregate(Kind::Tuple, silTy, elements, allocator);
  }

  ArrayRef<AdjointValue> getTupleElements() const {
    assert(isTuple());
    return value.aggregate;
  }

  SILValue getMaterializedValue() const {
    assert(isMaterialized());
    return value.materialized;
  }

private:
  /// Helper for creating aggregate values, such as tuples and structs.
  static AdjointValue getAggregate(
    Kind kind, SILType type, ArrayRef<AdjointValue> elements,
    llvm::BumpPtrAllocator &allocator) {
    AdjointValue *buf =
      reinterpret_cast<AdjointValue *>(allocator.Allocate(
        elements.size() * sizeof(AdjointValue),
        alignof(AdjointValue)));
    MutableArrayRef<AdjointValue> array(buf, elements.size());
    std::uninitialized_copy(elements.begin(), elements.end(), array.begin());
    return { kind, type, elements };
  }

public:
  void print(llvm::raw_ostream &s = llvm::outs()) const {
    switch (kind) {
    case Kind::Zero:
      s << "Zero";
      break;
    case Kind::Tuple:
      s << "Tuple(";
      interleave(getTupleElements(), [&s](AdjointValue elt) { elt.print(s); },
                 [&s]{ s << ", "; });
      s << ')';
      break;
    case Kind::Materialized:
      s << "Materialized(" << getMaterializedValue() << ')';
      break;
    }
  }
};

} // end anonymous namespace

//===----------------------------------------------------------------------===//
// Differentiation pass implementation
//===----------------------------------------------------------------------===//

/// Given a `gradient` instruction, find the corresponding differential operator
/// used in the AST. If no differential operator is found, return nullptr.
static ReverseAutoDiffExpr *findDifferentialOperator(GradientInst *inst) {
  return inst->getLoc().getAsASTNode<ReverseAutoDiffExpr>();
}

// Retrieve or create an empty gradient function based on a `gradient`
// instruction and replace all users of the `gradient` instruction with the
// gradient function. Returns the gradient function.
static SILFunction *lookupOrSynthesizeGradient(
  ADContext &context, GradientInst *gradInst, SILFunction *original) {
  auto &module = original->getModule();
  auto &astCtx = module.getASTContext();
  auto origTy = original->getLoweredFunctionType();
  auto config = gradInst->getConfig();

  // Creates a gradient function based on the configuration.
  auto createGradFunction = [&](const SILReverseAutoDiffConfig &config) {
    auto gradType = origTy->getGradientType(config, module);
    std::string gradName =
      original->getName().str() + "__" + mangleADConfig(config);
    auto gradNameId = astCtx.getIdentifier(gradName);
    auto *gradFn = module.createFunction(original->getLinkage(),
                                         gradNameId.str(), gradType,
                                         original->getGenericEnvironment(),
                                         original->getLocation(),
                                         original->isBare(),
                                         original->isTransparent(),
                                         original->isSerialized());
    gradFn->setDebugScope(
      new (module) SILDebugScope(original->getLocation(), gradFn));
    return gradFn;
  };

  // Find the canonical gradient.
  SILFunction *canonicalGrad = nullptr;
  // The master AD config corresponds to the canonical gradient.
  auto masterConfig = config.getWithCanonicalOptions();
  // If the canonical gradient already exists, we'll simply use it. No
  // differentiation is needed.
  if (auto *existingGrad = context.lookupGradient({original, masterConfig}))
    canonicalGrad = existingGrad;
  // Otherwise, create a canonical gradient and enqueue a differentiation task.
  else {
    // Create a canonical gradient.
    canonicalGrad = createGradFunction(masterConfig);
    context.insertGradient({original, masterConfig}, canonicalGrad);
    // Enqueue a new differentiation task in the global context.
    if (auto *diffOp = findDifferentialOperator(gradInst))
      context.registerDifferentiationTask(original, config.indices, diffOp);
    else
      context.registerDifferentiationTask(original, config.indices, gradInst);
  }

  // If the requested gradient is not *both seedable and result-preserving*,
  // emit wrapper function, emit a call to the canonical gradient function
  // inside, and cache it. Otherwise, it's just the canonical gradient.
  SILFunction *gradFn = nullptr;
  if (config.isMaster())
    gradFn = canonicalGrad;
  else if (auto *existingGradFn = context.lookupGradient({original, config}))
    gradFn = existingGradFn;
  else {
    gradFn = createGradFunction(config);
    // Create entry basic block.
    auto *entry = gradFn->createBasicBlock();
    createEntryArguments(gradFn);
    // Build a call to the canonical gradient function.
    SILBuilder builder(entry);
    auto loc = gradFn->getLocation();
    SILFunctionConventions gradConv(gradFn->getLoweredFunctionType(), module),
                           origConv(origTy, module),
                           canGradConv(canonicalGrad->getLoweredFunctionType(),
                                       module);
    SmallVector<SILValue, 8> args;
    SmallVector<SILValue, 1> stackAllocsToCleanUp;
    // Prepare arguments.
    // The first few arguments are the original arguments.
    for (auto arg : gradFn->getArguments())
      args.push_back(arg);
    // If it's not seedable, we need to create a default seed.
    if (!config.isSeedable()) {
      auto seedTy = origTy->getSingleResult().getType();
      auto seedSILTy = SILType::getPrimitiveObjectType(seedTy);
      // Call `<seed type>.init(1)` to create a default
      // seed to feed into the canonical gradient.
      auto *seedBuf = builder.createAllocStack(loc, seedSILTy);
      convertToIndirectSeed(1, seedTy, seedBuf, loc, builder, context);
      // If seed is address only, we'll clean up the buffer after calling the
      // canonical gradient Otherwise, we just load the seed and deallocate the
      // buffer.
      if (seedSILTy.isAddressOnly(module)) {
        stackAllocsToCleanUp.push_back(seedBuf);
      } else {
        auto loq = seedSILTy.isTrivial(module)
          ? LoadOwnershipQualifier::Trivial : LoadOwnershipQualifier::Take;
        auto seedBufAccess = builder.createBeginAccess(
            loc, seedBuf, SILAccessKind::Read, SILAccessEnforcement::Static,
            /*noNestedConflict*/ false, /*fromBuiltin=*/ false);
        auto seed = builder.createLoad(loc, seedBufAccess, loq);
        builder.createEndAccess(loc, seedBufAccess, /*aborted*/ false);
        args.push_back(seed);
        builder.createDeallocStack(loc, seedBuf);
      }
    }
    // Call the canonical gradient function.
    // %0 = function_ref ...
    auto *canGradFnRef = builder.createFunctionRef(loc, canonicalGrad);
    SubstitutionMap subMap;
    if (auto *genEnv = gradFn->getGenericEnvironment())
      subMap = genEnv->getForwardingSubstitutionMap();
    // %1 = apply %0(...)
    auto *resultAndGrad = builder.createApply(loc, canGradFnRef, subMap,
                                              args, /*isNonThrowing*/ false);
    // Clean up stack allocations made by seed passing when seed is addr-only.
    for (auto alloc : stackAllocsToCleanUp)
      builder.createDeallocStack(loc, alloc);
    // If the config is result-preserving, or if all original results are
    // indirect, we can just return whatever direct results the canonical
    // gradient produces.
    if (config.isPreservingResult() || origConv.getNumDirectSILResults() == 0) {
      builder.createReturn(loc, resultAndGrad);
    }
    // Otherwise, return every tuple element of `resultAndGrad` except the
    // first. For this, we have to build a bunch of `tuple_extract`s and
    // re-gather them using `tuple`.
    else {
      unsigned numDirResults = canGradConv.getNumDirectSILResults();
      SILValue result;
      if (numDirResults == 2)
        result = builder.createTupleExtract(loc, resultAndGrad, 1);
      else {
        SmallVector<SILValue, 8> grads;
        for (unsigned i : range(1, numDirResults))
          grads.push_back(builder.createTupleExtract(loc, resultAndGrad, i));
        result = builder.createTuple(loc, gradConv.getSILResultType(), grads);
      }
      builder.createReturn(loc, result);
    }

    // Cache the newly created gradient wrapper (non-canonical).
    context.insertGradient({original, config}, gradFn);
  }

  return gradFn;
}

/// Finish the canonical gradient function.
///
/// For the following original function type:
///   (a1, a2, ..., an) -> r
///
/// The canonical gradient has the following type:
///   (a1, a2, ..., an, seed) -> (r, a1, a0, ..., an)
///
/// In the canonical gradient function, we simply call the primal and the
/// adjoint, and return a tuple of the original result and the gradient values.
static void fillCanonicalGradient(SILFunction &canGrad,
                                  const DifferentiationTask *task,
                                  ADContext &context) {
  assert(canGrad.empty() && "The gradient function must be empty");
  auto &module = context.getModule();
  auto canGradTy = canGrad.getLoweredFunctionType();
  auto loc = canGrad.getLocation();
  auto *primal = task->getPrimal();
  assert(primal && "Primal does not exist?");
  auto primalTy = primal->getLoweredFunctionType();
  auto *adjoint = task->getAdjoint();
  assert(adjoint && "Adjoint does not exist?");
  auto adjointTy = adjoint->getLoweredFunctionType();
  SILFunctionConventions primalConv(primalTy, module),
                         adjointConv(adjointTy, module),
                         canGradConv(canGradTy, module);
  // Create an entry basic block.
  auto *entry = canGrad.createBasicBlock();
  createEntryArguments(&canGrad);
  // Initialize arguments.
  SILBuilder builder(entry);
  // Call primal with original arguments.
  SmallVector<SILValue, 8> stackAllocsToCleanUp;
  SmallVector<SILValue, 8> primalArgs;
  // Add indirect results.
  for (auto indResInfo : primalTy->getIndirectFormalResults()) {
    auto objTy = SILType::getPrimitiveObjectType(indResInfo.getType());
    auto resultBuf = builder.createAllocStack(loc, objTy);
    stackAllocsToCleanUp.push_back(resultBuf);
    primalArgs.push_back(resultBuf);
  }
  // Add original parameters. These are the canonical gradient's parameter
  // arguments except the seed, which is the last argument.
  for (auto arg : canGrad.getArgumentsWithoutIndirectResults().drop_back())
    primalArgs.push_back(arg);
  // %0 = function_ref @primal
  auto *primalRef = builder.createFunctionRef(loc, primal);
  // %1 = apply %0(...)
  auto *primalApply = builder.createApply(
    loc, primalRef, canGrad.getForwardingSubstitutionMap(),
    primalArgs, /*isNonThrowing*/ false);
  // Collect the primal's direct results.
  SmallVector<SILValue, 8> primalResults;
  if (primalConv.getNumDirectSILResults() == 1)
    primalResults.push_back(primalApply);
  else {
    auto tupleSILTy = primalConv.getSILResultType();
    for (unsigned i : range(primalConv.getNumDirectSILResults())) {
      auto val = builder.createTupleExtract(loc, primalApply, i,
                                            tupleSILTy.getTupleElementType(i));
      primalResults.push_back(val);
    }
  }
  // Call adjoint with original arguments, the checkpoints value and the seed.
  SmallVector<SILValue, 8> adjointArgs;
  // Add indirect results and original parameters. These are the canonical
  // gradient's arguments except the seed, which is the last argument.
  for (auto arg : canGrad.getArguments().drop_back())
    adjointArgs.push_back(arg);
  // Add primal values and the original result (all returned by primal).
  unsigned indResIdx = 0, dirResIdx = 0;
  for (auto &resInfo : primalConv.getResults())
    adjointArgs.push_back(resInfo.isFormalDirect()
      ? primalResults[dirResIdx++] : primalArgs[indResIdx++]);
  // Add seed.
  adjointArgs.push_back(canGrad.getArguments().back());
  // %2 = function_ref @adjoint
  auto *adjRef = builder.createFunctionRef(loc, adjoint);
  // %3 = apply %2(...)
  auto *adjApply = builder.createApply(loc, adjRef,
                                       canGrad.getForwardingSubstitutionMap(),
                                       adjointArgs, /*isNonThrowing*/ false);
  // Clean up stack allocations.
  for (auto val : reversed(stackAllocsToCleanUp))
    builder.createDeallocStack(loc, val);
  // Return the original result and the adjoint result as a tuple. If either one
  // of the primal or the adjoint returns a tuple, join them in a flat tuple.
  SmallVector<SILValue, 8> directResults;
  // If the original result is a direct return, add it to the direct return list
  // of the canonical gradient.
  if (primalConv.getResults().back().isFormalDirect())
    directResults.push_back(*primalResults.rbegin());
  // Add the adjoint's results to the direct return list.
  if (adjointConv.getNumDirectSILResults() == 1)
    directResults.push_back(adjApply);
  else {
    auto tupleSILTy = adjApply->getType();
    for (unsigned i : range(adjointConv.getNumDirectSILResults())) {
      auto val = builder.createTupleExtract(loc, adjApply, i,
                                            tupleSILTy.getTupleElementType(i));
      directResults.push_back(val);
    }
  }
  // Return these results as a tuple.
  auto tupleRet =
    builder.createTuple(loc, canGradConv.getSILResultType(), directResults);
  builder.createReturn(loc, tupleRet);
}

/// The automatic differentiation pass.
namespace {
class Differentiation : public SILModuleTransform {
public:
  Differentiation() : SILModuleTransform() {}
  void run() override;
private:
  void processGradientInst(GradientInst *gi, ADContext &context);
};
} // end anonymous namespace

void Differentiation::processGradientInst(GradientInst *gi,
                                          ADContext &context) {
  SILFunction *parent = gi->getFunction();
  auto operand = gi->getOperand(0);
  SILFunction *gradFn = nullptr;
  // If it traces back to a `function_ref`, differentiate that.
  if (auto *originalFRI = findReferenceToVisibleFunction(operand)) {
    auto *original = originalFRI->getReferencedFunction();
    gradFn = lookupOrSynthesizeGradient(context, gi, original);

    // If `gradFn` is still null, errors must have occurred.
    if (!gradFn) return;

    // Replace the `gradient` instruction with the reference to the specified
    // function.
    SILBuilder builder(gi);
    auto loc = parent->getLocation();
    SILValue gradRef = builder.createFunctionRef(loc, gradFn);
    // Traverse from the `gradient` instruction to the original
    // `function_ref`. If there's any function convertion, do the same
    // convertion for the gradient.
    auto convertedGradFn = reapplyFunctionConversion(gradRef, originalFRI,
                                                     gi->getOriginal(),
                                                     builder, loc);
    // Replace uses of the `gradient` instruction with the converted (if
    // necessary) gradient function value.
    gi->replaceAllUsesWith(convertedGradFn);
  }
  // Differentiating opaque functions is not supported yet.
  else {
    if (auto loc = gi->getLoc()) {
      auto *expr = loc.castToASTNode<ReverseAutoDiffExpr>();
      context.diagnose(expr->getOriginalExpr()->getLoc(),
                       diag::autodiff_opaque_function_unsupported);
    }
    context.setErrorOccurred();
    return;
  }
  // We invalidate analyses on the parent function because the `gradient`
  // instruction is transformed.
  PM->invalidateAnalysis(parent, SILAnalysis::InvalidationKind::FunctionBody);
}

/// AD pass entry.
void Differentiation::run() {
  auto &module = *getModule();

  // Collect gradient instructions to process.
  SmallVector<GradientInst *, 16> gradInsts;
  // Handle each `gradient` instruction in the module.
  for (SILFunction &f : module)
    for (SILBasicBlock &bb : f)
      for (SILInstruction &i : bb)
        if (auto *gi = dyn_cast<GradientInst>(&i))
          gradInsts.push_back(gi);

  // If there's no `gradient` instruction, there's no AD to do.
  if (gradInsts.empty()) return;

  // AD relies on stdlib (the Swift module). If it's not imported, it's an
  // internal error.
  if (!module.getSwiftModule()->getASTContext().getStdlibModule()) {
    llvm::errs() <<
      "Internal error: AD depends on the Swift module but it's not imported.\n";
    return;
  }

  // A global differentiation context.
  ADContext context(module, *PM);

  // Lower each gradient instruction to a function reference and replaces its
  // uses with a function reference to its gradient.
  //
  // If the operand to the instruction traces back to a function reference that
  // the compiler can see into, then we do further processing, i.e. retrieving
  // or creating its gradient. Otherwise, it's differentiating an opaque
  // function whose body isn't visible to the compiler. We don't have
  // infrastructure support for this yet and currently it'll error out, but
  // we'll look into adding a new function convention so that the primal and the
  // adjoint can be passed along with the function.
  for (auto *gi : gradInsts)
    processGradientInst(gi, context);

  // Run primal generation.
  PrimalGen primalGen(context);
  primalGen.run();

  // If there were any error, back out.
  if (context.hasErrorOccurred())
    return;

  // TODO: Run adjoint generation.
  AdjointGen adjointGen(context);
  // adjointGen.run();

  // If there were any error, back out.
  if (context.hasErrorOccurred())
    return;

  // Fill the body of each empty canonical gradient function corresponding to
  // each differentiation task.
  for (auto &task : context.getDifferentiationTasks()) {
    auto *canGradFn = context.lookupCanonicalGradient(task.get());
    assert(canGradFn && "Cannot find the canonical gradient function");
    fillCanonicalGradient(*canGradFn, task.get(), context);
  }

  // Remove all remaining `gradient` instructions.
  for (auto *gi : gradInsts)
    recursivelyDeleteTriviallyDeadInstructions(gi);
}

//===----------------------------------------------------------------------===//
// Pass creation
//===----------------------------------------------------------------------===//

SILTransform *swift::createDifferentiation() {
  return new Differentiation;
}<|MERGE_RESOLUTION|>--- conflicted
+++ resolved
@@ -431,43 +431,24 @@
 private:
   /// The primal value struct declaration.
   StructDecl *primalValueStruct = nullptr;
-<<<<<<< HEAD
 
   /// The SIL module;
   const SILModule &module;
 
-=======
-  
-  /// The SIL module;
-  const SILModule &module;
-  
->>>>>>> bc53e7d3
   /// The corresponding type of the primal value struct. This is initially
   /// null. After this field is computed, mutation of primal value will lead to
   /// unexpected behavior.
   StructType *primalValueStructType = nullptr;
-<<<<<<< HEAD
 
   /// Mapping from original values that are preserved as non-control-dependent
   /// primal values to declaration references in the primal value struct.
   DenseMap<SILValue, VarDecl *> staticPrimalValueMap;
 
-=======
-  
-  /// Mapping from original values that are preserved as non-control-dependent
-  /// primal values to declaration references in the primal value struct.
-  DenseMap<SILValue, VarDecl *> staticPrimalValueMap;
-  
->>>>>>> bc53e7d3
   /// Mapping from types of control-dependent direct primal values to distinct
   /// tapes. Tapes are uniqued by the element
   /// type.
   DenseMap<CanType, VarDecl *> directTapeTypeMap;
-<<<<<<< HEAD
-
-=======
-  
->>>>>>> bc53e7d3
+
   /// Mapping from non-control-dependent `apply` instructions in the original
   /// function to the primal values returned by the corresponding call in the
   /// primal function.
@@ -491,11 +472,7 @@
   /// inserted into `nestedStaticPrimalValueMap`. Otherwise, it'll go to the
   /// corresponding tape of its type.
   DenseMap<ApplyInst *, VarDecl *> nestedStaticPrimalValueMap;
-<<<<<<< HEAD
-
-=======
-  
->>>>>>> bc53e7d3
+
   /// Mapping from types of control-dependent nested primal values to district
   /// tapes.
   DenseMap<CanType, VarDecl *> nestedTapeTypeMap;
@@ -510,22 +487,14 @@
   /// on it to go to the adjoint block corresponding to the original precessor
   /// block. This hash map will be populated during primal synthesis.
   DenseMap<SILBasicBlock *, unsigned> originalBlockIDs;
-<<<<<<< HEAD
-
-=======
-  
->>>>>>> bc53e7d3
+
   /// Declaration reference of the tape in the primal value struct that stores
   /// a trace of predecessors for each block in the original function with 2 or
   /// more predecessors. This is non-null when the original function has control
   /// flow. This tape is guaranteed to have type
   /// `$Swift._AutoDiffTape<Builtin.Int64>`.
   VarDecl *predecessorTraceTapeDecl = nullptr;
-<<<<<<< HEAD
-
-=======
-  
->>>>>>> bc53e7d3
+
   /// Mangler for mangling types.
   Mangle::ASTMangler mangler;
 
@@ -546,11 +515,7 @@
 public:
   PrimalInfo(const PrimalInfo &) = delete;
   PrimalInfo &operator=(const PrimalInfo &) = delete;
-<<<<<<< HEAD
-
-=======
-  
->>>>>>> bc53e7d3
+
   explicit PrimalInfo(StructDecl *primalValueStruct, const SILModule &module)
     : primalValueStruct(&*primalValueStruct), module(module) {}
 
@@ -559,11 +524,7 @@
   StructDecl *getPrimalValueStruct() const {
     return primalValueStruct;
   }
-<<<<<<< HEAD
-
-=======
-  
->>>>>>> bc53e7d3
+
   /// Computes the primal value struct type.
   StructType *computePrimalValueStructType() {
     assert(!primalValueStructType &&
@@ -573,11 +534,7 @@
                     primalValueStruct->getASTContext());
     return primalValueStructType;
   }
-<<<<<<< HEAD
-
-=======
-  
->>>>>>> bc53e7d3
+
   /// Returns the primal value struct type, assuming the primal value struct
   /// type has already been computed before.
   StructType *getPrimalValueStructType() const {
@@ -590,11 +547,7 @@
   SILType getLoweredPrimalValueStructType() const {
     return module.Types.getLoweredType(getPrimalValueStructType());
   }
-<<<<<<< HEAD
-
-=======
-  
->>>>>>> bc53e7d3
+
   /// Add a primal value decl for a non-control-dependent (static) value in the
   /// original function.
   VarDecl *addStaticPrimalValueDecl(SILValue originalValue) {
@@ -603,11 +556,7 @@
     staticPrimalValueMap.insert({originalValue, decl});
     return decl;
   }
-<<<<<<< HEAD
-
-=======
-  
->>>>>>> bc53e7d3
+
   /// Add a nested primal value decl for a non-control-dependent (static) primal
   /// value returned by the corresponding instruction in the primal function
   /// of an `apply` instruction in the original function.
@@ -624,11 +573,7 @@
     auto lookup = staticPrimalValueMap.find(originalValue);
     return lookup == staticPrimalValueMap.end() ? nullptr : lookup->getSecond();
   }
-<<<<<<< HEAD
-
-=======
-  
->>>>>>> bc53e7d3
+
   /// Finds the primal value decl in the primal value struct for an `apply` in
   /// the original function.
   VarDecl *lookupNestedStaticPrimalValueDecl(ApplyInst *inst) {
@@ -636,11 +581,7 @@
     return lookup == nestedStaticPrimalValueMap.end()
       ? nullptr : lookup->getSecond();
   }
-<<<<<<< HEAD
-
-=======
-  
->>>>>>> bc53e7d3
+
   /// Retrieves the tape decl in the primal value struct for the specified type.
   VarDecl *getOrCreateTapeDeclForType(CanType type) {
     auto &astCtx = primalValueStruct->getASTContext();
@@ -653,21 +594,13 @@
     }
     return tapeDecl;
   }
-<<<<<<< HEAD
-
-=======
-  
->>>>>>> bc53e7d3
+
   /// Retrieves the tape decl in the primal value struct for a value in the
   /// original function. Tapes are uniqued by the element type.
   VarDecl *getOrCreateTapeDeclForValue(SILValue value) {
     return getOrCreateTapeDeclForType(value->getType().getASTType());
   }
-<<<<<<< HEAD
-
-=======
-  
->>>>>>> bc53e7d3
+
   /// Retrieves the 'predecessor trace' tape decl in the primal value struct for
   /// control flow support.
   VarDecl *getOrCreatePredecessorTraceTapeDecl() {
@@ -680,11 +613,7 @@
     return predecessorTraceTapeDecl;
   }
 };
-<<<<<<< HEAD
-
-=======
-  
->>>>>>> bc53e7d3
+
 /// A differentiation task, specifying the original function and the
 /// `[reverse_differentiable]` attribute on the function. PrimalGen and
 /// AdjointGen will synthesize the primal and the adjoint for this task, filling
@@ -749,29 +678,17 @@
   SILFunction *getOriginal() const { return original; }
   SILReverseDifferentiableAttr *getAttribute() const { return attr; }
   DifferentiationInvoker getInvoker() const { return invoker; }
-<<<<<<< HEAD
 
   PrimalInfo *getPrimalInfo() const {
     return primalInfo.get();
   }
 
-=======
-  
-  PrimalInfo *getPrimalInfo() const {
-    return primalInfo.get();
-  }
-  
->>>>>>> bc53e7d3
   /// Initialize primal info for primal synthesis.
   void initializePrimalInfo(StructDecl *pvStruct, const SILModule &module) {
     assert(!primalInfo && "Primal info was previously initialized");
     primalInfo = std::unique_ptr<PrimalInfo>(new PrimalInfo(pvStruct, module));
   }
-<<<<<<< HEAD
-
-=======
-  
->>>>>>> bc53e7d3
+
   const SILReverseAutoDiffIndices &getIndices() const {
     return attr->getIndices();
   }
@@ -1328,7 +1245,7 @@
 /// does not matter for the final result.
 ///
 /// Reference:
-/// Laurent Hascoët. Automatic Differentiation by Program Transformation. 2017.
+/// Laurent Hascoët. Automatic Differentiation by Program Transformation. 2017.
 class DifferentiableActivityAnalysis
   : public FunctionAnalysisBase<DifferentiableActivityInfo> {
 private:
@@ -2023,11 +1940,7 @@
 
   /// The dominator tree of the original function.
   /// const DominanceInfo &domInfo;
-<<<<<<< HEAD
-
-=======
-  
->>>>>>> bc53e7d3
+
   /// The postdominator tree of the original function.
   const PostDominanceInfo &postDomInfo;
 
@@ -2063,11 +1976,7 @@
   PrimalInfo &getPrimalInfo() const {
     return *getDifferentiationTask()->getPrimalInfo();
   }
-<<<<<<< HEAD
-
-=======
-  
->>>>>>> bc53e7d3
+
 protected:
   /// Determine the kind of the given primal value. It is a BB argument, a
   /// cost-free conversion like `struct_extract`, a value to be recomputed in
@@ -2340,11 +2249,7 @@
     extractAllElements(primalCall, builder, allDirResults);
     collectPrimalValuesAndOriginalResults(primalFnTy, primalCall, allDirResults,
                                           primVals, origResults);
-<<<<<<< HEAD
-
-=======
-    
->>>>>>> bc53e7d3
+
     // Get original direct results for cloning.
     SmallVector<SILValue, 8> origDirResults;
     for (auto origRes : origResults)
@@ -2354,31 +2259,19 @@
       joinElements(origDirResults, builder, primalCall->getLoc());
     // Store the original result from primal to the value map.
     ValueMap.insert({ai, origDirResultFromPrimal});
-<<<<<<< HEAD
-
-=======
-    
->>>>>>> bc53e7d3
+
     // FIXME: Handle indirect passing. One possible way is to scan the entire
     // data flow to determine whether the primal value struct should be
     // indirect. Then use a flag to determine whether we'll use SSA operations
     // or address operations to perform checkpointing.
-<<<<<<< HEAD
-
-=======
-    
->>>>>>> bc53e7d3
+
     // Checkpoint nested primal values as a tuple.
     auto nestedPrimValDeclTy =
       joinElementTypesFromValues(primVals, getASTContext());
     getPrimalInfo().addNestedStaticPrimalValueDecl(ai, nestedPrimValDeclTy);
     auto primValAggr = joinElements(primVals, builder, primalCall->getLoc());
     staticPrimalValues.push_back(primValAggr);
-<<<<<<< HEAD
-
-=======
-    
->>>>>>> bc53e7d3
+
     // Checkpoint original results as a tuple.
     getPrimalInfo().addStaticPrimalValueDecl(ai);
     auto origResAggr = joinElements(origResults, builder, primalCall->getLoc());
@@ -2401,11 +2294,7 @@
     getContext().emitNondifferentiabilityError(
       gi, getDifferentiationTask(), diag::autodiff_nested_not_supported);
   }
-<<<<<<< HEAD
-
-=======
-  
->>>>>>> bc53e7d3
+
   /// Primal has qualified ownership. We assign store ownership qualifier while
   /// cloning the `store` instruction.
   void visitStoreInst(StoreInst *si) {
@@ -2419,11 +2308,7 @@
     getBuilder().createStore(loc, getOpValue(si->getSrc()),
                              getOpValue(si->getDest()), soq);
   }
-<<<<<<< HEAD
-
-=======
-  
->>>>>>> bc53e7d3
+
   /// Primal has qualified ownership. We assign load ownership qualified while
   /// cloning the `load` instruction.
   void visitLoadInst(LoadInst *li) {
