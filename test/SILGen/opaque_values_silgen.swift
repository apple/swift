--- conflicted
+++ resolved
@@ -600,22 +600,10 @@
 // CHECK: bb0([[ARG:%.*]] : $@callee_guaranteed (@in Optional<AnyStruct>) -> @out AnyStruct):
 // CHECK:   [[BORROWED_ARG:%.*]] = begin_borrow [[ARG]]
 // CHECK:   [[COPY_ARG:%.*]] = copy_value [[BORROWED_ARG]]
-<<<<<<< HEAD
 // CHECK:   [[PAPPLY:%.*]] = partial_apply [callee_guaranteed] %{{.*}}([[COPY_ARG]]) : $@convention(thin) (@in Optional<AnyStruct>, @guaranteed @callee_guaranteed (@in Optional<AnyStruct>) -> @out AnyStruct) -> @out Optional<AnyStruct>
 // CHECK:   destroy_value [[PAPPLY]] : $@callee_guaranteed (@in Optional<AnyStruct>) -> @out Optional<AnyStruct>
 // CHECK:   end_borrow [[BORROWED_ARG]] from [[ARG]] : $@callee_guaranteed (@in Optional<AnyStruct>) -> @out AnyStruct, $@callee_guaranteed (@in Optional<AnyStruct>) -> @out AnyStruct
-// CHECK:   [[BORROWED_ARG2:%.*]] = begin_borrow [[ARG]]
-// CHECK:   [[COPY_ARG2:%.*]] = copy_value [[BORROWED_ARG2]]
-// CHECK:   [[PAPPLY2:%.*]] = partial_apply [callee_guaranteed] %{{.*}}([[COPY_ARG2]]) : $@convention(thin) (@in Optional<AnyStruct>, @guaranteed @callee_guaranteed (@in Optional<AnyStruct>) -> @out AnyStruct) -> @out Optional<AnyStruct>
-// CHECK:   destroy_value [[PAPPLY2]] : $@callee_guaranteed (@in Optional<AnyStruct>) -> @out Optional<AnyStruct>
-// CHECK:   end_borrow [[BORROWED_ARG2]] from [[ARG]] : $@callee_guaranteed (@in Optional<AnyStruct>) -> @out AnyStruct, $@callee_guaranteed (@in Optional<AnyStruct>) -> @out AnyStruct
 // CHECK:   destroy_value [[ARG]] : $@callee_guaranteed (@in Optional<AnyStruct>) -> @out AnyStruct
-=======
-// CHECK:   [[PAPPLY:%.*]] = partial_apply %{{.*}}([[COPY_ARG]]) : $@convention(thin) (@in Optional<AnyStruct>, @owned @callee_owned (@in Optional<AnyStruct>) -> @out AnyStruct) -> @out Optional<AnyStruct>
-// CHECK:   destroy_value [[PAPPLY]] : $@callee_owned (@in Optional<AnyStruct>) -> @out Optional<AnyStruct>
-// CHECK:   end_borrow [[BORROWED_ARG]] from [[ARG]] : $@callee_owned (@in Optional<AnyStruct>) -> @out AnyStruct, $@callee_owned (@in Optional<AnyStruct>) -> @out AnyStruct
-// CHECK:   destroy_value [[ARG]] : $@callee_owned (@in Optional<AnyStruct>) -> @out AnyStruct
->>>>>>> eba9b1bc
 // CHECK:   return %{{.*}} : $()
 // CHECK-LABEL: } // end sil function '_T020opaque_values_silgen21s270_convOptAnyStructyAA0gH0VADSgcF'
 func s270_convOptAnyStruct(_ a1: @escaping (AnyStruct?) -> AnyStruct) {
