
class C1: Prot {

    typealias Element = Int

    var p: Int

    func foo()

    subscript(_ index: Int) -> Int { get }

    subscript(index i: Float) -> Int { get }

    func extfoo()

    func foo1()
}

enum MyEnum: Int {

    case Blah
}

@objc protocol P2 {

    @objc optional func foo1()
}

protocol P3 {

    associatedtype T
}

protocol Prot {

    associatedtype Element

    var p: Int { get }

    func foo()

    func foo1()
}

extension Prot {

    func foo1()
}

extension Prot where Self.Element == Int {

    func extfoo()
}

struct S1 {

    enum SE {

        case a

        case b

        case c
    }

    func foo1()

    struct S2 {

        let b: Int
    }
}

<<<<<<< HEAD
func genfoo<T1: Prot, T2: cake.C1 where T1.Element == Int, T2.Element == T1.Element>(x ix: T1, y iy: T2)
=======
struct S2 : P3 {

    typealias T = cake.S2
}

func genfoo<T1 : Prot, T2 : cake.C1 where T1.Element == Int, T2.Element == T1.Element>(x ix: T1, y iy: T2)
>>>>>>> f9c1dd43


[
  {
    key.kind: source.lang.swift.syntaxtype.keyword,
    key.offset: 1,
    key.length: 5
  },
  {
    key.kind: source.lang.swift.syntaxtype.identifier,
    key.offset: 7,
    key.length: 2
  },
  {
    key.kind: source.lang.swift.ref.protocol,
    key.name: "Prot",
    key.usr: "s:P4cake4Prot",
    key.offset: 11,
    key.length: 4
  },
  {
    key.kind: source.lang.swift.syntaxtype.keyword,
    key.offset: 23,
    key.length: 9
  },
  {
    key.kind: source.lang.swift.syntaxtype.identifier,
    key.offset: 33,
    key.length: 7
  },
  {
    key.kind: source.lang.swift.ref.struct,
    key.name: "Int",
    key.usr: "s:Si",
    key.offset: 43,
    key.length: 3
  },
  {
    key.kind: source.lang.swift.syntaxtype.keyword,
    key.offset: 52,
    key.length: 3
  },
  {
    key.kind: source.lang.swift.syntaxtype.identifier,
    key.offset: 56,
    key.length: 1
  },
  {
    key.kind: source.lang.swift.ref.struct,
    key.name: "Int",
    key.usr: "s:Si",
    key.offset: 59,
    key.length: 3
  },
  {
    key.kind: source.lang.swift.syntaxtype.keyword,
    key.offset: 68,
    key.length: 4
  },
  {
    key.kind: source.lang.swift.syntaxtype.identifier,
    key.offset: 73,
    key.length: 3
  },
  {
    key.kind: source.lang.swift.syntaxtype.keyword,
    key.offset: 84,
    key.length: 9
  },
  {
    key.kind: source.lang.swift.syntaxtype.argument,
    key.offset: 94,
    key.length: 1
  },
  {
    key.kind: source.lang.swift.syntaxtype.parameter,
    key.offset: 96,
    key.length: 5
  },
  {
    key.kind: source.lang.swift.syntaxtype.identifier,
    key.offset: 96,
    key.length: 5
  },
  {
    key.kind: source.lang.swift.ref.struct,
    key.name: "Int",
    key.usr: "s:Si",
    key.offset: 103,
    key.length: 3
  },
  {
    key.kind: source.lang.swift.ref.struct,
    key.name: "Int",
    key.usr: "s:Si",
    key.offset: 111,
    key.length: 3
  },
  {
    key.kind: source.lang.swift.syntaxtype.identifier,
    key.offset: 117,
    key.length: 3
  },
  {
    key.kind: source.lang.swift.syntaxtype.keyword,
    key.offset: 128,
    key.length: 9
  },
  {
    key.kind: source.lang.swift.syntaxtype.argument,
    key.offset: 138,
    key.length: 5
  },
  {
    key.kind: source.lang.swift.syntaxtype.parameter,
    key.offset: 144,
    key.length: 1
  },
  {
    key.kind: source.lang.swift.syntaxtype.identifier,
    key.offset: 138,
    key.length: 5
  },
  {
    key.kind: source.lang.swift.syntaxtype.identifier,
    key.offset: 144,
    key.length: 1
  },
  {
    key.kind: source.lang.swift.ref.struct,
    key.name: "Float",
    key.usr: "s:Sf",
    key.offset: 147,
    key.length: 5
  },
  {
    key.kind: source.lang.swift.ref.struct,
    key.name: "Int",
    key.usr: "s:Si",
    key.offset: 157,
    key.length: 3
  },
  {
    key.kind: source.lang.swift.syntaxtype.identifier,
    key.offset: 163,
    key.length: 3
  },
  {
    key.kind: source.lang.swift.syntaxtype.keyword,
    key.offset: 174,
    key.length: 4
  },
  {
    key.kind: source.lang.swift.syntaxtype.identifier,
    key.offset: 179,
    key.length: 6
  },
  {
    key.kind: source.lang.swift.syntaxtype.keyword,
    key.offset: 193,
    key.length: 4
  },
  {
    key.kind: source.lang.swift.syntaxtype.identifier,
    key.offset: 198,
    key.length: 4
  },
  {
    key.kind: source.lang.swift.syntaxtype.keyword,
    key.offset: 208,
    key.length: 4
  },
  {
    key.kind: source.lang.swift.syntaxtype.identifier,
    key.offset: 213,
    key.length: 6
  },
  {
    key.kind: source.lang.swift.ref.struct,
    key.name: "Int",
    key.usr: "s:Si",
    key.offset: 221,
    key.length: 3
  },
  {
    key.kind: source.lang.swift.syntaxtype.keyword,
    key.offset: 232,
    key.length: 4
  },
  {
    key.kind: source.lang.swift.syntaxtype.identifier,
    key.offset: 237,
    key.length: 4
  },
  {
    key.kind: source.lang.swift.syntaxtype.attribute.builtin,
    key.offset: 245,
    key.length: 5
  },
  {
    key.kind: source.lang.swift.syntaxtype.keyword,
    key.offset: 251,
    key.length: 8
  },
  {
    key.kind: source.lang.swift.syntaxtype.identifier,
    key.offset: 260,
    key.length: 2
  },
  {
    key.kind: source.lang.swift.syntaxtype.attribute.builtin,
    key.offset: 270,
    key.length: 5
  },
  {
    key.kind: source.lang.swift.syntaxtype.attribute.builtin,
    key.offset: 276,
    key.length: 8
  },
  {
    key.kind: source.lang.swift.syntaxtype.keyword,
    key.offset: 285,
    key.length: 4
  },
  {
    key.kind: source.lang.swift.syntaxtype.identifier,
    key.offset: 290,
    key.length: 4
  },
  {
    key.kind: source.lang.swift.syntaxtype.keyword,
    key.offset: 300,
    key.length: 8
  },
  {
    key.kind: source.lang.swift.syntaxtype.identifier,
<<<<<<< HEAD
    key.offset: 309,
=======
    key.offset: 311,
    key.length: 2
  },
  {
    key.kind: source.lang.swift.syntaxtype.keyword,
    key.offset: 321,
    key.length: 14
  },
  {
    key.kind: source.lang.swift.syntaxtype.identifier,
    key.offset: 336,
    key.length: 1
  },
  {
    key.kind: source.lang.swift.syntaxtype.keyword,
    key.offset: 341,
    key.length: 8
  },
  {
    key.kind: source.lang.swift.syntaxtype.identifier,
    key.offset: 350,
>>>>>>> f9c1dd43
    key.length: 4
  },
  {
    key.kind: source.lang.swift.syntaxtype.keyword,
<<<<<<< HEAD
    key.offset: 321,
=======
    key.offset: 362,
>>>>>>> f9c1dd43
    key.length: 14
  },
  {
    key.kind: source.lang.swift.syntaxtype.identifier,
<<<<<<< HEAD
    key.offset: 336,
=======
    key.offset: 377,
>>>>>>> f9c1dd43
    key.length: 7
  },
  {
    key.kind: source.lang.swift.syntaxtype.keyword,
<<<<<<< HEAD
    key.offset: 349,
=======
    key.offset: 390,
>>>>>>> f9c1dd43
    key.length: 3
  },
  {
    key.kind: source.lang.swift.syntaxtype.identifier,
<<<<<<< HEAD
    key.offset: 353,
=======
    key.offset: 394,
>>>>>>> f9c1dd43
    key.length: 1
  },
  {
    key.kind: source.lang.swift.ref.struct,
    key.name: "Int",
    key.usr: "s:Si",
<<<<<<< HEAD
    key.offset: 356,
=======
    key.offset: 397,
>>>>>>> f9c1dd43
    key.length: 3
  },
  {
    key.kind: source.lang.swift.syntaxtype.keyword,
<<<<<<< HEAD
    key.offset: 362,
=======
    key.offset: 403,
>>>>>>> f9c1dd43
    key.length: 3
  },
  {
    key.kind: source.lang.swift.syntaxtype.keyword,
<<<<<<< HEAD
    key.offset: 373,
=======
    key.offset: 414,
>>>>>>> f9c1dd43
    key.length: 4
  },
  {
    key.kind: source.lang.swift.syntaxtype.identifier,
<<<<<<< HEAD
    key.offset: 378,
=======
    key.offset: 419,
>>>>>>> f9c1dd43
    key.length: 3
  },
  {
    key.kind: source.lang.swift.syntaxtype.keyword,
<<<<<<< HEAD
    key.offset: 389,
=======
    key.offset: 430,
>>>>>>> f9c1dd43
    key.length: 4
  },
  {
    key.kind: source.lang.swift.syntaxtype.identifier,
<<<<<<< HEAD
    key.offset: 394,
=======
    key.offset: 435,
>>>>>>> f9c1dd43
    key.length: 4
  },
  {
    key.kind: source.lang.swift.syntaxtype.keyword,
<<<<<<< HEAD
    key.offset: 404,
=======
    key.offset: 445,
>>>>>>> f9c1dd43
    key.length: 9
  },
  {
    key.kind: source.lang.swift.ref.protocol,
    key.name: "Prot",
    key.usr: "s:P4cake4Prot",
<<<<<<< HEAD
    key.offset: 414,
=======
    key.offset: 455,
>>>>>>> f9c1dd43
    key.length: 4
  },
  {
    key.kind: source.lang.swift.syntaxtype.keyword,
<<<<<<< HEAD
    key.offset: 426,
=======
    key.offset: 467,
>>>>>>> f9c1dd43
    key.length: 4
  },
  {
    key.kind: source.lang.swift.syntaxtype.identifier,
<<<<<<< HEAD
    key.offset: 431,
=======
    key.offset: 472,
>>>>>>> f9c1dd43
    key.length: 4
  },
  {
    key.kind: source.lang.swift.syntaxtype.keyword,
<<<<<<< HEAD
    key.offset: 441,
=======
    key.offset: 482,
>>>>>>> f9c1dd43
    key.length: 9
  },
  {
    key.kind: source.lang.swift.ref.protocol,
    key.name: "Prot",
    key.usr: "s:P4cake4Prot",
<<<<<<< HEAD
    key.offset: 451,
=======
    key.offset: 492,
>>>>>>> f9c1dd43
    key.length: 4
  },
  {
    key.kind: source.lang.swift.syntaxtype.keyword,
<<<<<<< HEAD
    key.offset: 456,
=======
    key.offset: 497,
>>>>>>> f9c1dd43
    key.length: 5
  },
  {
    key.kind: source.lang.swift.syntaxtype.keyword,
<<<<<<< HEAD
    key.offset: 462,
=======
    key.offset: 503,
>>>>>>> f9c1dd43
    key.length: 4
  },
  {
    key.kind: source.lang.swift.syntaxtype.identifier,
<<<<<<< HEAD
    key.offset: 467,
=======
    key.offset: 508,
>>>>>>> f9c1dd43
    key.length: 7
  },
  {
    key.kind: source.lang.swift.syntaxtype.identifier,
<<<<<<< HEAD
    key.offset: 478,
=======
    key.offset: 519,
>>>>>>> f9c1dd43
    key.length: 3
  },
  {
    key.kind: source.lang.swift.syntaxtype.keyword,
<<<<<<< HEAD
    key.offset: 489,
=======
    key.offset: 530,
>>>>>>> f9c1dd43
    key.length: 4
  },
  {
    key.kind: source.lang.swift.syntaxtype.identifier,
<<<<<<< HEAD
    key.offset: 494,
=======
    key.offset: 535,
>>>>>>> f9c1dd43
    key.length: 6
  },
  {
    key.kind: source.lang.swift.syntaxtype.keyword,
<<<<<<< HEAD
    key.offset: 506,
=======
    key.offset: 547,
>>>>>>> f9c1dd43
    key.length: 6
  },
  {
    key.kind: source.lang.swift.syntaxtype.identifier,
<<<<<<< HEAD
    key.offset: 513,
=======
    key.offset: 554,
>>>>>>> f9c1dd43
    key.length: 2
  },
  {
    key.kind: source.lang.swift.syntaxtype.keyword,
<<<<<<< HEAD
    key.offset: 523,
=======
    key.offset: 564,
>>>>>>> f9c1dd43
    key.length: 4
  },
  {
    key.kind: source.lang.swift.syntaxtype.identifier,
<<<<<<< HEAD
    key.offset: 528,
=======
    key.offset: 569,
>>>>>>> f9c1dd43
    key.length: 2
  },
  {
    key.kind: source.lang.swift.syntaxtype.keyword,
<<<<<<< HEAD
    key.offset: 542,
=======
    key.offset: 583,
>>>>>>> f9c1dd43
    key.length: 4
  },
  {
    key.kind: source.lang.swift.syntaxtype.identifier,
<<<<<<< HEAD
    key.offset: 547,
=======
    key.offset: 588,
>>>>>>> f9c1dd43
    key.length: 1
  },
  {
    key.kind: source.lang.swift.syntaxtype.keyword,
<<<<<<< HEAD
    key.offset: 558,
=======
    key.offset: 599,
>>>>>>> f9c1dd43
    key.length: 4
  },
  {
    key.kind: source.lang.swift.syntaxtype.identifier,
<<<<<<< HEAD
    key.offset: 563,
=======
    key.offset: 604,
>>>>>>> f9c1dd43
    key.length: 1
  },
  {
    key.kind: source.lang.swift.syntaxtype.keyword,
<<<<<<< HEAD
    key.offset: 574,
=======
    key.offset: 615,
>>>>>>> f9c1dd43
    key.length: 4
  },
  {
    key.kind: source.lang.swift.syntaxtype.identifier,
<<<<<<< HEAD
    key.offset: 579,
=======
    key.offset: 620,
>>>>>>> f9c1dd43
    key.length: 1
  },
  {
    key.kind: source.lang.swift.syntaxtype.keyword,
<<<<<<< HEAD
    key.offset: 592,
=======
    key.offset: 633,
>>>>>>> f9c1dd43
    key.length: 4
  },
  {
    key.kind: source.lang.swift.syntaxtype.identifier,
<<<<<<< HEAD
    key.offset: 597,
=======
    key.offset: 638,
>>>>>>> f9c1dd43
    key.length: 4
  },
  {
    key.kind: source.lang.swift.syntaxtype.keyword,
<<<<<<< HEAD
    key.offset: 609,
=======
    key.offset: 650,
>>>>>>> f9c1dd43
    key.length: 6
  },
  {
    key.kind: source.lang.swift.syntaxtype.identifier,
<<<<<<< HEAD
    key.offset: 616,
=======
    key.offset: 657,
>>>>>>> f9c1dd43
    key.length: 2
  },
  {
    key.kind: source.lang.swift.syntaxtype.keyword,
<<<<<<< HEAD
    key.offset: 630,
=======
    key.offset: 671,
>>>>>>> f9c1dd43
    key.length: 3
  },
  {
    key.kind: source.lang.swift.syntaxtype.identifier,
<<<<<<< HEAD
    key.offset: 634,
=======
    key.offset: 675,
>>>>>>> f9c1dd43
    key.length: 1
  },
  {
    key.kind: source.lang.swift.ref.struct,
    key.name: "Int",
    key.usr: "s:Si",
<<<<<<< HEAD
    key.offset: 637,
=======
    key.offset: 678,
>>>>>>> f9c1dd43
    key.length: 3
  },
  {
    key.kind: source.lang.swift.syntaxtype.keyword,
<<<<<<< HEAD
    key.offset: 650,
=======
    key.offset: 691,
    key.length: 6
  },
  {
    key.kind: source.lang.swift.syntaxtype.identifier,
    key.offset: 698,
    key.length: 2
  },
  {
    key.kind: source.lang.swift.ref.protocol,
    key.name: "P3",
    key.usr: "s:P4cake2P3",
    key.offset: 703,
    key.length: 2
  },
  {
    key.kind: source.lang.swift.syntaxtype.keyword,
    key.offset: 713,
    key.length: 9
  },
  {
    key.kind: source.lang.swift.syntaxtype.identifier,
    key.offset: 723,
    key.length: 1
  },
  {
    key.kind: source.lang.swift.syntaxtype.typeidentifier,
    key.offset: 727,
    key.length: 4
  },
  {
    key.kind: source.lang.swift.ref.struct,
    key.name: "S2",
    key.usr: "s:V4cake2S2",
    key.offset: 732,
    key.length: 2
  },
  {
    key.kind: source.lang.swift.syntaxtype.keyword,
    key.offset: 738,
>>>>>>> f9c1dd43
    key.length: 4
  },
  {
    key.kind: source.lang.swift.syntaxtype.identifier,
<<<<<<< HEAD
    key.offset: 655,
=======
    key.offset: 743,
>>>>>>> f9c1dd43
    key.length: 6
  },
  {
    key.kind: source.lang.swift.syntaxtype.identifier,
<<<<<<< HEAD
    key.offset: 662,
=======
    key.offset: 750,
>>>>>>> f9c1dd43
    key.length: 2
  },
  {
    key.kind: source.lang.swift.ref.protocol,
    key.name: "Prot",
    key.usr: "s:P4cake4Prot",
<<<<<<< HEAD
    key.offset: 666,
=======
    key.offset: 755,
>>>>>>> f9c1dd43
    key.length: 4
  },
  {
    key.kind: source.lang.swift.syntaxtype.identifier,
<<<<<<< HEAD
    key.offset: 672,
=======
    key.offset: 761,
>>>>>>> f9c1dd43
    key.length: 2
  },
  {
    key.kind: source.lang.swift.syntaxtype.typeidentifier,
<<<<<<< HEAD
    key.offset: 676,
=======
    key.offset: 766,
>>>>>>> f9c1dd43
    key.length: 4
  },
  {
    key.kind: source.lang.swift.ref.class,
    key.name: "C1",
    key.usr: "s:C4cake2C1",
<<<<<<< HEAD
    key.offset: 681,
=======
    key.offset: 771,
>>>>>>> f9c1dd43
    key.length: 2
  },
  {
    key.kind: source.lang.swift.syntaxtype.keyword,
<<<<<<< HEAD
    key.offset: 684,
=======
    key.offset: 774,
>>>>>>> f9c1dd43
    key.length: 5
  },
  {
    key.kind: source.lang.swift.syntaxtype.typeidentifier,
<<<<<<< HEAD
    key.offset: 690,
=======
    key.offset: 780,
>>>>>>> f9c1dd43
    key.length: 2
  },
  {
    key.kind: source.lang.swift.syntaxtype.typeidentifier,
<<<<<<< HEAD
    key.offset: 693,
=======
    key.offset: 783,
>>>>>>> f9c1dd43
    key.length: 7
  },
  {
    key.kind: source.lang.swift.syntaxtype.typeidentifier,
<<<<<<< HEAD
    key.offset: 704,
=======
    key.offset: 794,
>>>>>>> f9c1dd43
    key.length: 3
  },
  {
    key.kind: source.lang.swift.syntaxtype.typeidentifier,
<<<<<<< HEAD
    key.offset: 709,
=======
    key.offset: 799,
>>>>>>> f9c1dd43
    key.length: 2
  },
  {
    key.kind: source.lang.swift.syntaxtype.typeidentifier,
<<<<<<< HEAD
    key.offset: 712,
=======
    key.offset: 802,
>>>>>>> f9c1dd43
    key.length: 7
  },
  {
    key.kind: source.lang.swift.syntaxtype.typeidentifier,
<<<<<<< HEAD
    key.offset: 723,
=======
    key.offset: 813,
>>>>>>> f9c1dd43
    key.length: 2
  },
  {
    key.kind: source.lang.swift.syntaxtype.typeidentifier,
<<<<<<< HEAD
    key.offset: 726,
=======
    key.offset: 816,
>>>>>>> f9c1dd43
    key.length: 7
  },
  {
    key.kind: source.lang.swift.syntaxtype.argument,
<<<<<<< HEAD
    key.offset: 735,
=======
    key.offset: 825,
>>>>>>> f9c1dd43
    key.length: 1
  },
  {
    key.kind: source.lang.swift.syntaxtype.parameter,
<<<<<<< HEAD
    key.offset: 737,
=======
    key.offset: 827,
>>>>>>> f9c1dd43
    key.length: 2
  },
  {
    key.kind: source.lang.swift.syntaxtype.identifier,
<<<<<<< HEAD
    key.offset: 735,
=======
    key.offset: 825,
>>>>>>> f9c1dd43
    key.length: 1
  },
  {
    key.kind: source.lang.swift.syntaxtype.identifier,
<<<<<<< HEAD
    key.offset: 737,
=======
    key.offset: 827,
>>>>>>> f9c1dd43
    key.length: 2
  },
  {
    key.kind: source.lang.swift.syntaxtype.typeidentifier,
<<<<<<< HEAD
    key.offset: 741,
=======
    key.offset: 831,
>>>>>>> f9c1dd43
    key.length: 2
  },
  {
    key.kind: source.lang.swift.syntaxtype.argument,
<<<<<<< HEAD
    key.offset: 745,
=======
    key.offset: 835,
>>>>>>> f9c1dd43
    key.length: 1
  },
  {
    key.kind: source.lang.swift.syntaxtype.parameter,
<<<<<<< HEAD
    key.offset: 747,
=======
    key.offset: 837,
>>>>>>> f9c1dd43
    key.length: 2
  },
  {
    key.kind: source.lang.swift.syntaxtype.identifier,
<<<<<<< HEAD
    key.offset: 745,
=======
    key.offset: 835,
>>>>>>> f9c1dd43
    key.length: 1
  },
  {
    key.kind: source.lang.swift.syntaxtype.identifier,
<<<<<<< HEAD
    key.offset: 747,
=======
    key.offset: 837,
>>>>>>> f9c1dd43
    key.length: 2
  },
  {
    key.kind: source.lang.swift.syntaxtype.typeidentifier,
<<<<<<< HEAD
    key.offset: 751,
=======
    key.offset: 841,
>>>>>>> f9c1dd43
    key.length: 2
  }
]
[
  {
    key.kind: source.lang.swift.decl.class,
    key.name: "C1",
    key.usr: "s:C4cake2C1",
    key.offset: 1,
    key.length: 205,
    key.fully_annotated_decl: "<decl.class><syntaxtype.keyword>class</syntaxtype.keyword> <decl.name>C1</decl.name>: <ref.protocol usr=\"s:P4cake4Prot\">Prot</ref.protocol></decl.class>",
    key.conforms: [
      {
        key.kind: source.lang.swift.ref.protocol,
        key.name: "Prot",
        key.usr: "s:P4cake4Prot"
      }
    ],
    key.entities: [
      {
        key.kind: source.lang.swift.decl.typealias,
        key.name: "Element",
        key.usr: "s:C4cake2C17Element",
        key.offset: 23,
        key.length: 23,
        key.fully_annotated_decl: "<decl.typealias><syntaxtype.keyword>typealias</syntaxtype.keyword> <decl.name>Element</decl.name> = <ref.struct usr=\"s:Si\">Int</ref.struct></decl.typealias>",
        key.conforms: [
          {
            key.kind: source.lang.swift.ref.protocol,
            key.name: "SignedInteger",
            key.usr: "s:Ps13SignedInteger"
          },
          {
            key.kind: source.lang.swift.ref.protocol,
            key.name: "Comparable",
            key.usr: "s:Ps10Comparable"
          },
          {
            key.kind: source.lang.swift.ref.protocol,
            key.name: "Equatable",
            key.usr: "s:Ps9Equatable"
          }
        ]
      },
      {
        key.kind: source.lang.swift.decl.var.instance,
        key.name: "p",
        key.usr: "s:vC4cake2C11pSi",
        key.offset: 52,
        key.length: 10,
        key.fully_annotated_decl: "<decl.var.instance><syntaxtype.keyword>var</syntaxtype.keyword> <decl.name>p</decl.name>: <decl.var.type><ref.struct usr=\"s:Si\">Int</ref.struct></decl.var.type></decl.var.instance>",
        key.conforms: [
          {
            key.kind: source.lang.swift.ref.var.instance,
            key.name: "p",
            key.usr: "s:vP4cake4Prot1pSi"
          },
          {
            key.kind: source.lang.swift.ref.var.instance,
            key.name: "p",
            key.usr: "s:vP4cake4Prot1pSi"
          }
        ]
      },
      {
        key.kind: source.lang.swift.decl.function.method.instance,
        key.name: "foo()",
        key.usr: "s:FC4cake2C13fooFT_T_",
        key.offset: 68,
        key.length: 10,
        key.fully_annotated_decl: "<decl.function.method.instance><syntaxtype.keyword>func</syntaxtype.keyword> <decl.name>foo</decl.name>()</decl.function.method.instance>",
        key.conforms: [
          {
            key.kind: source.lang.swift.ref.function.method.instance,
            key.name: "foo()",
            key.usr: "s:FP4cake4Prot3fooFT_T_"
          },
          {
            key.kind: source.lang.swift.ref.function.method.instance,
            key.name: "foo()",
            key.usr: "s:FP4cake4Prot3fooFT_T_"
          }
        ]
      },
      {
        key.kind: source.lang.swift.decl.function.subscript,
        key.name: "subscript(_:)",
        key.usr: "s:iC4cake2C19subscriptFSiSi",
        key.offset: 84,
        key.length: 38,
        key.fully_annotated_decl: "<decl.function.subscript><syntaxtype.keyword>subscript</syntaxtype.keyword>(<decl.var.parameter><decl.var.parameter.name>index</decl.var.parameter.name>: <decl.var.parameter.type><ref.struct usr=\"s:Si\">Int</ref.struct></decl.var.parameter.type></decl.var.parameter>) -&gt; <decl.function.returntype><ref.struct usr=\"s:Si\">Int</ref.struct></decl.function.returntype> { <syntaxtype.keyword>get</syntaxtype.keyword> }</decl.function.subscript>",
        key.entities: [
          {
            key.kind: source.lang.swift.decl.var.local,
            key.keyword: "_",
            key.name: "index",
            key.offset: 103,
            key.length: 3
          }
        ]
      },
      {
        key.kind: source.lang.swift.decl.function.subscript,
        key.name: "subscript(index:)",
        key.usr: "s:iC4cake2C19subscriptFT5indexSf_Si",
        key.offset: 128,
        key.length: 40,
        key.fully_annotated_decl: "<decl.function.subscript><syntaxtype.keyword>subscript</syntaxtype.keyword>(<decl.var.parameter><decl.var.parameter.argument_label>index</decl.var.parameter.argument_label> <decl.var.parameter.name>i</decl.var.parameter.name>: <decl.var.parameter.type><ref.struct usr=\"s:Sf\">Float</ref.struct></decl.var.parameter.type></decl.var.parameter>) -&gt; <decl.function.returntype><ref.struct usr=\"s:Si\">Int</ref.struct></decl.function.returntype> { <syntaxtype.keyword>get</syntaxtype.keyword> }</decl.function.subscript>",
        key.entities: [
          {
            key.kind: source.lang.swift.decl.var.local,
            key.keyword: "index",
            key.name: "i",
            key.offset: 147,
            key.length: 5
          }
        ]
      },
      {
        key.kind: source.lang.swift.decl.function.method.instance,
        key.name: "extfoo()",
        key.usr: "s:Fe4cakeRxS_4Protwx7ElementzSirS0_6extfooFT_T_::SYNTHESIZED::s:C4cake2C1",
        key.original_usr: "s:Fe4cakeRxS_4Protwx7ElementzSirS0_6extfooFT_T_",
        key.offset: 174,
        key.length: 13,
        key.fully_annotated_decl: "<decl.function.method.instance><syntaxtype.keyword>func</syntaxtype.keyword> <decl.name>extfoo</decl.name>()</decl.function.method.instance>"
      },
      {
        key.kind: source.lang.swift.decl.function.method.instance,
        key.name: "foo1()",
        key.usr: "s:FE4cakePS_4Prot4foo1FT_T_::SYNTHESIZED::s:C4cake2C1",
        key.original_usr: "s:FE4cakePS_4Prot4foo1FT_T_",
        key.offset: 193,
        key.length: 11,
        key.fully_annotated_decl: "<decl.function.method.instance><syntaxtype.keyword>func</syntaxtype.keyword> <decl.name>foo1</decl.name>()</decl.function.method.instance>"
      }
    ]
  },
  {
    key.kind: source.lang.swift.decl.enum,
    key.name: "MyEnum",
    key.usr: "s:O4cake6MyEnum",
    key.offset: 208,
    key.length: 35,
    key.fully_annotated_decl: "<decl.enum><syntaxtype.keyword>enum</syntaxtype.keyword> <decl.name>MyEnum</decl.name>: <ref.struct usr=\"s:Si\">Int</ref.struct></decl.enum>",
    key.inherits: [
      {
        key.kind: source.lang.swift.ref.struct,
        key.name: "Int",
        key.usr: "s:Si"
      }
    ],
    key.entities: [
      {
        key.kind: source.lang.swift.decl.enumelement,
        key.name: "Blah",
        key.usr: "s:FO4cake6MyEnum4BlahFMS0_S0_",
        key.offset: 232,
        key.length: 9,
        key.fully_annotated_decl: "<decl.enumelement><syntaxtype.keyword>case</syntaxtype.keyword> <decl.name>Blah</decl.name></decl.enumelement>"
      }
    ]
  },
  {
    key.kind: source.lang.swift.decl.protocol,
    key.name: "P2",
    key.usr: "s:P4cake2P2",
    key.offset: 245,
    key.length: 53,
    key.fully_annotated_decl: "<decl.protocol><syntaxtype.attribute.builtin><syntaxtype.attribute.name>@objc</syntaxtype.attribute.name></syntaxtype.attribute.builtin> <syntaxtype.keyword>protocol</syntaxtype.keyword> <decl.name>P2</decl.name></decl.protocol>",
    key.entities: [
      {
        key.kind: source.lang.swift.decl.function.method.instance,
        key.name: "foo1()",
        key.usr: "s:FP4cake2P24foo1FT_T_",
        key.offset: 270,
        key.length: 26,
        key.fully_annotated_decl: "<decl.function.method.instance><syntaxtype.attribute.builtin><syntaxtype.attribute.name>@objc</syntaxtype.attribute.name></syntaxtype.attribute.builtin> <syntaxtype.keyword>optional</syntaxtype.keyword> <syntaxtype.keyword>func</syntaxtype.keyword> <decl.name>foo1</decl.name>()</decl.function.method.instance>",
        key.is_optional: 1
      }
    ]
  },
  {
    key.kind: source.lang.swift.decl.protocol,
    key.name: "P3",
    key.usr: "s:P4cake2P3",
    key.offset: 302,
    key.length: 37,
    key.fully_annotated_decl: "<decl.protocol><syntaxtype.keyword>protocol</syntaxtype.keyword> <decl.name>P3</decl.name></decl.protocol>",
    key.entities: [
      {
        key.kind: source.lang.swift.decl.associatedtype,
        key.name: "T",
        key.usr: "s:P4cake2P31T",
        key.offset: 321,
        key.length: 16,
        key.fully_annotated_decl: "<decl.associatedtype><syntaxtype.keyword>associatedtype</syntaxtype.keyword> <decl.name>T</decl.name></decl.associatedtype>"
      }
    ]
  },
  {
    key.kind: source.lang.swift.decl.protocol,
    key.name: "Prot",
    key.usr: "s:P4cake4Prot",
<<<<<<< HEAD
    key.offset: 300,
=======
    key.offset: 341,
>>>>>>> f9c1dd43
    key.length: 102,
    key.fully_annotated_decl: "<decl.protocol><syntaxtype.keyword>protocol</syntaxtype.keyword> <decl.name>Prot</decl.name></decl.protocol>",
    key.entities: [
      {
        key.kind: source.lang.swift.decl.associatedtype,
        key.name: "Element",
        key.usr: "s:P4cake4Prot7Element",
<<<<<<< HEAD
        key.offset: 321,
=======
        key.offset: 362,
>>>>>>> f9c1dd43
        key.length: 22,
        key.fully_annotated_decl: "<decl.associatedtype><syntaxtype.keyword>associatedtype</syntaxtype.keyword> <decl.name>Element</decl.name></decl.associatedtype>"
      },
      {
        key.kind: source.lang.swift.decl.var.instance,
        key.name: "p",
        key.usr: "s:vP4cake4Prot1pSi",
<<<<<<< HEAD
        key.offset: 349,
=======
        key.offset: 390,
>>>>>>> f9c1dd43
        key.length: 18,
        key.fully_annotated_decl: "<decl.var.instance><syntaxtype.keyword>var</syntaxtype.keyword> <decl.name>p</decl.name>: <decl.var.type><ref.struct usr=\"s:Si\">Int</ref.struct></decl.var.type> { <syntaxtype.keyword>get</syntaxtype.keyword> }</decl.var.instance>"
      },
      {
        key.kind: source.lang.swift.decl.function.method.instance,
        key.name: "foo()",
        key.usr: "s:FP4cake4Prot3fooFT_T_",
<<<<<<< HEAD
        key.offset: 373,
=======
        key.offset: 414,
>>>>>>> f9c1dd43
        key.length: 10,
        key.fully_annotated_decl: "<decl.function.method.instance><syntaxtype.keyword>func</syntaxtype.keyword> <decl.name>foo</decl.name>()</decl.function.method.instance>"
      },
      {
        key.kind: source.lang.swift.decl.function.method.instance,
        key.name: "foo1()",
        key.usr: "s:FP4cake4Prot4foo1FT_T_",
<<<<<<< HEAD
        key.offset: 389,
=======
        key.offset: 430,
>>>>>>> f9c1dd43
        key.length: 11,
        key.fully_annotated_decl: "<decl.function.method.instance><syntaxtype.keyword>func</syntaxtype.keyword> <decl.name>foo1</decl.name>()</decl.function.method.instance>"
      }
    ]
  },
  {
    key.kind: source.lang.swift.decl.extension.protocol,
<<<<<<< HEAD
    key.offset: 404,
=======
    key.offset: 445,
>>>>>>> f9c1dd43
    key.length: 35,
    key.extends: {
      key.kind: source.lang.swift.ref.protocol,
      key.name: "Prot",
      key.usr: "s:P4cake4Prot"
    },
    key.entities: [
      {
        key.kind: source.lang.swift.decl.function.method.instance,
        key.name: "foo1()",
        key.usr: "s:FE4cakePS_4Prot4foo1FT_T_",
        key.default_implementation_of: "s:FP4cake4Prot4foo1FT_T_",
<<<<<<< HEAD
        key.offset: 426,
=======
        key.offset: 467,
>>>>>>> f9c1dd43
        key.length: 11,
        key.fully_annotated_decl: "<decl.function.method.instance><syntaxtype.keyword>func</syntaxtype.keyword> <decl.name>foo1</decl.name>()</decl.function.method.instance>"
      }
    ]
  },
  {
    key.kind: source.lang.swift.decl.extension.protocol,
    key.generic_requirements: [
      {
        key.description: "Self.Element == Int"
      }
    ],
<<<<<<< HEAD
    key.offset: 441,
=======
    key.offset: 482,
>>>>>>> f9c1dd43
    key.length: 63,
    key.extends: {
      key.kind: source.lang.swift.ref.protocol,
      key.name: "Prot",
      key.usr: "s:P4cake4Prot"
    },
    key.entities: [
      {
        key.kind: source.lang.swift.decl.function.method.instance,
        key.name: "extfoo()",
        key.usr: "s:Fe4cakeRxS_4Protwx7ElementzSirS0_6extfooFT_T_",
<<<<<<< HEAD
        key.offset: 489,
=======
        key.offset: 530,
>>>>>>> f9c1dd43
        key.length: 13,
        key.fully_annotated_decl: "<decl.function.method.instance><syntaxtype.keyword>func</syntaxtype.keyword> <decl.name>extfoo</decl.name>()</decl.function.method.instance>"
      }
    ]
  },
  {
    key.kind: source.lang.swift.decl.struct,
    key.name: "S1",
    key.usr: "s:V4cake2S1",
<<<<<<< HEAD
    key.offset: 506,
=======
    key.offset: 547,
>>>>>>> f9c1dd43
    key.length: 142,
    key.fully_annotated_decl: "<decl.struct><syntaxtype.keyword>struct</syntaxtype.keyword> <decl.name>S1</decl.name></decl.struct>",
    key.entities: [
      {
        key.kind: source.lang.swift.decl.enum,
        key.name: "SE",
        key.usr: "s:OV4cake2S12SE",
<<<<<<< HEAD
        key.offset: 523,
=======
        key.offset: 564,
>>>>>>> f9c1dd43
        key.length: 63,
        key.fully_annotated_decl: "<decl.enum><syntaxtype.keyword>enum</syntaxtype.keyword> <decl.name>SE</decl.name></decl.enum>",
        key.entities: [
          {
            key.kind: source.lang.swift.decl.enumelement,
            key.name: "a",
            key.usr: "s:FOV4cake2S12SE1aFMS1_S1_",
<<<<<<< HEAD
            key.offset: 542,
=======
            key.offset: 583,
>>>>>>> f9c1dd43
            key.length: 6,
            key.fully_annotated_decl: "<decl.enumelement><syntaxtype.keyword>case</syntaxtype.keyword> <decl.name>a</decl.name></decl.enumelement>"
          },
          {
            key.kind: source.lang.swift.decl.enumelement,
            key.name: "b",
            key.usr: "s:FOV4cake2S12SE1bFMS1_S1_",
<<<<<<< HEAD
            key.offset: 558,
=======
            key.offset: 599,
>>>>>>> f9c1dd43
            key.length: 6,
            key.fully_annotated_decl: "<decl.enumelement><syntaxtype.keyword>case</syntaxtype.keyword> <decl.name>b</decl.name></decl.enumelement>"
          },
          {
            key.kind: source.lang.swift.decl.enumelement,
            key.name: "c",
            key.usr: "s:FOV4cake2S12SE1cFMS1_S1_",
<<<<<<< HEAD
            key.offset: 574,
=======
            key.offset: 615,
>>>>>>> f9c1dd43
            key.length: 6,
            key.fully_annotated_decl: "<decl.enumelement><syntaxtype.keyword>case</syntaxtype.keyword> <decl.name>c</decl.name></decl.enumelement>"
          }
        ]
      },
      {
        key.kind: source.lang.swift.decl.function.method.instance,
        key.name: "foo1()",
        key.usr: "s:FV4cake2S14foo1FT_T_",
<<<<<<< HEAD
        key.offset: 592,
=======
        key.offset: 633,
>>>>>>> f9c1dd43
        key.length: 11,
        key.fully_annotated_decl: "<decl.function.method.instance><syntaxtype.keyword>func</syntaxtype.keyword> <decl.name>foo1</decl.name>()</decl.function.method.instance>"
      },
      {
        key.kind: source.lang.swift.decl.struct,
        key.name: "S2",
        key.usr: "s:VV4cake2S12S2",
<<<<<<< HEAD
        key.offset: 609,
=======
        key.offset: 650,
>>>>>>> f9c1dd43
        key.length: 37,
        key.fully_annotated_decl: "<decl.struct><syntaxtype.keyword>struct</syntaxtype.keyword> <decl.name>S2</decl.name></decl.struct>",
        key.entities: [
          {
            key.kind: source.lang.swift.decl.var.instance,
            key.name: "b",
            key.usr: "s:vVV4cake2S12S21bSi",
<<<<<<< HEAD
            key.offset: 630,
=======
            key.offset: 671,
>>>>>>> f9c1dd43
            key.length: 10,
            key.fully_annotated_decl: "<decl.var.instance><syntaxtype.keyword>let</syntaxtype.keyword> <decl.name>b</decl.name>: <decl.var.type><ref.struct usr=\"s:Si\">Int</ref.struct></decl.var.type></decl.var.instance>"
          }
        ]
      }
    ]
  },
  {
    key.kind: source.lang.swift.decl.struct,
    key.name: "S2",
    key.usr: "s:V4cake2S2",
    key.offset: 691,
    key.length: 45,
    key.fully_annotated_decl: "<decl.struct><syntaxtype.keyword>struct</syntaxtype.keyword> <decl.name>S2</decl.name> : <ref.protocol usr=\"s:P4cake2P3\">P3</ref.protocol></decl.struct>",
    key.conforms: [
      {
        key.kind: source.lang.swift.ref.protocol,
        key.name: "P3",
        key.usr: "s:P4cake2P3"
      }
    ],
    key.entities: [
      {
        key.kind: source.lang.swift.decl.typealias,
        key.name: "T",
        key.usr: "s:V4cake2S21T",
        key.offset: 713,
        key.length: 21,
        key.fully_annotated_decl: "<decl.typealias><syntaxtype.keyword>typealias</syntaxtype.keyword> <decl.name>T</decl.name> = <ref.struct usr=\"s:V4cake2S2\">S2</ref.struct></decl.typealias>",
        key.conforms: [
          {
            key.kind: source.lang.swift.ref.protocol,
            key.name: "P3",
            key.usr: "s:P4cake2P3"
          }
        ]
      }
    ]
  },
  {
    key.kind: source.lang.swift.decl.function.free,
    key.name: "genfoo(x:y:)",
    key.usr: "s:F4cake6genfoou0_RxS_4Prot_CS_2C1wx7ElementzSirFT1xx1yq__T_",
    key.generic_params: [
      {
        key.name: "T1",
        key.inherits: "Prot"
      },
      {
        key.name: "T2",
        key.inherits: "C1"
      }
    ],
    key.generic_requirements: [
      {
        key.description: "T1.Element == Int"
      },
      {
        key.description: "T2.Element == T1.Element"
      }
    ],
<<<<<<< HEAD
    key.offset: 650,
    key.length: 104,
    key.fully_annotated_decl: "<decl.function.free><syntaxtype.keyword>func</syntaxtype.keyword> <decl.name>genfoo</decl.name>&lt;<decl.generic_type_param usr=\"s:tF4cake6genfoou0_RxS_4Prot_CS_2C1wx7ElementzSirFT1xx1yq__T_L_2T1Mx\"><decl.generic_type_param.name>T1</decl.generic_type_param.name>: <decl.generic_type_param.constraint><ref.protocol usr=\"s:P4cake4Prot\">Prot</ref.protocol></decl.generic_type_param.constraint></decl.generic_type_param>, <decl.generic_type_param usr=\"s:tF4cake6genfoou0_RxS_4Prot_CS_2C1wx7ElementzSirFT1xx1yq__T_L_2T2Mq_\"><decl.generic_type_param.name>T2</decl.generic_type_param.name>: <decl.generic_type_param.constraint><ref.class usr=\"s:C4cake2C1\">C1</ref.class></decl.generic_type_param.constraint></decl.generic_type_param> <syntaxtype.keyword>where</syntaxtype.keyword> <decl.generic_type_requirement>T1.Element == Int</decl.generic_type_requirement>, <decl.generic_type_requirement>T2.Element == T1.Element</decl.generic_type_requirement>&gt;(<decl.var.parameter><decl.var.parameter.argument_label>x</decl.var.parameter.argument_label> <decl.var.parameter.name>ix</decl.var.parameter.name>: <decl.var.parameter.type>T1</decl.var.parameter.type></decl.var.parameter>, <decl.var.parameter><decl.var.parameter.argument_label>y</decl.var.parameter.argument_label> <decl.var.parameter.name>iy</decl.var.parameter.name>: <decl.var.parameter.type>T2</decl.var.parameter.type></decl.var.parameter>)</decl.function.free>",
=======
    key.offset: 738,
    key.length: 106,
    key.fully_annotated_decl: "<decl.function.free><syntaxtype.keyword>func</syntaxtype.keyword> <decl.name>genfoo</decl.name>&lt;<decl.generic_type_param usr=\"s:tF4cake6genfoou0_RxS_4Prot_CS_2C1wx7ElementzSirFT1xx1yq__T_L_2T1Mx\"><decl.generic_type_param.name>T1</decl.generic_type_param.name> : <decl.generic_type_param.constraint><ref.protocol usr=\"s:P4cake4Prot\">Prot</ref.protocol></decl.generic_type_param.constraint></decl.generic_type_param>, <decl.generic_type_param usr=\"s:tF4cake6genfoou0_RxS_4Prot_CS_2C1wx7ElementzSirFT1xx1yq__T_L_2T2Mq_\"><decl.generic_type_param.name>T2</decl.generic_type_param.name> : <decl.generic_type_param.constraint><ref.class usr=\"s:C4cake2C1\">C1</ref.class></decl.generic_type_param.constraint></decl.generic_type_param> <syntaxtype.keyword>where</syntaxtype.keyword> <decl.generic_type_requirement>T1.Element == Int</decl.generic_type_requirement>, <decl.generic_type_requirement>T2.Element == T1.Element</decl.generic_type_requirement>&gt;(<decl.var.parameter><decl.var.parameter.argument_label>x</decl.var.parameter.argument_label> <decl.var.parameter.name>ix</decl.var.parameter.name>: <decl.var.parameter.type>T1</decl.var.parameter.type></decl.var.parameter>, <decl.var.parameter><decl.var.parameter.argument_label>y</decl.var.parameter.argument_label> <decl.var.parameter.name>iy</decl.var.parameter.name>: <decl.var.parameter.type>T2</decl.var.parameter.type></decl.var.parameter>)</decl.function.free>",
>>>>>>> f9c1dd43
    key.entities: [
      {
        key.kind: source.lang.swift.decl.var.local,
        key.keyword: "x",
        key.name: "ix",
<<<<<<< HEAD
        key.offset: 741,
=======
        key.offset: 831,
>>>>>>> f9c1dd43
        key.length: 2
      },
      {
        key.kind: source.lang.swift.decl.var.local,
        key.keyword: "y",
        key.name: "iy",
<<<<<<< HEAD
        key.offset: 751,
=======
        key.offset: 841,
>>>>>>> f9c1dd43
        key.length: 2
      }
    ]
  }
]<|MERGE_RESOLUTION|>--- conflicted
+++ resolved
@@ -71,16 +71,12 @@
     }
 }
 
-<<<<<<< HEAD
-func genfoo<T1: Prot, T2: cake.C1 where T1.Element == Int, T2.Element == T1.Element>(x ix: T1, y iy: T2)
-=======
-struct S2 : P3 {
+struct S2: P3 {
 
     typealias T = cake.S2
 }
 
-func genfoo<T1 : Prot, T2 : cake.C1 where T1.Element == Int, T2.Element == T1.Element>(x ix: T1, y iy: T2)
->>>>>>> f9c1dd43
+func genfoo<T1: Prot, T2: cake.C1 where T1.Element == Int, T2.Element == T1.Element>(x ix: T1, y iy: T2)
 
 
 [
@@ -317,658 +313,398 @@
   },
   {
     key.kind: source.lang.swift.syntaxtype.identifier,
-<<<<<<< HEAD
     key.offset: 309,
-=======
-    key.offset: 311,
-    key.length: 2
-  },
-  {
-    key.kind: source.lang.swift.syntaxtype.keyword,
-    key.offset: 321,
+    key.length: 2
+  },
+  {
+    key.kind: source.lang.swift.syntaxtype.keyword,
+    key.offset: 319,
     key.length: 14
   },
   {
     key.kind: source.lang.swift.syntaxtype.identifier,
-    key.offset: 336,
-    key.length: 1
-  },
-  {
-    key.kind: source.lang.swift.syntaxtype.keyword,
-    key.offset: 341,
+    key.offset: 334,
+    key.length: 1
+  },
+  {
+    key.kind: source.lang.swift.syntaxtype.keyword,
+    key.offset: 339,
     key.length: 8
   },
   {
     key.kind: source.lang.swift.syntaxtype.identifier,
-    key.offset: 350,
->>>>>>> f9c1dd43
-    key.length: 4
-  },
-  {
-    key.kind: source.lang.swift.syntaxtype.keyword,
-<<<<<<< HEAD
-    key.offset: 321,
-=======
-    key.offset: 362,
->>>>>>> f9c1dd43
+    key.offset: 348,
+    key.length: 4
+  },
+  {
+    key.kind: source.lang.swift.syntaxtype.keyword,
+    key.offset: 360,
     key.length: 14
   },
   {
     key.kind: source.lang.swift.syntaxtype.identifier,
-<<<<<<< HEAD
-    key.offset: 336,
-=======
-    key.offset: 377,
->>>>>>> f9c1dd43
+    key.offset: 375,
     key.length: 7
   },
   {
     key.kind: source.lang.swift.syntaxtype.keyword,
-<<<<<<< HEAD
-    key.offset: 349,
-=======
-    key.offset: 390,
->>>>>>> f9c1dd43
-    key.length: 3
-  },
-  {
-    key.kind: source.lang.swift.syntaxtype.identifier,
-<<<<<<< HEAD
-    key.offset: 353,
-=======
-    key.offset: 394,
->>>>>>> f9c1dd43
+    key.offset: 388,
+    key.length: 3
+  },
+  {
+    key.kind: source.lang.swift.syntaxtype.identifier,
+    key.offset: 392,
     key.length: 1
   },
   {
     key.kind: source.lang.swift.ref.struct,
     key.name: "Int",
     key.usr: "s:Si",
-<<<<<<< HEAD
-    key.offset: 356,
-=======
-    key.offset: 397,
->>>>>>> f9c1dd43
-    key.length: 3
-  },
-  {
-    key.kind: source.lang.swift.syntaxtype.keyword,
-<<<<<<< HEAD
-    key.offset: 362,
-=======
-    key.offset: 403,
->>>>>>> f9c1dd43
-    key.length: 3
-  },
-  {
-    key.kind: source.lang.swift.syntaxtype.keyword,
-<<<<<<< HEAD
-    key.offset: 373,
-=======
-    key.offset: 414,
->>>>>>> f9c1dd43
-    key.length: 4
-  },
-  {
-    key.kind: source.lang.swift.syntaxtype.identifier,
-<<<<<<< HEAD
-    key.offset: 378,
-=======
-    key.offset: 419,
->>>>>>> f9c1dd43
-    key.length: 3
-  },
-  {
-    key.kind: source.lang.swift.syntaxtype.keyword,
-<<<<<<< HEAD
-    key.offset: 389,
-=======
-    key.offset: 430,
->>>>>>> f9c1dd43
-    key.length: 4
-  },
-  {
-    key.kind: source.lang.swift.syntaxtype.identifier,
-<<<<<<< HEAD
-    key.offset: 394,
-=======
-    key.offset: 435,
->>>>>>> f9c1dd43
-    key.length: 4
-  },
-  {
-    key.kind: source.lang.swift.syntaxtype.keyword,
-<<<<<<< HEAD
-    key.offset: 404,
-=======
-    key.offset: 445,
->>>>>>> f9c1dd43
+    key.offset: 395,
+    key.length: 3
+  },
+  {
+    key.kind: source.lang.swift.syntaxtype.keyword,
+    key.offset: 401,
+    key.length: 3
+  },
+  {
+    key.kind: source.lang.swift.syntaxtype.keyword,
+    key.offset: 412,
+    key.length: 4
+  },
+  {
+    key.kind: source.lang.swift.syntaxtype.identifier,
+    key.offset: 417,
+    key.length: 3
+  },
+  {
+    key.kind: source.lang.swift.syntaxtype.keyword,
+    key.offset: 428,
+    key.length: 4
+  },
+  {
+    key.kind: source.lang.swift.syntaxtype.identifier,
+    key.offset: 433,
+    key.length: 4
+  },
+  {
+    key.kind: source.lang.swift.syntaxtype.keyword,
+    key.offset: 443,
     key.length: 9
   },
   {
     key.kind: source.lang.swift.ref.protocol,
     key.name: "Prot",
     key.usr: "s:P4cake4Prot",
-<<<<<<< HEAD
-    key.offset: 414,
-=======
-    key.offset: 455,
->>>>>>> f9c1dd43
-    key.length: 4
-  },
-  {
-    key.kind: source.lang.swift.syntaxtype.keyword,
-<<<<<<< HEAD
-    key.offset: 426,
-=======
-    key.offset: 467,
->>>>>>> f9c1dd43
-    key.length: 4
-  },
-  {
-    key.kind: source.lang.swift.syntaxtype.identifier,
-<<<<<<< HEAD
-    key.offset: 431,
-=======
-    key.offset: 472,
->>>>>>> f9c1dd43
-    key.length: 4
-  },
-  {
-    key.kind: source.lang.swift.syntaxtype.keyword,
-<<<<<<< HEAD
-    key.offset: 441,
-=======
-    key.offset: 482,
->>>>>>> f9c1dd43
+    key.offset: 453,
+    key.length: 4
+  },
+  {
+    key.kind: source.lang.swift.syntaxtype.keyword,
+    key.offset: 465,
+    key.length: 4
+  },
+  {
+    key.kind: source.lang.swift.syntaxtype.identifier,
+    key.offset: 470,
+    key.length: 4
+  },
+  {
+    key.kind: source.lang.swift.syntaxtype.keyword,
+    key.offset: 480,
     key.length: 9
   },
   {
     key.kind: source.lang.swift.ref.protocol,
     key.name: "Prot",
     key.usr: "s:P4cake4Prot",
-<<<<<<< HEAD
-    key.offset: 451,
-=======
-    key.offset: 492,
->>>>>>> f9c1dd43
-    key.length: 4
-  },
-  {
-    key.kind: source.lang.swift.syntaxtype.keyword,
-<<<<<<< HEAD
-    key.offset: 456,
-=======
-    key.offset: 497,
->>>>>>> f9c1dd43
+    key.offset: 490,
+    key.length: 4
+  },
+  {
+    key.kind: source.lang.swift.syntaxtype.keyword,
+    key.offset: 495,
     key.length: 5
   },
   {
     key.kind: source.lang.swift.syntaxtype.keyword,
-<<<<<<< HEAD
-    key.offset: 462,
-=======
-    key.offset: 503,
->>>>>>> f9c1dd43
-    key.length: 4
-  },
-  {
-    key.kind: source.lang.swift.syntaxtype.identifier,
-<<<<<<< HEAD
-    key.offset: 467,
-=======
-    key.offset: 508,
->>>>>>> f9c1dd43
+    key.offset: 501,
+    key.length: 4
+  },
+  {
+    key.kind: source.lang.swift.syntaxtype.identifier,
+    key.offset: 506,
     key.length: 7
   },
   {
     key.kind: source.lang.swift.syntaxtype.identifier,
-<<<<<<< HEAD
-    key.offset: 478,
-=======
-    key.offset: 519,
->>>>>>> f9c1dd43
-    key.length: 3
-  },
-  {
-    key.kind: source.lang.swift.syntaxtype.keyword,
-<<<<<<< HEAD
-    key.offset: 489,
-=======
-    key.offset: 530,
->>>>>>> f9c1dd43
-    key.length: 4
-  },
-  {
-    key.kind: source.lang.swift.syntaxtype.identifier,
-<<<<<<< HEAD
-    key.offset: 494,
-=======
-    key.offset: 535,
->>>>>>> f9c1dd43
+    key.offset: 517,
+    key.length: 3
+  },
+  {
+    key.kind: source.lang.swift.syntaxtype.keyword,
+    key.offset: 528,
+    key.length: 4
+  },
+  {
+    key.kind: source.lang.swift.syntaxtype.identifier,
+    key.offset: 533,
     key.length: 6
   },
   {
     key.kind: source.lang.swift.syntaxtype.keyword,
-<<<<<<< HEAD
-    key.offset: 506,
-=======
-    key.offset: 547,
->>>>>>> f9c1dd43
+    key.offset: 545,
     key.length: 6
   },
   {
     key.kind: source.lang.swift.syntaxtype.identifier,
-<<<<<<< HEAD
-    key.offset: 513,
-=======
-    key.offset: 554,
->>>>>>> f9c1dd43
-    key.length: 2
-  },
-  {
-    key.kind: source.lang.swift.syntaxtype.keyword,
-<<<<<<< HEAD
-    key.offset: 523,
-=======
-    key.offset: 564,
->>>>>>> f9c1dd43
-    key.length: 4
-  },
-  {
-    key.kind: source.lang.swift.syntaxtype.identifier,
-<<<<<<< HEAD
-    key.offset: 528,
-=======
-    key.offset: 569,
->>>>>>> f9c1dd43
-    key.length: 2
-  },
-  {
-    key.kind: source.lang.swift.syntaxtype.keyword,
-<<<<<<< HEAD
-    key.offset: 542,
-=======
-    key.offset: 583,
->>>>>>> f9c1dd43
-    key.length: 4
-  },
-  {
-    key.kind: source.lang.swift.syntaxtype.identifier,
-<<<<<<< HEAD
-    key.offset: 547,
-=======
-    key.offset: 588,
->>>>>>> f9c1dd43
-    key.length: 1
-  },
-  {
-    key.kind: source.lang.swift.syntaxtype.keyword,
-<<<<<<< HEAD
-    key.offset: 558,
-=======
-    key.offset: 599,
->>>>>>> f9c1dd43
-    key.length: 4
-  },
-  {
-    key.kind: source.lang.swift.syntaxtype.identifier,
-<<<<<<< HEAD
-    key.offset: 563,
-=======
-    key.offset: 604,
->>>>>>> f9c1dd43
-    key.length: 1
-  },
-  {
-    key.kind: source.lang.swift.syntaxtype.keyword,
-<<<<<<< HEAD
-    key.offset: 574,
-=======
-    key.offset: 615,
->>>>>>> f9c1dd43
-    key.length: 4
-  },
-  {
-    key.kind: source.lang.swift.syntaxtype.identifier,
-<<<<<<< HEAD
-    key.offset: 579,
-=======
-    key.offset: 620,
->>>>>>> f9c1dd43
-    key.length: 1
-  },
-  {
-    key.kind: source.lang.swift.syntaxtype.keyword,
-<<<<<<< HEAD
-    key.offset: 592,
-=======
-    key.offset: 633,
->>>>>>> f9c1dd43
-    key.length: 4
-  },
-  {
-    key.kind: source.lang.swift.syntaxtype.identifier,
-<<<<<<< HEAD
+    key.offset: 552,
+    key.length: 2
+  },
+  {
+    key.kind: source.lang.swift.syntaxtype.keyword,
+    key.offset: 562,
+    key.length: 4
+  },
+  {
+    key.kind: source.lang.swift.syntaxtype.identifier,
+    key.offset: 567,
+    key.length: 2
+  },
+  {
+    key.kind: source.lang.swift.syntaxtype.keyword,
+    key.offset: 581,
+    key.length: 4
+  },
+  {
+    key.kind: source.lang.swift.syntaxtype.identifier,
+    key.offset: 586,
+    key.length: 1
+  },
+  {
+    key.kind: source.lang.swift.syntaxtype.keyword,
     key.offset: 597,
-=======
-    key.offset: 638,
->>>>>>> f9c1dd43
-    key.length: 4
-  },
-  {
-    key.kind: source.lang.swift.syntaxtype.keyword,
-<<<<<<< HEAD
-    key.offset: 609,
-=======
-    key.offset: 650,
->>>>>>> f9c1dd43
+    key.length: 4
+  },
+  {
+    key.kind: source.lang.swift.syntaxtype.identifier,
+    key.offset: 602,
+    key.length: 1
+  },
+  {
+    key.kind: source.lang.swift.syntaxtype.keyword,
+    key.offset: 613,
+    key.length: 4
+  },
+  {
+    key.kind: source.lang.swift.syntaxtype.identifier,
+    key.offset: 618,
+    key.length: 1
+  },
+  {
+    key.kind: source.lang.swift.syntaxtype.keyword,
+    key.offset: 631,
+    key.length: 4
+  },
+  {
+    key.kind: source.lang.swift.syntaxtype.identifier,
+    key.offset: 636,
+    key.length: 4
+  },
+  {
+    key.kind: source.lang.swift.syntaxtype.keyword,
+    key.offset: 648,
     key.length: 6
   },
   {
     key.kind: source.lang.swift.syntaxtype.identifier,
-<<<<<<< HEAD
-    key.offset: 616,
-=======
-    key.offset: 657,
->>>>>>> f9c1dd43
-    key.length: 2
-  },
-  {
-    key.kind: source.lang.swift.syntaxtype.keyword,
-<<<<<<< HEAD
-    key.offset: 630,
-=======
-    key.offset: 671,
->>>>>>> f9c1dd43
-    key.length: 3
-  },
-  {
-    key.kind: source.lang.swift.syntaxtype.identifier,
-<<<<<<< HEAD
-    key.offset: 634,
-=======
-    key.offset: 675,
->>>>>>> f9c1dd43
+    key.offset: 655,
+    key.length: 2
+  },
+  {
+    key.kind: source.lang.swift.syntaxtype.keyword,
+    key.offset: 669,
+    key.length: 3
+  },
+  {
+    key.kind: source.lang.swift.syntaxtype.identifier,
+    key.offset: 673,
     key.length: 1
   },
   {
     key.kind: source.lang.swift.ref.struct,
     key.name: "Int",
     key.usr: "s:Si",
-<<<<<<< HEAD
-    key.offset: 637,
-=======
-    key.offset: 678,
->>>>>>> f9c1dd43
-    key.length: 3
-  },
-  {
-    key.kind: source.lang.swift.syntaxtype.keyword,
-<<<<<<< HEAD
-    key.offset: 650,
-=======
-    key.offset: 691,
+    key.offset: 676,
+    key.length: 3
+  },
+  {
+    key.kind: source.lang.swift.syntaxtype.keyword,
+    key.offset: 689,
     key.length: 6
   },
   {
     key.kind: source.lang.swift.syntaxtype.identifier,
-    key.offset: 698,
+    key.offset: 696,
     key.length: 2
   },
   {
     key.kind: source.lang.swift.ref.protocol,
     key.name: "P3",
     key.usr: "s:P4cake2P3",
-    key.offset: 703,
-    key.length: 2
-  },
-  {
-    key.kind: source.lang.swift.syntaxtype.keyword,
-    key.offset: 713,
+    key.offset: 700,
+    key.length: 2
+  },
+  {
+    key.kind: source.lang.swift.syntaxtype.keyword,
+    key.offset: 710,
     key.length: 9
   },
   {
     key.kind: source.lang.swift.syntaxtype.identifier,
-    key.offset: 723,
+    key.offset: 720,
     key.length: 1
   },
   {
     key.kind: source.lang.swift.syntaxtype.typeidentifier,
-    key.offset: 727,
+    key.offset: 724,
     key.length: 4
   },
   {
     key.kind: source.lang.swift.ref.struct,
     key.name: "S2",
     key.usr: "s:V4cake2S2",
-    key.offset: 732,
-    key.length: 2
-  },
-  {
-    key.kind: source.lang.swift.syntaxtype.keyword,
-    key.offset: 738,
->>>>>>> f9c1dd43
-    key.length: 4
-  },
-  {
-    key.kind: source.lang.swift.syntaxtype.identifier,
-<<<<<<< HEAD
-    key.offset: 655,
-=======
-    key.offset: 743,
->>>>>>> f9c1dd43
+    key.offset: 729,
+    key.length: 2
+  },
+  {
+    key.kind: source.lang.swift.syntaxtype.keyword,
+    key.offset: 735,
+    key.length: 4
+  },
+  {
+    key.kind: source.lang.swift.syntaxtype.identifier,
+    key.offset: 740,
     key.length: 6
   },
   {
     key.kind: source.lang.swift.syntaxtype.identifier,
-<<<<<<< HEAD
-    key.offset: 662,
-=======
-    key.offset: 750,
->>>>>>> f9c1dd43
+    key.offset: 747,
     key.length: 2
   },
   {
     key.kind: source.lang.swift.ref.protocol,
     key.name: "Prot",
     key.usr: "s:P4cake4Prot",
-<<<<<<< HEAD
-    key.offset: 666,
-=======
-    key.offset: 755,
->>>>>>> f9c1dd43
-    key.length: 4
-  },
-  {
-    key.kind: source.lang.swift.syntaxtype.identifier,
-<<<<<<< HEAD
-    key.offset: 672,
-=======
+    key.offset: 751,
+    key.length: 4
+  },
+  {
+    key.kind: source.lang.swift.syntaxtype.identifier,
+    key.offset: 757,
+    key.length: 2
+  },
+  {
+    key.kind: source.lang.swift.syntaxtype.typeidentifier,
     key.offset: 761,
->>>>>>> f9c1dd43
-    key.length: 2
-  },
-  {
-    key.kind: source.lang.swift.syntaxtype.typeidentifier,
-<<<<<<< HEAD
-    key.offset: 676,
-=======
-    key.offset: 766,
->>>>>>> f9c1dd43
     key.length: 4
   },
   {
     key.kind: source.lang.swift.ref.class,
     key.name: "C1",
     key.usr: "s:C4cake2C1",
-<<<<<<< HEAD
-    key.offset: 681,
-=======
-    key.offset: 771,
->>>>>>> f9c1dd43
-    key.length: 2
-  },
-  {
-    key.kind: source.lang.swift.syntaxtype.keyword,
-<<<<<<< HEAD
-    key.offset: 684,
-=======
-    key.offset: 774,
->>>>>>> f9c1dd43
+    key.offset: 766,
+    key.length: 2
+  },
+  {
+    key.kind: source.lang.swift.syntaxtype.keyword,
+    key.offset: 769,
     key.length: 5
   },
   {
     key.kind: source.lang.swift.syntaxtype.typeidentifier,
-<<<<<<< HEAD
-    key.offset: 690,
-=======
-    key.offset: 780,
->>>>>>> f9c1dd43
+    key.offset: 775,
     key.length: 2
   },
   {
     key.kind: source.lang.swift.syntaxtype.typeidentifier,
-<<<<<<< HEAD
-    key.offset: 693,
-=======
-    key.offset: 783,
->>>>>>> f9c1dd43
+    key.offset: 778,
     key.length: 7
   },
   {
     key.kind: source.lang.swift.syntaxtype.typeidentifier,
-<<<<<<< HEAD
-    key.offset: 704,
-=======
+    key.offset: 789,
+    key.length: 3
+  },
+  {
+    key.kind: source.lang.swift.syntaxtype.typeidentifier,
     key.offset: 794,
->>>>>>> f9c1dd43
-    key.length: 3
+    key.length: 2
   },
   {
     key.kind: source.lang.swift.syntaxtype.typeidentifier,
-<<<<<<< HEAD
-    key.offset: 709,
-=======
-    key.offset: 799,
->>>>>>> f9c1dd43
-    key.length: 2
+    key.offset: 797,
+    key.length: 7
   },
   {
     key.kind: source.lang.swift.syntaxtype.typeidentifier,
-<<<<<<< HEAD
-    key.offset: 712,
-=======
-    key.offset: 802,
->>>>>>> f9c1dd43
+    key.offset: 808,
+    key.length: 2
+  },
+  {
+    key.kind: source.lang.swift.syntaxtype.typeidentifier,
+    key.offset: 811,
     key.length: 7
   },
   {
+    key.kind: source.lang.swift.syntaxtype.argument,
+    key.offset: 820,
+    key.length: 1
+  },
+  {
+    key.kind: source.lang.swift.syntaxtype.parameter,
+    key.offset: 822,
+    key.length: 2
+  },
+  {
+    key.kind: source.lang.swift.syntaxtype.identifier,
+    key.offset: 820,
+    key.length: 1
+  },
+  {
+    key.kind: source.lang.swift.syntaxtype.identifier,
+    key.offset: 822,
+    key.length: 2
+  },
+  {
     key.kind: source.lang.swift.syntaxtype.typeidentifier,
-<<<<<<< HEAD
-    key.offset: 723,
-=======
-    key.offset: 813,
->>>>>>> f9c1dd43
+    key.offset: 826,
+    key.length: 2
+  },
+  {
+    key.kind: source.lang.swift.syntaxtype.argument,
+    key.offset: 830,
+    key.length: 1
+  },
+  {
+    key.kind: source.lang.swift.syntaxtype.parameter,
+    key.offset: 832,
+    key.length: 2
+  },
+  {
+    key.kind: source.lang.swift.syntaxtype.identifier,
+    key.offset: 830,
+    key.length: 1
+  },
+  {
+    key.kind: source.lang.swift.syntaxtype.identifier,
+    key.offset: 832,
     key.length: 2
   },
   {
     key.kind: source.lang.swift.syntaxtype.typeidentifier,
-<<<<<<< HEAD
-    key.offset: 726,
-=======
-    key.offset: 816,
->>>>>>> f9c1dd43
-    key.length: 7
-  },
-  {
-    key.kind: source.lang.swift.syntaxtype.argument,
-<<<<<<< HEAD
-    key.offset: 735,
-=======
-    key.offset: 825,
->>>>>>> f9c1dd43
-    key.length: 1
-  },
-  {
-    key.kind: source.lang.swift.syntaxtype.parameter,
-<<<<<<< HEAD
-    key.offset: 737,
-=======
-    key.offset: 827,
->>>>>>> f9c1dd43
-    key.length: 2
-  },
-  {
-    key.kind: source.lang.swift.syntaxtype.identifier,
-<<<<<<< HEAD
-    key.offset: 735,
-=======
-    key.offset: 825,
->>>>>>> f9c1dd43
-    key.length: 1
-  },
-  {
-    key.kind: source.lang.swift.syntaxtype.identifier,
-<<<<<<< HEAD
-    key.offset: 737,
-=======
-    key.offset: 827,
->>>>>>> f9c1dd43
-    key.length: 2
-  },
-  {
-    key.kind: source.lang.swift.syntaxtype.typeidentifier,
-<<<<<<< HEAD
-    key.offset: 741,
-=======
-    key.offset: 831,
->>>>>>> f9c1dd43
-    key.length: 2
-  },
-  {
-    key.kind: source.lang.swift.syntaxtype.argument,
-<<<<<<< HEAD
-    key.offset: 745,
-=======
-    key.offset: 835,
->>>>>>> f9c1dd43
-    key.length: 1
-  },
-  {
-    key.kind: source.lang.swift.syntaxtype.parameter,
-<<<<<<< HEAD
-    key.offset: 747,
-=======
-    key.offset: 837,
->>>>>>> f9c1dd43
-    key.length: 2
-  },
-  {
-    key.kind: source.lang.swift.syntaxtype.identifier,
-<<<<<<< HEAD
-    key.offset: 745,
-=======
-    key.offset: 835,
->>>>>>> f9c1dd43
-    key.length: 1
-  },
-  {
-    key.kind: source.lang.swift.syntaxtype.identifier,
-<<<<<<< HEAD
-    key.offset: 747,
-=======
-    key.offset: 837,
->>>>>>> f9c1dd43
-    key.length: 2
-  },
-  {
-    key.kind: source.lang.swift.syntaxtype.typeidentifier,
-<<<<<<< HEAD
-    key.offset: 751,
-=======
-    key.offset: 841,
->>>>>>> f9c1dd43
+    key.offset: 836,
     key.length: 2
   }
 ]
@@ -1155,7 +891,7 @@
     key.kind: source.lang.swift.decl.protocol,
     key.name: "P3",
     key.usr: "s:P4cake2P3",
-    key.offset: 302,
+    key.offset: 300,
     key.length: 37,
     key.fully_annotated_decl: "<decl.protocol><syntaxtype.keyword>protocol</syntaxtype.keyword> <decl.name>P3</decl.name></decl.protocol>",
     key.entities: [
@@ -1163,7 +899,7 @@
         key.kind: source.lang.swift.decl.associatedtype,
         key.name: "T",
         key.usr: "s:P4cake2P31T",
-        key.offset: 321,
+        key.offset: 319,
         key.length: 16,
         key.fully_annotated_decl: "<decl.associatedtype><syntaxtype.keyword>associatedtype</syntaxtype.keyword> <decl.name>T</decl.name></decl.associatedtype>"
       }
@@ -1173,11 +909,7 @@
     key.kind: source.lang.swift.decl.protocol,
     key.name: "Prot",
     key.usr: "s:P4cake4Prot",
-<<<<<<< HEAD
-    key.offset: 300,
-=======
-    key.offset: 341,
->>>>>>> f9c1dd43
+    key.offset: 339,
     key.length: 102,
     key.fully_annotated_decl: "<decl.protocol><syntaxtype.keyword>protocol</syntaxtype.keyword> <decl.name>Prot</decl.name></decl.protocol>",
     key.entities: [
@@ -1185,11 +917,7 @@
         key.kind: source.lang.swift.decl.associatedtype,
         key.name: "Element",
         key.usr: "s:P4cake4Prot7Element",
-<<<<<<< HEAD
-        key.offset: 321,
-=======
-        key.offset: 362,
->>>>>>> f9c1dd43
+        key.offset: 360,
         key.length: 22,
         key.fully_annotated_decl: "<decl.associatedtype><syntaxtype.keyword>associatedtype</syntaxtype.keyword> <decl.name>Element</decl.name></decl.associatedtype>"
       },
@@ -1197,11 +925,7 @@
         key.kind: source.lang.swift.decl.var.instance,
         key.name: "p",
         key.usr: "s:vP4cake4Prot1pSi",
-<<<<<<< HEAD
-        key.offset: 349,
-=======
-        key.offset: 390,
->>>>>>> f9c1dd43
+        key.offset: 388,
         key.length: 18,
         key.fully_annotated_decl: "<decl.var.instance><syntaxtype.keyword>var</syntaxtype.keyword> <decl.name>p</decl.name>: <decl.var.type><ref.struct usr=\"s:Si\">Int</ref.struct></decl.var.type> { <syntaxtype.keyword>get</syntaxtype.keyword> }</decl.var.instance>"
       },
@@ -1209,11 +933,7 @@
         key.kind: source.lang.swift.decl.function.method.instance,
         key.name: "foo()",
         key.usr: "s:FP4cake4Prot3fooFT_T_",
-<<<<<<< HEAD
-        key.offset: 373,
-=======
-        key.offset: 414,
->>>>>>> f9c1dd43
+        key.offset: 412,
         key.length: 10,
         key.fully_annotated_decl: "<decl.function.method.instance><syntaxtype.keyword>func</syntaxtype.keyword> <decl.name>foo</decl.name>()</decl.function.method.instance>"
       },
@@ -1221,11 +941,7 @@
         key.kind: source.lang.swift.decl.function.method.instance,
         key.name: "foo1()",
         key.usr: "s:FP4cake4Prot4foo1FT_T_",
-<<<<<<< HEAD
-        key.offset: 389,
-=======
-        key.offset: 430,
->>>>>>> f9c1dd43
+        key.offset: 428,
         key.length: 11,
         key.fully_annotated_decl: "<decl.function.method.instance><syntaxtype.keyword>func</syntaxtype.keyword> <decl.name>foo1</decl.name>()</decl.function.method.instance>"
       }
@@ -1233,11 +949,7 @@
   },
   {
     key.kind: source.lang.swift.decl.extension.protocol,
-<<<<<<< HEAD
-    key.offset: 404,
-=======
-    key.offset: 445,
->>>>>>> f9c1dd43
+    key.offset: 443,
     key.length: 35,
     key.extends: {
       key.kind: source.lang.swift.ref.protocol,
@@ -1250,11 +962,7 @@
         key.name: "foo1()",
         key.usr: "s:FE4cakePS_4Prot4foo1FT_T_",
         key.default_implementation_of: "s:FP4cake4Prot4foo1FT_T_",
-<<<<<<< HEAD
-        key.offset: 426,
-=======
-        key.offset: 467,
->>>>>>> f9c1dd43
+        key.offset: 465,
         key.length: 11,
         key.fully_annotated_decl: "<decl.function.method.instance><syntaxtype.keyword>func</syntaxtype.keyword> <decl.name>foo1</decl.name>()</decl.function.method.instance>"
       }
@@ -1267,11 +975,7 @@
         key.description: "Self.Element == Int"
       }
     ],
-<<<<<<< HEAD
-    key.offset: 441,
-=======
-    key.offset: 482,
->>>>>>> f9c1dd43
+    key.offset: 480,
     key.length: 63,
     key.extends: {
       key.kind: source.lang.swift.ref.protocol,
@@ -1283,11 +987,7 @@
         key.kind: source.lang.swift.decl.function.method.instance,
         key.name: "extfoo()",
         key.usr: "s:Fe4cakeRxS_4Protwx7ElementzSirS0_6extfooFT_T_",
-<<<<<<< HEAD
-        key.offset: 489,
-=======
-        key.offset: 530,
->>>>>>> f9c1dd43
+        key.offset: 528,
         key.length: 13,
         key.fully_annotated_decl: "<decl.function.method.instance><syntaxtype.keyword>func</syntaxtype.keyword> <decl.name>extfoo</decl.name>()</decl.function.method.instance>"
       }
@@ -1297,11 +997,7 @@
     key.kind: source.lang.swift.decl.struct,
     key.name: "S1",
     key.usr: "s:V4cake2S1",
-<<<<<<< HEAD
-    key.offset: 506,
-=======
-    key.offset: 547,
->>>>>>> f9c1dd43
+    key.offset: 545,
     key.length: 142,
     key.fully_annotated_decl: "<decl.struct><syntaxtype.keyword>struct</syntaxtype.keyword> <decl.name>S1</decl.name></decl.struct>",
     key.entities: [
@@ -1309,11 +1005,7 @@
         key.kind: source.lang.swift.decl.enum,
         key.name: "SE",
         key.usr: "s:OV4cake2S12SE",
-<<<<<<< HEAD
-        key.offset: 523,
-=======
-        key.offset: 564,
->>>>>>> f9c1dd43
+        key.offset: 562,
         key.length: 63,
         key.fully_annotated_decl: "<decl.enum><syntaxtype.keyword>enum</syntaxtype.keyword> <decl.name>SE</decl.name></decl.enum>",
         key.entities: [
@@ -1321,11 +1013,7 @@
             key.kind: source.lang.swift.decl.enumelement,
             key.name: "a",
             key.usr: "s:FOV4cake2S12SE1aFMS1_S1_",
-<<<<<<< HEAD
-            key.offset: 542,
-=======
-            key.offset: 583,
->>>>>>> f9c1dd43
+            key.offset: 581,
             key.length: 6,
             key.fully_annotated_decl: "<decl.enumelement><syntaxtype.keyword>case</syntaxtype.keyword> <decl.name>a</decl.name></decl.enumelement>"
           },
@@ -1333,11 +1021,7 @@
             key.kind: source.lang.swift.decl.enumelement,
             key.name: "b",
             key.usr: "s:FOV4cake2S12SE1bFMS1_S1_",
-<<<<<<< HEAD
-            key.offset: 558,
-=======
-            key.offset: 599,
->>>>>>> f9c1dd43
+            key.offset: 597,
             key.length: 6,
             key.fully_annotated_decl: "<decl.enumelement><syntaxtype.keyword>case</syntaxtype.keyword> <decl.name>b</decl.name></decl.enumelement>"
           },
@@ -1345,11 +1029,7 @@
             key.kind: source.lang.swift.decl.enumelement,
             key.name: "c",
             key.usr: "s:FOV4cake2S12SE1cFMS1_S1_",
-<<<<<<< HEAD
-            key.offset: 574,
-=======
-            key.offset: 615,
->>>>>>> f9c1dd43
+            key.offset: 613,
             key.length: 6,
             key.fully_annotated_decl: "<decl.enumelement><syntaxtype.keyword>case</syntaxtype.keyword> <decl.name>c</decl.name></decl.enumelement>"
           }
@@ -1359,11 +1039,7 @@
         key.kind: source.lang.swift.decl.function.method.instance,
         key.name: "foo1()",
         key.usr: "s:FV4cake2S14foo1FT_T_",
-<<<<<<< HEAD
-        key.offset: 592,
-=======
-        key.offset: 633,
->>>>>>> f9c1dd43
+        key.offset: 631,
         key.length: 11,
         key.fully_annotated_decl: "<decl.function.method.instance><syntaxtype.keyword>func</syntaxtype.keyword> <decl.name>foo1</decl.name>()</decl.function.method.instance>"
       },
@@ -1371,11 +1047,7 @@
         key.kind: source.lang.swift.decl.struct,
         key.name: "S2",
         key.usr: "s:VV4cake2S12S2",
-<<<<<<< HEAD
-        key.offset: 609,
-=======
-        key.offset: 650,
->>>>>>> f9c1dd43
+        key.offset: 648,
         key.length: 37,
         key.fully_annotated_decl: "<decl.struct><syntaxtype.keyword>struct</syntaxtype.keyword> <decl.name>S2</decl.name></decl.struct>",
         key.entities: [
@@ -1383,11 +1055,7 @@
             key.kind: source.lang.swift.decl.var.instance,
             key.name: "b",
             key.usr: "s:vVV4cake2S12S21bSi",
-<<<<<<< HEAD
-            key.offset: 630,
-=======
-            key.offset: 671,
->>>>>>> f9c1dd43
+            key.offset: 669,
             key.length: 10,
             key.fully_annotated_decl: "<decl.var.instance><syntaxtype.keyword>let</syntaxtype.keyword> <decl.name>b</decl.name>: <decl.var.type><ref.struct usr=\"s:Si\">Int</ref.struct></decl.var.type></decl.var.instance>"
           }
@@ -1399,9 +1067,9 @@
     key.kind: source.lang.swift.decl.struct,
     key.name: "S2",
     key.usr: "s:V4cake2S2",
-    key.offset: 691,
-    key.length: 45,
-    key.fully_annotated_decl: "<decl.struct><syntaxtype.keyword>struct</syntaxtype.keyword> <decl.name>S2</decl.name> : <ref.protocol usr=\"s:P4cake2P3\">P3</ref.protocol></decl.struct>",
+    key.offset: 689,
+    key.length: 44,
+    key.fully_annotated_decl: "<decl.struct><syntaxtype.keyword>struct</syntaxtype.keyword> <decl.name>S2</decl.name>: <ref.protocol usr=\"s:P4cake2P3\">P3</ref.protocol></decl.struct>",
     key.conforms: [
       {
         key.kind: source.lang.swift.ref.protocol,
@@ -1414,7 +1082,7 @@
         key.kind: source.lang.swift.decl.typealias,
         key.name: "T",
         key.usr: "s:V4cake2S21T",
-        key.offset: 713,
+        key.offset: 710,
         key.length: 21,
         key.fully_annotated_decl: "<decl.typealias><syntaxtype.keyword>typealias</syntaxtype.keyword> <decl.name>T</decl.name> = <ref.struct usr=\"s:V4cake2S2\">S2</ref.struct></decl.typealias>",
         key.conforms: [
@@ -1449,36 +1117,22 @@
         key.description: "T2.Element == T1.Element"
       }
     ],
-<<<<<<< HEAD
-    key.offset: 650,
+    key.offset: 735,
     key.length: 104,
     key.fully_annotated_decl: "<decl.function.free><syntaxtype.keyword>func</syntaxtype.keyword> <decl.name>genfoo</decl.name>&lt;<decl.generic_type_param usr=\"s:tF4cake6genfoou0_RxS_4Prot_CS_2C1wx7ElementzSirFT1xx1yq__T_L_2T1Mx\"><decl.generic_type_param.name>T1</decl.generic_type_param.name>: <decl.generic_type_param.constraint><ref.protocol usr=\"s:P4cake4Prot\">Prot</ref.protocol></decl.generic_type_param.constraint></decl.generic_type_param>, <decl.generic_type_param usr=\"s:tF4cake6genfoou0_RxS_4Prot_CS_2C1wx7ElementzSirFT1xx1yq__T_L_2T2Mq_\"><decl.generic_type_param.name>T2</decl.generic_type_param.name>: <decl.generic_type_param.constraint><ref.class usr=\"s:C4cake2C1\">C1</ref.class></decl.generic_type_param.constraint></decl.generic_type_param> <syntaxtype.keyword>where</syntaxtype.keyword> <decl.generic_type_requirement>T1.Element == Int</decl.generic_type_requirement>, <decl.generic_type_requirement>T2.Element == T1.Element</decl.generic_type_requirement>&gt;(<decl.var.parameter><decl.var.parameter.argument_label>x</decl.var.parameter.argument_label> <decl.var.parameter.name>ix</decl.var.parameter.name>: <decl.var.parameter.type>T1</decl.var.parameter.type></decl.var.parameter>, <decl.var.parameter><decl.var.parameter.argument_label>y</decl.var.parameter.argument_label> <decl.var.parameter.name>iy</decl.var.parameter.name>: <decl.var.parameter.type>T2</decl.var.parameter.type></decl.var.parameter>)</decl.function.free>",
-=======
-    key.offset: 738,
-    key.length: 106,
-    key.fully_annotated_decl: "<decl.function.free><syntaxtype.keyword>func</syntaxtype.keyword> <decl.name>genfoo</decl.name>&lt;<decl.generic_type_param usr=\"s:tF4cake6genfoou0_RxS_4Prot_CS_2C1wx7ElementzSirFT1xx1yq__T_L_2T1Mx\"><decl.generic_type_param.name>T1</decl.generic_type_param.name> : <decl.generic_type_param.constraint><ref.protocol usr=\"s:P4cake4Prot\">Prot</ref.protocol></decl.generic_type_param.constraint></decl.generic_type_param>, <decl.generic_type_param usr=\"s:tF4cake6genfoou0_RxS_4Prot_CS_2C1wx7ElementzSirFT1xx1yq__T_L_2T2Mq_\"><decl.generic_type_param.name>T2</decl.generic_type_param.name> : <decl.generic_type_param.constraint><ref.class usr=\"s:C4cake2C1\">C1</ref.class></decl.generic_type_param.constraint></decl.generic_type_param> <syntaxtype.keyword>where</syntaxtype.keyword> <decl.generic_type_requirement>T1.Element == Int</decl.generic_type_requirement>, <decl.generic_type_requirement>T2.Element == T1.Element</decl.generic_type_requirement>&gt;(<decl.var.parameter><decl.var.parameter.argument_label>x</decl.var.parameter.argument_label> <decl.var.parameter.name>ix</decl.var.parameter.name>: <decl.var.parameter.type>T1</decl.var.parameter.type></decl.var.parameter>, <decl.var.parameter><decl.var.parameter.argument_label>y</decl.var.parameter.argument_label> <decl.var.parameter.name>iy</decl.var.parameter.name>: <decl.var.parameter.type>T2</decl.var.parameter.type></decl.var.parameter>)</decl.function.free>",
->>>>>>> f9c1dd43
     key.entities: [
       {
         key.kind: source.lang.swift.decl.var.local,
         key.keyword: "x",
         key.name: "ix",
-<<<<<<< HEAD
-        key.offset: 741,
-=======
-        key.offset: 831,
->>>>>>> f9c1dd43
+        key.offset: 826,
         key.length: 2
       },
       {
         key.kind: source.lang.swift.decl.var.local,
         key.keyword: "y",
         key.name: "iy",
-<<<<<<< HEAD
-        key.offset: 751,
-=======
-        key.offset: 841,
->>>>>>> f9c1dd43
+        key.offset: 836,
         key.length: 2
       }
     ]
