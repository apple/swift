// RUN: %target-sil-opt -enable-sil-verify-all %s -sil-combine -verify-skip-unreachable-must-be-last | FileCheck %s

sil_stage canonical

import Builtin
import Swift

class RawBuffer {}
class HeapBufferStorage<T,U> : RawBuffer {}

enum FakeOptional<T> {
  case None
  case Some(T)
}

struct StringData {
  var size: Builtin.Word
}

struct PointerStorage {
  var ptr: FakeOptional<Builtin.NativeObject>
}

class B { }
class E : B { }

enum AddressOnlyEnum {
  case Loadable(Builtin.Int32)
  case AddressOnly(Any)
}

sil [global_init] @global_init_fun : $@convention(thin) () -> Builtin.RawPointer

sil @user : $@convention(thin) (@owned Builtin.NativeObject) -> ()

//////////////////////
// Simple DCE Tests //
//////////////////////

// CHECK-LABEL: sil @dead_inst_elimination_one_bb
// CHECK-NOT: integer_literal $Builtin.Int64, 24
sil @dead_inst_elimination_one_bb : $@convention(thin) () -> () {
  %0 = integer_literal $Builtin.Int64, 24
  %1 = tuple()
  return %1 : $()
}

// CHECK-LABEL: sil @dead_inst_elimination_diamond
// CHECK: bb0
// CHECK-NOT: integer_literal $Builtin.Int64, 24
// CHECK: bb1
// CHECK-NOT: integer_literal $Builtin.Int64, 48
sil @dead_inst_elimination_diamond : $@convention(thin) (Builtin.Int1) -> () {
bb0(%0 : $Builtin.Int1):
  %1 = integer_literal $Builtin.Int64, 24
  cond_br %0, bb1, bb2

bb1:
  %2 = integer_literal $Builtin.Int64, 48
  br bb3

bb2:
  %3 = integer_literal $Builtin.Int64, 96
  br bb3

bb3:
  %4 = tuple()
  return %4 : $()
}

sil @random_counter : $@convention(thin) () -> Builtin.Int1

// CHECK-LABEL: sil @dead_inst_elimination_loop
// CHECK: bb0
// CHECK-NOT: integer_literal
// CHECK: bb1
// CHECK: function_ref
// CHECK: apply
// CHECK-NOT: integer_literal
// CHECK: bb2
// CHECK-NOT: integer_literal
// CHECK: tuple
// CHECK: return
sil @dead_inst_elimination_loop : $@convention(thin) () -> () {
bb0:
  %1 = integer_literal $Builtin.Int64, 24
  br bb1

bb1:
  %2 = function_ref @random_counter : $@convention(thin) () -> Builtin.Int1
  %3 = apply %2() : $@convention(thin) () -> Builtin.Int1
  %4 = integer_literal $Builtin.Int64, 48
  cond_br %3, bb1, bb2

bb2:
  %5 = integer_literal $Builtin.Int64, 59
  %6 = tuple()
  return %6 : $()
}

// For now until the proper unreachable pruning code is committed for
// SILCombine, we should not dce dead instructions in unreachable code.

// CHECK-LABEL: sil @dead_inst_elimination_ignore_unreachable
// CHECK: bb0
// CHECK-NOT: integer_literal $Builtin.Int64, 24
// CHECK: bb1
// CHECK: integer_literal $Builtin.Int64, 48
sil @dead_inst_elimination_ignore_unreachable : $@convention(thin) () -> () {
bb0:
  %0 = integer_literal $Builtin.Int64, 24
  br bb2

bb1:
  %1 = integer_literal $Builtin.Int64, 48
  br bb2

bb2:
  %2 = tuple()
  return %2 : $()
}

//////////////////////////////////////////////////////////
// Other DCE Tests taken from diagnose_unreachable.sil //
//////////////////////////////////////////////////////////

sil @exit : $@convention(thin) @noreturn () -> () {
bb0:
  %1 = tuple ()
  return %1 : $()
}

// CHECK-LABEL: sil @removeTriviallyDeadInstructions
// CHECK: store
// CHECK: strong_retain
// CHECK-NOT: unchecked_ref_cast
// CHECK: strong_release
// CHECK-NEXT: strong_release
// CHECK-NOT: unchecked_ref_cast
sil @removeTriviallyDeadInstructions : $@convention(thin) (@owned B) -> () {
bb0(%0 : $B):
  %1 = alloc_box $B
  %1a = project_box %1 : $@box B
  %2 = store %0 to %1a : $*B
  %3 = load %1a : $*B
  %4 = strong_retain %3 : $B
  %5 = unchecked_ref_cast %3 : $B to $Builtin.NativeObject
  %7 = strong_release %3 : $B
  %8 = strong_release %1 : $@box B
  %9 = function_ref @exit : $@convention(thin) @noreturn () -> () // ret.exit : () -> ()
  %10 = apply %9() : $@convention(thin) @noreturn () -> ()
  unreachable
}

// CHECK-LABEL: sil @removeTriviallyDeadCrossBasicBlocks
// CHECK-NOT: unchecked_ref_cast
// CHECK: cond_br
// CHECK-NOT: unchecked_ref_cast
// CHECK: }
sil @removeTriviallyDeadCrossBasicBlocks : $@convention(thin) (@owned B, Builtin.Int1) -> () {
bb0(%0: $B, %1: $Builtin.Int1):
  %5 = unchecked_ref_cast %0 : $B to $Builtin.NativeObject
  %13 = cond_br %1, bb1, bb2
bb1:
  %22 = br bb2
bb2:
  %9 = function_ref @exit : $@convention(thin) @noreturn () -> () // ret.exit : () -> ()
  %10 = apply %9() : $@convention(thin) @noreturn () -> ()
  unreachable
}

// CHECK-LABEL: sil @dead_use_of_alloc_stack
// CHECK: bb
// CHECK: alloc_stack
// CHECK: dealloc_stack
// CHECK: }
sil @dead_use_of_alloc_stack : $@convention(thin) () -> () {
bb0:
  %1 = alloc_stack $((), (), ())
  %2 = tuple_element_addr %1 : $*((), (), ()), 0
  dealloc_stack %1 : $*((), (), ())
  %3 = tuple ()
  return %3 : $()
}

// CHECK-LABEL: sil @tuple_extract
// CHECK: bb
// CHECK-NEXT: return %0
sil @tuple_extract : $@convention(thin) (Int64) -> Int64 {
bb0(%0 : $Int64):
  %1 = tuple (%0 : $Int64, %0 : $Int64)
  %2 = tuple_extract %1 : $(Int64, Int64), 0
  return %2 : $Int64
}

// CHECK-LABEL: sil @do_not_fold_integer_literal
// CHECK: bb
// CHECK: cond_br
// CHECK: {{^bb}}
// CHECK-NEXT: integer_literal
// CHECK-NEXT: br
// CHECK: {{^bb}}
// CHECK-NEXT: integer_literal
// CHECK-NEXT: br
sil @do_not_fold_integer_literal : $@convention(thin) (Builtin.Int1) -> Builtin.Int1 {
bb0(%0 : $Builtin.Int1):
  cond_br %0, bb1, bb3

bb1:
  %1 = integer_literal $Builtin.Int1, 0
  br bb2(%1 : $Builtin.Int1)

bb3:
  %2 = integer_literal $Builtin.Int1, -1
  br bb2(%2 : $Builtin.Int1)

bb2(%3 : $Builtin.Int1):
  return %3 : $Builtin.Int1
}

enum BoolLike { case true_, false_ }

// CHECK-LABEL: sil @fold_enum
// CHECK: bb
// CHECK: switch_enum
// CHECK: {{^bb}}
// CHECK-NOT: enum
// CHECK-NEXT: br
// CHECK: {{^bb}}
// CHECK-NOT: enum
// CHECK-NEXT: br
sil @fold_enum : $@convention(thin) (BoolLike) -> BoolLike {
bb0(%0 : $BoolLike):
  switch_enum %0 : $BoolLike, case #BoolLike.true_!enumelt: bb1, case #BoolLike.false_!enumelt: bb2

bb1:
  %1 = enum $BoolLike, #BoolLike.true_!enumelt
  br bb3(%1 : $BoolLike)

bb2:
  %2 = enum $BoolLike, #BoolLike.false_!enumelt
  br bb3(%2 : $BoolLike)

bb3(%3 : $BoolLike):
  return %3 : $BoolLike
}

// CHECK-LABEL: sil @do_not_fold_enum
// CHECK: bb
// CHECK: switch_enum
// CHECK: {{^bb}}
// CHECK-NEXT: enum
// CHECK-NEXT: br
// CHECK: {{^bb}}
// CHECK-NEXT: enum
// CHECK-NEXT: br
sil @do_not_fold_enum : $@convention(thin) (BoolLike) -> BoolLike {
bb0(%0 : $BoolLike):
  switch_enum %0 : $BoolLike, case #BoolLike.true_!enumelt: bb1, case #BoolLike.false_!enumelt: bb2

bb1:
  %1 = enum $BoolLike, #BoolLike.false_!enumelt
  br bb3(%1 : $BoolLike)

bb2:
  %2 = enum $BoolLike, #BoolLike.true_!enumelt
  br bb3(%2 : $BoolLike)

bb3(%3 : $BoolLike):
  return %3 : $BoolLike
}

// CHECK-LABEL: sil @struct_extract_load_to_load_struct_element_addr
// CHECK: bb0([[IN:%[0-9]+]] : $*UInt8):
// CHECK-NEXT:  [[IN_GEP:%[0-9]+]] = struct_element_addr [[IN]] : $*UInt8, #UInt8._value
// CHECK-NEXT:  [[IN_LOADED:%[0-9]+]] = load [[IN_GEP]] : $*Builtin.Int8
// CHECK-NEXT:  [[LITERAL:%[0-9]+]] = integer_literal $Builtin.Int8, 1
// CHECK-NEXT:  [[IN_GEP_STORE:%[0-9]+]] = struct_element_addr [[IN]] : $*UInt8, #UInt8._value
// CHECK-NEXT:  store [[LITERAL]] to [[IN_GEP_STORE]] : $*Builtin.Int8
// CHECK-NEXT:  return [[IN_LOADED]] : $Builtin.Int8
sil @struct_extract_load_to_load_struct_element_addr : $@convention(thin) (@inout UInt8) -> (Builtin.Int8) {
bb0(%0 : $*UInt8):
  %1 = load %0 : $*UInt8
  %2 = integer_literal $Builtin.Int8, 1
  %3 = struct_element_addr %0 : $*UInt8, #UInt8._value
  %4 = store %2 to %3 : $*Builtin.Int8
  %5 = struct_extract %1 : $UInt8, #UInt8._value
  return %5 : $Builtin.Int8
}

// CHECK-LABEL: sil @tuple_extract_load_to_load_tuple_element_addr
// CHECK: bb0([[IN:%[0-9]+]] : $*(Builtin.Int8, Builtin.Int8)):
// CHECK-NEXT:  [[IN_GEP:%[0-9]+]] = tuple_element_addr [[IN]] : $*(Builtin.Int8, Builtin.Int8), 0
// CHECK-NEXT:  [[IN_LOADED:%[0-9]+]] = load [[IN_GEP]] : $*Builtin.Int8
// CHECK-NEXT:  [[LITERAL:%[0-9]+]] = integer_literal $Builtin.Int8, 1
// CHECK-NEXT:  [[IN_STORE_GEP:%[0-9]+]] = tuple_element_addr %0 : $*(Builtin.Int8, Builtin.Int8), 0
// CHECK-NEXT:  store [[LITERAL]] to [[IN_STORE_GEP]] : $*Builtin.Int8
// CHECK-NEXT:  return [[IN_LOADED]] : $Builtin.Int8
sil @tuple_extract_load_to_load_tuple_element_addr : $@convention(thin) (@inout (Builtin.Int8, Builtin.Int8)) -> (Builtin.Int8) {
bb0(%0 : $*(Builtin.Int8, Builtin.Int8)):
  %1 = load %0 : $*(Builtin.Int8, Builtin.Int8)
  %2 = integer_literal $Builtin.Int8, 1
  %3 = tuple_element_addr %0 : $*(Builtin.Int8, Builtin.Int8), 0
  %4 = store %2 to %3 : $*Builtin.Int8
  %5 = tuple_extract %1 : $(Builtin.Int8, Builtin.Int8), 0
  return %5 : $Builtin.Int8
}

// Do not perform the optimization of the input load has multiple uses.
//
// CHECK-LABEL: sil @multiple_use_struct_extract_load_to_load_struct_element_addr
// CHECK: bb0([[IN:%[0-9]+]] : $*UInt8):
// CHECK-NEXT: load
// CHECK-NEXT: integer_literal
// CHECK-NEXT: struct_element_addr
// CHECK-NEXT: store
// CHECK-NEXT: struct_extract
// CHECK-NEXT: tuple
// CHECK-NEXT: return
sil @multiple_use_struct_extract_load_to_load_struct_element_addr : $@convention(thin) (@inout UInt8) -> (UInt8, Builtin.Int8) {
bb0(%0 : $*UInt8):
  %1 = load %0 : $*UInt8
  %2 = integer_literal $Builtin.Int8, 1
  %3 = struct_element_addr %0 : $*UInt8, #UInt8._value
  %4 = store %2 to %3 : $*Builtin.Int8
  %5 = struct_extract %1 : $UInt8, #UInt8._value
  %6 = tuple (%1 : $UInt8, %5 : $Builtin.Int8)
  return %6 : $(UInt8, Builtin.Int8)
}

// Do not perform the optimization of the input load has multiple uses.
//
// CHECK-LABEL: sil @multiple_use_tuple_extract_load_to_load_tuple_element_addr
// CHECK: bb0
// CHECK-NEXT: load
// CHECK-NEXT: integer_literal
// CHECK-NEXT: tuple_element_addr
// CHECK-NEXT: store
// CHECK-NEXT: tuple_extract
// CHECK-NEXT: tuple
// CHECK-NEXT: return
sil @multiple_use_tuple_extract_load_to_load_tuple_element_addr : $@convention(thin) (@inout (Builtin.Int8, Builtin.Int8)) -> ((Builtin.Int8, Builtin.Int8), Builtin.Int8) {
bb0(%0 : $*(Builtin.Int8, Builtin.Int8)):
  %1 = load %0 : $*(Builtin.Int8, Builtin.Int8)
  %2 = integer_literal $Builtin.Int8, 1
  %3 = tuple_element_addr %0 : $*(Builtin.Int8, Builtin.Int8), 0
  %4 = store %2 to %3 : $*Builtin.Int8
  %5 = tuple_extract %1 : $(Builtin.Int8, Builtin.Int8), 0
  %6 = tuple (%1 : $(Builtin.Int8, Builtin.Int8), %5 : $Builtin.Int8)
  return %6 : $((Builtin.Int8, Builtin.Int8), Builtin.Int8)
}

// CHECK-LABEL: sil @release_value_test
// CHECK: bb0({{%[0-9]+}} : $Builtin.Int8, [[RELEASE_TARGET:%[0-9]+]] : $Builtin.NativeObject):
// CHECK-NEXT: strong_release [[RELEASE_TARGET]] : $Builtin.NativeObject
// CHECK-NEXT: tuple ()
// CHECK-NEXT: return
sil @release_value_test : $@convention(thin) (Builtin.Int8, Builtin.NativeObject) -> () {
bb0(%0 : $Builtin.Int8, %1 : $Builtin.NativeObject):
  release_value %0 : $Builtin.Int8
  release_value %1 : $Builtin.NativeObject
  %2 = tuple()
  return %2 : $()
}

// CHECK-LABEL: sil @retain_value_test
// CHECK: bb0([[TRIVIAL_TARGET:%[0-9]+]] : $Builtin.Int8, [[REFCOUNT_TARGET:%[0-9]+]] : $Builtin.NativeObject):
// CHECK-NEXT: strong_retain [[REFCOUNT_TARGET]] : $Builtin.NativeObject
// CHECK-NEXT: tuple ([[TRIVIAL_TARGET]] : $Builtin.Int8, [[REFCOUNT_TARGET]] : $Builtin.NativeObject)
// CHECK-NEXT: return
sil @retain_value_test : $@convention(thin) (Builtin.Int8, Builtin.NativeObject) -> (Builtin.Int8, Builtin.NativeObject) {
bb0(%0 : $Builtin.Int8, %1 : $Builtin.NativeObject):
  retain_value %0 : $Builtin.Int8
  retain_value %1 : $Builtin.NativeObject
  %4 = tuple(%0 : $Builtin.Int8, %1 : $Builtin.NativeObject)
  return %4 : $(Builtin.Int8, Builtin.NativeObject)
}

// CHECK-LABEL: sil @a2p_p2a_test
// CHECK: bb0([[ADR:%[0-9]+]] : $*Builtin.Word, [[RAWPTR:%[0-9]+]] : $Builtin.RawPointer):
// CHECK-NEXT: load
// CHECK-NEXT: tuple
// CHECK-NEXT: return
sil @a2p_p2a_test : $@convention(thin) (@inout Builtin.Word, Builtin.RawPointer) -> (Builtin.Word, Builtin.RawPointer) {
bb0(%0 : $*Builtin.Word, %1 : $Builtin.RawPointer):
  %2 = address_to_pointer %0 : $*Builtin.Word to $Builtin.RawPointer
  %3 = pointer_to_address %1 : $Builtin.RawPointer to $*Builtin.Word
  %4 = pointer_to_address %2 : $Builtin.RawPointer to $*Builtin.Word
  %5 = address_to_pointer %3 : $*Builtin.Word to $Builtin.RawPointer
  %6 = load %4 : $*Builtin.Word
  %7 = tuple(%6 : $Builtin.Word, %5 : $Builtin.RawPointer)
  return %7 : $(Builtin.Word, Builtin.RawPointer)
}

// CHECK-LABEL: sil @a2p_p2a_reinterpret_cast_word_raw_pointer
// CHECK: bb0
// CHECK-NEXT: load
// CHECK-NEXT: unchecked_trivial_bit_cast
// CHECK-NEXT: return
sil @a2p_p2a_reinterpret_cast_word_raw_pointer : $@convention(thin) (@inout Builtin.Word, Builtin.RawPointer) -> Int32 {
bb0(%0 : $*Builtin.Word, %1 : $Builtin.RawPointer):
  %2 = address_to_pointer %0 : $*Builtin.Word to $Builtin.RawPointer
  %3 = pointer_to_address %2 : $Builtin.RawPointer to $*Int32
  %4 = load %3 : $*Int32
  return %4 : $Int32
}

// CHECK-LABEL: sil @sil_extract_of_string
//
// Make sure we only forward the first field of the string_literal
// instead of the whole string literal. Otherwise we run into arity
// issues.
sil @sil_extract_of_string : $@convention(thin) () -> Builtin.Word {
  %0 = string_literal utf8 ""
  %l1 = integer_literal $Builtin.Word, 0
  %1 = struct $StringData (%l1 : $Builtin.Word)
  %2 = struct_extract %1 : $StringData, #StringData.size
  return %2 : $Builtin.Word
}

class C {}

enum U {
  init()
  case X
  case Y(Builtin.Int64)
  case Z(C)
}

// CHECK-LABEL: sil @sil_destroyvalue_of_enum
// CHECK: bb0([[TYPE_ARG:%[0-9]+]] : $@thin U.Type, [[CLASS_ARG:%[0-9]+]] : $C):
// CHECK-NEXT: enum $U, #U.X!enumelt
// CHECK-NEXT: integer_literal $Builtin.Int64, 32
// CHECK-NEXT: enum $U, #U.Y!enumelt.1, {{%[0-9]+}} : $Builtin.Int64
// CHECK-NEXT: [[INVALID_CASE:%[0-9]+]] = enum $U, #U.Z!enumelt.1, {{%[0-9]+}} : $C
// CHECK-NEXT: strong_release [[CLASS_ARG]] : $C
// CHECK-NEXT: tuple ({{%[0-9]+}} : $U, {{%[0-9]+}} : $U, [[INVALID_CASE]] : $U)
// CHECK-NEXT: return
//
// release_value  of an  enum without  any payload  or with  a trivial
// typed payload  is a  no-op. Leave  enums with  non-trivial payloads
// alone.
//
// rdar://15568314
sil @sil_destroyvalue_of_enum : $@convention(thin) (@thin U.Type, C) -> (U, U, U) {
bb0(%0 : $@thin U.Type, %1 : $C):
  %2 = enum $U, #U.X!enumelt
  release_value %2 : $U
  %3 = integer_literal $Builtin.Int64, 32
  %4 = enum $U, #U.Y!enumelt.1, %3 : $Builtin.Int64
  release_value %4 : $U
  %5 = enum $U, #U.Z!enumelt.1, %1 : $C
  release_value %5 : $U
  %6 = tuple(%2 : $U, %4 : $U, %5 : $U)
  return %6 : $(U, U, U)
}

// CHECK-LABEL: sil @sil_copyvalue_of_enum
// CHECK: bb0([[TYPE_ARG:%[0-9]+]] : $@thin U.Type, [[CLASS_ARG:%[0-9]+]] : $C):
// CHECK-NEXT: enum $U, #U.X!enumelt
// CHECK-NEXT: integer_literal $Builtin.Int64, 32
// CHECK-NEXT: enum $U, #U.Y!enumelt.1, {{%[0-9]+}} : $Builtin.Int64
// CHECK-NEXT: [[INVALID_CASE:%[0-9]+]] = enum $U, #U.Z!enumelt.1, {{%[0-9]+}} : $C
// CHECK-NEXT: strong_retain [[CLASS_ARG]] : $C
// CHECK-NEXT: tuple ({{%[0-9]+}} : $U, {{%[0-9]+}} : $U, [[INVALID_CASE]] : $U)
// CHECK-NEXT: return
//
// copy of an enum without any payload or with a trivial typed payload
// is a no-op. Leave enums with non-trivial payloads alone.
//
// rdar://15568314
sil @sil_copyvalue_of_enum : $@convention(thin) (@thin U.Type, C) -> (U, U, U) {
bb0(%0 : $@thin U.Type, %1 : $C):
  %2 = enum $U, #U.X!enumelt
  retain_value %2 : $U
  %3 = integer_literal $Builtin.Int64, 32
  %4 = enum $U, #U.Y!enumelt.1, %3 : $Builtin.Int64
  retain_value %4 : $U
  %5 = enum $U, #U.Z!enumelt.1, %1 : $C
  retain_value %5 : $U
  %6 = tuple(%2 : $U, %4 : $U, %5 : $U)
  return %6 : $(U, U, U)
}

// RefToRawPointer pointer consumption.
//
// (ref_to_raw_pointer (unchecked_ref_cast x))
//    -> (ref_to_raw_pointer x)
// CHECK-LABEL: sil @ref_to_raw_pointer_unchecked_ref_cast_composition : $@convention(thin) (C) -> Builtin.RawPointer
// CHECK: bb0
// CHECK-NEXT: ref_to_raw_pointer
// CHECK-NEXT: return
sil @ref_to_raw_pointer_unchecked_ref_cast_composition : $@convention(thin) (C) -> Builtin.RawPointer {
bb0(%0 : $C):
  %1 = unchecked_ref_cast %0 : $C to $Builtin.NativeObject
  %2 = ref_to_raw_pointer %1 : $Builtin.NativeObject to $Builtin.RawPointer
  return %2 : $Builtin.RawPointer
}

// CHECK-LABEL: sil @downcast_upcast_roundtrip
// CHECK: bb0
// CHECK-NEXT: return
sil @downcast_upcast_roundtrip : $@convention(thin) <T_0_0, T_0_1> (HeapBufferStorage<T_0_0, T_0_1>) -> HeapBufferStorage<T_0_0, T_0_1> {
bb0(%0 : $HeapBufferStorage<T_0_0, T_0_1>):
  %2 = upcast %0 : $HeapBufferStorage<T_0_0, T_0_1> to $RawBuffer // user: %3
  %3 = unconditional_checked_cast %2 : $RawBuffer to $HeapBufferStorage<T_0_0, T_0_1>
  return %3 : $HeapBufferStorage<T_0_0, T_0_1>
}

// CHECK-LABEL: sil @cond_fail_applied_to_zero_removal
// CHECK: bb0
// CHECK-NEXT: cond_fail
// CHECK-NEXT: tuple ()
// CHECK-NEXT: return
sil @cond_fail_applied_to_zero_removal : $@convention(thin) (Builtin.Int1) -> () {
bb0(%0 : $Builtin.Int1):
  cond_fail %0 : $Builtin.Int1
  %1 = integer_literal $Builtin.Int1, 0
  cond_fail %1 : $Builtin.Int1
  %2 = tuple ()
  return %2 : $()
}

// CHECK-LABEL: sil @release_then_retain_peephole
// CHECK: bb0
// CHECK-NOT: strong_release
// CHECK-NOT: strong_retain
// CHECK-NOT: retain_value
// CHECK-NOT: release_value
// CHECK-NEXT: return
sil @release_then_retain_peephole : $@convention(thin) (Builtin.NativeObject, FakeOptional<Builtin.NativeObject>) -> (Builtin.NativeObject) {
bb0(%0 : $Builtin.NativeObject, %1 : $FakeOptional<Builtin.NativeObject>):
  strong_release %0 : $Builtin.NativeObject
  strong_retain %0 : $Builtin.NativeObject
  release_value %1 : $FakeOptional<Builtin.NativeObject>
  retain_value %1 : $FakeOptional<Builtin.NativeObject>
  return %0 : $Builtin.NativeObject
}

// CHECK-LABEL: sil @unchecked_ref_cast_unchecked_ref_cast_round_trip
// CHECK: bb0
// CHECK-NEXT: return
sil @unchecked_ref_cast_unchecked_ref_cast_round_trip : $@convention(thin) <T_0_0, T_0_1> (HeapBufferStorage<T_0_0, T_0_1>) -> HeapBufferStorage<T_0_0, T_0_1> {
bb0(%0 : $HeapBufferStorage<T_0_0, T_0_1>):
  %1 = unchecked_ref_cast %0 : $HeapBufferStorage<T_0_0, T_0_1> to $Builtin.NativeObject
  %2 = unchecked_ref_cast %1 : $Builtin.NativeObject to $HeapBufferStorage<T_0_0, T_0_1>
  return %2 : $HeapBufferStorage<T_0_0, T_0_1>
}

// CHECK-LABEL: sil @raw_pointer_to_ref_ref_to_raw_pointer_round_trip
// CHECK: bb0
// CHECK-NEXT: return
sil @raw_pointer_to_ref_ref_to_raw_pointer_round_trip : $@convention(thin) (Builtin.RawPointer) -> Builtin.RawPointer {
bb0(%0 : $Builtin.RawPointer):
  %1 = raw_pointer_to_ref %0 : $Builtin.RawPointer to $C
  %2 = ref_to_raw_pointer %1 : $C to $Builtin.RawPointer
  return %2 : $Builtin.RawPointer
}

////////////////////////////////////////////
// Load Proj To GEP Load Canonicalization //
////////////////////////////////////////////

struct Y {
  var int : Builtin.Int64
  var ptr : Builtin.NativeObject
  var tup : (Builtin.Int32, Builtin.Int1)
}

struct X {
  var y : Y
  var t : (Builtin.NativeObject, Y)
}

sil @mix1 : $@convention(thin) (Builtin.Int64, Builtin.NativeObject, Builtin.Int32, Builtin.Int1) -> ()
sil @mix2 : $@convention(thin) (Builtin.NativeObject, Builtin.Int64, Builtin.NativeObject, Builtin.Int32, Builtin.Int1) -> ()

// CHECK-LABEL: sil @load_proj_to_gep_load_canonicalization_no_rep_no_other_use_test : $@convention(thin) (@inout X) -> ()
// CHECK-NOT: struct_extract
// CHECK-NOT: tuple_extract
sil @load_proj_to_gep_load_canonicalization_no_rep_no_other_use_test : $@convention(thin) (@inout X) -> () {
bb0(%0 : $*X):
  %1 = load %0 : $*X
  %2 = struct_extract %1 : $X, #X.y
  %3 = struct_extract %2 : $Y, #Y.int
  %4 = struct_extract %2 : $Y, #Y.ptr
  %5 = struct_extract %2 : $Y, #Y.tup
  %6 = tuple_extract %5 : $(Builtin.Int32, Builtin.Int1), 0
  %7 = tuple_extract %5 : $(Builtin.Int32, Builtin.Int1), 1
  %8 = struct_extract %1 : $X, #X.t
  %9 = tuple_extract %8 : $(Builtin.NativeObject, Y), 0
  %10 = tuple_extract %8 : $(Builtin.NativeObject, Y), 1
  %11 = struct_extract %10 : $Y, #Y.int
  %12 = struct_extract %10 : $Y, #Y.ptr
  %13 = struct_extract %10 : $Y, #Y.tup
  %14 = tuple_extract %13 : $(Builtin.Int32, Builtin.Int1), 0
  %15 = tuple_extract %13 : $(Builtin.Int32, Builtin.Int1), 1
  %16 = function_ref @mix1 : $@convention(thin) (Builtin.Int64, Builtin.NativeObject, Builtin.Int32, Builtin.Int1) -> ()
  apply %16(%3, %4, %6, %7) : $@convention(thin) (Builtin.Int64, Builtin.NativeObject, Builtin.Int32, Builtin.Int1) -> ()
  %17 = function_ref @mix2 : $@convention(thin) (Builtin.NativeObject, Builtin.Int64, Builtin.NativeObject, Builtin.Int32, Builtin.Int1) -> ()
  apply %17(%9, %11, %12, %14, %15) : $@convention(thin) (Builtin.NativeObject, Builtin.Int64, Builtin.NativeObject, Builtin.Int32, Builtin.Int1) -> ()
  %18 = tuple()
  return %18 : $()
}

// CHECK-LABEL: sil @load_proj_to_gep_load_canonicalization_with_rep_no_other_use_test : $@convention(thin) (@inout X) -> ()
// CHECK-NOT: struct_extract
// CHECK-NOT: tuple_extract
// CHECK: apply {{%[0-9]+}}([[ARG1:%[0-9]+]], [[ARG2:%[0-9]+]], [[ARG3:%[0-9]+]], [[ARG4:%[0-9]+]]
// CHECK-NEXT: apply {{%[0-9]+}}([[ARG1]], [[ARG2]], [[ARG3]], [[ARG4]]
// CHECK-NOT: struct_extract
// CHECK-NOT: tuple_extract
sil @load_proj_to_gep_load_canonicalization_with_rep_no_other_use_test : $@convention(thin) (@inout X) -> () {
bb0(%0 : $*X):
  %1 = load %0 : $*X
  %2 = struct_extract %1 : $X, #X.y
  %3 = struct_extract %2 : $Y, #Y.int
  %4 = struct_extract %2 : $Y, #Y.ptr
  %5 = struct_extract %2 : $Y, #Y.tup
  %6 = tuple_extract %5 : $(Builtin.Int32, Builtin.Int1), 0
  %7 = tuple_extract %5 : $(Builtin.Int32, Builtin.Int1), 1
  %16 = function_ref @mix1 : $@convention(thin) (Builtin.Int64, Builtin.NativeObject, Builtin.Int32, Builtin.Int1) -> ()
  apply %16(%3, %4, %6, %7) : $@convention(thin) (Builtin.Int64, Builtin.NativeObject, Builtin.Int32, Builtin.Int1) -> ()
  %19 = struct_extract %2 : $Y, #Y.int
  %20 = struct_extract %2 : $Y, #Y.ptr
  %21 = struct_extract %2 : $Y, #Y.tup
  %22 = tuple_extract %21 : $(Builtin.Int32, Builtin.Int1), 0
  %23 = tuple_extract %21 : $(Builtin.Int32, Builtin.Int1), 1
  apply %16(%19, %20, %22, %23) : $@convention(thin) (Builtin.Int64, Builtin.NativeObject, Builtin.Int32, Builtin.Int1) -> ()
  %18 = tuple()
  return %18 : $()
}

sil @disrupting_use : $@convention(thin) (Y) -> ()

// CHECK-LABEL: sil @load_proj_to_gep_load_canonicalization_no_rep_with_disrupting_use_test : $@convention(thin) (@inout X) -> ()
// CHECK: bb0
// CHECK-NEXT: struct_element_addr
// CHECK-NEXT: struct_element_addr
// CHECK-NEXT: load
// CHECK-NEXT: struct_element_addr
// CHECK-NEXT: load
// CHECK-NEXT: struct_element_addr
// CHECK-NEXT: tuple_element_addr
// CHECK-NEXT: load
// CHECK-NEXT: tuple_element_addr
// CHECK-NEXT: load
// CHECK-NEXT: struct_element_addr
// CHECK-NEXT: tuple_element_addr
// CHECK-NEXT: load
// CHECK-NEXT: tuple_element_addr
// CHECK-NEXT: load
// CHECK-NEXT: struct_extract
// CHECK-NEXT: struct_extract
// CHECK-NEXT: struct_extract
// CHECK-NEXT: tuple_extract
// CHECK-NEXT: tuple_extract
// CHECK-NEXT: function_ref
// CHECK-NEXT: function_ref
// CHECK-NEXT: apply
// CHECK-NEXT: function_ref
// CHECK-NEXT: function_ref
// CHECK-NEXT: apply
// CHECK-NEXT: function_ref
// CHECK-NEXT: function_ref
// CHECK-NEXT: apply
// CHECK-NEXT: tuple
// CHECK-NEXT: return
sil @load_proj_to_gep_load_canonicalization_no_rep_with_disrupting_use_test : $@convention(thin) (@inout X) -> () {
bb0(%0 : $*X):
  %1 = load %0 : $*X
  %2 = struct_extract %1 : $X, #X.y
  %3 = struct_extract %2 : $Y, #Y.int
  %4 = struct_extract %2 : $Y, #Y.ptr
  %5 = struct_extract %2 : $Y, #Y.tup
  %6 = tuple_extract %5 : $(Builtin.Int32, Builtin.Int1), 0
  %7 = tuple_extract %5 : $(Builtin.Int32, Builtin.Int1), 1
  %8 = struct_extract %1 : $X, #X.t
  %9 = tuple_extract %8 : $(Builtin.NativeObject, Y), 0
  %10 = tuple_extract %8 : $(Builtin.NativeObject, Y), 1
  %11 = struct_extract %10 : $Y, #Y.int
  %12 = struct_extract %10 : $Y, #Y.ptr
  %13 = struct_extract %10 : $Y, #Y.tup
  %14 = tuple_extract %13 : $(Builtin.Int32, Builtin.Int1), 0
  %15 = tuple_extract %13 : $(Builtin.Int32, Builtin.Int1), 1
  %16 = function_ref @mix1 : $@convention(thin) (Builtin.Int64, Builtin.NativeObject, Builtin.Int32, Builtin.Int1) -> ()
  apply %16(%3, %4, %6, %7) : $@convention(thin) (Builtin.Int64, Builtin.NativeObject, Builtin.Int32, Builtin.Int1) -> ()
  %17 = function_ref @mix2 : $@convention(thin) (Builtin.NativeObject, Builtin.Int64, Builtin.NativeObject, Builtin.Int32, Builtin.Int1) -> ()
  apply %17(%9, %11, %12, %14, %15) : $@convention(thin) (Builtin.NativeObject, Builtin.Int64, Builtin.NativeObject, Builtin.Int32, Builtin.Int1) -> ()
  %18 = function_ref @disrupting_use : $@convention(thin) (Y) -> ()
  apply %18(%10) : $@convention(thin) (Y) -> ()
  %19 = tuple()
  return %19 : $()
}

sil @unbalanced_closure : $@convention(thin) (@guaranteed B) -> ()

// CHECK-LABEL: sil @partial_apply_unbalanced_retain_release
sil @partial_apply_unbalanced_retain_release : $@convention(thin) (@owned B) -> () {
// CHECK: bb0
bb0(%0 : $B):
  %1 = function_ref @unbalanced_closure : $@convention(thin) (@guaranteed B) -> ()
// CHECK-NOT: partial_apply
  %2 = partial_apply %1(%0) : $@convention(thin) (@guaranteed B) -> ()
// Check that the arguments of the closure are released after its last use
// CHECK-NEXT: strong_release %0 : $B
  strong_retain %2 : $@callee_owned () -> ()
// CHECK-NEXT: unreachable
  unreachable
}

class C1 {}
class C2 : C1 {}
class C3 : C2 {}

// CHECK-LABEL: sil @upcast_upcast_merge
// CHECK: bb0
// CHECK-NEXT: upcast
// CHECK-NEXT: return
sil @upcast_upcast_merge : $@convention(thin)(C3) -> C1 {
bb0(%0 : $C3):
  %1 = upcast %0 : $C3 to $C2
  %2 = upcast %1 : $C2 to $C1
  return %2 : $C1
}


struct XS {
  var m: Int
  var k: Float
  init(x: XS)
}

//CHECK-LABEL: strc_from_extr
//CHECK-NOT: struct_extract
//CHECK-NOT: struct
//CHECK: return
sil @strc_from_extr : $@convention(thin) (XS, @thin XS.Type) -> XS {
bb0(%0 : $XS, %1 : $@thin XS.Type):
  %2 = struct_extract %0 : $XS, #XS.m
  %3 = struct_extract %0 : $XS, #XS.k
  %4 = struct $XS (%2 : $Int, %3 : $Float)
  return %4 : $XS
}

//CHECK-LABEL: tup_from_extr_tup
//CHECK-NOT: tuple_extract
//CHECK-NOT: tuple
//CHECK: return
sil @tup_from_extr_tup : $@convention(thin) () -> (Int, Int) {
bb0:
  // function_ref x
  %0 = function_ref @tup_from_extr_tup : $@convention(thin) () -> (Int, Int)  // user: %1
  %1 = apply %0() : $@convention(thin) () -> (Int, Int)       // users: %2, %3
  %2 = tuple_extract %1 : $(Int, Int), 0          // user: %4
  %3 = tuple_extract %1 : $(Int, Int), 1          // user: %4
  %4 = tuple (%2 : $Int, %3 : $Int)               // user: %5
  return %4 : $(Int, Int)                         // id: %5
}

// CHECK-LABEL: sil @apply_and_pa_merge
// CHECK-NOT: partial_apply
// CHECK:  [[C:%.*]]  = function_ref @some_closure
// CHECK:  [[P:%.*]]  = function_ref @print_a_number
// CHECK:  [[R1:%.*]] = apply [[C]](
// CHECK:             = apply [[P]]([[R1]]
// CHECK:  return

sil @apply_and_pa_merge : $@convention(thin) (Int) -> () {
bb0(%0 : $Int):
  %1 = function_ref @some_closure : $@convention(thin) (Int) -> Int // user: %2
  %2 = partial_apply %1(%0) : $@convention(thin) (Int) -> Int // users: %4, %5, %7
  %3 = function_ref @print_a_number : $@convention(thin) (Int) -> () // user: %6
  strong_retain %2 : $@callee_owned () -> Int     // id: %4
  %5 = apply %2() : $@callee_owned () -> Int      // user: %6
  %6 = apply %3(%5) : $@convention(thin) (Int) -> ()
  strong_release %2 : $@callee_owned () -> Int    // id: %7
  %8 = tuple ()                                   // user: %9
  return %8 : $()                                 // id: %9
}

sil @some_closure : $@convention(thin) (Int) -> Int
sil @print_a_number : $@convention(thin) (Int) -> ()

// CHECK-LABEL: sil @applied
sil @applied : $@convention(thin) (Builtin.Int32) -> Builtin.Int32 {
bb0(%0 : $Builtin.Int32):
// CHECK: return
  return %0 : $Builtin.Int32
}

// CHECK-LABEL: sil @combine_partial_apply_with_apply
sil @combine_partial_apply_with_apply : $@convention(thin) (Builtin.Int32) -> Builtin.Int32 {
bb0(%0 : $Builtin.Int32):
  // CHECK: [[APPLIED:%.*]] = function_ref @applied
  %2 = function_ref @applied : $@convention(thin) (Builtin.Int32) -> Builtin.Int32
  // CHECK: [[THICK:%.*]] = thin_to_thick_function [[APPLIED]]
  %3 = thin_to_thick_function %2 : $@convention(thin) (Builtin.Int32) -> Builtin.Int32 to $@callee_owned (Builtin.Int32) -> Builtin.Int32
  // CHECK: [[REABSTRACT:%.*]] = function_ref @reabstract
  %4 = function_ref @reabstract : $@convention(thin) (@out Builtin.Int32, Builtin.Int32, @owned @callee_owned (Builtin.Int32) -> Builtin.Int32) -> ()
  // CHECK-NOT: partial_apply
  %5 = partial_apply %4(%3) : $@convention(thin) (@out Builtin.Int32, Builtin.Int32, @owned @callee_owned (Builtin.Int32) -> Builtin.Int32) -> ()
  // CHECK: [[TMP:%.*]] = alloc_stack $Builtin.Int32
  %6 = alloc_stack $Builtin.Int32
  // CHECK-NOT: strong_retain
  strong_retain %5 : $@callee_owned (@out Builtin.Int32, Builtin.Int32) -> ()
  // CHECK: apply [[REABSTRACT]]([[TMP]], %0, [[THICK]])
  %8 = apply %5(%6, %0) : $@callee_owned (@out Builtin.Int32, Builtin.Int32) -> ()
  // CHECK-NOT: strong_release
  strong_release %5 : $@callee_owned (@out Builtin.Int32, Builtin.Int32) -> ()
  // CHECK-NOT: tuple
  %10 = tuple ()
  // CHECK: [[RESULT:%.*]] = load [[TMP]]
  %11 = load %6 : $*Builtin.Int32
  // CHECK: dealloc_stack [[TMP]]
  dealloc_stack %6 : $*Builtin.Int32
  // CHECK: return [[RESULT]]
  return %11 : $Builtin.Int32
}

// CHECK-LABEL: sil shared [transparent] @reabstract
sil shared [transparent] @reabstract : $@convention(thin) (@out Builtin.Int32, Builtin.Int32, @owned @callee_owned (Builtin.Int32) -> Builtin.Int32) -> () {
bb0(%0 : $*Builtin.Int32, %1 : $Builtin.Int32, %2 : $@callee_owned (Builtin.Int32) -> Builtin.Int32):
  %3 = apply %2(%1) : $@callee_owned (Builtin.Int32) -> Builtin.Int32
  store %3 to %0 : $*Builtin.Int32
  %5 = tuple ()
  // CHECK: return
  return %5 : $()
}

//CHECK-LABEL: remove_init_ex
//CHECK: alloc_stack $Bool
//CHECK-NOT: init_existential_addr
//CHECK: return
sil @remove_init_ex : $@convention(thin) (Int) -> () {
bb0(%0 : $Int):
  %1 = alloc_stack $Boolean
  %2 = init_existential_addr %1 : $*Boolean, $Bool
  %3 = integer_literal $Builtin.Int1, 1
  %4 = struct $Bool (%3 : $Builtin.Int1)
  store %4 to %2 : $*Bool
  destroy_addr %1 : $*Boolean
  dealloc_stack %1 : $*Boolean
  %8 = tuple ()
  return %8 : $()
}

// CHECK-LABEL: sil @generic_is_objc
sil @generic_is_objc : $@convention(thin) <T> (@in T) -> Int8 {
bb0(%0 : $*T):
// CHECK: [[TYPE:%[a-zA-Z0-9]+]] = metatype $@thick [[ARCH:[a-zA-Z]+]].Type
  %1 = metatype $@thick T.Type                    // user: %3
// CHECK: builtin "canBeClass"<[[ARCH]]>([[TYPE]] : $@thick [[ARCH]].Type)
  %3 = builtin "canBeClass"<T>(%1 : $@thick T.Type) : $Builtin.Int8 // user: %4
  %4 = struct $Int8 (%3 : $Builtin.Int8)          // user: %6
  destroy_addr %0 : $*T                           // id: %5
  return %4 : $Int8                               // id: %6
}

// CHECK-LABEL: sil @is_int_objc
sil @is_int_objc : $@convention(thin) (Int) -> Int8 {
bb0(%0 : $Int):
  %1 = metatype $@thick Int.Type                  // user: %3
// CHECK-NOT: builtin "canBeClass"
// CHECK-NOT: apply
  %3 = builtin "canBeClass"<Int>(%1 : $@thick Int.Type) : $Builtin.Int8 // user: %4
// CHECK: [[LITERAL:%[a-zA-Z0-9]+]] = integer_literal $Builtin.Int8, 0
// CHECK: [[RESULT:%[a-zA-Z0-9]+]] = struct $Int8 ([[LITERAL]] : $Builtin.Int8)
  %4 = struct $Int8 (%3 : $Builtin.Int8)          // user: %5
// CHECK: return [[RESULT]] : $Int8
  return %4 : $Int8                               // id: %5
}

@objc class MyClass {
}

// CHECK-LABEL: sil @is_objc_class_objc
sil @is_objc_class_objc : $@convention(thin) (@owned MyClass) -> Int8 {
bb0(%0 : $MyClass):
  %1 = metatype $@thick MyClass.Type              // user: %3
// CHECK-NOT: builtin "canBeClass"
  %3 = builtin "canBeClass"<MyClass>(%1 : $@thick MyClass.Type) : $Builtin.Int8 // user: %4
// CHECK: [[LITERAL:%[a-zA-Z0-9]+]] = integer_literal $Builtin.Int8, 1
// CHECK: [[RESULT:%[a-zA-Z0-9]+]] = struct $Int8 ([[LITERAL]] : $Builtin.Int8)
  %4 = struct $Int8 (%3 : $Builtin.Int8)          // user: %6
  strong_release %0 : $MyClass                    // id: %5
// CHECK: return [[RESULT]] : $Int8
  return %4 : $Int8                               // id: %6
}

// CHECK-LABEL: sil @constant_expect_hint
// CHECK: bb0:
// CHECK-NEXT: [[INT1:%[0-9]+]] = integer_literal $Builtin.Int1, 0
// CHECK-NEXT: [[INT2:%[0-9]+]] = integer_literal $Builtin.Int32, 5
// CHECK-NEXT: [[INT3:%[0-9]+]] = integer_literal $Builtin.Int64, 32
// CHECK-NEXT: [[TUPLE:%[0-9]+]] = tuple ([[INT1]] : $Builtin.Int1, [[INT2]] : $Builtin.Int32, [[INT3]] : $Builtin.Int64)
// CHECK-NEXT: return [[TUPLE]]
// CHECK-NEXT: }
sil @constant_expect_hint : $@convention(thin) () -> (Builtin.Int1, Builtin.Int32, Builtin.Int64) {
bb0:
  %0 = integer_literal $Builtin.Int1, 0
  %1 = integer_literal $Builtin.Int32, 5
  %2 = integer_literal $Builtin.Int64, 32

  %3 = integer_literal $Builtin.Int1, 1
  %4 = integer_literal $Builtin.Int32, 400
  %5 = integer_literal $Builtin.Int64, 5000

  %9 = builtin "int_expect_Int1"(%0 : $Builtin.Int1, %3 : $Builtin.Int1) : $Builtin.Int1
  %10 = builtin "int_expect_Int32"(%1 : $Builtin.Int32, %4 : $Builtin.Int32) : $Builtin.Int32
  %11 = builtin "int_expect_Int64"(%2 : $Builtin.Int64, %5 : $Builtin.Int64) : $Builtin.Int64

  %12 = tuple (%9 : $Builtin.Int1, %10 : $Builtin.Int32, %11 : $Builtin.Int64)
  return %12 : $(Builtin.Int1, Builtin.Int32, Builtin.Int64)
}

// CHECK-LABEL: @_TF6expect3fooFSiSi
// CHECK: bb0
// CHECK-NEXT: cond_br %0, bb2, bb1
sil @_TF6expect3fooFSiSi : $@convention(thin) (Builtin.Int1) -> Int32 {
bb0(%0 : $Builtin.Int1):
  %5 = integer_literal $Builtin.Int1, -1
  %9 = builtin "xor_Int1"(%0 : $Builtin.Int1, %5 : $Builtin.Int1) : $Builtin.Int1
  cond_br %9, bb1, bb2                              // id: %10

bb1:                                                // Preds: bb0
  %1 = integer_literal $Builtin.Int32, 0
  %2 = struct $Int32 (%1 : $Builtin.Int32)          // user: %12
  br bb3(%2 : $Int32)                               // id: %12

bb2:                                                // Preds: bb0
  %3 = integer_literal $Builtin.Int32, 1
  %4 = struct $Int32 (%3 : $Builtin.Int32)          // user: %12
  br bb3(%4 : $Int32)                               // id: %15

bb3(%16 : $Int32):                                  // Preds: bb1 bb2
  return %16 : $Int32                               // id: %17
}

// CHECK-LABEL: sil @enum_promotion_of_concrete_types
// CHECK: bb0([[INT_PTR:%[0-9]+]]
// CHECK-NEXT: [[ALLOCA1:%[0-9]+]] = alloc_stack $FakeOptional<Builtin.Int1>
// CHECK-NEXT: [[ENUM1:%[0-9]+]] = enum $FakeOptional<Builtin.Int1>, #FakeOptional.None!enumelt
// CHECK-NEXT: store [[ENUM1]] to [[ALLOCA1]]
// CHECK-NEXT: [[ALLOCA2:%[0-9]+]] = alloc_stack $FakeOptional<Builtin.Int1>
// CHECK-NEXT: [[INT:%[0-9]+]] = load [[INT_PTR]] : $*Builtin.Int1
// CHECK-NEXT: [[ENUM2:%[0-9]+]] = enum $FakeOptional<Builtin.Int1>, #FakeOptional.Some!enumelt.1, [[INT]] : $Builtin.Int1
// CHECK-NEXT: store [[ENUM2]] to [[ALLOCA2]] : $*FakeOptional<Builtin.Int1>
// CHECK-NEXT: [[RESULT1:%[0-9]+]] = load [[ALLOCA1]]
// CHECK-NEXT: [[RESULT2:%[0-9]+]] = load [[ALLOCA2]]
// CHECK-NEXT: [[RESULT:%[0-9]+]] = tuple ([[RESULT1]] : $FakeOptional<Builtin.Int1>, [[RESULT2]] : $FakeOptional<Builtin.Int1>)
// CHECK-NEXT: dealloc_stack
// CHECK-NEXT: dealloc_stack
// CHECK-NEXT: return [[RESULT]]
sil @enum_promotion_of_concrete_types : $@convention(thin) (@in Builtin.Int1) -> (FakeOptional<Builtin.Int1>, FakeOptional<Builtin.Int1>) {
bb0(%0 : $*Builtin.Int1):
  %1 = alloc_stack $FakeOptional<Builtin.Int1>
  inject_enum_addr %1 : $*FakeOptional<Builtin.Int1>, #FakeOptional.None!enumelt

  %2 = integer_literal $Builtin.Int1, 1
  %3 = alloc_stack $FakeOptional<Builtin.Int1>
  %4 = init_enum_data_addr %3 : $*FakeOptional<Builtin.Int1>, #FakeOptional.Some!enumelt.1
  %5 = load %0 : $*Builtin.Int1
  store %5 to %4 : $*Builtin.Int1
  inject_enum_addr %3 : $*FakeOptional<Builtin.Int1>, #FakeOptional.Some!enumelt.1

  %6 = load %1 : $*FakeOptional<Builtin.Int1>
  %7 = load %3 : $*FakeOptional<Builtin.Int1>

  %8 = tuple(%6 : $FakeOptional<Builtin.Int1>, %7 : $FakeOptional<Builtin.Int1>)

  dealloc_stack %3 : $*FakeOptional<Builtin.Int1>
  dealloc_stack %1 : $*FakeOptional<Builtin.Int1>
  return %8 : $(FakeOptional<Builtin.Int1>, FakeOptional<Builtin.Int1>)
}

// CHECK-LABEL: sil @enum_promotion_case2
// CHECK: bb0([[B_PTR:%[0-9]+]]
// CHECK-NEXT: [[ALLOCA:%[0-9]+]] = alloc_stack $FakeOptional<B>
// CHECK-NEXT: strong_retain [[B_PTR]]
// CHECK-NEXT: [[ENUM:%[0-9]+]] = enum $FakeOptional<B>, #FakeOptional.Some!enumelt.1, [[B_PTR]] : $B
// CHECK-NEXT: store [[ENUM]] to [[ALLOCA]] : $*FakeOptional<B>
// CHECK-NEXT: [[RESULT:%[0-9]+]] = load [[ALLOCA]]
// CHECK-NEXT: dealloc_stack
// CHECK-NEXT: strong_release [[B_PTR]]
// CHECK-NEXT: return [[RESULT]]
sil @enum_promotion_case2 : $@convention(thin) (@owned B) -> @owned FakeOptional<B> {
bb0(%0 : $B):
  %2 = alloc_stack $FakeOptional<B>
  %3 = init_enum_data_addr %2 : $*FakeOptional<B>, #FakeOptional.Some!enumelt.1
  store %0 to %3 : $*B

  // This instruction between the store and the inject_enum_addr should not prevent
  // the optimization.
  strong_retain %0 : $B

  inject_enum_addr %2 : $*FakeOptional<B>, #FakeOptional.Some!enumelt.1
  %7 = load %2 : $*FakeOptional<B>
  dealloc_stack %2 : $*FakeOptional<B>
  strong_release %0 : $B
  return %7 : $FakeOptional<B>
}

// Negative test corresponding to the previous test.
// CHECK-LABEL: sil @no_enum_promotion_of_non_concrete_types
// CHECK: bb0
// CHECK-NEXT: alloc_stack $FakeOptional<T>
// CHECK-NEXT: inject_enum_addr {{%[0-9]+}} : $*FakeOptional<T>, #FakeOptional.None!enumelt
// CHECK-NEXT: alloc_stack $FakeOptional<T>
// CHECK-NEXT: init_enum_data_addr {{%[0-9]+}} : $*FakeOptional<T>, #FakeOptional.Some!enumelt.1
// CHECK-NEXT: copy_addr
// CHECK-NEXT:  inject_enum_addr
// CHECK-NEXT: cond_br
// CHECK: bb1:
// CHECK-NEXT: br bb3
// CHECK: bb2:
// CHECK-NEXT: br bb3
// CHECK: bb3
// CHECK-NEXT: copy_addr
// CHECK-NEXT: tuple
// CHECK-NEXT: dealloc_stack
// CHECK-NEXT: dealloc_stack
// CHECK-NEXT: return
sil @no_enum_promotion_of_non_concrete_types : $@convention(thin) <T> (@out FakeOptional<T>, @inout T, Builtin.Int1) -> () {
bb0(%0 : $*FakeOptional<T>, %1 : $*T, %2 : $Builtin.Int1):
  %3 = alloc_stack $FakeOptional<T>
  inject_enum_addr %3 : $*FakeOptional<T>, #FakeOptional.None!enumelt
  %4 = alloc_stack $FakeOptional<T>
  %5 = init_enum_data_addr %4 : $*FakeOptional<T>, #FakeOptional.Some!enumelt.1
  copy_addr [take] %1 to [initialization] %5 : $*T
  inject_enum_addr %4 : $*FakeOptional<T>, #FakeOptional.Some!enumelt.1
  cond_br %2, bb1, bb2

bb1:
  br bb3(%3 : $*FakeOptional<T>)

bb2:
  br bb3(%4 : $*FakeOptional<T>)

bb3(%6 : $*FakeOptional<T>):
  copy_addr [take] %6 to [initialization] %0 : $*FakeOptional<T>
  %7 = tuple()
  dealloc_stack %4 : $*FakeOptional<T>
  dealloc_stack %3 : $*FakeOptional<T>
  return %7 : $()
}

// (ref-to-object-pointer-inst (object-pointer-to-ref-inst x) typeof(x)) -> x
// CHECK-LABEL: sil @unchecked_ref_cast_round_trip : $@convention(thin) (B) -> B {
// CHECK: bb0
// CHECK-NEXT: return
sil @unchecked_ref_cast_round_trip : $@convention(thin) (B) -> B {
bb0(%0 : $B):
  %1 = unchecked_ref_cast %0 : $B to $Builtin.NativeObject
  %2 = unchecked_ref_cast %1 : $Builtin.NativeObject to $B
  return %2 : $B
}

// (upcast X2->X (ref-to-object-pointer-inst (object-pointer-to-ref-inst x) typeof(x))) -> x
// CHECK-LABEL: sil @upcast_unchecked_ref_cast_round_trip : $@convention(thin) (E) -> E {
// CHECK: bb0
// CHECK-NEXT: return
sil @upcast_unchecked_ref_cast_round_trip : $@convention(thin) (E) -> E {
bb0(%0 : $E):
  %1 = upcast %0 : $E to $B
  %2 = unchecked_ref_cast %1 : $B to $Builtin.NativeObject
  %3 = unchecked_ref_cast %2 : $Builtin.NativeObject to $E
  return %3 : $E
}

// (load (upcast-addr %x)) -> (upcast-ref (load %x))
// CHECK-LABEL: sil @load_upcast_addr_to_upcast_ref_load_canonicalization : $@convention(thin) (@inout E) -> B {
// CHECK: bb0
// CHECK-NEXT: load
// CHECK-NEXT: upcast
// CHECK-NEXT: return
sil @load_upcast_addr_to_upcast_ref_load_canonicalization : $@convention(thin) (@inout E) -> B {
bb0(%0 : $*E):
  %1 = upcast %0 : $*E to $*B
  %2 = load %1 : $*B
  return %2 : $B
}

// CHECK-LABEL: sil @unchecked_enum_data_of_enum : $@convention(thin) () -> Builtin.Int1 {
// CHECK: bb0
// CHECK-NEXT: integer_literal
// CHECK-NEXT: return
sil @unchecked_enum_data_of_enum : $@convention(thin) () -> Builtin.Int1 {
bb0:
  %0 = integer_literal $Builtin.Int1, 0
  %1 = enum $FakeOptional<Builtin.Int1>, #FakeOptional.Some!enumelt.1, %0 : $Builtin.Int1
  %2 = unchecked_enum_data %1 : $FakeOptional<Builtin.Int1>, #FakeOptional.Some!enumelt.1
  return %2 : $Builtin.Int1
}

// CHECK-LABEL: sil @unchecked_addr_cast_formation : $@convention(thin) (@inout Builtin.NativeObject) -> Builtin.Word {
// CHECK: bb0([[INPUT_PTR:%[0-9]+]] : $*Builtin.NativeObject):
// CHECK-NEXT: [[INPUT_VALUE:%[0-9]+]] = load [[INPUT_PTR]] : $*Builtin.NativeObject
// CHECK-NEXT: [[CAST_VALUE:%[0-9]+]] = unchecked_trivial_bit_cast [[INPUT_VALUE]] : $Builtin.NativeObject to $Builtin.Word
// CHECK-NEXT: return
sil @unchecked_addr_cast_formation : $@convention(thin) (@inout Builtin.NativeObject) -> Builtin.Word {
bb0(%0 : $*Builtin.NativeObject):
  %1 = address_to_pointer %0 : $*Builtin.NativeObject to $Builtin.RawPointer
  %2 = pointer_to_address %1 : $Builtin.RawPointer to $*Builtin.Word
  %3 = load %2 : $*Builtin.Word
  return %3 : $Builtin.Word
}

// CHECK-LABEL: sil @unchecked_addr_cast_forwarding : $@convention(thin) (@inout Builtin.NativeObject) -> Builtin.Word {
// CHECK: bb0([[INPUT_PTR:%[0-9]+]] : $*Builtin.NativeObject):
// CHECK-NEXT: [[INPUT_VALUE:%[0-9]+]] = load [[INPUT_PTR]] : $*Builtin.NativeObject
// CHECK-NEXT: [[CAST_VALUE:%[0-9]+]] = unchecked_trivial_bit_cast [[INPUT_VALUE]] : $Builtin.NativeObject to $Builtin.Word
// CHECK-NEXT: return
sil @unchecked_addr_cast_forwarding : $@convention(thin) (@inout Builtin.NativeObject) -> Builtin.Word {
bb0(%0 : $*Builtin.NativeObject):
  %1 = unchecked_addr_cast %0 : $*Builtin.NativeObject to $*Builtin.RawPointer
  %2 = unchecked_addr_cast %1 : $*Builtin.RawPointer to $*Builtin.Word
  debug_value %2 : $*Builtin.Word // should not prevent the optimization
  %3 = load %2 : $*Builtin.Word
  return %3 : $Builtin.Word
}

class F : E {}

// CHECK-LABEL: sil @unchecked_ref_cast_forwarding : $@convention(thin) (B) -> F {
// CHECK: bb0([[INPUT_REF:%[0-9]+]] : $B):
// CHECK-NEXT: [[CAST_REF:%[0-9]+]] = unchecked_ref_cast [[INPUT_REF]] : $B to $F
// CHECK-NEXT: return
sil @unchecked_ref_cast_forwarding : $@convention(thin) (B) -> F {
bb0(%0 : $B):
  %1 = unchecked_ref_cast %0 : $B to $E
  %2 = unchecked_ref_cast %1 : $E to $F
  return %2 : $F
}

// CHECK-LABEL: sil @unchecked_ref_cast_formation : $@convention(thin) (B) -> F {
// CHECK: bb0([[INPUT_REF:%[0-9]+]] : $B):
// CHECK-NEXT: [[CAST_REF:%[0-9]+]] = unchecked_ref_cast [[INPUT_REF]] : $B to $F
// CHECK-NEXT: return
sil @unchecked_ref_cast_formation : $@convention(thin) (B) -> F {
bb0(%0 : $B):
  %1 = ref_to_raw_pointer %0 : $B to $Builtin.RawPointer
  %2 = raw_pointer_to_ref %1 : $Builtin.RawPointer to $F
  return %2 : $F
}

// CHECK-LABEL: sil @upcast_unchecked_ref_cast_roundtrip : $@convention(thin) (B) -> B {
// CHECK: bb0(
// CHECK-NEXT: return
sil @upcast_unchecked_ref_cast_roundtrip : $@convention(thin) (B) -> B {
bb0(%0 : $B):
  %1 = unchecked_ref_cast %0 : $B to $E
  %2 = upcast %1 : $E to $B
  return %2 : $B
}

// CHECK-LABEL: sil @unchecked_ref_cast_upcast_roundtrip : $@convention(thin) (E) -> E {
// CHECK: bb0
// CHECK-NEXT: return
sil @unchecked_ref_cast_upcast_roundtrip : $@convention(thin) (E) -> E {
bb0(%0 : $E):
  %1 = upcast %0 : $E to $B
  %2 = unchecked_ref_cast %1 : $B to $E
  return %2 : $E
}

// CHECK-LABEL: sil @unchecked_ref_cast_open_existential_ref : $@convention(thin) (AnyObject) -> AnyObject {
// CHECK: bb0(%0 : $AnyObject):
// CHECK-NEXT: return %0 : $AnyObject
sil @unchecked_ref_cast_open_existential_ref : $@convention(thin) (AnyObject) -> AnyObject {
bb0(%0 : $AnyObject):
  %1 = open_existential_ref %0 : $AnyObject to $@opened("F06A1466-8414-11E5-81D5-685B35C48C83") AnyObject
  %2 = unchecked_ref_cast %1 : $@opened("F06A1466-8414-11E5-81D5-685B35C48C83") AnyObject to $AnyObject
  return %2 : $AnyObject
}

// CHECK-LABEL: sil @unchecked_ref_cast_upcast_combine : $@convention(thin) (E) -> Builtin.NativeObject {
// CHECK: bb0
// CHECK-NEXT: unchecked_ref_cast
// CHECK-NEXT: return
sil @unchecked_ref_cast_upcast_combine : $@convention(thin) E -> Builtin.NativeObject {
bb0(%0 : $E):
  %1 = upcast %0 : $E to $B
  %2 = unchecked_ref_cast %1 : $B to $Builtin.NativeObject
  return %2 : $Builtin.NativeObject
}

// CHECK-LABEL: sil @unchecked_take_enum_data_addr_promotion : $@convention(thin) (@inout FakeOptional<B>) -> B {
// CHECK: bb0(%0 : $*FakeOptional<B>):
// CHECK-NEXT: load
// CHECK-NEXT: switch_enum
// CHECK: bb1:
// CHECK-NEXT: load
// CHECK-NEXT: unchecked_enum_data
// CHECK-NEXT: return
sil @unchecked_take_enum_data_addr_promotion : $@convention(thin) (@inout FakeOptional<B>) -> B {
bb0(%0 : $*FakeOptional<B>):
  %1 = switch_enum_addr %0 : $*FakeOptional<B>, case #FakeOptional.Some!enumelt.1: bb1, case #FakeOptional.None!enumelt: bb2

bb1:
  %2 = unchecked_take_enum_data_addr %0 : $*FakeOptional<B>, #FakeOptional.Some!enumelt.1
  debug_value %2 : $*B  // should not prevent the optimization
  %3 = load %2 : $*B
  return %3 : $B

bb2:
  unreachable
}

sil @weird_function : $@convention(thin) (@inout E, E, Builtin.Int1) -> ()

// CHECK-LABEL: sil @convert_function_simplification : $@convention(thin) (@inout B, B, Builtin.Int1) -> () {
// CHECK: bb0([[ADDR:%[0-9]+]] : $*B, [[REF:%[0-9]+]] : $B, [[NA:%[0-9]+]] : $Builtin.Int1):
// CHECK-NEXT: function_ref weird_function
// CHECK-NEXT: [[FUN:%[0-9]+]] = function_ref @weird_function : $@convention(thin) (@inout E, E, Builtin.Int1) -> ()
// CHECK-NEXT: [[ADDR_CAST:%[0-9]+]] = unchecked_addr_cast %0 : $*B to $*E
// CHECK-NEXT: [[REF_CAST:%[0-9]+]] = unchecked_ref_cast %1 : $B to $E
// CHECK-NEXT: apply [[FUN]]([[ADDR_CAST]], [[REF_CAST]], [[NA]])
// CHECK-NEXT: tuple
// CHECK-NEXT: return
sil @convert_function_simplification : $@convention(thin) (@inout B, B, Builtin.Int1) -> () {
bb0(%0 : $*B, %1 : $B, %2 : $Builtin.Int1):
  %3 = function_ref @weird_function : $@convention(thin) (@inout E, E, Builtin.Int1) -> ()
  %4 = convert_function %3 : $@convention(thin) (@inout E, E, Builtin.Int1) -> () to $@convention(thin) (@inout B, B, Builtin.Int1) -> ()
  %5 = apply %4(%0, %1, %2) : $@convention(thin) (@inout B, B, Builtin.Int1) -> ()
  %6 = tuple()
  return %6 : $()
}

// CHECK-LABEL: sil @upcast_formation : $@convention(thin) (@inout E, E, @inout B) -> B {
// CHECK: bb0
// CHECK-NEXT: upcast
// CHECK-NEXT: load
// CHECK-NEXT: upcast
// CHECK-NEXT: store
// CHECK-NEXT: return
sil @upcast_formation : $@convention(thin) (@inout E, E, @inout B) -> (B) {
bb0(%0 : $*E, %1 : $E, %2 : $*B):
  %3 = unchecked_addr_cast %0 : $*E to $*B
  %4 = unchecked_ref_cast %1 : $E to $B
  %5 = load %3 : $*B
  store %5 to %2 : $*B
  return %4 : $B
}

// CHECK-LABEL: sil @dont_form_upcast_when_casts_are_identity : $@convention(thin) (@inout E, E, @inout E) -> E {
// CHECK: bb0
// CHECK-NEXT: load
// CHECK-NEXT: store
// CHECK-NEXT: return
sil @dont_form_upcast_when_casts_are_identity : $@convention(thin) (@inout E, E, @inout E) -> E {
bb0(%0 : $*E, %1 : $E, %2 : $*E):
  %3 = unchecked_addr_cast %0 : $*E to $*E
  %4 = unchecked_ref_cast %1 : $E to $E
  %5 = load %3 : $*E
  store %5 to %2 : $*E
  return %4 : $E
}

// CHECK-LABEL: sil @indexrawpointer_to_indexaddr : $@convention(thin) (Builtin.RawPointer, Builtin.Word) -> Int8 {
// CHECK: bb0
// CHECK-NEXT: pointer_to_address
// CHECK-NEXT: index_addr
// CHECK-NEXT: load
// CHECK-NEXT: return
sil @indexrawpointer_to_indexaddr : $@convention(thin) (Builtin.RawPointer, Builtin.Word) -> Int8 {
bb0(%0 : $Builtin.RawPointer, %1 : $Builtin.Word):
  %3 = metatype $@thick Int8.Type
  %4 = builtin "strideof"<Int8>(%3 : $@thick Int8.Type) : $Builtin.Word
  %6 = integer_literal $Builtin.Int1, -1
  %7 = builtin "smul_with_overflow_Word"(%4 : $Builtin.Word, %1 : $Builtin.Word, %6 : $Builtin.Int1) : $(Builtin.Word, Builtin.Int1)
  %8 = tuple_extract %7 : $(Builtin.Word, Builtin.Int1), 0
  %9 = index_raw_pointer %0 : $Builtin.RawPointer, %8 : $Builtin.Word
  %10 = pointer_to_address %9 : $Builtin.RawPointer to $*Int8
  %11 = load %10 : $*Int8
  return %11 : $Int8
}

// CHECK-LABEL: sil @indexrawpointer_to_indexaddr_strideof_nonzero : $@convention(thin) (Builtin.RawPointer, Builtin.Word) -> Int8 {
// CHECK: bb0
// CHECK-NEXT: pointer_to_address
// CHECK-NEXT: index_addr
// CHECK-NEXT: load
// CHECK-NEXT: return
sil @indexrawpointer_to_indexaddr_strideof_nonzero : $@convention(thin) (Builtin.RawPointer, Builtin.Word) -> Int8 {
bb0(%0 : $Builtin.RawPointer, %1 : $Builtin.Word):
  %3 = metatype $@thick Int8.Type
  %4 = builtin "strideof_nonzero"<Int8>(%3 : $@thick Int8.Type) : $Builtin.Word
  %6 = integer_literal $Builtin.Int1, -1
  %7 = builtin "smul_with_overflow_Word"(%4 : $Builtin.Word, %1 : $Builtin.Word, %6 : $Builtin.Int1) : $(Builtin.Word, Builtin.Int1)
  %8 = tuple_extract %7 : $(Builtin.Word, Builtin.Int1), 0
  %9 = index_raw_pointer %0 : $Builtin.RawPointer, %8 : $Builtin.Word
  %10 = pointer_to_address %9 : $Builtin.RawPointer to $*Int8
  %11 = load %10 : $*Int8
  return %11 : $Int8
}

// CHECK-LABEL: sil @indexrawpointer_to_indexaddr_mismatched_metatype : $@convention(thin) (Builtin.RawPointer, Builtin.Word) -> Int32 {
// CHECK-NOT: index_addr
sil @indexrawpointer_to_indexaddr_mismatched_metatype : $@convention(thin) (Builtin.RawPointer, Builtin.Word) -> Int32 {
bb0(%0 : $Builtin.RawPointer, %1 : $Builtin.Word):
  %3 = metatype $@thick Int8.Type
  %4 = builtin "strideof"<Int8>(%3 : $@thick Int8.Type) : $Builtin.Word
  %6 = integer_literal $Builtin.Int1, -1
  %7 = builtin "smul_with_overflow_Word"(%4 : $Builtin.Word, %1 : $Builtin.Word, %6 : $Builtin.Int1) : $(Builtin.Word, Builtin.Int1)
  %8 = tuple_extract %7 : $(Builtin.Word, Builtin.Int1), 0
  %9 = index_raw_pointer %0 : $Builtin.RawPointer, %8 : $Builtin.Word
  %10 = pointer_to_address %9 : $Builtin.RawPointer to $*Int32
  %11 = load %10 : $*Int32
  return %11 : $Int32
}

// CHECK-LABEL: sil @indexrawpointer_to_indexaddr_with_casts : $@convention(thin) (Builtin.RawPointer, Builtin.Int64) -> Int32
// CHECK:      pointer_to_address
// CHECK-NEXT: builtin "truncOrBitCast_Int64_Word"
// CHECK-NEXT: index_addr
// CHECK-NEXT: load
// CHECK-NEXT: return

sil @indexrawpointer_to_indexaddr_with_casts : $@convention(thin) (Builtin.RawPointer, Builtin.Int64) -> Int32 {
bb0(%0 : $Builtin.RawPointer, %1: $Builtin.Int64):
  %2 = integer_literal $Builtin.Int1, -1
  %3 = metatype $@thick Int32.Type
  %4 = builtin "strideof_nonzero"<Int32>(%3 : $@thick Int32.Type) : $Builtin.Word
  %5 = builtin "zextOrBitCast_Word_Int64"(%4 : $Builtin.Word) : $Builtin.Int64
  %6 = builtin "smul_with_overflow_Int64"(%1 : $Builtin.Int64, %5 : $Builtin.Int64, %2 : $Builtin.Int1) : $(Builtin.Int64, Builtin.Int1)
  %7 = tuple_extract %6 : $(Builtin.Int64, Builtin.Int1), 0
  %8 = builtin "truncOrBitCast_Int64_Word"(%7 : $Builtin.Int64) : $Builtin.Word
  %9 = index_raw_pointer %0 : $Builtin.RawPointer, %8 : $Builtin.Word
  %10 = pointer_to_address %9 : $Builtin.RawPointer to $*Int32
  %11 =  load %10 : $*Int32
  return %11 : $Int32
}

sil @eliminate_dead_thin_to_thick_function_fun : $@convention(thin) () -> ()

// CHECK-LABEL: sil @eliminate_dead_thin_to_thick_function : $@convention(thin) () -> () {
// CHECK: bb0
// CHECK-NEXT: tuple
// CHECK-NEXT: return
sil @eliminate_dead_thin_to_thick_function : $@convention(thin) () -> () {
bb0:
  %0 = function_ref @eliminate_dead_thin_to_thick_function_fun : $@convention(thin) () -> ()
  %1 = thin_to_thick_function %0 : $@convention(thin) () -> () to $@callee_owned () -> ()
  strong_release %1 : $@callee_owned () -> ()
  %2 = thin_to_thick_function %0 : $@convention(thin) () -> () to $@callee_owned () -> ()
  strong_retain %2 : $@callee_owned () -> ()
  %3 = tuple()
  return %3 : $()
}

// CHECK-LABEL: sil @eliminate_thin_to_thick_apply : $@convention(thin) () -> () {
// CHECK: bb0
// CHECK: function_ref @eliminate_dead_thin_to_thick_function_fun
// CHECK-NEXT: apply
// CHECK-NEXT: return
sil @eliminate_thin_to_thick_apply : $@convention(thin) () -> () {
bb0:
  %0 = function_ref @eliminate_dead_thin_to_thick_function_fun : $@convention(thin) () -> ()
  %1 = thin_to_thick_function %0 : $@convention(thin) () -> () to $@callee_owned () -> ()
  %2 = apply %1() : $@callee_owned () -> ()
  return %2 : $()
}

// CHECK-LABEL: sil @ref_ops_of_enum_is_equivalent_to_ref_ops_of_payload : $@convention(thin) (Builtin.NativeObject) -> FakeOptional<Builtin.NativeObject> {
// CHECK: bb0
// CHECK-NEXT: enum
// CHECK-NEXT: strong_retain
// CHECK-NEXT: br bb1
// CHECK: bb1
// CHECK-NEXT: strong_release
// CHECK-NEXT: return
sil @ref_ops_of_enum_is_equivalent_to_ref_ops_of_payload : $@convention(thin) (Builtin.NativeObject) -> FakeOptional<Builtin.NativeObject> {
bb0(%0 : $Builtin.NativeObject):
  %1 = enum $FakeOptional<Builtin.NativeObject>, #FakeOptional.Some!enumelt.1, %0 : $Builtin.NativeObject
  retain_value %1 : $FakeOptional<Builtin.NativeObject>
  br bb1

bb1:
  release_value %1 : $FakeOptional<Builtin.NativeObject>
  return %1 : $FakeOptional<Builtin.NativeObject>
}

// CHECK-LABEL: sil @loadable_payload_address_only_enum_payload_promotion : $@convention(thin) (@in AddressOnlyEnum) -> Builtin.Int32 {
// CHECK: bb0
// CHECK-NEXT: unchecked_take_enum_data_addr
// CHECK-NEXT: load
// CHECK-NEXT: return
sil @loadable_payload_address_only_enum_payload_promotion : $@convention(thin) (@in AddressOnlyEnum) -> Builtin.Int32 {
bb0(%0 : $*AddressOnlyEnum):
  %1 = unchecked_take_enum_data_addr %0 : $*AddressOnlyEnum, #AddressOnlyEnum.Loadable!enumelt.1
  %2 = load %1 : $*Builtin.Int32
  return %2 : $Builtin.Int32
}

sil @partial_apply_arg_fun : $@convention(thin) (Builtin.Int32, Builtin.Int32) -> () {
bb0(%0 : $Builtin.Int32, %1 : $Builtin.Int32):
  %2 = tuple()
  return %2 : $()
}
sil @partial_apply_generic_func : $@convention(thin) <T> () -> () {
bb0:
  %0 = tuple()
  return %0 : $()
}

sil @partial_apply_nothing : $@convention(thin) () -> () {
  %0 = tuple()
  return %0 : $()
}

// CHECK-LABEL: sil @partial_apply_without_subs_or_args_is_thin_to_thick
// CHECK: bb0:
// CHECK-NEXT: function_ref partial_apply_nothing
// CHECK-NEXT: function_ref @partial_apply_nothing
// CHECK-NEXT: thin_to_thick_function
// CHECK-NEXT: function_ref partial_apply_arg_fun
// CHECK-NEXT: function_ref @partial_apply_arg_fun
// CHECK-NEXT: integer_literal
// CHECK-NEXT: partial_apply
// CHECK-NEXT: function_ref partial_apply_generic_func
// CHECK-NEXT: function_ref @partial_apply_generic_func
// CHECK-NEXT: partial_apply
sil @partial_apply_without_subs_or_args_is_thin_to_thick : $@convention(thin) () -> (@callee_owned () -> (), @callee_owned (Builtin.Int32) -> (), @callee_owned () -> ()) {
bb0:
  %0 = function_ref @partial_apply_nothing : $@convention(thin) () -> ()
  %1 = partial_apply %0() : $@convention(thin) () -> ()
  %2 = function_ref @partial_apply_arg_fun : $@convention(thin) (Builtin.Int32, Builtin.Int32) -> ()
  %3 = integer_literal $Builtin.Int32, 0
  %4 = partial_apply %2(%3) : $@convention(thin) (Builtin.Int32, Builtin.Int32) -> ()
  %5 = function_ref @partial_apply_generic_func : $@convention(thin) <T> () -> ()
  %6 = partial_apply %5<Builtin.Int32>() : $@convention(thin) <T> () -> ()
  %7 = tuple(%1 : $@callee_owned () -> (), %4 : $@callee_owned (Builtin.Int32) -> (), %6 : $@callee_owned () -> ())
  return %7 : $(@callee_owned () -> (), @callee_owned (Builtin.Int32) -> (), @callee_owned () -> ())
}

/// Global initializers might have side-effects. We cannot delete such unused
/// calls.
// CHECK-LABEL: sil @not_dead_global_init_call : $@convention(thin) () -> () {
// CHECK: bb0:
// CHECK: [[FUN:%.*]] = function_ref
// CHECK-NEXT: apply [[FUN]]()
// CHECK-NEXT: tuple
// CHECK-NEXT: return
sil @not_dead_global_init_call : $@convention(thin) () -> () {
bb0:
  %0 = function_ref @global_init_fun : $@convention(thin) () -> Builtin.RawPointer
  %1 = apply %0() : $@convention(thin) () -> Builtin.RawPointer
  %2 = tuple()
  return %2 : $()
}

// CHECK-LABEL: sil @sub_pointers : $@convention(thin) (Builtin.RawPointer) -> Builtin.Word
// CHECK: bb0
// CHECK-NEXT: integer_literal
// CHECK-NEXT: return
sil @sub_pointers : $@convention(thin) (Builtin.RawPointer) -> Builtin.Word {
bb0(%0 : $Builtin.RawPointer):
  %1 = integer_literal $Builtin.Word, 0
  %23 = index_raw_pointer %0 : $Builtin.RawPointer, %1 : $Builtin.Word
  %26 = builtin "ptrtoint_Word"(%23 : $Builtin.RawPointer) : $Builtin.Word
  %27 = builtin "ptrtoint_Word"(%0 : $Builtin.RawPointer) : $Builtin.Word
  %28 = builtin "sub_Word"(%26 : $Builtin.Word, %27 : $Builtin.Word) : $Builtin.Word
  return %28 : $Builtin.Word
}

// CHECK-LABEL: sil @sub_same_value : $@convention(thin) (Builtin.RawPointer) -> Builtin.Word
// CHECK: bb0
// CHECK-NEXT: integer_literal
// CHECK-NEXT: return
sil @sub_same_value : $@convention(thin) (Builtin.RawPointer) -> Builtin.Word {
bb0(%0 : $Builtin.RawPointer):
  %27 = builtin "ptrtoint_Word"(%0 : $Builtin.RawPointer) : $Builtin.Word
  %28 = builtin "sub_Word"(%27 : $Builtin.Word, %27 : $Builtin.Word) : $Builtin.Word
  return %28 : $Builtin.Word
}

sil @generic_call_with_indirect_result : $@convention(thin) <T> (@out T, @in T) -> ()
sil @generic_call_without_indirect_result : $@convention(thin) <T> (@in T) -> Bool
sil @generic_call_with_direct_result : $@convention(thin) <T> (T) -> T

// CHECK-LABEL: sil @generic_partial_apply : $@convention(thin) () -> () {
// CHECK-NOT: partial_apply
sil @generic_partial_apply : $@convention(thin) () -> () {
bb0:
  %0 = function_ref @generic_call_with_indirect_result : $@convention(thin) <τ_0_0> ( @out τ_0_0, @in τ_0_0) -> ()
  %1 = function_ref @generic_call_without_indirect_result : $@convention(thin) <τ_0_0> (@in τ_0_0) -> Bool
  %2 = partial_apply %0<Builtin.Int32>() : $@convention(thin) <τ_0_0> (@out τ_0_0, @in τ_0_0) -> ()
  %3 = alloc_stack $Builtin.Int32
  %4 = alloc_stack $Builtin.Int32
  %5 = apply %2(%3, %4) : $@callee_owned (@out Builtin.Int32, @in Builtin.Int32) -> ()
  %6 = partial_apply %1<Builtin.Int32>() : $@convention(thin) <τ_0_0> (@in τ_0_0) -> Bool
  %7 = apply %6(%3) : $@callee_owned (@in Builtin.Int32) -> Bool
  %8 = integer_literal $Builtin.Int32, 0
  %9 = function_ref @generic_call_with_direct_result : $@convention(thin) <τ_0_0> (τ_0_0) -> τ_0_0
  %10 = partial_apply %9<Builtin.Int32>() : $@convention(thin) <τ_0_0> (τ_0_0) -> τ_0_0
  %11 = apply %10(%8) : $@callee_owned (Builtin.Int32) -> Builtin.Int32
  %12 = partial_apply %9<Builtin.Int32>(%8) : $@convention(thin) <τ_0_0> (τ_0_0) -> τ_0_0
  %13 = apply %12() : $@callee_owned () -> Builtin.Int32
  dealloc_stack %4 : $*Builtin.Int32
  dealloc_stack %3 : $*Builtin.Int32
  %9999 = tuple()
  return %9999 : $()
}

// CHECK-LABEL: sil @bitcast_round_trips : $@convention(thin) (Builtin.NativeObject, Builtin.RawPointer) -> (Builtin.NativeObject, Builtin.RawPointer) {
// CHECK-NOT: unchecked_ref_cast
// CHECK-NOT: unchecked_trivial_bit_cast
sil @bitcast_round_trips : $@convention(thin) (Builtin.NativeObject, Builtin.RawPointer) -> (Builtin.NativeObject, Builtin.RawPointer) {
bb0(%0 : $Builtin.NativeObject, %1 : $Builtin.RawPointer):
  %2 = unchecked_ref_cast %0 : $Builtin.NativeObject to $Optional<Builtin.NativeObject>
  %3 = unchecked_ref_cast %2 : $Optional<Builtin.NativeObject> to $Builtin.NativeObject
  %4 = unchecked_trivial_bit_cast %1 : $Builtin.RawPointer to $Builtin.Word
  %5 = unchecked_trivial_bit_cast %4 : $Builtin.Word to $Builtin.RawPointer
  %6 = tuple(%3 : $Builtin.NativeObject, %5 : $Builtin.RawPointer)
  return %6 : $(Builtin.NativeObject, Builtin.RawPointer)
}

// CHECK-LABEL: sil @bitcast_combines : $@convention(thin) (Builtin.NativeObject, Builtin.RawPointer) -> (B, Optional<Builtin.Word>) {
// CHECK: unchecked_ref_cast
// CHECK-NOT: unchecked_bit_cast
// CHECK: unchecked_trivial_bit_cast
// CHECK-NOT: unchecked_trivial_bit_cast
sil @bitcast_combines : $@convention(thin) (Builtin.NativeObject, Builtin.RawPointer) -> (B, Optional<Builtin.Word>) {
bb0(%0 : $Builtin.NativeObject, %1 : $Builtin.RawPointer):
  %2 = unchecked_ref_cast %0 : $Builtin.NativeObject to $Optional<Builtin.NativeObject>
  %3 = unchecked_ref_cast %2 : $Optional<Builtin.NativeObject> to $B
  %4 = unchecked_trivial_bit_cast %1 : $Builtin.RawPointer to $Builtin.Word
  %5 = unchecked_trivial_bit_cast %4 : $Builtin.Word to $Optional<Builtin.Word>
  %6 = tuple(%3 : $B, %5 : $Optional<Builtin.Word>)
  return %6 : $(B, Optional<Builtin.Word>)
}

// CHECK-LABEL: sil @bitwise_combines : $@convention(thin) (Builtin.NativeObject, Builtin.RawPointer) -> (Optional<Builtin.NativeObject>, Builtin.RawPointer, Optional<Builtin.NativeObject>) {
// CHECK: bb0
// CHECK-NEXT: unchecked_bitwise_cast
// CHECK-NEXT: unchecked_trivial_bit_cast
// CHECK-NEXT: unchecked_ref_cast
sil @bitwise_combines : $@convention(thin) (Builtin.NativeObject, Builtin.RawPointer) -> (Optional<Builtin.NativeObject>, Builtin.RawPointer, Optional<Builtin.NativeObject>) {
bb0(%0 : $Builtin.NativeObject, %1 : $Builtin.RawPointer):
  // combine
  %2 = unchecked_bitwise_cast %1 : $Builtin.RawPointer to $Builtin.Word
  %3 = unchecked_bitwise_cast %2 : $Builtin.Word to $Optional<Builtin.NativeObject>

  // promote trivial
  %4 = unchecked_bitwise_cast %0 : $Builtin.NativeObject to $Builtin.RawPointer

  // promote ref
  %5 = unchecked_bitwise_cast %0 : $Builtin.NativeObject to $Optional<Builtin.NativeObject>

  %6 = tuple(%3 : $Optional<Builtin.NativeObject>, %4 : $Builtin.RawPointer, %5 : $Optional<Builtin.NativeObject>)
  return %6 : $(Optional<Builtin.NativeObject>, Builtin.RawPointer, Optional<Builtin.NativeObject>)
}

//CHECK-LABEL: @remove_pointer_compare_to_zero
//CHECK-NOT: apply
//CHECK-NOT: cond_fail
//CHECK: return
sil @remove_pointer_compare_to_zero : $@convention(thin) (Int) -> () {
bb0(%0 : $Int):
  %1 = string_literal utf16 "ss"
  %2 = integer_literal $Builtin.Word, 0
  %4 = builtin "inttoptr_Word"(%2 : $Builtin.Word) : $Builtin.RawPointer
  %6 = builtin "cmp_eq_RawPointer"(%1 : $Builtin.RawPointer, %4 : $Builtin.RawPointer) : $Builtin.Int1
  cond_fail %6 : $Builtin.Int1
  %8 = tuple ()
  return %8 : $()
}

//CHECK-LABEL: @remove_pointer_compare_to_zero_NE
//CHECK-NOT: apply
//CHECK: cond_fail
//CHECK: unreachable
sil @remove_pointer_compare_to_zero_NE : $@convention(thin) (Int) -> () {
bb0(%0 : $Int):
  %1 = string_literal utf16 "ss"
  %2 = integer_literal $Builtin.Word, 0
  %4 = builtin "inttoptr_Word"(%2 : $Builtin.Word) : $Builtin.RawPointer
  %6 = builtin "cmp_ne_RawPointer"(%1 : $Builtin.RawPointer, %4 : $Builtin.RawPointer) : $Builtin.Int1
  cond_fail %6 : $Builtin.Int1
  %8 = tuple ()
  return %8 : $()
}


//CHECK-LABEL: @remove_pointer_compare_to_zero_arith
//CHECK-NOT: apply
//CHECK-NOT: cond_fail
//CHECK: return
sil @remove_pointer_compare_to_zero_arith : $@convention(thin) (Builtin.Word) -> () {
bb0(%0 : $Builtin.Word):
  %1 = string_literal utf16 "ss"
  %2 = integer_literal $Builtin.Word, 0
  %3 = integer_literal $Builtin.Word, 4
  %4 = integer_literal $Builtin.Int1, -1
  %6 = builtin "smul_with_overflow_Word"(%0 : $Builtin.Word, %2 : $Builtin.Word, %4 : $Builtin.Int1) : $(Builtin.Word, Builtin.Int1)
  %7 = tuple_extract %6 : $(Builtin.Word, Builtin.Int1), 0
  %9 = builtin "inttoptr_Word"(%7 : $Builtin.Word) : $Builtin.RawPointer
  %11 = builtin "cmp_eq_RawPointer"(%1 : $Builtin.RawPointer, %9 : $Builtin.RawPointer) : $Builtin.Int1
  cond_fail %11 : $Builtin.Int1
  %13 = tuple ()
  return %13 : $()
}

// CHECK-LABEL: sil @nonnil
sil @nonnil : $@convention(thin) () -> Builtin.Int1 {
bb0:
// CHECK: bb0
// CHECK-NOT: select_enum
  %1 = integer_literal $Builtin.Int32, 8
  %2 = struct $Int32 (%1 : $Builtin.Int32)
  %3 = enum $Optional<Int32>, #Optional.Some!enumelt.1, %2 : $Int32
  %t = integer_literal $Builtin.Int1, -1
  %f = integer_literal $Builtin.Int1, 0
// CHECK: [[ONE:%[^ ]+]] = integer_literal $Builtin.Int1, -1
  %5 = select_enum %3 : $Optional<Int32>, case #Optional.Some!enumelt.1: %t, case #Optional.None!enumelt: %f : $Builtin.Int1
// CHECK: return [[ONE]]
  return %5 : $Builtin.Int1
}

// CHECK-LABEL: sil @isnil
sil @isnil : $@convention(thin) () -> Builtin.Int1 {
bb0:
// CHECK: bb0
// CHECK-NOT: select_enum
  %1 = enum $Optional<Int>, #Optional.None!enumelt
  %t = integer_literal $Builtin.Int1, -1
  %f = integer_literal $Builtin.Int1, 0
// CHECK: [[ZERO:%[^ ]+]] = integer_literal $Builtin.Int1, 0
  %5 = select_enum %1 : $Optional<Int>, case #Optional.Some!enumelt.1: %t, case #Optional.None!enumelt: %f : $Builtin.Int1
// CHECK: return [[ZERO]]
  return %5 : $Builtin.Int1
}


class ZZZ {
  @objc deinit 
  init()
}

struct SSS {
}

//CHECK-LABEL: sil @test_delete_readonly_owned
//CHECK: bb0(%0 : $ZZZ): 
//CHECK-NEXT: strong_release %0
//CHECK-NEXT: tuple
//CHECK-NEXT: return
sil @test_delete_readonly_owned : $@convention(thin) (@owned ZZZ) -> () {
bb0(%0 : $ZZZ):
  %2 = function_ref @read_only_owned : $@convention(thin) (@owned ZZZ) -> () // user: %4
  %4 = apply %2(%0) : $@convention(thin) (@owned ZZZ) -> ()
  %6 = tuple ()                                   // user: %7
  return %6 : $()                                 // id: %7
}

sil [readonly] @read_only_owned : $@convention(thin) (@owned ZZZ) -> ()

//CHECK-LABEL: sil @test_delete_readonly_guaranteed
//CHECK: bb0(%0 : $ZZZ): 
//CHECK-NEXT: tuple
//CHECK-NEXT: return
sil @test_delete_readonly_guaranteed : $@convention(thin) (@guaranteed ZZZ) -> () {
bb0(%0 : $ZZZ):
  %2 = function_ref @read_only_guaranteed : $@convention(thin) (@guaranteed ZZZ) -> () // user: %4
  %4 = apply %2(%0) : $@convention(thin) (@guaranteed ZZZ) -> ()
  %6 = tuple ()                                   // user: %7
  return %6 : $()                                 // id: %7
}

sil [readonly] @read_only_guaranteed : $@convention(thin) (@guaranteed ZZZ) -> ()

//CHECK-LABEL: sil @test_delete_readonly_in
//CHECK: bb0(%0 : $*SSS): 
//CHECK-NEXT: destroy_addr %0
//CHECK-NEXT: tuple
//CHECK-NEXT: return
sil @test_delete_readonly_in : $@convention(thin) (@in SSS) -> () {
bb0(%0 : $*SSS):
  %2 = function_ref @read_only_in : $@convention(thin) (@in SSS) -> () // user: %4
  %4 = apply %2(%0) : $@convention(thin) (@in SSS) -> ()
  %6 = tuple ()                                   // user: %7
  return %6 : $()                                 // id: %7
}

sil [readonly] @read_only_in : $@convention(thin) (@in SSS) -> ()

struct MyError : ErrorProtocol {
}

sil @unknown : $@convention(thin) () -> ()
sil [readonly] @readonly_throwing : $@convention(thin) (@owned ZZZ) -> (ZZZ, @error ErrorProtocol)

//CHECK-LABEL: sil @test_delete_readonly_try_apply
//CHECK:      bb0(%0 : $ZZZ): 
//CHECK-NEXT:   strong_release %0
//CHECK-NEXT:   [[IL:%[0-9]+]] = integer_literal $Builtin.Int1, 0
//CHECK-NEXT:   cond_br [[IL]], bb1, bb2
//CHECK:      bb1:
//CHECK-NEXT:   br bb3
//CHECK:      bb2:
//CHECK-NEXT:   br bb3
//CHECK:      bb3:
//CHECK:        return
sil @test_delete_readonly_try_apply : $@convention(thin) (@owned ZZZ) -> () {
bb0(%0 : $ZZZ):
  %2 = function_ref @readonly_throwing : $@convention(thin) (@owned ZZZ) -> (ZZZ, @error ErrorProtocol)
  try_apply %2(%0) : $@convention(thin) (@owned ZZZ) -> (ZZZ, @error ErrorProtocol), normal bb1, error bb2

bb1(%4 : $ZZZ):
  strong_release %4 : $ZZZ
  br bb3

bb2(%8 : $ErrorProtocol):
  strong_release %8 : $ErrorProtocol
  br bb3

bb3:
  %6 = tuple ()
  return %6 : $()
}

//CHECK-LABEL: sil @test_dont_delete_readonly_try_apply1
//CHECK: try_apply %{{[0-9]+}}(%0)
sil @test_dont_delete_readonly_try_apply1 : $@convention(thin) (@owned ZZZ) -> () {
bb0(%0 : $ZZZ):
  %2 = function_ref @readonly_throwing : $@convention(thin) (@owned ZZZ) -> (ZZZ, @error ErrorProtocol)
  try_apply %2(%0) : $@convention(thin) (@owned ZZZ) -> (ZZZ, @error ErrorProtocol), normal bb1, error bb2

bb1(%4 : $ZZZ):
  strong_release %4 : $ZZZ
  br bb3

bb2(%8 : $ErrorProtocol):
  // Additional instructions in error block.
  %u = function_ref @unknown : $@convention(thin) () -> ()
  %r = apply %u() : $@convention(thin) () -> ()
  strong_release %8 : $ErrorProtocol
  br bb3

bb3:
  %6 = tuple ()
  return %6 : $()
}

//CHECK-LABEL: sil @test_dont_delete_readonly_try_apply2
//CHECK: try_apply %{{[0-9]+}}(%0)
sil @test_dont_delete_readonly_try_apply2 : $@convention(thin) (@owned ZZZ) -> () {
bb0(%0 : $ZZZ):
  %2 = function_ref @readonly_throwing : $@convention(thin) (@owned ZZZ) -> (ZZZ, @error ErrorProtocol)
  try_apply %2(%0) : $@convention(thin) (@owned ZZZ) -> (ZZZ, @error ErrorProtocol), normal bb1, error bb2

bb1(%4 : $ZZZ):
  // Additional instructions in normal return block.
  %u = function_ref @unknown : $@convention(thin) () -> ()
  %r = apply %u() : $@convention(thin) () -> ()
  strong_release %4 : $ZZZ
  br bb3

bb2(%8 : $ErrorProtocol):
  strong_release %8 : $ErrorProtocol
  br bb3

bb3:
  %6 = tuple ()
  return %6 : $()
}

//CHECK-LABEL: sil @test_dont_delete_readonly_try_apply3
//CHECK: try_apply %{{[0-9]+}}(%0)
sil @test_dont_delete_readonly_try_apply3 : $@convention(thin) (@owned ZZZ) -> () {
bb0(%0 : $ZZZ):
  %2 = function_ref @readonly_throwing : $@convention(thin) (@owned ZZZ) -> (ZZZ, @error ErrorProtocol)
  try_apply %2(%0) : $@convention(thin) (@owned ZZZ) -> (ZZZ, @error ErrorProtocol), normal bb1, error bb2

bb1(%4 : $ZZZ):
  strong_release %4 : $ZZZ
  br bb3

bb2(%8 : $ErrorProtocol):
  strong_release %8 : $ErrorProtocol
  // Normal and error block don't have a common successor block.
  br bb4

bb3:
  %u = function_ref @unknown : $@convention(thin) () -> ()
  %r = apply %u() : $@convention(thin) () -> ()
  br bb4

bb4:
  %6 = tuple ()
  return %6 : $()
}

//CHECK-LABEL: sil @test_dont_delete_readonly_try_apply4
//CHECK: try_apply %{{[0-9]+}}(%0)
sil @test_dont_delete_readonly_try_apply4 : $@convention(thin) (@owned ZZZ, @owned ZZZ) -> @owned ZZZ {
bb0(%0 : $ZZZ, %1 : $ZZZ):
  %2 = function_ref @readonly_throwing : $@convention(thin) (@owned ZZZ) -> (ZZZ, @error ErrorProtocol)
  try_apply %2(%0) : $@convention(thin) (@owned ZZZ) -> (ZZZ, @error ErrorProtocol), normal bb1, error bb2

bb1(%4 : $ZZZ):
  strong_release %4 : $ZZZ
  br bb3(%0 : $ZZZ)

bb2(%8 : $ErrorProtocol):
  strong_release %8 : $ErrorProtocol
  // Normal and error block don't use the same block arguments for the common successor.
  br bb3(%1 : $ZZZ)

bb3(%a : $ZZZ):
  return %a : $ZZZ
}

struct FakeInt16 {
  var val : Builtin.Int16
}

struct FakeInt32 {
  var val : Builtin.Int32
}

// CHECK-LABEL: sil @loadable_switch_enum_addr_promotion : $@convention(thin) (@in FakeOptional<Builtin.RawPointer>) -> () {
// CHECK-NOT: switch_enum_addr
// CHECK: load
// CHECK-NEXT: switch_enum
// CHECK-NOT: switch_enum_addr
sil @loadable_switch_enum_addr_promotion : $@convention(thin) (@in FakeOptional<Builtin.RawPointer>) -> () {
bb0(%0 : $*FakeOptional<Builtin.RawPointer>):
  switch_enum_addr %0 : $*FakeOptional<Builtin.RawPointer>, case #FakeOptional.Some!enumelt.1: bb1, case #FakeOptional.None!enumelt: bb2

bb1:
  br bb3

bb2:
  br bb3

bb3:
  %2 = tuple()
  return %2 : $()
}

@objc(XX) protocol XX {
}

class XXImpl : XX {
  @objc deinit
  init()
}

// CHECK-LABEL: sil @remove_release_objc_metatype_to_object
// CHECK-NOT: strong_release {{%[0-9]+}} : $AnyObject
sil @remove_release_objc_metatype_to_object : $@convention(thin) () -> () {
bb0:
  %0 = metatype $@thick XXImpl.Type                // user: %1
  %1 = thick_to_objc_metatype %0 : $@thick XXImpl.Type to $@objc_metatype XXImpl.Type // user: %2
  %2 = objc_metatype_to_object %1 : $@objc_metatype XXImpl.Type to $AnyObject // users: %3, %4
  debug_value %2 : $AnyObject  // id: %3
  strong_release %2 : $AnyObject                  // id: %4
  %5 = tuple ()                                   // user: %6
  return %5 : $()                                 // id: %6
}

// CHECK-LABEL: sil @remove_release_objc_existential_metatype_to_object
// CHECK-NOT: strong_release {{%[0-9]+}} : $AnyObject
sil @remove_release_objc_existential_metatype_to_object: $@convention(thin) (@owned XX) -> () {
bb0(%0 : $XX):
  debug_value %0 : $XX                   // id: %1
  %2 = existential_metatype $@thick XX.Type, %0 : $XX // user: %3
  %3 = thick_to_objc_metatype %2 : $@thick XX.Type to $@objc_metatype XX.Type // user: %4
  %4 = objc_existential_metatype_to_object %3 : $@objc_metatype XX.Type to $AnyObject // users: %5, %6
  debug_value %4 : $AnyObject, let, name "obj1" // id: %5
  strong_release %4 : $AnyObject                  // id: %6
  strong_release %0 : $XX                         // id: %7
  %8 = tuple ()                                   // user: %9
  return %8 : $()                                 // id: %9
}

// CHECK-LABEL: sil @unowned_round_trips : $@convention(thin) (B, @sil_unowned B, AnyObject, @sil_unmanaged AnyObject) -> (B, @sil_unowned B, AnyObject, @sil_unmanaged AnyObject) {
// CHECK: bb0(
// CHECK-NEXT: tuple
// CHECK-NEXT: return
sil @unowned_round_trips : $@convention(thin) (B, @sil_unowned B, AnyObject, @sil_unmanaged AnyObject) -> (B, @sil_unowned B, AnyObject, @sil_unmanaged AnyObject) {
bb0(%0 : $B, %1 : $@sil_unowned B, %2 : $AnyObject, %3: $@sil_unmanaged AnyObject):
  %4 = ref_to_unowned %0 : $B to $@sil_unowned B
  %5 = unowned_to_ref %4 : $@sil_unowned B to $B
  %6 = unowned_to_ref %1 : $@sil_unowned B to $B
  %7 = ref_to_unowned %6 : $B to $@sil_unowned B

  %8 = ref_to_unmanaged %2 : $AnyObject to $@sil_unmanaged AnyObject
  %9 = unmanaged_to_ref %8 : $@sil_unmanaged AnyObject to $AnyObject
  %10 = unmanaged_to_ref %3 : $@sil_unmanaged AnyObject to $AnyObject
  %11 = ref_to_unmanaged %10 : $AnyObject to $@sil_unmanaged AnyObject

  %9999 = tuple(%5 : $B, %7 : $@sil_unowned B, %9 : $AnyObject, %11 : $@sil_unmanaged AnyObject)
  return %9999 : $(B, @sil_unowned B, AnyObject, @sil_unmanaged AnyObject)
}

// CHECK-LABEL: sil @collapse_existential_pack_unpack_unchecked_ref_cast
// CHECK:       bb0([[Ref:%.*]]: $MyClass):
// CHECK-NOT:     init_existential_ref
// CHECK-NOT:     open_existential_ref
// CHECK:         unchecked_ref_cast [[Ref]]

sil @collapse_existential_pack_unpack_unchecked_ref_cast : $@convention(thin) (MyClass) -> () {
bb0(%0: $MyClass):
  %1 = init_existential_ref %0 : $MyClass : $MyClass, $AnyObject
  %2 = open_existential_ref %1 : $AnyObject to $@opened("2CAE06CE-5F10-11E4-AF13-C82A1428F987") AnyObject
  %3 = unchecked_ref_cast %2 : $@opened("2CAE06CE-5F10-11E4-AF13-C82A1428F987") AnyObject to $Builtin.NativeObject
  strong_retain %3: $Builtin.NativeObject
  %5 = tuple ()
  return %5 : $()
}

// CHECK-LABEL: sil @collapse_existential_pack_unpack_ref_to_raw_pointer
// CHECK:       bb0([[Ref:%.*]]: $MyClass):
// CHECK-NOT:     init_existential_ref
// CHECK-NOT:     open_existential_ref
// CHECK:         ref_to_raw_pointer [[Ref]]

sil @collapse_existential_pack_unpack_ref_to_raw_pointer : $@convention(thin) (MyClass) -> () {
bb0(%0: $MyClass):
  %1 = init_existential_ref %0 : $MyClass : $MyClass, $AnyObject
  %2 = open_existential_ref %1 : $AnyObject to $@opened("2CAE06CE-5F10-11E4-AF13-C82A1428F987") AnyObject
  %3 = ref_to_raw_pointer %2 : $@opened("2CAE06CE-5F10-11E4-AF13-C82A1428F987") AnyObject to $Builtin.RawPointer
  %4 = pointer_to_address %3 : $Builtin.RawPointer to $*Builtin.Word
  %5 = integer_literal $Builtin.Word, 5
  store %5 to %4: $*Builtin.Word
  %6 = tuple ()
  return %6 : $()
}

// CHECK-LABEL: sil @load_fixlifetime_address
// CHECK:          [[Stck:%.*]] = alloc_stack
// CHECK-NOT:                     fix_lifetime [[Stck]]#1
// CHECK:       [[StckVal:%.*]] = load [[Stck]]
// CHECK:                         fix_lifetime [[StckVal]]

sil @load_fixlifetime_address : $@convention(thin) (Builtin.NativeObject) -> () {
bb0(%0: $Builtin.NativeObject):
  %1 = alloc_stack $Builtin.NativeObject
  store %0 to %1: $*Builtin.NativeObject
  fix_lifetime %1 : $*Builtin.NativeObject
  dealloc_stack %1 : $*Builtin.NativeObject
  %6 = tuple ()
  return %6 : $()
}

// CHECK-LABEL:     sil @collapse_to_unchecked_trivial_bit_cast
// CHECK:           bb0([[Ref:%.*]]: $Optional<MyClass>):
// CHECK:             unchecked_trivial_bit_cast [[Ref]]
// CHECK-NOT:         unchecked_ref_cast
// CHECK-NOT:         ref_to_raw_pointer
// CHECK:             return
// (ref_to_raw_pointer (unchecked_ref_cast x)) -> (unchecked_trivial_bit_cast x)
sil @collapse_to_unchecked_trivial_bit_cast : $@convention(thin) (Optional<MyClass>) -> (Builtin.RawPointer) {
bb0(%0 : $Optional<MyClass>):
  %1 = unchecked_ref_cast %0 : $Optional<MyClass> to $Builtin.NativeObject
  %2 = ref_to_raw_pointer %1 : $Builtin.NativeObject to $Builtin.RawPointer
  return %2 : $Builtin.RawPointer
}

// CHECK-LABEL: sil @remove_trunc_utos_zext_of_and
// CHECK:       bb0([[Ref:%.*]]: $Builtin.Word):
// CHECK:         integer_literal $Builtin.Word, 4611686018427387903
// CHECK:         builtin "and_Word"
// CHECK-NOT:     builtin "zextOrBitCast_Word_Int64"
// CHECK-NOT:     builtin "u_to_s_checked_conversion_Int64"
// CHECK-NOT:     builtin "truncOrBitCast_Int64_Word"
// CHECK:         return
sil @remove_trunc_utos_zext_of_and : $@convention(thin) (Builtin.Word) -> (Builtin.Word) {
bb0(%0 : $Builtin.Word):
  %1 = integer_literal $Builtin.Word, 4611686018427387903
  %2 = builtin "and_Word"(%0 : $Builtin.Word, %1 : $Builtin.Word) : $Builtin.Word
  %3 = builtin "zextOrBitCast_Word_Int64"(%2 : $Builtin.Word) : $Builtin.Int64
  %4 = builtin "u_to_s_checked_conversion_Int64"(%3 : $Builtin.Int64): $(Builtin.Int64, Builtin.Int1)
  %5 = tuple_extract %4 : $(Builtin.Int64, Builtin.Int1), 0
  %6 = tuple_extract %4 : $(Builtin.Int64, Builtin.Int1), 1
  cond_fail %6 : $Builtin.Int1
  %8 = builtin "truncOrBitCast_Int64_Word"(%5 : $Builtin.Int64) : $Builtin.Word
  return %8 : $Builtin.Word
}

// CHECK-LABEL: sil @dont_remove_trunc_utos_zext_of_and
// CHECK:       bb0([[Ref:%.*]]: $Builtin.Word, [[Ref:%.*]]: $Builtin.Word):
// CHECK:         builtin "and_Word"
// CHECK:         builtin "zextOrBitCast_Word_Int64"
// CHECK:         builtin "u_to_s_checked_conversion_Int64"
// CHECK:         builtin "truncOrBitCast_Int64_Word"
// CHECK:         return
sil @dont_remove_trunc_utos_zext_of_and : $@convention(thin) (Builtin.Word, Builtin.Word) -> (Builtin.Word) {
bb0(%0 : $Builtin.Word, %1 : $Builtin.Word):
  %2 = builtin "and_Word"(%0 : $Builtin.Word, %1 : $Builtin.Word) : $Builtin.Word
  %3 = builtin "zextOrBitCast_Word_Int64"(%2 : $Builtin.Word) : $Builtin.Int64
  %4 = builtin "u_to_s_checked_conversion_Int64"(%3 : $Builtin.Int64): $(Builtin.Int64, Builtin.Int1)
  %5 = tuple_extract %4 : $(Builtin.Int64, Builtin.Int1), 0
  %6 = tuple_extract %4 : $(Builtin.Int64, Builtin.Int1), 1
  cond_fail %6 : $Builtin.Int1
  %8 = builtin "truncOrBitCast_Int64_Word"(%5 : $Builtin.Int64) : $Builtin.Word
  return %8 : $Builtin.Word
}

// CHECK-LABEL: sil @remove_trunc_utos_zext_of_or
// CHECK:       bb0([[Ref:%.*]]: $Builtin.Word):
// CHECK:         integer_literal $Builtin.Word, 1
// CHECK:         builtin "lshr_Word"
// CHECK:         builtin "or_Word"
// CHECK-NOT:     builtin "zextOrBitCast_Word_Int64"
// CHECK-NOT:     builtin "u_to_s_checked_conversion_Int64"
// CHECK-NOT:     builtin "truncOrBitCast_Int64_Word"
// CHECK:         return
sil @remove_trunc_utos_zext_of_or : $@convention(thin) (Builtin.Word) -> (Builtin.Word) {
bb0(%0 : $Builtin.Word):
  %1 = integer_literal $Builtin.Word, 1
  %l1 = builtin "lshr_Word"(%0 : $Builtin.Word, %1 : $Builtin.Word) : $Builtin.Word
  %2 = builtin "or_Word"(%l1 : $Builtin.Word, %1 : $Builtin.Word) : $Builtin.Word
  %3 = builtin "zextOrBitCast_Word_Int64"(%2 : $Builtin.Word) : $Builtin.Int64
  %4 = builtin "u_to_s_checked_conversion_Int64"(%3 : $Builtin.Int64): $(Builtin.Int64, Builtin.Int1)
  %5 = tuple_extract %4 : $(Builtin.Int64, Builtin.Int1), 0
  %6 = tuple_extract %4 : $(Builtin.Int64, Builtin.Int1), 1
  cond_fail %6 : $Builtin.Int1
  %8 = builtin "truncOrBitCast_Int64_Word"(%5 : $Builtin.Int64) : $Builtin.Word
  return %8 : $Builtin.Word
}

// CHECK-LABEL: sil @dont_remove_trunc_utos_zext_of_or
// CHECK:       bb0([[Ref:%.*]]: $Builtin.Word):
// CHECK:         integer_literal $Builtin.Word, -2
// CHECK:         builtin "or_Word"
// CHECK:         builtin "zextOrBitCast_Word_Int64"
// CHECK:         builtin "u_to_s_checked_conversion_Int64"
// CHECK:         builtin "truncOrBitCast_Int64_Word"
// CHECK:         return
sil @dont_remove_trunc_utos_zext_of_or : $@convention(thin) (Builtin.Word) -> (Builtin.Word) {
bb0(%0 : $Builtin.Word):
  %1 = integer_literal $Builtin.Word, -2
  %2 = builtin "or_Word"(%0 : $Builtin.Word, %1 : $Builtin.Word) : $Builtin.Word
  %3 = builtin "zextOrBitCast_Word_Int64"(%2 : $Builtin.Word) : $Builtin.Int64
  %4 = builtin "u_to_s_checked_conversion_Int64"(%3 : $Builtin.Int64): $(Builtin.Int64, Builtin.Int1)
  %5 = tuple_extract %4 : $(Builtin.Int64, Builtin.Int1), 0
  %6 = tuple_extract %4 : $(Builtin.Int64, Builtin.Int1), 1
  cond_fail %6 : $Builtin.Int1
  %8 = builtin "truncOrBitCast_Int64_Word"(%5 : $Builtin.Int64) : $Builtin.Word
  return %8 : $Builtin.Word
}

// CHECK-LABEL: sil @remove_trunc_utos_zext_of_xor
// CHECK:       bb0:
// CHECK:         integer_literal $Builtin.Word, -1
// CHECK:         integer_literal $Builtin.Word, -1
// CHECK:         builtin "xor_Word"
// CHECK-NOT:     builtin "zextOrBitCast_Word_Int64"
// CHECK-NOT:     builtin "u_to_s_checked_conversion_Int64"
// CHECK-NOT:     builtin "truncOrBitCast_Int64_Word"
// CHECK:         return
sil @remove_trunc_utos_zext_of_xor : $@convention(thin) () -> (Builtin.Word) {
bb0:
  %0 = integer_literal $Builtin.Word, -1
  %1 = integer_literal $Builtin.Word, -1
  %2 = builtin "xor_Word"(%0 : $Builtin.Word, %1 : $Builtin.Word) : $Builtin.Word
  %3 = builtin "zextOrBitCast_Word_Int64"(%2 : $Builtin.Word) : $Builtin.Int64
  %4 = builtin "u_to_s_checked_conversion_Int64"(%3 : $Builtin.Int64): $(Builtin.Int64, Builtin.Int1)
  %5 = tuple_extract %4 : $(Builtin.Int64, Builtin.Int1), 0
  %6 = tuple_extract %4 : $(Builtin.Int64, Builtin.Int1), 1
  cond_fail %6 : $Builtin.Int1
  %8 = builtin "truncOrBitCast_Int64_Word"(%5 : $Builtin.Int64) : $Builtin.Word
  return %8 : $Builtin.Word
}

// CHECK-LABEL: sil @dont_remove_trunc_utos_zext_of_xor
// CHECK:       bb0([[Ref:%.*]]: $Builtin.Word):
// CHECK:         integer_literal $Builtin.Word, 1
// CHECK:         builtin "xor_Word"
// CHECK:         builtin "zextOrBitCast_Word_Int64"
// CHECK:         builtin "u_to_s_checked_conversion_Int64"
// CHECK:         builtin "truncOrBitCast_Int64_Word"
// CHECK:         return
sil @dont_remove_trunc_utos_zext_of_xor : $@convention(thin) (Builtin.Word) -> (Builtin.Word) {
bb0(%0 : $Builtin.Word):
  %1 = integer_literal $Builtin.Word, 1
  %2 = builtin "xor_Word"(%0 : $Builtin.Word, %1 : $Builtin.Word) : $Builtin.Word
  %3 = builtin "zextOrBitCast_Word_Int64"(%2 : $Builtin.Word) : $Builtin.Int64
  %4 = builtin "u_to_s_checked_conversion_Int64"(%3 : $Builtin.Int64): $(Builtin.Int64, Builtin.Int1)
  %5 = tuple_extract %4 : $(Builtin.Int64, Builtin.Int1), 0
  %6 = tuple_extract %4 : $(Builtin.Int64, Builtin.Int1), 1
  cond_fail %6 : $Builtin.Int1
  %8 = builtin "truncOrBitCast_Int64_Word"(%5 : $Builtin.Int64) : $Builtin.Word
  return %8 : $Builtin.Word
}

struct GenContainer<T> {
}

sil public_external [fragile] @materializeForSetClosure : $@convention(thin) <T> (Builtin.RawPointer, @inout Builtin.UnsafeValueBuffer, @inout GenContainer<T>, @thick GenContainer<T>.Type) -> () {
bb0(%0 : $Builtin.RawPointer, %1 : $*Builtin.UnsafeValueBuffer, %2 : $*GenContainer<T>, %3 : $@thick GenContainer<T>.Type):
  unreachable
}

// CHECK-LABEL: sil @combine_cast_of_materializeForSet_function
// CHECK: bb0
// CHECK: [[FUN:%.*]] = function_ref @materializeForSetClosure
// CHECK: apply [[FUN]]<Int>(
// CHECK: return

sil @combine_cast_of_materializeForSet_function : $@convention(thin) (Builtin.RawPointer, @inout Builtin.UnsafeValueBuffer, @inout GenContainer<Int>) -> () {
bbO(%0 : $Builtin.RawPointer, %1 : $*Builtin.UnsafeValueBuffer, %2: $*GenContainer<Int>):
  %3 = metatype $@thick GenContainer<Int>.Type
  %4 = function_ref @materializeForSetClosure : $@convention(thin) <τ_0_0> (Builtin.RawPointer, @inout Builtin.UnsafeValueBuffer, @inout GenContainer<τ_0_0>, @thick GenContainer<τ_0_0>.Type) -> ()
  %5 = thin_function_to_pointer %4 : $@convention(thin) <τ_0_0> (Builtin.RawPointer, @inout Builtin.UnsafeValueBuffer, @inout GenContainer<τ_0_0>, @thick GenContainer<τ_0_0>.Type) -> () to $Builtin.RawPointer
  %6 = pointer_to_thin_function %5 : $Builtin.RawPointer to $@convention(thin) (Builtin.RawPointer, @inout Builtin.UnsafeValueBuffer, @inout GenContainer<Int>, @thick GenContainer<Int>.Type) -> ()
  %7 = apply %6(%0, %1, %2, %3) : $@convention(thin) (Builtin.RawPointer, @inout Builtin.UnsafeValueBuffer, @inout GenContainer<Int>, @thick GenContainer<Int>.Type) -> ()
  %8 = tuple ()
  return %8 : $()
}

protocol AnForwardIndexType {
}

protocol AnIndexable {
  typealias Index = AnForwardIndexType
}

struct GenContainer2<T : AnIndexable> {
}

struct ConcreteForwardIndexType : AnForwardIndexType {
}

struct ConcreteIndexable : AnIndexable {
  typealias Index = ConcreteForwardIndexType
}


sil public_external [fragile] @materializeForSetClosure2 : $@convention(thin) <T: AnIndexable> (Builtin.RawPointer, @inout Builtin.UnsafeValueBuffer, @inout GenContainer2<T>, @thick GenContainer2<T>.Type) -> () {
bb0(%0 : $Builtin.RawPointer, %1 : $*Builtin.UnsafeValueBuffer, %2 : $*GenContainer2<T>, %3 : $@thick GenContainer2<T>.Type):
  unreachable
}

// CHECK-LABEL: sil @combine_cast_of_materializeForSet_function
// CHECK: bb0
// CHECK: [[FUN:%.*]] = function_ref @materializeForSetClosure
// CHECK: apply [[FUN]]<ConcreteIndexable, ConcreteForwardIndexType>(
// CHECK: return

sil @combine_cast_of_materializeForSet_function_nested_substitutions : $@convention(thin) (Builtin.RawPointer, @inout Builtin.UnsafeValueBuffer, @inout GenContainer2<ConcreteIndexable>) -> () {
bbO(%0 : $Builtin.RawPointer, %1 : $*Builtin.UnsafeValueBuffer, %2: $*GenContainer2<ConcreteIndexable>):
  %3 = metatype $@thick GenContainer2<ConcreteIndexable>.Type
  %4 = function_ref @materializeForSetClosure2 : $@convention(thin) <τ_0_0 : AnIndexable> (Builtin.RawPointer, @inout Builtin.UnsafeValueBuffer, @inout GenContainer2<τ_0_0>, @thick GenContainer2<τ_0_0>.Type) -> ()
  %5 = thin_function_to_pointer %4 : $@convention(thin) <τ_0_0 : AnIndexable> (Builtin.RawPointer, @inout Builtin.UnsafeValueBuffer, @inout GenContainer2<τ_0_0>, @thick GenContainer2<τ_0_0>.Type) -> () to $Builtin.RawPointer
  %6 = pointer_to_thin_function %5 : $Builtin.RawPointer to $@convention(thin) (Builtin.RawPointer, @inout Builtin.UnsafeValueBuffer, @inout GenContainer2<ConcreteIndexable>, @thick GenContainer2<ConcreteIndexable>.Type) -> ()
  %7 = apply %6(%0, %1, %2, %3) : $@convention(thin) (Builtin.RawPointer, @inout Builtin.UnsafeValueBuffer, @inout GenContainer2<ConcreteIndexable>, @thick GenContainer2<ConcreteIndexable>.Type) -> ()
  %8 = tuple ()
  return %8 : $()
}

// CHECK-LABEL:   sil @thin_function_to_pointer_identity
// CHECK:         bb0([[Ref:%.*]]: $Builtin.RawPointer):
// CHECK-NOT:       pointer_to_thin_function
// CHECK-NOT:       thin_function_to_pointer
// CHECK:           return [[Ref]]

sil @thin_function_to_pointer_identity : $@convention(thin) (Builtin.RawPointer) -> (Builtin.RawPointer) {
bb0(%0 : $Builtin.RawPointer):
  %1 = pointer_to_thin_function %0 : $Builtin.RawPointer to $@convention(thin) () -> ()
  %2 = thin_function_to_pointer %1 : $@convention(thin) () -> () to $Builtin.RawPointer
  return %2 : $Builtin.RawPointer
}

// CHECK-LABEL:   sil @pointer_to_thin_function_identity
// CHECK:         bb0([[Ref:%.*]]: $@convention(thin) () -> ()):
// CHECK-NOT:       thin_function_to_pointer
// CHECK-NOT:       pointer_to_thin_function
// CHECK:           return [[Ref]]

sil @pointer_to_thin_function_identity : $@convention(thin) (@convention(thin) () -> ()) -> (@convention(thin) () -> ()) {
bb0(%0 : $@convention(thin) () -> ()):
  %1 = thin_function_to_pointer %0 : $@convention(thin) () -> () to $Builtin.RawPointer
  %2 = pointer_to_thin_function %1 : $Builtin.RawPointer to $@convention(thin) () -> ()
  return %2 : $@convention(thin) () -> ()
}

// CHECK-LABEL:   sil @pointer_to_thin_function_different_type
// CHECK:           thin_function_to_pointer
// CHECK-NEXT:      pointer_to_thin_function
// CHECK-NEXT:      return

sil @pointer_to_thin_function_different_type : $@convention(thin) (@convention(thin) (Builtin.Int8) -> ()) -> (@convention(thin) () -> ()) {
bb0(%0 : $@convention(thin) (Builtin.Int8) -> ()):
  %1 = thin_function_to_pointer %0 : $@convention(thin) (Builtin.Int8) -> () to $Builtin.RawPointer
  %2 = pointer_to_thin_function %1 : $Builtin.RawPointer to $@convention(thin) () -> ()
  return %2 : $@convention(thin) () -> ()
}

// CHECK-LABEL:   sil @remove_dead_code_after_cond_fail
// CHECK:           [[Ref:%.*]] = integer_literal $Builtin.Int1, -1
// CHECK-NEXT:      cond_fail [[Ref]]
// CHECK-NEXT:      unreachable

sil @remove_dead_code_after_cond_fail : $@convention(thin) () -> (Int32) {
bb0:
  %0 = integer_literal $Builtin.Int32, -2
  %1 = integer_literal $Builtin.Int1, -1
  cond_fail %1 : $Builtin.Int1
  %3 = struct $Int32 (%0 : $Builtin.Int32)
  return %3 : $Int32
}


// CHECK-LABEL:   sil @remove_dead_code_after_unreachable
// CHECK-NEXT:      bb0
// CHECK-NOT:       integer_literal $Builtin.Int32, -2
// CHECK-NEXT:      unreachable
// CHECK-NOT:       integer_literal $Builtin.Int32, -2
// CHECK-NEXT:      }
sil @remove_dead_code_after_unreachable : $@convention(thin) () -> (Int32) {
bb0:
  unreachable
  %2 = integer_literal $Builtin.Int32, -2
  %3 = struct $Int32 (%2 : $Builtin.Int32)
  return %3 : $Int32
}


// CHECK-LABEL:   sil @dont_remove_code_after_cond_fail
// CHECK:         bb0([[Cond:%.*]] : $Builtin.Int1):
// CHECK-NEXT:      [[Ref:%.*]] = integer_literal $Builtin.Int32, -2
// CHECK-NEXT:      cond_fail [[Cond]]
// CHECK-NEXT:      [[Ret:%.*]] = struct $Int32 ([[Ref]] : $Builtin.Int32)
// CHECK-NEXT:      return [[Ret]]

sil @dont_remove_code_after_cond_fail : $@convention(thin) (Builtin.Int1) -> (Int32) {
bb0(%0 : $Builtin.Int1):
  %1 = integer_literal $Builtin.Int32, -2
  cond_fail %0 : $Builtin.Int1
  %3 = struct $Int32 (%1 : $Builtin.Int32)
  return %3 : $Int32
}

// CHECK-LABEL: sil @builtin_array_opt_index_raw_pointer_to_index_addr
// CHECK:  [[MT:%.*]] = metatype $@thick Int32.Type
// CHECK:  [[ONE:%.*]] = integer_literal $Builtin.Word, 1
// CHECK:  [[PTA1:%.*]] = pointer_to_address %1 : $Builtin.RawPointer to $*Int32
// CHECK:  [[CAST1:%.*]] = builtin "truncOrBitCast_Int64_Word"(%0 : $Builtin.Int64)
// CHECK:  [[IAD1:%.*]] = index_addr [[PTA1]] : $*Int32, [[CAST1]] : $Builtin.Word
// CHECK:  [[ATP1:%.*]] = address_to_pointer [[IAD1]] : $*Int32 to $Builtin.RawPointer
// CHECK:  [[PTA2:%.*]] = pointer_to_address %2 : $Builtin.RawPointer to $*Int32
// CHECK:  [[CAST2:%.*]] = builtin "truncOrBitCast_Int64_Word"(%0 : $Builtin.Int64)
// CHECK:  [[IAD2:%.*]] = index_addr [[PTA2]] : $*Int32, [[CAST2]] : $Builtin.Word
// CHECK:  [[ATP2:%.*]] = address_to_pointer [[IAD2]] : $*Int32 to $Builtin.RawPointer
// CHECK:  builtin "takeArrayFrontToBack"<Int32>([[MT]] : $@thick Int32.Type, [[ATP1]] : $Builtin.RawPointer, [[ATP2]] : $Builtin.RawPointer, [[ONE]] : $Builtin.Word) : $()
// CHECK: return

sil @builtin_array_opt_index_raw_pointer_to_index_addr : $@convention(thin) (Builtin.Int64, Builtin.RawPointer, Builtin.RawPointer) -> () {
bb0(%0 : $Builtin.Int64, %1 : $Builtin.RawPointer, %2 : $Builtin.RawPointer):
  %4 = metatype $@thick Int32.Type
  %5 = integer_literal $Builtin.Word, 1
  %6 = integer_literal $Builtin.Int1, 0
  %7 = builtin "strideof_nonzero"<Int32>(%4 : $@thick Int32.Type) : $Builtin.Word
  %14 = builtin "zextOrBitCast_Word_Int64"(%7 : $Builtin.Word) : $Builtin.Int64
  %8 = builtin "smul_with_overflow_Word"(%14 : $Builtin.Int64, %0 : $Builtin.Int64, %6 : $Builtin.Int1) : $(Builtin.Int64, Builtin.Int1)
  %9 = tuple_extract %8 : $(Builtin.Int64, Builtin.Int1), 0
  %15 = builtin "truncOrBitCast_Int64_Word"(%9 : $Builtin.Int64) : $Builtin.Word
  %10 = index_raw_pointer %1 : $Builtin.RawPointer, %15 : $Builtin.Word
  %11 = index_raw_pointer %2 : $Builtin.RawPointer, %15 : $Builtin.Word
  %12 = builtin "takeArrayFrontToBack"<Int32>(%4 : $@thick Int32.Type, %10 : $Builtin.RawPointer, %11 : $Builtin.RawPointer, %5 : $Builtin.Word) : $()
  %13 = tuple ()
  return %13 : $()
}

// Make sure that we handle partial_apply captured arguments correctly.
sil @sil_combine_partial_apply_callee : $@convention(thin) (@in Builtin.NativeObject, @inout Builtin.NativeObject, Builtin.NativeObject, @owned Builtin.NativeObject, @guaranteed Builtin.NativeObject) -> ()

// CHECK-LABEL: sil @sil_combine_partial_apply_caller : $@convention(thin) (@in Builtin.NativeObject, @inout Builtin.NativeObject, Builtin.NativeObject, @owned Builtin.NativeObject, @guaranteed Builtin.NativeObject) -> () {
// CHECK: bb0([[ARG1:%.*]] : $*Builtin.NativeObject, [[ARG2:%.*]] : $*Builtin.NativeObject, [[ARG3:%.*]] : $Builtin.NativeObject, [[ARG4:%.*]] : $Builtin.NativeObject, [[ARG5:%.*]] : $Builtin.NativeObject):
// CHECK-NEXT: strong_retain [[ARG3]]
// CHECK-NEXT: strong_retain [[ARG4]]
// CHECK-NEXT: strong_retain [[ARG5]]
// CHECK-NEXT: strong_release [[ARG3]]
// CHECK-NEXT: strong_release [[ARG4]]
// CHECK-NEXT: strong_release [[ARG5]]
// CHECK-NEXT: strong_release [[ARG4]]
// CHECK-NEXT: destroy_addr [[ARG1]]
sil @sil_combine_partial_apply_caller : $@convention(thin) (@in Builtin.NativeObject, @inout Builtin.NativeObject, Builtin.NativeObject, @owned Builtin.NativeObject, @guaranteed Builtin.NativeObject) -> () {
bb0(%0 : $*Builtin.NativeObject, %1 : $*Builtin.NativeObject, %2 : $Builtin.NativeObject, %3 : $Builtin.NativeObject, %4 : $Builtin.NativeObject):
  %100 = function_ref @sil_combine_partial_apply_callee : $@convention(thin) (@in Builtin.NativeObject, @inout Builtin.NativeObject, Builtin.NativeObject, @owned Builtin.NativeObject, @guaranteed Builtin.NativeObject) -> ()
  %101 = alloc_stack $Builtin.NativeObject
  copy_addr %0 to [initialization] %101 : $*Builtin.NativeObject
  strong_retain %2 : $Builtin.NativeObject
  strong_retain %3 : $Builtin.NativeObject
  strong_retain %4 : $Builtin.NativeObject
  %102 = partial_apply %100(%101, %1, %2, %3, %4) : $@convention(thin) (@in Builtin.NativeObject, @inout Builtin.NativeObject, Builtin.NativeObject, @owned Builtin.NativeObject, @guaranteed Builtin.NativeObject) -> ()
  strong_release %102 : $@callee_owned () -> ()
  strong_release %3 : $Builtin.NativeObject
  destroy_addr %0 : $*Builtin.NativeObject
  dealloc_stack %101 : $*Builtin.NativeObject
  %9999 = tuple()
  return %9999 : $()
}

// CHECK-LABEL: sil @cmp_zext_peephole
// CHECK: bb0([[Arg1:%.*]] : $Builtin.Word, [[Arg2:%.*]] : $Builtin.Word):
// CHECK:   [[ZA1:%.*]] = builtin "zextOrBitCast_Word_Int64"([[Arg1]] : $Builtin.Word) : $Builtin.Int64
// CHECK:   [[ZA2:%.*]] = builtin "zextOrBitCast_Word_Int64"([[Arg2]] : $Builtin.Word) : $Builtin.Int64
// CHECK: builtin "cmp_eq_Word"([[Arg1]] : $Builtin.Word, [[Arg2]] : $Builtin.Word)
// CHECK: builtin "cmp_ne_Word"([[Arg1]] : $Builtin.Word, [[Arg2]] : $Builtin.Word)
// CHECK: builtin "cmp_ule_Word"([[Arg1]] : $Builtin.Word, [[Arg2]] : $Builtin.Word)
// CHECK: builtin "cmp_ult_Word"([[Arg1]] : $Builtin.Word, [[Arg2]] : $Builtin.Word)
// CHECK: builtin "cmp_uge_Word"([[Arg1]] : $Builtin.Word, [[Arg2]] : $Builtin.Word)
// CHECK: builtin "cmp_ugt_Word"([[Arg1]] : $Builtin.Word, [[Arg2]] : $Builtin.Word)
// CHECK: builtin "cmp_sle_Int64"([[ZA1]] : $Builtin.Int64, [[ZA2]] : $Builtin.Int64)
// CHECK: builtin "cmp_slt_Int64"([[ZA1]] : $Builtin.Int64, [[ZA2]] : $Builtin.Int64)
// CHECK: builtin "cmp_sge_Int64"([[ZA1]] : $Builtin.Int64, [[ZA2]] : $Builtin.Int64)
// CHECK: builtin "cmp_sgt_Int64"([[ZA1]] : $Builtin.Int64, [[ZA2]] : $Builtin.Int64)
sil @cmp_zext_peephole : $@convention(thin) (Builtin.Word, Builtin.Word) -> () {
bb0(%0 : $Builtin.Word, %1 : $Builtin.Word):
  %2 = builtin "zextOrBitCast_Word_Int64"(%0 : $Builtin.Word) : $Builtin.Int64
  %3 = builtin "zextOrBitCast_Word_Int64"(%1 : $Builtin.Word) : $Builtin.Int64

  %4 = builtin "cmp_eq_Int64"(%2 : $Builtin.Int64, %3 : $Builtin.Int64) : $Builtin.Int1
  cond_fail %4 : $Builtin.Int1

  %6 = builtin "cmp_ne_Int64"(%2 : $Builtin.Int64, %3 : $Builtin.Int64) : $Builtin.Int1
  cond_fail %6 : $Builtin.Int1

  %8 = builtin "cmp_ule_Int64"(%2 : $Builtin.Int64, %3 : $Builtin.Int64) : $Builtin.Int1
  cond_fail %8 : $Builtin.Int1

  %10 = builtin "cmp_ult_Int64"(%2 : $Builtin.Int64, %3 : $Builtin.Int64) : $Builtin.Int1
  cond_fail %10 : $Builtin.Int1

  %12 = builtin "cmp_uge_Int64"(%2 : $Builtin.Int64, %3 : $Builtin.Int64) : $Builtin.Int1
  cond_fail %12 : $Builtin.Int1

  %14 = builtin "cmp_ugt_Int64"(%2 : $Builtin.Int64, %3 : $Builtin.Int64) : $Builtin.Int1
  cond_fail %14 : $Builtin.Int1

  %16 = builtin "cmp_sle_Int64"(%2 : $Builtin.Int64, %3 : $Builtin.Int64) : $Builtin.Int1
  cond_fail %16 : $Builtin.Int1

  %18 = builtin "cmp_slt_Int64"(%2 : $Builtin.Int64, %3 : $Builtin.Int64) : $Builtin.Int1
  cond_fail %18 : $Builtin.Int1

  %20 = builtin "cmp_sge_Int64"(%2 : $Builtin.Int64, %3 : $Builtin.Int64) : $Builtin.Int1
  cond_fail %20 : $Builtin.Int1

  %22 = builtin "cmp_sgt_Int64"(%2 : $Builtin.Int64, %3 : $Builtin.Int64) : $Builtin.Int1
  cond_fail %22 : $Builtin.Int1

  %24 = tuple()
  return %24 : $()
}

// CHECK-LABEL: sil @alloc_ref_dynamic_with_metatype
// CHECK: bb0
// CHECK-NOT: alloc_ref_dynamic
// CHECK-NEXT: alloc_ref $B
// CHECK-NEXT: strong_release
// CHECK: return
sil @alloc_ref_dynamic_with_metatype : $() -> () {
  %1 = metatype $@thick B.Type
  %2 = alloc_ref_dynamic %1 : $@thick B.Type, $B
  strong_release %2 : $B
  %4 = tuple()
  return %4 : $()
}

// CHECK-LABEL: @alloc_ref_dynamic_after_successful_checked_cast_br
// CHECK: checked_cast_br
// CHECK: bb1
// CHECK-NOT: alloc_ref_dynamic
// CHECK: alloc_ref $B
sil @alloc_ref_dynamic_after_successful_checked_cast_br : $(@thick B.Type) -> Builtin.Int32 {
bb0(%1 : $@thick B.Type):
  checked_cast_br [exact] %1 : $@thick B.Type to $@thick B.Type, bb1, bb2

bb1(%2 : $@thick B.Type):
  %3 = alloc_ref_dynamic %2 : $@thick B.Type, $B
  strong_release %3 : $B
  %4 = integer_literal $Builtin.Int32, 1
  br bb3 (%4 : $Builtin.Int32)

bb2:
  %5 = integer_literal $Builtin.Int32, 2
  br bb3 (%5 : $Builtin.Int32)

bb3 (%10: $Builtin.Int32):
  return %10 : $Builtin.Int32
}

// CHECK-LABEL: sil @delete_dead_alloc_stack
// CHECK: bb0
// CHECK-NEXT: tuple
// CHECK-NEXT: return
sil @delete_dead_alloc_stack : $(@inout B) -> () {
bb0(%0 : $*B):
  %1 = alloc_stack $B
  copy_addr %0 to [initialization] %1 : $*B
  destroy_addr %1 : $*B
  dealloc_stack %1 : $*B
  %2 = tuple()
  return %2 : $()
}

// CHECK-LABEL: sil @delete_dead_alloc_stack2
// CHECK: bb0
// CHECK-NEXT: destroy_addr %0
// CHECK-NEXT: tuple
// CHECK-NEXT: return
sil @delete_dead_alloc_stack2 : $(@in B) -> () {
bb0(%0 : $*B):
  %1 = alloc_stack $B
  copy_addr [take] %0 to [initialization] %1 : $*B
  destroy_addr %1 : $*B
  dealloc_stack %1 : $*B
  %2 = tuple()
  return %2 : $()
}

sil @use_b : $@convention(thin) (@inout B) -> ()

// CHECK-LABEL: sil @dont_delete_dead_alloc_stack
// CHECK: bb0
// CHECK-NEXT: alloc_stack
// CHECK-NEXT: copy_addr
// CHECK: return
sil @dont_delete_dead_alloc_stack : $(@inout B) -> () {
bb0(%0 : $*B):
  %1 = alloc_stack $B
  copy_addr %0 to [initialization] %1 : $*B
  %2 = function_ref @use_b : $@convention(thin) (@inout B) -> ()
  %3 = apply %2(%1) : $@convention(thin) (@inout B) -> ()
  destroy_addr %1 : $*B
  dealloc_stack %1 : $*B
  %4 = tuple()
  return %4 : $()
}

protocol someProtocol {
    var i: Int { get }
}

// CHECK-LABEL: sil @witness_archetype
// CHECK: bb0
// CHECK-NEXT: alloc_stack $T
// CHECK-NEXT: copy_addr
// CHECK-NEXT: destroy_addr
// CHECK-NEXT: [[T0:%.*]] = witness_method $T
// CHECK_NEXT: apply [[T0]]<T>
// CHECK: return
sil @witness_archetype : $@convention(thin) <T where T : someProtocol> (@in T) -> () {
bb0(%0 : $*T):
  %3 = alloc_stack $someProtocol                  // users: %4, %7, %10, %13, %15
  %4 = init_existential_addr %3 : $*someProtocol, $T // user: %5
  copy_addr %0 to [initialization] %4 : $*T       // id: %5
  destroy_addr %0 : $*T                           // id: %6
  %7 = open_existential_addr %3 : $*someProtocol to $*@opened("105977B0-D8EB-11E4-AC00-3C0754644993") someProtocol // users: %8, %9
  %8 = witness_method $@opened("105977B0-D8EB-11E4-AC00-3C0754644993") someProtocol, #someProtocol.i!getter.1, %7 : $*@opened("105977B0-D8EB-11E4-AC00-3C0754644993") someProtocol : $@convention(witness_method) <τ_0_0 where τ_0_0 : someProtocol> (@in_guaranteed τ_0_0) -> Int // user: %9
  %9 = apply %8<@opened("105977B0-D8EB-11E4-AC00-3C0754644993") someProtocol>(%7) : $@convention(witness_method) <τ_0_0 where τ_0_0 : someProtocol> (@in_guaranteed τ_0_0) -> Int
  destroy_addr %3 : $*someProtocol              // id: %13
  dealloc_stack %3 : $*someProtocol // id: %15
  %16 = tuple ()                                  // user: %17
  return %16 : $()                                // id: %17
}

protocol P {
}

protocol Q : P {
}

struct T : Q {
  init()
}

// CHECK-LABEL: sil @silcombine_checked_cast_addr_br_on_metatype_into_checked_cast_br_on_metatype
// CHECK: bb0:
// CHECK: metatype $@thick T.Type
// CHECK-NOT: checked_cast_addr_br
// CHECK: checked_cast_br
// CHECK: bb1(%[[ARG:[0-9]+]] : $@thick Q.Type)
// CHECK: store %[[ARG]] to {{.*}} : $*@thick Q.Type
// CHECK: }
sil @silcombine_checked_cast_addr_br_on_metatype_into_checked_cast_br_on_metatype : $@convention(thin) () -> Bool {
bb0:
  %1 = metatype $@thick T.Type
  %2 = init_existential_metatype %1 : $@thick T.Type, $@thick P.Type
  %3 = alloc_stack $@thick P.Type
  store %2 to %3 : $*@thick P.Type
  %5 = alloc_stack $@thick Q.Type
  checked_cast_addr_br take_always P.Type in %3 : $*@thick P.Type to Q.Type in %5 : $*@thick Q.Type, bb1, bb3

bb1:
  %7 = integer_literal $Builtin.Int1, -1
  br bb2(%7 : $Builtin.Int1)

bb2(%9 : $Builtin.Int1):
  dealloc_stack %5 : $*@thick Q.Type
  dealloc_stack %3 : $*@thick P.Type
  %12 = struct $Bool (%9 : $Builtin.Int1)
  return %12 : $Bool

bb3:
  %14 = integer_literal $Builtin.Int1, 0
  br bb2(%14 : $Builtin.Int1)
}

// Make sure we do not crash on this and remove everything.
// CHECK-LABEL: sil @partial_apply_retain_removal : $@convention(thin) (@owned Builtin.NativeObject) -> @owned Builtin.NativeObject {
// CHECK: bb0
// CHECK-NEXT: return
sil @partial_apply_retain_removal : $@convention(thin) (@owned Builtin.NativeObject) -> @owned Builtin.NativeObject {
bb0(%0 : $Builtin.NativeObject):
  %1 = function_ref @user : $@convention(thin) (@owned Builtin.NativeObject) -> ()  
  %2 = partial_apply %1(%0) : $@convention(thin) (@owned Builtin.NativeObject) -> ()
  strong_retain %0 : $Builtin.NativeObject
  strong_release %2 : $@callee_owned @convention(thick) () -> ()
  return %0 : $Builtin.NativeObject
}

// CHECK-LABEL: sil @test_cmp_xor_canonicalization
// CHECK:bb0([[ARG:%.*]] : $Builtin.Int1
// CHECK:  [[TRUE:%.*]] = integer_literal $Builtin.Int1, -1
// CHECK:  [[FALSE:%.*]] = integer_literal $Builtin.Int1, 0
// CHECK:  [[EQ:%.*]] = builtin "cmp_eq_Int1"([[ARG]] : $Builtin.Int1, [[FALSE]]
// CHECK:  [[NOT:%.*]] = builtin "xor_Int1"([[EQ]] : $Builtin.Int1, [[TRUE]] : $Builtin.Int1)
// CHECK:  return [[NOT]]

sil @test_cmp_xor_canonicalization : $@convention(thin) (Builtin.Int1) -> Builtin.Int1 {
bb0(%0 : $Builtin.Int1):
  %1 = integer_literal $Builtin.Int1, -1
  %2 = builtin "cmp_eq_Int1"(%0 : $Builtin.Int1, %1 : $Builtin.Int1) : $Builtin.Int1
  return %2 : $Builtin.Int1
}

struct NStruct {
	var a:Int
	var b:Int
}

final class NClass {
	init(news: NStruct)
	var s: NStruct
}

// CHECK-LABEL: sil @narrow_load_with_debug_value
// CHECK: bb0(%0 : $NClass):
// CHECK: debug_value %0
// CHECK: [[C:%[0-9]+]] = ref_element_addr %0
// CHECK: [[S:%[0-9]+]] = struct_element_addr [[C]]
// CHECK: [[R:%[0-9]+]] = load [[S]]
// CHECK: return [[R]]
sil @narrow_load_with_debug_value : $@convention(thin) (@owned NClass) -> Int {
bb0(%0 : $NClass):
  debug_value %0 : $NClass, let, name "c" // id: %1
  %2 = ref_element_addr %0 : $NClass, #NClass.s // user: %3
  %3 = load %2 : $*NStruct                       // users: %4, %5
  debug_value %3 : $NStruct, let, name "xx" // id: %4
  %5 = struct_extract %3 : $NStruct, #NStruct.a // user: %7
  strong_release %0 : $NClass                    // id: %6
  return %5 : $Int                                // id: %7
}

// CHECK-LABEL: sil @lower_retainrelease_value_of_unowned_to_unowned_retainrelease : $@convention(thin) (@owned @sil_unowned NClass, @owned @sil_unowned NClass) -> @owned @sil_unowned NClass {
// CHECK: unowned_retain
// CHECK: unowned_release
// CHECK: unowned_release
sil @lower_retainrelease_value_of_unowned_to_unowned_retainrelease : $@convention(thin) (@owned @sil_unowned NClass, @owned @sil_unowned NClass) -> @owned @sil_unowned NClass {
bb0(%0 : $@sil_unowned NClass, %1 : $@sil_unowned NClass):
  retain_value %0 : $@sil_unowned NClass
  release_value %1 : $@sil_unowned NClass
  release_value %0 : $@sil_unowned NClass  
  return %0 : $@sil_unowned NClass
}


enum VendingMachineError: ErrorProtocol {
    case InvalidSelection
    case InsufficientFunds(required: Double)
    case OutOfStock
}

// Check that we can delete exceptions if we can inline the `throw`
// block into the `try` block.
// CHECK-LABEL: @RemoveUnusedException
// CHECK-NOT: alloc_existential_box
// CHECK-NOT: enum $VendingMachineError
// CHECK: return
sil hidden @RemoveUnusedException : $@convention(thin) (Int32) -> (Double, @error ErrorProtocol) {
bb0(%0 : $Int32):
  debug_value %0 : $Int32, let, name "x" // id: %1
  %2 = integer_literal $Builtin.Int32, 10         // user: %4
  %3 = struct_extract %0 : $Int32, #Int32._value   // user: %4
  %4 = builtin "cmp_sgt_Int32"(%3 : $Builtin.Int32, %2 : $Builtin.Int32) : $Builtin.Int1 // user: %5
  cond_br %4, bb1, bb2                            // id: %5

bb1:                                              // Preds: bb0
<<<<<<< HEAD
  %6 = alloc_existential_box $ErrorProtocol, $VendingMachineError // users: %8, %9, %13
  %7 = enum $VendingMachineError, #VendingMachineError.OutOfStock!enumelt // user: %8
  store %7 to %6#1 : $*VendingMachineError        // id: %8
  debug_value %6#0 : $ErrorProtocol, let, name "error" // id: %9
  %10 = float_literal $Builtin.FPIEEE80, 0x3FFF8000000000000000 // 1 // user: %11
  %11 = builtin "fptrunc_FPIEEE80_FPIEEE64"(%10 : $Builtin.FPIEEE80) : $Builtin.FPIEEE64 // user: %12
  %12 = struct $Double (%11 : $Builtin.FPIEEE64)  // user: %14
  strong_release %6#0 : $ErrorProtocol                // id: %13
=======
  %6 = alloc_existential_box $ErrorType, $VendingMachineError // users: %8, %9, %13
  %6a = project_existential_box $VendingMachineError in %6 : $ErrorType
  %7 = enum $VendingMachineError, #VendingMachineError.OutOfStock!enumelt // user: %8
  store %7 to %6a : $*VendingMachineError        // id: %8
  debug_value %6 : $ErrorType, let, name "error" // id: %9
  %10 = float_literal $Builtin.FPIEEE80, 0x3FFF8000000000000000 // 1 // user: %11
  %11 = builtin "fptrunc_FPIEEE80_FPIEEE64"(%10 : $Builtin.FPIEEE80) : $Builtin.FPIEEE64 // user: %12
  %12 = struct $Double (%11 : $Builtin.FPIEEE64)  // user: %14
  strong_release %6 : $ErrorType                // id: %13
>>>>>>> 181b3d22
  br bb3(%12 : $Double)                           // id: %14

bb2:                                              // Preds: bb0
  %15 = float_literal $Builtin.FPIEEE80, 0x40008000000000000000 // 2 // user: %16
  %16 = builtin "fptrunc_FPIEEE80_FPIEEE64"(%15 : $Builtin.FPIEEE80) : $Builtin.FPIEEE64 // user: %17
  %17 = struct $Double (%16 : $Builtin.FPIEEE64)  // user: %18
  br bb3(%17 : $Double)                           // id: %18

bb3(%19 : $Double):                               // Preds: bb1 bb2
  return %19 : $Double                            // id: %20
}

sil [reabstraction_thunk] @_TTRXFo_oSS_dSb_XFo_iSS_iSb_ : $@convention(thin) (@out Bool, @in String, @owned @callee_owned (@owned String) -> Bool) -> ()
sil [reabstraction_thunk] @_TTRXFo_iSS_iSb_XFo_oSS_dSb_ : $@convention(thin) (@owned String, @owned @callee_owned (@out Bool, @in String) -> ()) -> Bool

// CHECK-LABEL: sil @remove_identity_reabstraction_thunks
// CHECK:  [[STK:%.*]] = alloc_stack $@callee_owned (@owned String) -> Bool
// CHECK-NOT: partial_apply
// CHECK:  store %0 to [[STK]]
// CHECK:  [[LD:%.*]] = load [[STK]]
// CHECK:  strong_release [[LD]]
// CHECK:  dealloc_stack [[STK]]

sil @remove_identity_reabstraction_thunks : $@convention(thin) (@owned @callee_owned (@owned String) -> Bool) -> () {
bb0(%0 : $@callee_owned (@owned String) -> Bool):
  %1 = alloc_stack $@callee_owned (@owned String) -> Bool
  // function_ref reabstraction thunk helper from @callee_owned (@owned Swift.String) -> (@unowned Swift.Bool) to @callee_owned (@in Swift.String) -> (@out Swift.Bool)
  %2 = function_ref @_TTRXFo_oSS_dSb_XFo_iSS_iSb_ : $@convention(thin) (@out Bool, @in String, @owned @callee_owned (@owned String) -> Bool) -> ()
  %3 = partial_apply %2(%0) : $@convention(thin) (@out Bool, @in String, @owned @callee_owned (@owned String) -> Bool) -> ()
  debug_value %3 : $@callee_owned (@out Bool, @in String) -> ()
  // function_ref reabstraction thunk helper from @callee_owned (@in Swift.String) -> (@out Swift.Bool) to @callee_owned (@owned Swift.String) -> (@unowned Swift.Bool)
  %4 = function_ref @_TTRXFo_iSS_iSb_XFo_oSS_dSb_ : $@convention(thin) (@owned String, @owned @callee_owned (@out Bool, @in String) -> ()) -> Bool
  %5 = partial_apply %4(%3) : $@convention(thin) (@owned String, @owned @callee_owned (@out Bool, @in String) -> ()) -> Bool
  store %5 to %1 : $*@callee_owned (@owned String) -> Bool
  %6 = load %1 : $*@callee_owned (@owned String) -> Bool
  strong_release %6 : $@callee_owned (@owned String) -> Bool
  dealloc_stack %1 : $*@callee_owned (@owned String) -> Bool
  %7 = tuple ()
  return %7 : $()
}

// CHECK-LABEL: sil @remove_unused_convert_function
// CHECK: bb0
// CHECK-NEXT: tuple
// CHECK-NEXT: return
sil @remove_unused_convert_function : $@convention(thin) (@inout B, B, Builtin.Int1) -> () {
bb0(%0 : $*B, %1 : $B, %2 : $Builtin.Int1):
  %3 = function_ref @weird_function : $@convention(thin) (@inout E, E, Builtin.Int1) -> ()
  %4 = convert_function %3 : $@convention(thin) (@inout E, E, Builtin.Int1) -> () to $@convention(thin) (@inout B, B, Builtin.Int1) -> ()
  %5 = retain_value %4: $@convention(thin) (@inout B, B, Builtin.Int1) -> ()
  %6 = release_value %4: $@convention(thin) (@inout B, B, Builtin.Int1) -> ()
  %7 = tuple()
  return %7 : $()
}

// Make sure that we do not crash when determining if a value is not zero and
// has a value that cannot be stored in a UInt64. The specific issue is that we
// were using getZExtValue before which assumes that an APInt can be stored in a
// UInt64.
//
// CHECK-LABEL: sil @large_int_zero_comparison : $@convention(thin) () -> Builtin.Int1 {
// CHECK: [[CMP_RESULT:%.*]] = integer_literal $Builtin.Int1, 0
// CHECK: return [[CMP_RESULT]]
sil @large_int_zero_comparison : $@convention(thin) () -> Builtin.Int1 {
bb0:
  %0 = integer_literal $Builtin.Int1024, 0
  %1 = integer_literal $Builtin.Int1024, 0xFFFFFFFFFFFFFFFFFFFF
  %2 = builtin "cmp_eq_Int1024"(%0 : $Builtin.Int1024, %1 : $Builtin.Int1024) : $Builtin.Int1
  return %2 : $Builtin.Int1
}

class CC1 {
   deinit 
  init()
}

class CC2 {
   deinit 
  init()
}

class CC3 {
   deinit 
  init()
}

class CC4 {
   deinit 
  init()
}


// Function that takes different kinds of arguments: @in, @guaranteed, @owned, 
sil @closure_with_in_guaranteed_owned_in_args : $@convention(method) (@in CC2, @guaranteed CC1, @owned CC3, @in CC4) -> Optional<Int>

// Test the peephole performing apply{partial_apply(x,y,z)}(a) -> apply(a,x,y,z)
// We need to check the following:
// - all arguments of a partial_apply, which are either results of a stack_alloc or consumed indirect arguments
//  should be copied into temporaries. This should happen just before that partial_apply instruction.
// - The temporaries are allocated at the beginning of the function and deallocated at the end.
// - Before each apply of the partial_apply, we retain values of any arguments which are of non-address type.
//   This is required because they could be consumed (i.e. released by the callee).
// - After each apply of the partial_apply, we release values of any arguments which are non-consumed by the callee (e.g. @guaranteed ones)

// CHECK-LABEL: sil @test_apply_of_partial_apply

// CHECK: bb0{{.*}}:
// A new temporary should have been created for each alloc_stack argument passed to partial_apply
// CHECK: [[TMP:%[0-9]+]] = alloc_stack $CC4
// CHECK: [[CLOSURE:%[0-9]+]] = function_ref @closure_with_in_guaranteed_owned_in_args
// Copy the original value of the argument into a temporary
// CHECK: copy_addr {{.*}} to [initialization] [[TMP]] : $*CC4 
// CHECK-NOT: partial_apply

// CHECK: bb1:
// CHECK-NOT: partial_apply
// Check that the peephole inserted a retain of the closure's guaranteed argument
// CHECK: strong_retain %{{[0-9]+}} : $CC1
// Check that the peephole inserted a retain of the closure's owned argument
// CHECK: strong_retain %{{[0-9]+}} : $CC3
// CHECK: apply [[CLOSURE]]
// Check that the peephole inserted a release the closure's guaranteed argument
// CHECK: strong_release %{{[0-9]+}} : $CC1
// CHECK-NOT: partial_apply
// Retain the guaranteed argument
// CHECK: strong_retain %{{[0-9]+}} : $CC1
// Retain the owned argument
// CHECK: strong_retain %{{[0-9]+}} : $CC3
// CHECK: apply [[CLOSURE]]({{.*}}, [[TMP]])
// Release the @owned CC4 argument of the function
// CHECK: load {{%[0-9]+}} : $*CC4
// CHECK: strong_release {{%[0-9]+}} : $CC4
// Check that the peephole inserted a release the guaranteed argument
// CHECK: strong_release %{{[0-9]+}} : $CC1
// CHECK: br bb3

// CHECK: bb2
// CHECK-NOT: partial_apply
// Check that the peephole inserted a retain of the closure's guaranteed argument
// CHECK: strong_retain %{{[0-9]+}} : $CC1
// Check that the peephole inserted a retain of the closure's owned argument
// CHECK: strong_retain %{{[0-9]+}} : $CC3
// CHECK: apply [[CLOSURE]]({{.*}}, [[TMP]])
// Release the @owned CC4 argument of the function
// CHECK: load {{%[0-9]+}} : $*CC4
// CHECK: strong_release {{%[0-9]+}} : $CC4
// Check that the peephole inserted a release the closure's guaranteed argument
// CHECK: strong_release %{{[0-9]+}} : $CC1
// CHECK: br bb3

// bb3:
// dealloc_stack [[TMP]] : $CC4

sil @test_apply_of_partial_apply : $@convention(thin) (@in Optional<CC2>, @guaranteed CC1, @guaranteed CC3, @guaranteed CC4, @guaranteed CC2) -> Optional<Int> {
bb0(%0 : $*Optional<CC2>, %1 : $CC1, %2 : $CC3, %3 : $CC4, %4 : $CC2):
  
  %5 = function_ref @closure_with_in_guaranteed_owned_in_args : $@convention(method) (@in CC2, @guaranteed CC1, @owned CC3, @in CC4) -> Optional<Int>
  %6 = alloc_stack $CC3
  store %2 to %6 : $*CC3
  %8 = load %6 : $*CC3
  %9 = alloc_stack $CC4
  store %3 to %9 : $*CC4
  %11 = load %9 : $*CC4
  strong_retain %1 : $CC1
  %12 = partial_apply %5(%1, %8, %9) : $@convention(method) (@in CC2, @guaranteed CC1, @owned CC3, @in CC4) -> Optional<Int>
  dealloc_stack %9 : $*CC4
  dealloc_stack %6 : $*CC3
  %15 = convert_function %12 : $@callee_owned (@in CC2) -> Optional<Int> to $@callee_owned (@in CC2) -> (Optional<Int>, @error ErrorProtocol)
  %16 = alloc_stack $Optional<Int>
  %17 = alloc_stack $Optional<CC2>
  copy_addr %0 to [initialization] %17 : $*Optional<CC2>
  switch_enum_addr %17 : $*Optional<CC2>, case #Optional.Some!enumelt.1: bb1, case #Optional.None!enumelt: bb2

bb1:
  %21 = unchecked_take_enum_data_addr %17 : $*Optional<CC2>, #Optional.Some!enumelt.1

  %22 = alloc_stack $CC2
  copy_addr [take] %21 to [initialization] %22 : $*CC2
  %24 = alloc_stack $CC2
  copy_addr %22 to [initialization] %24 : $*CC2
  destroy_addr %22 : $*CC2
  strong_retain %15 : $@callee_owned (@in CC2) -> (Optional<Int>, @error ErrorProtocol)
  %28 = apply %12(%24) : $@callee_owned (@in CC2) -> Optional<Int>
  store %28 to %16 : $*Optional<Int>
  dealloc_stack %24 : $*CC2
  dealloc_stack %22 : $*CC2

  %102 = alloc_stack $CC2
  copy_addr [take] %21 to [initialization] %102 : $*CC2
  %104 = alloc_stack $CC2
  copy_addr %102 to [initialization] %104 : $*CC2
  destroy_addr %102 : $*CC2
  strong_retain %15 : $@callee_owned (@in CC2) -> (Optional<Int>, @error ErrorProtocol)
  %108 = apply %12(%104) : $@callee_owned (@in CC2) -> Optional<Int>
  store %108 to %16 : $*Optional<Int>
  dealloc_stack %104 : $*CC2
  dealloc_stack %102 : $*CC2
  
  dealloc_stack %17 : $*Optional<CC2>

  br bb3
  
bb2:
  %39 = alloc_stack $CC2
  store %4 to %39 : $*CC2
  strong_retain %15 : $@callee_owned (@in CC2) -> (Optional<Int>, @error ErrorProtocol)
  %42 = apply %12(%39) : $@callee_owned (@in CC2) -> Optional<Int>
  store %42 to %16 : $*Optional<Int>
  dealloc_stack %39 : $*CC2
  dealloc_stack %17 : $*Optional<CC2>
  br bb3

bb3:
  destroy_addr %0 : $*Optional<CC2>
  strong_release %15 : $@callee_owned (@in CC2) -> (Optional<Int>, @error ErrorProtocol)
  %36 = load %16 : $*Optional<Int>
  dealloc_stack %16 : $*Optional<Int>
  return %36 : $Optional<Int>
}

// CHECK-LABEL: sil @remove_destroy_array
// CHECK-NOT: destroyArray
// CHECK: return
sil @remove_destroy_array : $@convention(thin) (Builtin.RawPointer, Builtin.Word) -> () {
bb0(%0 : $Builtin.RawPointer, %1 : $Builtin.Word):
  %4 = metatype $@thick Int32.Type
  %8 = builtin "destroyArray"<Int32>(%4 : $@thick Int32.Type, %0 : $Builtin.RawPointer, %1 : $Builtin.Word) : $()
  %90 = tuple ()
  return %90 : $()
}

// CHECK-LABEL: sil @dont_remove_destroy_array_of_nontrivial_type
// CHECK: builtin "destroyArray"
// CHECK: return
sil @dont_remove_destroy_array_of_nontrivial_type : $@convention(thin) (Builtin.RawPointer, Builtin.Word) -> () {
bb0(%0 : $Builtin.RawPointer, %1 : $Builtin.Word):
  %4 = metatype $@thick B.Type
  %8 = builtin "destroyArray"<B>(%4 : $@thick B.Type, %0 : $Builtin.RawPointer, %1 : $Builtin.Word) : $()
  %90 = tuple ()
  return %90 : $()
}

// CHECK-LABEL: sil @dont_remove_destroy_array_of_generic_type
// CHECK: builtin "destroyArray"
// CHECK: return
sil @dont_remove_destroy_array_of_generic_type : $@convention(thin) <Memory> (Builtin.RawPointer, Builtin.Word) -> () {
bb0(%0 : $Builtin.RawPointer, %1 : $Builtin.Word):
  %4 = metatype $@thick Memory.Type
  %8 = builtin "destroyArray"<Memory>(%4 : $@thick Memory.Type, %0 : $Builtin.RawPointer, %1 : $Builtin.Word) : $()
  %90 = tuple ()
  return %90 : $()
}

// CHECK-LABEL: sil @enum_promotion_case3
// CHECK: bb0([[B_PTR:%[0-9]+]]
// CHECK-NEXT: [[ALLOCA:%[0-9]+]] = alloc_stack $FakeOptional<B>
// CHECK-NEXT: strong_release [[B_PTR]]
// CHECK-NEXT: [[ENUM:%[0-9]+]] = enum $FakeOptional<B>, #FakeOptional.Some!enumelt.1, [[B_PTR]] : $B
// CHECK-NEXT: store [[ENUM]] to [[ALLOCA]] : $*FakeOptional<B>
// CHECK-NEXT: [[RESULT:%[0-9]+]] = load [[ALLOCA]]
// CHECK-NEXT: dealloc_stack
// CHECK-NEXT: strong_release [[B_PTR]]
// CHECK-NEXT: return [[RESULT]]
sil @enum_promotion_case3 : $@convention(thin) (@owned B) -> @owned FakeOptional<B> {
bb0(%0 : $B):
  %2 = alloc_stack $FakeOptional<B>
  %3 = init_enum_data_addr %2 : $*FakeOptional<B>, #FakeOptional.Some!enumelt.1
  store %0 to %3 : $*B

  // This instruction between the store and the inject_enum_addr should not prevent
  // the optimization.
  strong_release %0 : $B

  inject_enum_addr %2 : $*FakeOptional<B>, #FakeOptional.Some!enumelt.1
  %7 = load %2 : $*FakeOptional<B>
  dealloc_stack %2 : $*FakeOptional<B>
  strong_release %0 : $B
  return %7 : $FakeOptional<B>
}

sil @init_enum : $@convention(thin) (@out B) -> ()


// Localize the initialization of the enum payload to enable mem2reg for the enum.

// CHECK-LABEL: sil @enum_promotion_case4
// CHECK:  [[V1:%.*]] = alloc_stack $FakeOptional
// CHECK:  [[V2:%.*]] = function_ref @init_enum
// CHECK:  [[V3:%.*]] = alloc_stack $B
// CHECK:               apply [[V2]]([[V3]])
// CHECK:  [[V4:%.*]] = load [[V3]]
// CHECK:  [[V5:%.*]] = enum $FakeOptional<B>, #FakeOptional.Some!enumelt.1, [[V4]]
// CHECK:  store [[V5]] to [[V1]]

sil @enum_promotion_case4 : $@convention(thin) () -> @owned FakeOptional<B> {
bb0:
  %2 = alloc_stack $FakeOptional<B>
  %3 = init_enum_data_addr %2 : $*FakeOptional<B>, #FakeOptional.Some!enumelt.1
  %4 = function_ref @init_enum : $@convention(thin) (@out B) -> ()
  %5 = apply %4(%3) : $@convention(thin) (@out B) -> ()
  inject_enum_addr %2 : $*FakeOptional<B>, #FakeOptional.Some!enumelt.1
  %7 = load %2 : $*FakeOptional<B>
  dealloc_stack %2 : $*FakeOptional<B>
  return %7 : $FakeOptional<B>
}<|MERGE_RESOLUTION|>--- conflicted
+++ resolved
@@ -2594,26 +2594,15 @@
   cond_br %4, bb1, bb2                            // id: %5
 
 bb1:                                              // Preds: bb0
-<<<<<<< HEAD
   %6 = alloc_existential_box $ErrorProtocol, $VendingMachineError // users: %8, %9, %13
+  %6a = project_existential_box $VendingMachineError in %6 : $ErrorProtocol
   %7 = enum $VendingMachineError, #VendingMachineError.OutOfStock!enumelt // user: %8
-  store %7 to %6#1 : $*VendingMachineError        // id: %8
-  debug_value %6#0 : $ErrorProtocol, let, name "error" // id: %9
+  store %7 to %6a : $*VendingMachineError        // id: %8
+  debug_value %6 : $ErrorProtocol, let, name "error" // id: %9
   %10 = float_literal $Builtin.FPIEEE80, 0x3FFF8000000000000000 // 1 // user: %11
   %11 = builtin "fptrunc_FPIEEE80_FPIEEE64"(%10 : $Builtin.FPIEEE80) : $Builtin.FPIEEE64 // user: %12
   %12 = struct $Double (%11 : $Builtin.FPIEEE64)  // user: %14
-  strong_release %6#0 : $ErrorProtocol                // id: %13
-=======
-  %6 = alloc_existential_box $ErrorType, $VendingMachineError // users: %8, %9, %13
-  %6a = project_existential_box $VendingMachineError in %6 : $ErrorType
-  %7 = enum $VendingMachineError, #VendingMachineError.OutOfStock!enumelt // user: %8
-  store %7 to %6a : $*VendingMachineError        // id: %8
-  debug_value %6 : $ErrorType, let, name "error" // id: %9
-  %10 = float_literal $Builtin.FPIEEE80, 0x3FFF8000000000000000 // 1 // user: %11
-  %11 = builtin "fptrunc_FPIEEE80_FPIEEE64"(%10 : $Builtin.FPIEEE80) : $Builtin.FPIEEE64 // user: %12
-  %12 = struct $Double (%11 : $Builtin.FPIEEE64)  // user: %14
-  strong_release %6 : $ErrorType                // id: %13
->>>>>>> 181b3d22
+  strong_release %6 : $ErrorProtocol                // id: %13
   br bb3(%12 : $Double)                           // id: %14
 
 bb2:                                              // Preds: bb0
