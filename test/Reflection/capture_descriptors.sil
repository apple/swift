--- conflicted
+++ resolved
@@ -2,13 +2,9 @@
 // REQUIRES: no_asan
 
 // SR-12893
-<<<<<<< HEAD
-// XFAIL: openbsd
-// XFAIL: freebsd
-=======
 // XFAIL: OS=openbsd
+// XFAIL: OS=freebsd
 // UNSUPPORTED: OS=linux-android, OS=linux-androideabi
->>>>>>> ab6faa9c
 
 // RUN: %empty-directory(%t)
 // RUN: %target-build-swift %s -emit-module -emit-library -module-name capture_descriptors -o %t/capture_descriptors%{target-shared-library-suffix} -L%t/../../.. -lBlocksRuntime
