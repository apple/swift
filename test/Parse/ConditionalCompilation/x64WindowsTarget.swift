--- conflicted
+++ resolved
@@ -1,10 +1,5 @@
-<<<<<<< HEAD
-// RUN: %swift -parse %s -verify -D FOO -D BAR -target x86_64-unknown-windows-msvc -disable-objc-interop -D FOO -parse-stdlib
+// RUN: %swift -typecheck %s -verify -D FOO -D BAR -target x86_64-unknown-windows-msvc -disable-objc-interop -D FOO -parse-stdlib
 // RUN: %swift-ide-test -test-input-complete -source-filename=%s -target x86_64-unknown-windows-msvc
-=======
-// RUN: %swift -typecheck %s -verify -D FOO -D BAR -target x86_64-unknown-windows-cygnus -disable-objc-interop -D FOO -parse-stdlib
-// RUN: %swift-ide-test -test-input-complete -source-filename=%s -target x86_64-unknown-windows-cygnus
->>>>>>> 69eb0f62
 
 #if arch(x86_64) && os(Windows) && _runtime(_Native) && _endian(little)
 class C {}
