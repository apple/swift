
/* Generic Signature Changes */

/* RawRepresentable Changes */

/* Removed Decls */
<<<<<<< HEAD
=======
TypeAlias AbsoluteValuable has been removed
TypeAlias BitwiseOperations has been removed (deprecated)
TypeAlias IntMax has been removed
TypeAlias Integer has been removed
TypeAlias IntegerArithmetic has been removed
TypeAlias SignedNumber has been removed
TypeAlias StringProtocol.UTF16Index has been removed (deprecated)
TypeAlias StringProtocol.UTF8Index has been removed (deprecated)
TypeAlias StringProtocol.UnicodeScalarIndex has been removed (deprecated)
TypeAlias UIntMax has been removed
Var FixedWidthInteger.allZeros has been removed (deprecated)
>>>>>>> f97d13d9
Constructor Int.init(truncatingBitPattern:) has been removed
Constructor Int16.init(truncatingBitPattern:) has been removed
Constructor Int32.init(truncatingBitPattern:) has been removed
Constructor Int8.init(truncatingBitPattern:) has been removed
Constructor String.init(_:obsoletedInSwift4:) has been removed
Constructor UInt.init(truncatingBitPattern:) has been removed
Constructor UInt16.init(truncatingBitPattern:) has been removed
Constructor UInt32.init(truncatingBitPattern:) has been removed
Constructor UInt8.init(truncatingBitPattern:) has been removed
Func BinaryInteger.toIntMax() has been removed
Func FixedWidthInteger.addWithOverflow(_:_:) has been removed
Func FixedWidthInteger.divideWithOverflow(_:_:) has been removed
Func FixedWidthInteger.multiplyWithOverflow(_:_:) has been removed
Func FixedWidthInteger.remainderWithOverflow(_:_:) has been removed
Func FixedWidthInteger.subtractWithOverflow(_:_:) has been removed
Func FloatingPoint.abs(_:) has been removed (deprecated)
Func FloatingPoint.add(_:) has been removed
Func FloatingPoint.adding(_:) has been removed
Func FloatingPoint.divide(by:) has been removed
Func FloatingPoint.divided(by:) has been removed
Func FloatingPoint.multiplied(by:) has been removed
Func FloatingPoint.multiply(by:) has been removed
Func FloatingPoint.negated() has been removed
Func FloatingPoint.subtract(_:) has been removed
Func FloatingPoint.subtracting(_:) has been removed
Func Int.toUIntMax() has been removed
Func Int16.toUIntMax() has been removed
Func Int32.toUIntMax() has been removed
Func Int64.toUIntMax() has been removed
Func Int8.toUIntMax() has been removed
Func Sequence.flatMap(_:) has been removed
Func SignedNumeric.abs(_:) has been removed
Func String.UTF16View.distance(from:to:) has been removed
Func String.UTF16View.index(_:offsetBy:) has been removed
Func String.UTF16View.index(after:) has been removed
Func String.UTF8View.distance(from:to:) has been removed
Func String.UTF8View.index(_:offsetBy:) has been removed
Func String.UTF8View.index(after:) has been removed
Func String.UnicodeScalarView.distance(from:to:) has been removed
Func String.UnicodeScalarView.index(_:offsetBy:) has been removed
Func String.UnicodeScalarView.index(after:) has been removed
Func String.UnicodeScalarView.popFirst() has been removed (deprecated)
Func String.popFirst() has been removed (deprecated)
Func UInt.toIntMax() has been removed
Func UInt16.toIntMax() has been removed
Func UInt32.toIntMax() has been removed
Func UInt64.toIntMax() has been removed
Func UInt8.toIntMax() has been removed
Func UnsignedInteger.toUIntMax() has been removed
TypeAlias AbsoluteValuable has been removed
TypeAlias BitwiseOperations has been removed (deprecated)
TypeAlias IntMax has been removed
TypeAlias Integer has been removed
TypeAlias IntegerArithmetic has been removed
TypeAlias SignedNumber has been removed
TypeAlias StringProtocol.UTF16Index has been removed (deprecated)
TypeAlias StringProtocol.UTF8Index has been removed (deprecated)
TypeAlias StringProtocol.UnicodeScalarIndex has been removed (deprecated)
TypeAlias UIntMax has been removed
Var BidirectionalCollection.endIndex has been removed
Var BidirectionalCollection.indices has been removed
Var BidirectionalCollection.startIndex has been removed
Var FixedWidthInteger.allZeros has been removed (deprecated)
Var RandomAccessCollection.endIndex has been removed
Var RandomAccessCollection.indices has been removed
Var RandomAccessCollection.startIndex has been removed

/* Moved Decls */

/* Renamed Decls */
Func Dictionary.filter(_:obsoletedInSwift4:) has been renamed to Func Dictionary.filter(_:)
Func Set.filter(_:obsoletedInSwift4:) has been renamed to Func Set.filter(_:)

/* Type Changes */
Constructor String.init(_:) has return type change from String? to String
Func Dictionary.filter(_:obsoletedInSwift4:) has return type change from [Dictionary<Key, Value>.Element] to [Dictionary<Key, Value>.Key : Dictionary<Key, Value>.Value]
Func Dictionary.makeIterator() has return type change from DictionaryIterator<Dictionary<Key, Value>.Key, Dictionary<Key, Value>.Value> to Dictionary<Key, Value>.Iterator
Func Set.filter(_:obsoletedInSwift4:) has return type change from [Set<Element>.Element] to Set<Element>
Func Set.makeIterator() has return type change from SetIterator<Element> to Set<Element>.Iterator
Var Dictionary.keys has declared type change from LazyMapCollection<[Key : Value], Key> to Dictionary<Key, Value>.Keys
Var Dictionary.values has declared type change from LazyMapCollection<[Key : Value], Value> to Dictionary<Key, Value>.Values


/* Decl Attribute changes */<|MERGE_RESOLUTION|>--- conflicted
+++ resolved
@@ -4,20 +4,6 @@
 /* RawRepresentable Changes */
 
 /* Removed Decls */
-<<<<<<< HEAD
-=======
-TypeAlias AbsoluteValuable has been removed
-TypeAlias BitwiseOperations has been removed (deprecated)
-TypeAlias IntMax has been removed
-TypeAlias Integer has been removed
-TypeAlias IntegerArithmetic has been removed
-TypeAlias SignedNumber has been removed
-TypeAlias StringProtocol.UTF16Index has been removed (deprecated)
-TypeAlias StringProtocol.UTF8Index has been removed (deprecated)
-TypeAlias StringProtocol.UnicodeScalarIndex has been removed (deprecated)
-TypeAlias UIntMax has been removed
-Var FixedWidthInteger.allZeros has been removed (deprecated)
->>>>>>> f97d13d9
 Constructor Int.init(truncatingBitPattern:) has been removed
 Constructor Int16.init(truncatingBitPattern:) has been removed
 Constructor Int32.init(truncatingBitPattern:) has been removed
@@ -77,13 +63,7 @@
 TypeAlias StringProtocol.UTF8Index has been removed (deprecated)
 TypeAlias StringProtocol.UnicodeScalarIndex has been removed (deprecated)
 TypeAlias UIntMax has been removed
-Var BidirectionalCollection.endIndex has been removed
-Var BidirectionalCollection.indices has been removed
-Var BidirectionalCollection.startIndex has been removed
 Var FixedWidthInteger.allZeros has been removed (deprecated)
-Var RandomAccessCollection.endIndex has been removed
-Var RandomAccessCollection.indices has been removed
-Var RandomAccessCollection.startIndex has been removed
 
 /* Moved Decls */
 
