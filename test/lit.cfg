# swift/test/lit.cfg - Configuration for the 'lit' test runner -*- python -*-
#
# This source file is part of the Swift.org open source project
#
# Copyright (c) 2014 - 2020 Apple Inc. and the Swift project authors
# Licensed under Apache License v2.0 with Runtime Library Exception
#
# See https://swift.org/LICENSE.txt for license information
# See https://swift.org/CONTRIBUTORS.txt for the list of Swift project authors
#
# -----------------------------------------------------------------------------
#
# This is a configuration file for the 'lit' test runner.
#
# Refer to docs/Testing.md for documentation.
#
# Update docs/Testing.md when changing this file.
#
# -----------------------------------------------------------------------------

from __future__ import absolute_import
import os
import platform
import re
import shlex
import shutil
import subprocess
import sys
import socket
import glob
import pipes
from distutils.sysconfig import get_python_lib

import lit
import lit.formats
import lit.util

import site
site.addsitedir(os.path.dirname(__file__))
import swift_test

def make_path(*args):
    return os.path.normpath(os.path.join(*args))

#
# Helper functions.
#

def darwin_get_sdk_version(sdk_path):
    system_version_plist_path = make_path(sdk_path, "System", "Library",
                                          "CoreServices", "SystemVersion.plist")
    name = subprocess.check_output(
        ["defaults", "read", system_version_plist_path,
         "ProductName"]).rstrip()
    vers = subprocess.check_output(
        ["defaults", "read", system_version_plist_path,
         "ProductVersion"]).rstrip()
    build = subprocess.check_output(
        ["defaults", "read", system_version_plist_path,
         "ProductBuildVersion"]).rstrip()
    return (name, vers, build)

# Run sw_vers on the target to be tested and return the results.
def darwin_get_sw_vers(commandPrefix=[]):
    name = lit.util.executeCommand(
        commandPrefix + ['/usr/bin/sw_vers', '-productName'])[0].rstrip()
    vers = lit.util.executeCommand(
        commandPrefix + ['/usr/bin/sw_vers', '-productVersion'])[0].rstrip()
    build = lit.util.executeCommand(
        commandPrefix + ['/usr/bin/sw_vers', '-buildVersion'])[0].rstrip()
    return (name, vers, build)

def darwin_get_ios_sim_vers():
    sim_output = subprocess.check_output(['xcrun', 'simctl', 'list', 'runtimes'])
    ios_version_str = re.findall(r'iOS \d+\.*\d*',sim_output)
    return [float(v.strip('iOS')) for v in ios_version_str]

# Returns the "prefix" command that should be prepended to the command line to
# run an executable compiled for iOS or AppleTV simulator.
def get_simulator_command(run_os, run_cpu, sdk_path):
    (name, vers, build) = darwin_get_sdk_version(sdk_path)
    if run_os == 'ios':
        if run_cpu == "i386":
            if min(darwin_get_ios_sim_vers()) > 10.3:
                print("ERROR: Your system does not have a 32-bit iOS simulator installed.")
                print("INFO: 1. Install iOS 10.3 or older simulator (Xcode -> Preferences -> Components -> Simulators).")
                print("INFO: 2. Create a 32-bit iPhone 5 device. Run:")
                print("INFO:    $ xcrun simctl create 'iPhone 5' com.apple.CoreSimulator.SimDeviceType.iPhone-5 com.apple.CoreSimulator.SimRuntime.iOS-10-3")
                sys.exit(1)
            else:
                return "simctl spawn --standalone 'iPhone 5'"
        else:
            return "simctl spawn --standalone 'iPhone 8'"
    elif run_os == 'tvos':
        return "simctl spawn --standalone 'Apple TV 4K'"
    elif run_os == 'watchos':
        return "simctl spawn --standalone 'Apple Watch Series 4 - 44mm'"
    else:
        lit_config.fatal("Unknown simulator OS %r" % run_os)

def get_lldb_python_path(lldb_build_root):
    lldb_path = os.path.join(lldb_build_root, 'bin', 'lldb')
    return subprocess.check_output([lldb_path, "-P"]).rstrip()

###

# Check that the object root is known.
if config.test_exec_root is None:
    # Otherwise, we haven't loaded the site specific configuration (the user is
    # probably trying to run on a test file directly, and either the site
    # configuration hasn't been created by the build system, or we are in an
    # out-of-tree build situation).

    # Check for 'swift_site_config' user parameter, and use that if available.
    site_cfg = lit_config.params.get('swift_site_config', None)
    if site_cfg and os.path.exists(site_cfg):
        lit_config.load_config(config, site_cfg)
        raise SystemExit

    lit_config.fatal("lit must be pointed at a build folder")

###

# name: The name of this test suite.
config.name = 'Swift(%s)' % config.variant_suffix[1:]

# Respect the TOOLCHAINS environment variable when deciding the xcrun
# toolchain for Darwin platforms.
if platform.system() == 'Darwin':
    config.environment['TOOLCHAINS'] = \
        os.environ.get('TOOLCHAINS', config.darwin_xcrun_toolchain)

# NOTE: this mirrors the kIsWindows from lit.lit.TestRunner in LLVM
kIsWindows = platform.system() == 'Windows'

# testFormat: The test format to use to interpret tests.

# Choose between lit's internal shell pipeline runner and a real shell.  If
# LIT_USE_INTERNAL_SHELL is in the environment, we use that as an override.
use_lit_shell = os.environ.get('LIT_USE_INTERNAL_SHELL', kIsWindows)
if not use_lit_shell:
    config.available_features.add('shell')

config.test_format = swift_test.SwiftTest(coverage_mode=config.coverage_mode,
                                          execute_external=not use_lit_shell)

# suffixes: A list of file extensions to treat as test files.
config.suffixes = ['.swift', '.ll', '.sil', '.gyb', '.m', '.c',
                   '.swiftinterface', '.test-sh', '.test']

# excludes: A list of directories to exclude from the testsuite. The 'Inputs'
# subdirectories contain auxiliary inputs for various tests in their parent
# directories.
config.excludes = ['Inputs']

if lit_config.params.get('disable_unittests', None) is not None:
    config.excludes += ['Unit']

# test_source_root: The root path where tests are located.
config.test_source_root = os.path.dirname(__file__)

# test_exec_root: The root path where tests should be run.
swift_obj_root = getattr(config, 'swift_obj_root', None)

# cmake. The path to the cmake executable we used to configure swift.
assert(config.cmake)
config.substitutions.append( ('%cmake',  config.cmake) )
lit_config.note('Using cmake: ' + config.cmake)

# Set llvm_{src,obj}_root for use by others.
config.llvm_src_root = getattr(config, 'llvm_src_root', None)
config.llvm_obj_root = getattr(config, 'llvm_obj_root', None)

if platform.system() == 'OpenBSD':
    llvm_libs_dir = getattr(config, 'llvm_libs_dir', None)
    if not llvm_libs_dir:
        lit_config.fatal('No LLVM libs dir set.')
    config.environment['LD_LIBRARY_PATH'] = llvm_libs_dir

def append_to_env_path(directory):
    config.environment['PATH'] = \
        os.path.pathsep.join((directory, config.environment['PATH']))

# Tweak the PATH to include the tools dir and the scripts dir.
if swift_obj_root is not None:
    llvm_tools_dir = getattr(config, 'llvm_tools_dir', None)
    if not llvm_tools_dir:
        lit_config.fatal('No LLVM tools dir set!')
    append_to_env_path(llvm_tools_dir)

    build_mode = lit_config.params.get('build_mode', '')
    append_to_env_path(make_path(swift_obj_root, build_mode, 'bin'))

native_llvm_tools_path = lit_config.params.get('native_llvm_tools_path')
if native_llvm_tools_path is not None:
    append_to_env_path(native_llvm_tools_path)

native_clang_tools_path = lit_config.params.get('native_clang_tools_path')
if native_clang_tools_path is not None:
    append_to_env_path(native_clang_tools_path)

native_swift_tools_path = lit_config.params.get('native_swift_tools_path')
if native_swift_tools_path is not None:
    append_to_env_path(native_swift_tools_path)

###

# Discover the Swift binaries to use.
def inferSwiftBinary(binaryName):
    # Determine which executable to use.
    envVarName = binaryName.upper().replace("-", "_")
    execPath = os.getenv(envVarName)

    # If the user set the variable in the environment, definitely use that and
    # don't try to validate.
    if execPath:
        return execPath

    # Otherwise look in the path.
    PATH = config.environment['PATH']
    execPath = lit.util.which(binaryName, PATH)

    if execPath:
        if not lit_config.quiet:
            lit_config.note('using %s: %s' % (binaryName, execPath))
    else:
        msg = "couldn't find '%s' program, try setting %s in your environment"
        lit_config.warning(msg % (binaryName, envVarName))

        # Just substitute the plain executable name, so the run line remains
        # reasonable.
        execPath = binaryName

    return execPath

if 'gmalloc' in lit_config.params:
    config.environment['DYLD_INSERT_LIBRARIES'] = '/usr/lib/libgmalloc.dylib'
    config.environment['MALLOC_LOG_FILE'] = '/dev/null'
    config.available_features.add('gmalloc')

config.swift = inferSwiftBinary('swift')
config.swiftc = inferSwiftBinary('swiftc')
config.sil_opt = inferSwiftBinary('sil-opt')
config.sil_func_extractor = inferSwiftBinary('sil-func-extractor')
config.sil_llvm_gen = inferSwiftBinary('sil-llvm-gen')
config.sil_nm = inferSwiftBinary('sil-nm')
config.sil_passpipeline_dumper = inferSwiftBinary('sil-passpipeline-dumper')
config.lldb_moduleimport_test = inferSwiftBinary('lldb-moduleimport-test')
config.swift_ide_test = inferSwiftBinary('swift-ide-test')
config.swift_dependency_tool = inferSwiftBinary('swift-dependency-tool')
config.swift_syntax_test = inferSwiftBinary('swift-syntax-test')
if 'syntax_parser_lib' in config.available_features:
    config.swift_syntax_parser_test = inferSwiftBinary('swift-syntax-parser-test')
config.swift_reflection_dump = inferSwiftBinary('swift-reflection-dump')
config.swift_remoteast_test = inferSwiftBinary('swift-remoteast-test')
config.swift_indent = inferSwiftBinary('swift-indent')
config.swift_symbolgraph_extract = inferSwiftBinary('swift-symbolgraph-extract')
config.clang = inferSwiftBinary('clang')
config.llvm_link = inferSwiftBinary('llvm-link')
config.swift_llvm_opt = inferSwiftBinary('swift-llvm-opt')
config.llvm_profdata = inferSwiftBinary('llvm-profdata')
config.llvm_cov = inferSwiftBinary('llvm-cov')
config.llvm_strings = inferSwiftBinary('llvm-strings')
config.filecheck = inferSwiftBinary('FileCheck')
config.llvm_dwarfdump = inferSwiftBinary('llvm-dwarfdump')
config.llvm_readelf = inferSwiftBinary('llvm-readelf')
config.llvm_dis = inferSwiftBinary('llvm-dis')
config.llvm_nm = inferSwiftBinary('llvm-nm')
config.sourcekitd_test = inferSwiftBinary('sourcekitd-test')
config.complete_test = inferSwiftBinary('complete-test')
config.swift_api_digester = inferSwiftBinary('swift-api-digester')
config.swift_refactor = inferSwiftBinary('swift-refactor')
config.swift_demangle_yamldump = inferSwiftBinary('swift-demangle-yamldump')
config.benchmark_o = inferSwiftBinary('Benchmark_O')
config.benchmark_driver = inferSwiftBinary('Benchmark_Driver')
config.wasmer = inferSwiftBinary('wasmer')
config.wasm_ld = inferSwiftBinary('wasm-ld')

config.swift_utils = make_path(config.swift_src_root, 'utils')
config.line_directive = make_path(config.swift_utils, 'line-directive')
config.gyb = make_path(config.swift_utils, 'gyb.py')
config.rth = make_path(config.swift_utils, 'rth') # Resilience test helper
config.scale_test = make_path(config.swift_utils, 'scale-test')
config.PathSanitizingFileCheck = make_path(config.swift_utils, 'PathSanitizingFileCheck')
config.swift_lib_dir = make_path(config.swift, '..', '..', 'lib')
config.round_trip_syntax_test = make_path(config.swift_utils, 'round-trip-syntax-test')

config.link = lit.util.which('link', config.environment.get('PATH', '')) or      \
              lit.util.which('lld-link', config.environment.get('PATH', ''))

# Find the resource directory.  Assume it's near the swift compiler if not set.
test_resource_dir = lit_config.params.get('test_resource_dir')
if test_resource_dir:
    resource_dir_opt = ("-resource-dir %s" % test_resource_dir)
else:
    test_resource_dir = make_path(config.swift_lib_dir, 'swift')
    resource_dir_opt = ""
stdlib_resource_dir_opt = resource_dir_opt
sourcekitd_framework_dir = config.swift_lib_dir
config.substitutions.append( ('%test-resource-dir', test_resource_dir) )
lit_config.note('Using resource dir: ' + test_resource_dir)

# Parse the variant triple.
(run_cpu, run_vendor, run_os, run_vers) = re.match('([^-]+)-([^-]+)-([^0-9]+)(.*)', config.variant_triple).groups()
if run_os == 'ios' and run_vers.endswith('-macabi'):
    run_vers = run_vers[0:-len('-macabi')]
    run_os = 'maccatalyst'
if run_vers.endswith('-simulator'):
    run_vers = run_vers[0:-len('-simulator')]
    run_environment='-simulator'
else:
    run_environment=''

target_arch = run_cpu
if run_os == 'openbsd' and run_cpu == 'amd64':
   target_arch = run_cpu
   run_cpu = 'x86_64'

run_ptrsize = '64' if ('64' in run_cpu or run_cpu == "s390x") else '32'
run_ptrauth = 'ptrauth' if run_cpu == 'arm64e' else 'noptrauth'
run_endian = 'little' if run_cpu != 's390x' else 'big'

sdk_overlay_link_path = ""
sdk_overlay_linker_opt = ""
sdk_overlay_dir_opt = ""
test_sdk_overlay_dir = lit_config.params.get('test_sdk_overlay_dir', None)
if test_sdk_overlay_dir is not None:
    config.available_features.add('sdk_overlay')

    sdk_overlay_dir_opt = ("-I %s" % make_path(test_sdk_overlay_dir, run_cpu))
    sdk_overlay_link_path_dir = make_path(test_sdk_overlay_dir, run_cpu)
    sdk_overlay_link_path = ("-L %s" % sdk_overlay_link_path_dir)
    sdk_overlay_linker_opt = (
        "-L %s -Xlinker -rpath -Xlinker %s" %
        (sdk_overlay_link_path_dir, sdk_overlay_link_path_dir))
    lit_config.note('Using SDK overlay dir: ' + test_sdk_overlay_dir)
    resource_dir_opt += (" %s" % sdk_overlay_dir_opt)

# Default to Swift 4 for now.
# Note that this accepts both `--param swift-version` (like the compiler flag)
# and `--param swift_version` (like a lit configuration parameter).
swift_version = lit_config.params.get('swift-version',
    lit_config.params.get('swift_version', '4'))
lit_config.note('Compiling with -swift-version ' + swift_version)
config.swift_test_options = '-swift-version ' + swift_version

differentiable_programming = lit_config.params.get('differentiable_programming', None)
if differentiable_programming is not None:
    config.available_features.add('differentiable_programming')

test_options = os.environ.get('SWIFT_TEST_OPTIONS')
if test_options:
    config.swift_test_options += ' '
    config.swift_test_options += test_options

config.swift_frontend_test_options = os.environ.get('SWIFT_FRONTEND_TEST_OPTIONS', '')
config.swift_frontend_test_options += ' -ignore-module-source-info'
config.swift_driver_test_options = os.environ.get('SWIFT_DRIVER_TEST_OPTIONS', '')
config.swift_driver_test_options += ' -Xfrontend'
config.swift_driver_test_options += ' -ignore-module-source-info'
config.sil_test_options = os.environ.get('SIL_TEST_OPTIONS', '')

config.clang_module_cache_path = make_path(config.swift_test_results_dir, "clang-module-cache")
shutil.rmtree(config.clang_module_cache_path, ignore_errors=True)
mcp_opt = "-module-cache-path %r" % config.clang_module_cache_path
clang_mcp_opt = "-fmodules-cache-path=%r" % config.clang_module_cache_path
lit_config.note("Using Clang module cache: " + config.clang_module_cache_path)
lit_config.note("Using test results dir: " + config.swift_test_results_dir)

completion_cache_path = make_path(config.swift_test_results_dir, "completion-cache")
shutil.rmtree(completion_cache_path, ignore_errors=True)
ccp_opt = "-completion-cache-path %r" % completion_cache_path
lit_config.note("Using code completion cache: " + completion_cache_path)

config.substitutions.append( ('%validate-incrparse', '%{python} %utils/incrparse/validate_parse.py --temp-dir %t --swift-syntax-test %swift-syntax-test') )
config.substitutions.append( ('%incr-transfer-tree', '%{python} %utils/incrparse/incr_transfer_tree.py --temp-dir %t --swift-syntax-test %swift-syntax-test') )
config.substitutions.append( ('%swift_obj_root', config.swift_obj_root) )
config.substitutions.append( ('%swift_src_root', config.swift_src_root) )
config.substitutions.append( ('%{python}', sys.executable) )
config.substitutions.append( ('%mcp_opt', mcp_opt) )
config.substitutions.append( ('%swift_driver_plain', "%r" % config.swift) )
config.substitutions.append( ('%swiftc_driver_plain', "%r" % config.swiftc) )
if kIsWindows:
    config.substitutions.append( ('%swift_driver',
                                  "%r %s %s %s -libc %s" % (config.swift, mcp_opt,
                                                            config.swift_test_options,
                                                            config.swift_driver_test_options,
                                                            config.swift_stdlib_msvc_runtime)) )
    config.substitutions.append( ('%swiftc_driver',
                                  "%r -toolchain-stdlib-rpath %s %s %s" % (config.swiftc, mcp_opt,
                                                                           config.swift_test_options,
                                                                           config.swift_driver_test_options)) )
else:
    config.substitutions.append( ('%swift_driver', "env SDKROOT=%s %r %s %s %s" % (config.variant_sdk, config.swift, mcp_opt, config.swift_test_options, config.swift_driver_test_options)) )
    config.substitutions.append( ('%swiftc_driver', "env SDKROOT=%s %r -toolchain-stdlib-rpath %s %s %s" % (config.variant_sdk, config.swiftc, mcp_opt, config.swift_test_options, config.swift_driver_test_options)) )
config.substitutions.append( ('%sil-opt', "%r %s %s" % (config.sil_opt, mcp_opt, config.sil_test_options)) )
config.substitutions.append( ('%sil-func-extractor', "%r %s" % (config.sil_func_extractor, mcp_opt)) )
config.substitutions.append( ('%sil-llvm-gen', "%r %s" % (config.sil_llvm_gen, mcp_opt)) )
config.substitutions.append( ('%sil-nm', "%r %s" % (config.sil_nm, mcp_opt)) )
config.substitutions.append( ('%sil-passpipeline-dumper', "%r" % (config.sil_passpipeline_dumper)) )
config.substitutions.append( ('%lldb-moduleimport-test', "%r %s" % (config.lldb_moduleimport_test, mcp_opt)) )
config.substitutions.append( ('%lldb-moduleimport-test-with-sdk',
                             '%s -sdk %r' % (config.lldb_moduleimport_test, config.variant_sdk)) )
config.substitutions.append( ('%swift-dump-pcm', "%r -dump-pcm" % config.swiftc) )
config.substitutions.append( ('%swift-ide-test_plain', config.swift_ide_test) )
config.substitutions.append( ('%swift-ide-test', "%r %s %s -swift-version %s" % (config.swift_ide_test, mcp_opt, ccp_opt, swift_version)) )
config.substitutions.append( ('%swift-dependency-tool', config.swift_dependency_tool) )
config.substitutions.append( ('%swift-syntax-test', config.swift_syntax_test) )
if 'syntax_parser_lib' in config.available_features:
    config.substitutions.append( ('%swift-syntax-parser-test', config.swift_syntax_parser_test) )
# For testing on CI
if '-enable-astscope-lookup' in config.swift_test_options:
    config.available_features.add("enable-astscope-lookup")
if '-disable-astscope-lookup' in config.swift_test_options:
    config.available_features.add("disable-astscope-lookup")
if '-disable-parser-lookup' in config.swift_test_options:
    config.available_features.add("disable-parser-lookup")
config.substitutions.append( ('%swift-indent', config.swift_indent) )
config.substitutions.append( ('%llvm-link', config.llvm_link) )
config.substitutions.append( ('%swift-llvm-opt', config.swift_llvm_opt) )
config.substitutions.append( ('%llvm-dwarfdump', config.llvm_dwarfdump) )
config.substitutions.append( ('%llvm-readelf', config.llvm_readelf) )
config.substitutions.append( ('%llvm-dis', config.llvm_dis) )
config.substitutions.append( ('%llvm-nm', config.llvm_nm) )
config.substitutions.append( ('%swift-demangle-yamldump', config.swift_demangle_yamldump) )
config.substitutions.append( ('%Benchmark_O', config.benchmark_o) )
config.substitutions.append( ('%Benchmark_Driver', config.benchmark_driver) )
config.substitutions.append( ('%llvm-strings', config.llvm_strings) )
config.substitutions.append( ('%target-ptrauth', run_ptrauth ) )
config.substitutions.append( ('%swift-path', config.swift) )

# This must come after all substitutions containing "%swift".
config.substitutions.append(
    ('%swift',
     "%r -frontend %s -disable-objc-attr-requires-foundation-module %s %s"
       % (config.swift, mcp_opt, config.swift_test_options, config.swift_frontend_test_options)) )

config.clang_include_dir = make_path(config.swift, '..', '..', 'include')
config.substitutions.append( ('%clang-include-dir', config.clang_include_dir) )

# Use this to build the basic set of Objective-C overlays.
config.substitutions.append(('%build-clang-importer-objc-overlays',
                             '%target-swift-frontend(mock-sdk: %clang-importer-sdk-nosource -I %t) -enable-objc-interop -emit-module -o %t %clang-importer-sdk-path/swift-modules/ObjectiveC.swift -disable-objc-attr-requires-foundation-module && '
                             '%target-swift-frontend(mock-sdk: %clang-importer-sdk-nosource -I %t) -enable-objc-interop -emit-module -o %t %clang-importer-sdk-path/swift-modules/CoreGraphics.swift && '
                             '%target-swift-frontend(mock-sdk: %clang-importer-sdk-nosource -I %t) -enable-objc-interop -emit-module -o %t %clang-importer-sdk-path/swift-modules/Foundation.swift'))

# FIXME: BEGIN -enable-source-import hackaround
config.substitutions.append(('%clang-importer-sdk-path',
                             '%r' % (make_path(config.test_source_root, 'Inputs', 'clang-importer-sdk'))))

config.substitutions.append(('%clang-importer-sdk-nosource',
                             '-sdk %r' % (make_path(config.test_source_root, 'Inputs', 'clang-importer-sdk'))))
# FIXME: END -enable-source-import hackaround

config.substitutions.append(('%clang-importer-sdk',
                             '-enable-source-import -sdk %r -I %r ' % (make_path(config.test_source_root, 'Inputs', 'clang-importer-sdk'),
                                                                       make_path(config.test_source_root, 'Inputs', 'clang-importer-sdk', 'swift-modules'))))

config.substitutions.append( ('%clang_apinotes',
                              "%r -cc1apinotes" %
                                (config.clang)) )

# This must come after all substitutions containing "%clang".
# Note: %clang is the locally-built clang.
# To get Xcode's clang, use %target-clang.
config.substitutions.append( ('%clang',
                              "%r %s" %
                                (config.clang, clang_mcp_opt)) )

###

def disallow(execName):
  warning = '''
    echo '*** Do not use \'{0}\' in tests; use \'%''{0}\'. ***' &&
    exit 1 && echo
  '''
  config.substitutions.append((' {0} '.format(execName),
                               warning.format(execName)))

disallow('swift')
disallow('swiftc')
disallow('swift_driver')
disallow('swiftc_driver')
disallow('sil-opt')
disallow('sil-func-extractor')
disallow('sil-llvm-gen')
disallow('sil-nm')
disallow('sil-passpipeline-dumper')
disallow('lldb-moduleimport-test')
disallow('swift-ide-test')
disallow('clang')
disallow('FileCheck')
disallow('llvm-dwarfdump')
disallow('llvm-dis')

config.substitutions.insert(0,
    ('%p',
     '$(echo "*** Use %""S instead of %""p in the Swift test suite ***" >&2)'))

###

# Set available features we allow tests to conditionalize on.
if platform.system() != 'Windows':
    config.available_features.add('crash-recovery')

# Add each available build target CPU as a feature.
for target in config.llvm_code_generators:
  config.available_features.add("CODEGENERATOR=" + target)

# Add the run target CPU, OS, and pointer size as features.
config.available_features.add("CPU=" + run_cpu)
config.available_features.add("OS=" + run_os)
config.available_features.add("PTRSIZE=" + run_ptrsize)
config.available_features.add("VENDOR=" + run_vendor)

config.available_features.add("SWIFT_VERSION=" + swift_version)

if "optimized_stdlib" in config.available_features:
  config.available_features.add("optimized_stdlib_" + run_cpu)

swift_test_mode = lit_config.params.get('swift_test_mode', 'optimize_none')
swift_execution_tests_extra_flags = ''
if swift_test_mode == 'optimize_none':
    config.available_features.add("nonexecutable_test")
    config.available_features.add("executable_test")
    config.available_features.add("swift_test_mode_optimize_none")
    # Add the cpu as a feature so we can selectively disable tests in an
    # optimize mode for a cpu.
    config.available_features.add("swift_test_mode_optimize_none_" + run_cpu)
    swift_execution_tests_extra_flags = ''
elif swift_test_mode == 'optimize_none_with_implicit_dynamic':
    config.available_features.add("executable_test")
    config.limit_to_features.add("executable_test")
    config.available_features.add("swift_test_mode_optimize_none_with_implicit_dynamic")
    # Add the cpu as a feature so we can selectively disable tests in an
    # optimize mode for a cpu.
    config.available_features.add("swift_test_mode_optimize_none_" + run_cpu)
    swift_execution_tests_extra_flags = '-Xfrontend -enable-implicit-dynamic -Xfrontend -enable-private-imports -Xfrontend -enable-dynamic-replacement-chaining'
elif swift_test_mode == 'optimize_with_implicit_dynamic':
    config.available_features.add("executable_test")
    config.limit_to_features.add("executable_test")
    config.available_features.add("swift_test_mode_optimize_with_implicit_dynamic")
    # Add the cpu as a feature so we can selectively disable tests in an
    # optimize mode for a cpu.
    config.available_features.add("swift_test_mode_optimize_" + run_cpu)
    swift_execution_tests_extra_flags = '-O -Xfrontend -enable-implicit-dynamic -Xfrontend -enable-private-imports -Xfrontend -enable-dynamic-replacement-chaining'
elif swift_test_mode == 'optimize':
    config.available_features.add("executable_test")
    config.limit_to_features.add("executable_test")
    config.available_features.add("swift_test_mode_optimize")
    # Add the cpu as a feature so we can selectively disable tests in an
    # optimize mode for a cpu.
    config.available_features.add("swift_test_mode_optimize_" + run_cpu)
    swift_execution_tests_extra_flags = '-O'
elif swift_test_mode == 'optimize_size':
    config.available_features.add("executable_test")
    config.limit_to_features.add("executable_test")
    config.available_features.add("swift_test_mode_optimize_size")
    # Add the cpu as a feature so we can selectively disable tests in an
    # optimize mode for a cpu.
    config.available_features.add("swift_test_mode_optimize_" + run_cpu)
    swift_execution_tests_extra_flags = '-Osize'
elif swift_test_mode == 'optimize_unchecked':
    config.available_features.add("executable_test")
    config.limit_to_features.add("executable_test")
    config.available_features.add("swift_test_mode_optimize_unchecked")
    # Add the cpu as a feature so we can selectively disable tests in an
    # optimize mode for a cpu.
    config.available_features.add("swift_test_mode_optimize_unchecked_" + run_cpu)
    swift_execution_tests_extra_flags = '-Ounchecked'
elif swift_test_mode == 'only_executable':
    config.available_features.add("executable_test")
    config.limit_to_features.add("executable_test")
elif swift_test_mode == 'only_non_executable':
    config.available_features.add("nonexecutable_test")
else:
    lit_config.fatal("Unknown test mode %r" % swift_test_mode)

swift_test_subset = lit_config.params.get('swift_test_subset', 'validation')
if swift_test_subset in ['primary', 'validation', 'only_validation']:
    # No extra flags needed.
    pass
elif swift_test_subset == 'all':
    config.available_features.add("long_test")
    config.available_features.add("stress_test")
elif swift_test_subset == 'only_long':
    config.available_features.add("long_test")
    config.limit_to_features.add("long_test")
    config.limit_to_features.discard("executable_test")
elif swift_test_subset == 'only_stress':
    config.available_features.add("stress_test")
    config.limit_to_features.add("stress_test")
    config.limit_to_features.discard("executable_test")
else:
    lit_config.fatal("Unknown test mode %r" % swift_test_subset)

if 'swift_evolve' in lit_config.params:
    config.available_features.add("swift_evolve")

# Enable benchmark testing when the binary is found (has fully qualified path).
if config.benchmark_o != 'Benchmark_O':
    config.available_features.add('benchmark')

# Add substitutions for the run target triple, CPU, OS, and pointer size.
config.substitutions.append(('%target-triple', config.variant_triple))

if run_vendor == 'apple':
    if run_os == 'maccatalyst':
        config.stable_abi_triple = '%s-%s-ios13.0-macabi' % (run_cpu, run_vendor)
        config.pre_stable_abi_triple = config.stable_abi_triple
        config.next_stable_abi_triple = config.stable_abi_triple
        config.available_features.add('swift_stable_abi')
    else:
        # iOS 12.2 does not support 32-bit targets, so we cannot run tests that
        # want to deploy to an iOS that has Swift in the OS.
        if run_os == 'ios' and run_ptrsize == '32':
            pre_stable_version = '10'
        else:
            config.available_features.add('swift_stable_abi')
            PRE_STABLE_VERSION = {
                'macosx': '10.14.3',
                'ios': '12.1',
                'maccatalyst': '12.1',
                'tvos': '12.1',
                'watchos': '5.1'
            }
            pre_stable_version = PRE_STABLE_VERSION.get(run_os, '')

        config.pre_stable_abi_triple = '%s-%s-%s%s%s' % (run_cpu, run_vendor, run_os,
                                                         pre_stable_version, run_environment)
        STABLE_VERSION = {
            'macosx': '10.14.4',
            'ios': '12.2',
            'maccatalyst': '12.2',
            'tvos': '12.2',
            'watchos': '5.2'
        }
        stable_version = STABLE_VERSION.get(run_os, '')
        config.stable_abi_triple = '%s-%s-%s%s%s' % (run_cpu, run_vendor, run_os,
                                                     stable_version, run_environment)

        NEXT_STABLE_VERSION = {
            'macosx': '10.15',
            'ios': '13',
            'maccatalyst': '13',
            'tvos': '13',
            'watchos': '6'
        }
        next_stable_version = NEXT_STABLE_VERSION.get(run_os, '')
        config.next_stable_abi_triple = '%s-%s-%s%s%s' % (run_cpu, run_vendor, run_os,
                                                          next_stable_version, run_environment)

else:
    config.pre_stable_abi_triple = config.variant_triple
    config.stable_abi_triple = config.variant_triple
    config.next_stable_abi_triple = config.variant_triple

# On Apple platforms, this substitution names the maximum OS version *without*
# Swift in the OS. On non-Apple platforms this is equivalent to %target-triple.
config.substitutions.append(('%target-pre-stable-abi-triple',
                             config.pre_stable_abi_triple))

# On Apple platforms, this substitution names the minimum OS version with
# Swift 5.0 in the OS. On non-Apple platforms this is equivalent to %target-triple.
config.substitutions.append(('%target-stable-abi-triple',
                             config.stable_abi_triple))

# On Apple platforms, this substitution names the minimum OS version with
# Swift 5.1 in the OS, and an Objective-C runtime supporting class stubs.
config.substitutions.append(('%target-next-stable-abi-triple',
                             config.next_stable_abi_triple))

# Sanitizers are not supported on iOS7, yet all tests are configured to start
# testing with the earliest supported platform, which happens to be iOS7 for
# Swift.
# Setting target manually makes tests less versatile (a separate test is
# then required for each OS), thus instead we define a new environment
# variable which enforces the usage of iOS8+ when iOS is used.
config.substitutions.append(('%sanitizers-target-triple',
    config.variant_triple.replace("ios7", "ios8")))

config.substitutions.append(('%target-cpu', run_cpu))

target_os_abi = run_os
target_os_is_maccatalyst = "FALSE"
target_mandates_stable_abi = "FALSE"
if (run_cpu == 'arm64e'):
  target_mandates_stable_abi = "TRUE"
  config.available_features.add('swift_only_stable_abi')
if (run_os == 'maccatalyst'):
  # For purposes of ABI, treat maccatalyst as macosx since the maccatalyst ABI
  # must match the macosx ABI.
  target_os_abi = 'macosx'
  target_os_is_maccatalyst = "TRUE"
  config.available_features.add("OS=ios")
if (run_os in ['linux-gnu', 'linux-gnueabihf', 'freebsd', 'windows-cygnus', 'windows-gnu', 'windows-msvc', 'linux-android', 'linux-androideabi']):
  target_mandates_stable_abi = "TRUE"
  config.available_features.add('swift_only_stable_abi')
config.substitutions.append(('%target-os-abi', target_os_abi))
config.substitutions.append(('%target-os-is-maccatalyst', target_os_is_maccatalyst))
config.substitutions.append(('%target-mandates-stable-abi',
                               target_mandates_stable_abi))
config.substitutions.append(('%target-endian', run_endian))
config.substitutions.append(('%target-os', run_os))
config.substitutions.append(('%target-ptrsize', run_ptrsize))
config.substitutions.append(('%target-vendor', run_vendor))
config.substitutions.append(('%target-alignment', "%d" % (int(run_ptrsize)/8)))

# Enable Darwin SDK-dependent tests if we have an SDK.
# On Linux, assume that SDK path does not point to the Darwin SDK.
if config.variant_sdk != "":
  config.substitutions.append(('%sdk', '"%s"' % config.variant_sdk))

# Enable interpreter-based tests on platforms where the interpreter is known to
# work.
if platform.system() == 'Darwin' and (run_os == 'macosx' or run_os == 'darwin'):
    # Disable REPL tests if SDK overlay is not in the resource dir.
    # <rdar://problem/16678410> Adding more libraries with -lfoo to REPL is broken
    if swift_test_mode != 'only_non_executable':
      config.available_features.add('swift_repl')
      config.available_features.add('swift_interpreter')
elif platform.system() == 'Linux':
    if swift_test_mode != 'only_non_executable':
      config.available_features.add('swift_interpreter')

# The global environment in Android sets ANDROID_DATA, so if that variable is
# set, we are probably running in Android.
kIsAndroid = 'ANDROID_DATA' in os.environ

# swift-remoteast-test requires the ability to compile and run code
# for the system we compiled the swift-remoteast-test executable on.
# This is potentially a stronger constraint than just "can we interpret",
# but use that as an approximation for now.
if 'swift_interpreter' in config.available_features:
    config.available_features.add('swift-remoteast-test')

config.target_runtime = "unknown"

if (getattr(config, 'darwin_enable_maccatalyst', False) and
    config.darwin_maccatalyst_build_flavor == "ios-like"):
    variant_suffix = config.darwin_osx_variant_suffix
else:
    variant_suffix = config.variant_suffix
swift_reflection_test_name = 'swift-reflection-test' + variant_suffix

def use_interpreter_for_simple_runs():
    def make_simple_target_run(gyb=False, stdlib=False, parameterized=False):
        result = ''
        if gyb:
            result += ('%empty-directory(%t) && '
                       '%gyb %s -o %t/main.swift && '
                       '%line-directive %t/main.swift -- ')
        # FIXME: SWIFT_INTERPRETER needs to be a set of arguments, not just a
        # path.
        result += (
            'env SWIFT_INTERPRETER=%r %s %r %s -module-name main %s %s %s '
            % (config.swift, xcrun_prefix, config.swift, target_options,
               config.swift_test_options,
               config.swift_driver_test_options,
               swift_execution_tests_extra_flags))
        if stdlib:
            result += '-Xfrontend -disable-access-control '
        if parameterized:
            result += ' \\1 '
        if gyb:
            result += '%t/main.swift'
        else:
            result += '%s'
        return result
    config.target_run_stdlib_swiftgyb = make_simple_target_run(gyb=True)
    config.target_run_simple_swiftgyb = make_simple_target_run(gyb=True)
    config.target_run_stdlib_swift = make_simple_target_run(stdlib=True)
    config.target_run_simple_swift = make_simple_target_run()
    config.target_run_simple_swift_parameterized = make_simple_target_run(parameterized=True)
    config.target_run_simple_swiftgyb_parameterized = make_simple_target_run(gyb=True, parameterized=True)
    config.available_features.add('interpret')

target_specific_module_triple = config.variant_triple
target_future = target_specific_module_triple

config.target_run = ""

if run_vendor == 'apple':
    target_specific_module_triple = '{}-apple-{}'.format(
        { 'aarch64': 'arm64', 'amd64': 'x86_64' }.get(run_cpu, run_cpu),
        { 'macosx': 'macos', 'darwin': 'macos' }.get(run_os, run_os)
    )

    config.target_object_format = "macho"
    config.target_shared_library_prefix = 'lib'
    config.target_shared_library_suffix = ".dylib"
    config.target_codesign = "codesign -f -s -"
    config.target_runtime = "objc"

    config.available_features.add('libdispatch')
    config.available_features.add('foundation')
    config.available_features.add('objc_interop')

    xcrun_prefix = (
        "xcrun --toolchain %s --sdk %r" %
        (config.darwin_xcrun_toolchain, config.variant_sdk))
    extra_frameworks_dir = make_path(config.variant_sdk, "..", "..", "..",
                                     "Developer", "Library", "Frameworks")
    target_options = (
        "-target %s %s %s" %
        (config.variant_triple, resource_dir_opt, mcp_opt))
    target_options_for_mock_sdk = (
        "-target %s %s %s" %
        (config.variant_triple, stdlib_resource_dir_opt, mcp_opt))
    target_options_for_mock_sdk_after = sdk_overlay_dir_opt
    target_future_version = ''

    if 'arm' in run_cpu and swift_test_mode != 'only_non_executable':
        raise RuntimeError('Device tests are currently only supported when '
        'the swift_test_mode is "only_non_executable". Current '
        'swift_test_mode is {}.'.format(swift_test_mode))

    if 'arm' in run_cpu:
       # iOS/tvOS/watchOS device
       if run_os == 'ios':
           lit_config.note('Testing iOS ' + config.variant_triple)
           xcrun_sdk_name = "iphoneos"
           target_future_version = "99.0"
       elif run_os == 'tvos':
           lit_config.note('Testing AppleTV ' + config.variant_triple)
           xcrun_sdk_name = "appletvos"
           target_future_version = "99.0"
       elif run_os == 'watchos':
           lit_config.note('Testing watchOS ' + config.variant_triple)
           xcrun_sdk_name = "watchos"
           target_future_version = "9.99.0"

       config.target_cc_options = (
           "-arch %s -m%s-version-min=%s %s" %
           (run_cpu, run_os, run_vers, clang_mcp_opt))

       config.target_build_swift = (
           ("%s %s %s -F %r -toolchain-stdlib-rpath " +
            "-Xlinker -rpath -Xlinker %r %s %s %s %s") %
           (xcrun_prefix, config.swiftc, target_options,
            extra_frameworks_dir,
            "/tmp/swifttest-device/lib",
            sdk_overlay_linker_opt, config.swift_test_options,
            config.swift_driver_test_options,
            swift_execution_tests_extra_flags))
       config.target_run = "unsupported"

       (sw_vers_name, sw_vers_vers, sw_vers_build) = \
            darwin_get_sdk_version(config.variant_sdk)

    elif run_os == 'ios' or run_os == 'tvos' or run_os == 'watchos':
        # iOS/tvOS/watchOS simulator
        if run_os == 'ios':
            config.available_features.add('DARWIN_SIMULATOR=ios')
            lit_config.note("Testing iOS simulator " + config.variant_triple)
            xcrun_sdk_name = "iphonesimulator"
            target_future_version = "99.0"
        elif run_os == 'watchos':
            config.available_features.add('DARWIN_SIMULATOR=watchos')
            lit_config.note("Testing watchOS simulator " + config.variant_triple)
            xcrun_sdk_name = "watchsimulator"
            target_future_version = "9.99.0"
        else:
            config.available_features.add('DARWIN_SIMULATOR=tvos')
            lit_config.note("Testing AppleTV simulator " + config.variant_triple)
            xcrun_sdk_name = "appletvsimulator"
            target_future_version = "99.0"

        target_specific_module_triple += "-simulator"

        config.target_cc_options = (
            "-arch %s -m%s-simulator-version-min=%s %s" %
            (run_cpu, run_os, run_vers, clang_mcp_opt))

        config.target_build_swift = (
            "%s %s %s -F %r -toolchain-stdlib-rpath %s %s %s %s" %
            (xcrun_prefix, config.swiftc, target_options,
             extra_frameworks_dir,
             sdk_overlay_linker_opt, config.swift_test_options,
             config.swift_driver_test_options,
             swift_execution_tests_extra_flags))
        # FIXME: allow specification of simulator and version
        #
        # Note: don't pass '--adopt-pid' to sim.  This can trigger a kernel
        # panic.
        # <rdar://problem/11806093> multithreaded 64-to-32 exec is broken
        # (foundation tool launched with sim --adopt-pid occasionally
        # segmentation faults)
        config.target_run = (
            "%s %s " %
            (xcrun_prefix, get_simulator_command(run_os, run_cpu, config.variant_sdk)))

        (sw_vers_name, sw_vers_vers, sw_vers_build) = \
            darwin_get_sdk_version(config.variant_sdk)

        if (sw_vers_name == '' or sw_vers_vers == '' or sw_vers_build == ''):
            lit_config.fatal('Could not get or decode sw_vers output. ' +
                             'Perhaps the simulator is not working.')

    elif run_os == 'macosx' or run_os == 'maccatalyst':
        # OS X
        lit_config.note("Testing OS X " + config.variant_triple)

        xcrun_sdk_name = "macosx"

        if run_os == 'maccatalyst':
            # For maccatalyst, pass the target triple to clang
            # rather than arch and version separately.
            config.target_cc_options = (
                "-target %s %s" %
                (config.variant_triple, clang_mcp_opt))
        else:
            config.target_cc_options = (
                "-arch %s -m%s-version-min=%s %s" %
                (run_cpu, run_os, run_vers, clang_mcp_opt))

        maccatalyst_frameworks_component = ""
        if run_os == 'maccatalyst':
            # Additional framework search paths for macCatalyst.
            # These have to come before other search paths so that for
            # unzippered twin frameworks the unzippered twin version
            # is favored under macCatalyst.
          maccatalyst_frameworks_dir = make_path(config.variant_sdk,
                 "System", "iOSSupport", "System", "Library", "Frameworks")
          maccatalyst_frameworks_component = ( "-F %r" % maccatalyst_frameworks_dir )
            # Module triples end in ios-macabi.
          target_specific_module_triple = '{}-apple-ios-macabi'.format(
              { 'aarch64': 'arm64', 'amd64': 'x86_64' }.get(run_cpu, run_cpu)
          )

        config.target_build_swift = (
            ("%s %s %s %s -F %r -toolchain-stdlib-rpath "
             + "-Xlinker -rpath -Xlinker %r %s %s %s %s "
             + "-F %r -Xlinker -rpath -Xlinker %r")
            % (xcrun_prefix, config.swiftc, target_options,
               maccatalyst_frameworks_component,
               extra_frameworks_dir, extra_frameworks_dir,
               sdk_overlay_linker_opt, config.swift_test_options,
               config.swift_driver_test_options,
               swift_execution_tests_extra_flags, sourcekitd_framework_dir,
               sourcekitd_framework_dir))

        config.target_run = ""
        target_future_version = "10.99"

        if 'interpret' in lit_config.params:
            use_interpreter_for_simple_runs()

        (sw_vers_name, sw_vers_vers, sw_vers_build) = \
            darwin_get_sw_vers()

    else:
        lit_config.fatal("Unknown Apple OS '" + run_os + "' " +
                         "(from " + config.variant_triple + ")")

    lit_config.note(
        'Running tests on %s version %s (%s)' %
        (sw_vers_name, sw_vers_vers, sw_vers_build))

    config.target_sdk_name = xcrun_sdk_name
    config.target_ld = "%s ld -L%r" % (xcrun_prefix, make_path(test_resource_dir, config.target_sdk_name))

    maccatalyst_extra_frameworks = ""
    if run_os == 'maccatalyst':
        maccatalyst_extra_frameworks = "-F {}/System/iOSSupport/System/Library/Frameworks".format(config.variant_sdk)
    config.target_swift_frontend = (
        "%s -frontend %s -sdk %r %s %s %s" %
        (config.swiftc, target_options, config.variant_sdk, maccatalyst_extra_frameworks,
         config.swift_test_options, config.swift_frontend_test_options))
    subst_target_swift_frontend_mock_sdk = (
        "%s -frontend %s -sdk %r %s %s" %
        (config.swiftc, target_options_for_mock_sdk, config.variant_sdk,
         config.swift_test_options, config.swift_frontend_test_options))
    config.target_swift_modulewrap = (
        '%s -modulewrap -target %s' %
        (config.swiftc, config.variant_triple))
    config.target_swift_emit_pcm = (
        '%s -emit-pcm -target %s' %
        (config.swiftc, config.variant_triple))
    subst_target_swift_frontend_mock_sdk_after = \
        target_options_for_mock_sdk_after
    config.target_sil_opt = (
        "%s %s %s %s" %
        (xcrun_prefix, config.sil_opt, target_options, config.sil_test_options))
    subst_target_sil_opt_mock_sdk = (
        "%s %s" %
        (config.sil_opt, target_options_for_mock_sdk))
    subst_target_sil_opt_mock_sdk_after = \
        target_options_for_mock_sdk_after
    config.target_swift_symbolgraph_extract = (
        "%s %s %s" %
        (xcrun_prefix, config.swift_symbolgraph_extract, target_options))
    config.target_swift_ide_test = (
        "%s %s %s %s" %
        (xcrun_prefix, config.swift_ide_test, target_options, ccp_opt))
    subst_target_swift_ide_test_mock_sdk = (
        "%s %s %s %s" %
        (xcrun_prefix, config.swift_ide_test, target_options_for_mock_sdk, ccp_opt))
    subst_target_swift_ide_test_mock_sdk_after = \
        target_options_for_mock_sdk_after
    config.target_swiftc_driver = (
        "%s %s -toolchain-stdlib-rpath %s" %
        (xcrun_prefix, config.swiftc, target_options))
    config.target_clang = (
        "%s clang++ %s" %
        (xcrun_prefix, config.target_cc_options))

    config.target_build_swift_dylib = (
        "%s -parse-as-library -emit-library -o '\\1' "
        "-Xlinker -install_name -Xlinker @executable_path/$(basename '\\1')"
        % (config.target_build_swift))
    config.target_add_rpath = r'-Xlinker -rpath -Xlinker \1'

    target_future = format('%s-apple-%s%s%s' % (run_cpu, run_os, target_future_version, run_environment))

    config.otool_classic = ("%s otool-classic" % (xcrun_prefix))

elif run_os in ['windows-msvc']:
    lit_config.note('Testing Windows ' + config.variant_triple)
    config.environment['NUMBER_OF_PROCESSORS'] = os.environ['NUMBER_OF_PROCESSORS']
    if 'PROCESSOR_ARCHITEW6432' in os.environ:
        config.environment['PROCESSOR_ARCHITEW6432'] = os.environ['PROCESSOR_ARCHITEW6432']
    if 'PROCESSOR_ARCHITECTURE' in os.environ:
        config.environment['PROCESSOR_ARCHITECTURE'] = os.environ['PROCESSOR_ARCHITECTURE']
    if 'PROCESSOR_IDENTIFIER' in os.environ:
        config.environment['PROCESSOR_IDENTIFIER'] = os.environ['PROCESSOR_IDENTIFIER']
    config.environment['PYTHON_EXECUTABLE'] = sys.executable
    config.target_object_format = 'coff'
    config.target_shared_library_prefix = ''
    config.target_shared_library_suffix = '.dll'
    config.target_sdk_name = 'windows'
    config.target_runtime = 'native'
    config.target_cc_options = ""

    config.target_build_swift =                                                  \
            ('%r -target %s %s %s %s %s -libc %s' %                              \
                    (config.swiftc, config.variant_triple, resource_dir_opt,     \
                     config.swift_test_options, config.swift_driver_test_options,\
                     swift_execution_tests_extra_flags,                          \
                     config.swift_stdlib_msvc_runtime))

    config.target_run = ''

    config.target_swift_frontend =                                               \
            ('%r -frontend -target %s %s %s %s %s' % (config.swiftc,             \
                                                      config.variant_triple,     \
                                                      resource_dir_opt, mcp_opt, \
                                                      config.swift_test_options, \
                                                      config.swift_frontend_test_options))

    config.target_codesign = 'echo'

    subst_target_swift_frontend_mock_sdk = config.target_swift_frontend
    subst_target_swift_frontend_mock_sdk_after = ''

    config.target_build_swift_dylib =                                            \
            SubstituteCaptures("%s -parse-as-library -emit-library -o \\1" % (config.target_build_swift))
    config.target_add_rpath = r''

    config.target_clang =                                                        \
            ('clang++ -target %s %s %s -fobjc-runtime=ios-5.0' %                 \
             (config.variant_triple, clang_mcp_opt, config.target_cc_options))
    config.target_ld =                                                           \
            ('%r -libpath:%s' % (config.link, os.path.join(test_resource_dir,    \
                                                           config.target_sdk_name)))
    config.target_sil_opt =                                                      \
            ('%r -target %s %s %s %s' % (config.sil_opt, config.variant_triple,  \
                                         resource_dir_opt, mcp_opt,              \
                                         config.sil_test_options))
    subst_target_sil_opt_mock_sdk = config.target_sil_opt
    subst_target_sil_opt_mock_sdk_after = ''
    config.target_swift_symbolgraph_extract =                                    \
            ('%r -target %s %s' % (config.swift_symbolgraph_extract,             \
                                         config.variant_triple,                  \
                                         mcp_opt))
    config.target_swift_ide_test =                                               \
            ('%r -target %s %s %s %s' % (config.swift_ide_test,                  \
                                         config.variant_triple,                  \
                                         resource_dir_opt, mcp_opt, ccp_opt))

    subst_target_swift_ide_test_mock_sdk = config.target_swift_ide_test
    subst_target_swift_ide_test_mock_sdk_after = ''

    config.target_swiftc_driver =                                                \
            ('%r -target %s %s %s' % (config.swiftc, config.variant_triple,      \
                                      resource_dir_opt, mcp_opt))
    config.target_swift_modulewrap =                                             \
            ('%r -modulewrap -target %s' % (config.swiftc, config.variant_triple))
    config.target_swift_emit_pcm =                                               \
            ('%r -emit-pcm -target %s' % (config.swiftc, config.variant_triple))


elif (run_os in ['linux-gnu', 'linux-gnueabihf', 'freebsd', 'openbsd', 'windows-cygnus', 'windows-gnu'] or
      (kIsAndroid and run_os in ['linux-android', 'linux-androideabi'])):
      # Running lit and the compiler on Android itself is more like running on Linux,
      # ie the NDK and adb aren't needed, so use this instead.
    # Linux/FreeBSD/Cygwin/Android
    if run_os == 'windows-cygnus':
      lit_config.note("Testing Cygwin " + config.variant_triple)
      config.target_object_format = "coff"
      config.target_shared_library_prefix = 'lib'
      config.target_shared_library_suffix = ".dll"
      config.target_sdk_name = "cygwin"
      config.target_cc_options = ""
    elif run_os == 'windows-gnu':
      lit_config.note("Testing MinGW " + config.variant_triple)
      config.target_object_format = "coff"
      config.target_shared_library_prefix = 'lib'
      config.target_shared_library_suffix = ".dll"
      config.target_sdk_name = "mingw"
      config.target_cc_options = ""
    elif run_os == 'freebsd':
      lit_config.note("Testing FreeBSD " + config.variant_triple)
      config.target_object_format = "elf"
      config.target_shared_library_prefix = 'lib'
      config.target_shared_library_suffix = ".so"
      config.target_sdk_name = "freebsd"
      config.target_cc_options = "-fPIE"
    elif run_os == 'openbsd':
      lit_config.note("Testing OpenBSD " + config.variant_triple)
      config.target_object_format = "elf"
      config.target_shared_library_prefix = 'lib'
      config.target_shared_library_suffix = ".so"
      config.target_sdk_name = "openbsd"
      config.target_cc_options = "-fPIE"
    elif kIsAndroid:
      lit_config.note("Testing Android " + config.variant_triple)
      config.target_object_format = "elf"
      config.target_shared_library_prefix = 'lib'
      config.target_shared_library_suffix = ".so"
      config.target_sdk_name = "android"
      # Needed by several ParseableInterface/swift_build_sdk_interfaces tests on
      # Android
      config.environment['ANDROID_DATA'] = os.environ['ANDROID_DATA']
      config.target_cc_options = "-fPIE"
    else:
      lit_config.note("Testing Linux " + config.variant_triple)
      config.target_object_format = "elf"
      config.target_shared_library_prefix = 'lib'
      config.target_shared_library_suffix = ".so"
      config.target_sdk_name = "linux"
      config.target_cc_options = "-fPIE"
    config.target_runtime = "native"
    config.target_swift_autolink_extract = inferSwiftBinary("swift-autolink-extract")

    libdispatch_artifact_dir = config.libdispatch_build_path
    libdispatch_swift_module_dir = make_path(libdispatch_artifact_dir, 'src', 'swift', 'swift')
    libdispatch_artifacts = [
        make_path(libdispatch_artifact_dir, 'libdispatch.so'),
        make_path(libdispatch_artifact_dir, 'libswiftDispatch.so'),
        make_path(libdispatch_swift_module_dir, 'Dispatch.swiftmodule')]
    if (all(os.path.exists(p) for p in libdispatch_artifacts)):
        config.available_features.add('libdispatch')
        config.libdispatch_artifact_dir = libdispatch_artifact_dir
        libdispatch_source_dir = make_path(config.swift_src_root, os.pardir, 'swift-corelibs-libdispatch')
        config.import_libdispatch = ('-I %s -I %s -L %s'
            % (libdispatch_source_dir, libdispatch_swift_module_dir, libdispatch_artifact_dir))

    config.target_build_swift = (
        '%s -target %s -toolchain-stdlib-rpath %s %s %s %s %s'
        % (config.swiftc, config.variant_triple, resource_dir_opt, mcp_opt,
           config.swift_test_options, config.swift_driver_test_options,
           swift_execution_tests_extra_flags))
    config.target_codesign = "echo"
    config.target_build_swift_dylib = (
        "%s -parse-as-library -emit-library -o '\\1'"
        % (config.target_build_swift))
    config.target_add_rpath = r'-Xlinker -rpath -Xlinker \1'
    config.target_swift_frontend = (
        '%s -frontend -target %s %s %s %s %s '
        % (config.swift, config.variant_triple, resource_dir_opt, mcp_opt,
        config.swift_test_options, config.swift_frontend_test_options))
    subst_target_swift_frontend_mock_sdk = config.target_swift_frontend
    subst_target_swift_frontend_mock_sdk_after = ""
    config.target_run = ''
    if 'interpret' in lit_config.params:
        use_interpreter_for_simple_runs()
    config.target_sil_opt = (
        '%s -target %s %s %s %s' %
        (config.sil_opt, config.variant_triple, resource_dir_opt, mcp_opt, config.sil_test_options))
    subst_target_sil_opt_mock_sdk = config.target_sil_opt
    subst_target_sil_opt_mock_sdk_after = ""
    config.target_swift_symbolgraph_extract = (
        '%s -target %s %s' %
        (config.swift_symbolgraph_extract, config.variant_triple, mcp_opt))
    config.target_swift_ide_test = (
        '%s -target %s %s %s %s' %
        (config.swift_ide_test, config.variant_triple, resource_dir_opt,
         mcp_opt, ccp_opt))
    subst_target_swift_ide_test_mock_sdk = config.target_swift_ide_test
    subst_target_swift_ide_test_mock_sdk_after = ""
    config.target_swiftc_driver = (
        "%s -target %s -toolchain-stdlib-rpath %s %s" %
        (config.swiftc, config.variant_triple, resource_dir_opt, mcp_opt))
    config.target_swift_modulewrap = (
        '%s -modulewrap -target %s' %
        (config.swiftc, config.variant_triple))
    config.target_swift_emit_pcm = (
        '%s -emit-pcm -target %s' %
        (config.swiftc, config.variant_triple))
    config.target_clang = (
        "clang++ -target %s %s %s -fobjc-runtime=ios-5.0" %
        (config.variant_triple, clang_mcp_opt, config.target_cc_options))
    config.target_ld = "ld -L%r" % (make_path(test_resource_dir, config.target_sdk_name))
elif run_os == 'linux-androideabi' or run_os == 'linux-android':
    # The module triple for Android ARMv7 seems to be canonicalized in LLVM
    # to be armv7-none-linux-android, without the "eabi" bit. Let's remove the
    # same bit from the substitutions so the tests pass correctly.
    target_specific_module_triple = re.sub(r'androideabi', 'android',
                                           target_specific_module_triple)
    config.variant_triple = re.sub(r'androideabi', 'android', config.variant_triple)
    config.target_cc_options = "-fPIE"
    def get_architecture_value(**kwargs):
        result = kwargs[run_cpu]
        if result is None:
          if run_cpu.startswith("armv7"):
            result = kwargs["armv7"]
          elif run_cpu == "arm64":
            result = kwards["aarch64"]
        return result

    ndk_platform_tuple = get_architecture_value(armv7="armeabi-v7a",
                                                aarch64="arm64-v8a")
    ndk_platform_triple = get_architecture_value(armv7="arm-linux-androideabi",
                                                 aarch64="aarch64-linux-android")
    toolchain_directory_name = "{}-{}".format(ndk_platform_triple, config.android_ndk_gcc_version)
    if platform.system() == 'Linux':
        prebuilt_directory = 'linux-x86_64'
    elif platform.system() == 'Darwin':
        prebuilt_directory = 'darwin-x86_64'
    elif platform.system() == 'Windows':
        # TODO: NDK distributes for Windows 32 and 64 bits. platform.machine()
        # should allow us to find out the word size, but I don't have a
        # machine to test right now. I think the values are AMD64 and x86, but
        # I'm not sure. Everybody gets the 64 bits version for now.
        prebuilt_directory = 'windows-x86_64'

    toolchain_directory = make_path(
        config.android_ndk_path, "toolchains", toolchain_directory_name,
        "prebuilt", prebuilt_directory)
    tools_directory = pipes.quote(make_path(
        toolchain_directory, ndk_platform_triple, "bin"))
    lit_config.note("Testing Android " + config.variant_triple)
    config.target_object_format = "elf"
    config.target_shared_library_prefix = 'lib'
    config.target_shared_library_suffix = ".so"
    config.target_runtime = "native"
    config.target_swift_autolink_extract = inferSwiftBinary("swift-autolink-extract")
    config.target_sdk_name = "android"
    android_link_paths_opt = "-L {} -L {} -L {}".format(
        pipes.quote(make_path(
            config.android_ndk_path, "sources", "cxx-stl", "llvm-libc++",
            "libs", ndk_platform_tuple)),
        pipes.quote(make_path(
            toolchain_directory, "lib", "gcc", ndk_platform_triple,
            "{}.x".format(config.android_ndk_gcc_version))),
        pipes.quote(make_path(
            toolchain_directory, ndk_platform_triple, "lib")))
    # Since NDK r14 the headers are unified under $NDK_PATH/sysroot, so the -sdk
    # switch is not enough. Additionally we have to include both the unified
    # sysroot, and the architecture sysroot.
    unified_android_include_path = pipes.quote(make_path(
        config.android_ndk_path, "sysroot", "usr", "include"))
    architecture_android_include_path = pipes.quote(make_path(
        config.android_ndk_path, "sysroot", "usr", "include",
        ndk_platform_triple))
    android_include_paths_opt = "-I {} -I {}".format(
        unified_android_include_path, architecture_android_include_path)
    # clang can use -isystem, but Swift cannot.
    android_include_system_paths_opt = "-isystem {} -isystem {}".format(
        unified_android_include_path, architecture_android_include_path)
    config.target_build_swift = ' '.join([
        config.swiftc,
        '-target', config.variant_triple,
        '-Xcc', '--sysroot={}'.format(config.variant_sdk),
        '-Xclang-linker', '--sysroot={}'.format(config.variant_sdk),
        '-tools-directory', tools_directory,
        android_include_paths_opt, android_link_paths_opt,
        '-use-ld=%s' % config.android_linker_name,
        resource_dir_opt, mcp_opt, config.swift_test_options,
        config.swift_driver_test_options, swift_execution_tests_extra_flags])
    config.target_codesign = "echo"
    config.target_build_swift_dylib = ' '.join([
        config.target_build_swift,
        '-parse-as-library', '-emit-library',
        '-o', "'\\1'"])
    config.target_add_rpath = r'-Xlinker -rpath -Xlinker \1'
    config.target_swift_frontend = ' '.join([
        config.swift,
        '-frontend',
        '-target', config.variant_triple,
        android_include_paths_opt, android_link_paths_opt,
        resource_dir_opt, mcp_opt, config.swift_test_options,
        config.swift_frontend_test_options])
    subst_target_swift_frontend_mock_sdk = config.target_swift_frontend
    subst_target_swift_frontend_mock_sdk_after = ""
    config.target_run = make_path(config.swift_src_root, 'utils', 'android', 'adb_test_runner.py')
    # FIXME: Include -sdk in this invocation.
    config.target_sil_opt = ' '.join([
        config.sil_opt,
        '-target', config.variant_triple,
        android_include_paths_opt,
        resource_dir_opt, mcp_opt, config.sil_test_options])
    subst_target_sil_opt_mock_sdk = config.target_sil_opt
    subst_target_sil_opt_mock_sdk_after = ""
    config.target_swift_symbolgraph_extract = ' '.join([
        config.swift_symbolgraph_extract,
        '-target', config.variant_triple,
        mcp_opt])
    config.target_swift_ide_test = ' '.join([
        config.swift_ide_test,
        '-target', config.variant_triple,
        resource_dir_opt, mcp_opt, ccp_opt])
    subst_target_swift_ide_test_mock_sdk = config.target_swift_ide_test
    subst_target_swift_ide_test_mock_sdk_after = ""
    config.target_swiftc_driver = ' '.join([
        config.swiftc,
        '-target', config.variant_triple,
        '-toolchain-stdlib-rpath',
        '-Xcc', '--sysroot={}'.format(config.variant_sdk),
        '-Xclang-linker', '--sysroot={}'.format(config.variant_sdk),
        '-tools-directory', tools_directory,
        android_link_paths_opt, resource_dir_opt, mcp_opt,
        '-use-ld=%s' % config.android_linker_name])
    config.target_swift_modulewrap = ' '.join([
        config.swiftc, '-modulewrap',
        '-target', config.variant_triple])
    config.target_swift_emit_pcm = ' '.join([
        config.swiftc, '-emit-pcm',
        '-target', config.variant_triple])
    config.target_clang = ' '.join([
        'clang++',
        '-target', config.variant_triple,
        clang_mcp_opt, android_include_system_paths_opt,
        config.target_cc_options, '-fobjc-runtime=ios-5.0'])
    config.target_ld = ' '.join([
        tools_directory,
        '-L%s' % make_path(test_resource_dir, config.target_sdk_name)])
    # The Swift interpreter is not available when targeting Android.
    config.available_features.discard('swift_interpreter')
elif run_os == 'wasi':
    tools_directory = pipes.quote(make_path(config.wasi_sdk_path, "bin"))

    lit_config.note("Testing WebAssembly/WASI " + config.variant_triple)

    config.target_object_format = "wasm"
    config.target_shared_library_prefix = 'lib'
    config.target_shared_library_suffix = ".a"
    config.target_sdk_name = "wasi"
    config.target_runtime = "native"

    # Exclude test cases that use objc-interop because clang doesn't support it
    # with WebAssembly binary file yet.
    def use_objc_interop(path):
      with open(path) as f:
        return '-enable-objc-interop' in f.read()
    def lldb_related_test(path):
      with open(path) as f:
        return 'lldb-moduleimport-test' in f.read()

    def disabled_filenames(path):
      matches = []
      for root, dirnames, filenames in os.walk(path):
        for filename in filenames:
          filepath = os.path.join(root, filename)
          if use_objc_interop(filepath) or lldb_related_test(filepath):
            matches.append(os.path.basename(filepath))
      return matches

    config.excludes += disabled_filenames(config.test_source_root)

    config.target_swift_autolink_extract = inferSwiftBinary("swift-autolink-extract")

    config.target_build_swift = ' '.join([
        config.swiftc,
        '-target', config.variant_triple,
        '-Xcc', '--sysroot=%s' % config.variant_sdk,
        '-Xclang-linker', '--sysroot=%s' % config.variant_sdk,
<<<<<<< HEAD
        '-tools-directory', tools_directory,
        '-toolchain-stdlib-rpath', resource_dir_opt, 
=======
        '-toolchain-stdlib-rpath', resource_dir_opt,
>>>>>>> 451fd098
        mcp_opt, config.swift_test_options,
        config.swift_driver_test_options, swift_execution_tests_extra_flags])
    config.target_codesign = "echo"
    config.target_build_swift_dylib = (
        "%s -parse-as-library -emit-library -o '\\1'"
        % (config.target_build_swift))
    config.target_add_rpath = ''
    config.target_swift_frontend = ' '.join([
        config.swift,
        '-frontend',
        '-target', config.variant_triple,
        '-Xcc', '--sysroot=%s' % config.variant_sdk,
        '-tools-directory', tools_directory,
        resource_dir_opt, mcp_opt,
        config.swift_test_options, config.swift_frontend_test_options])
    subst_target_swift_frontend_mock_sdk = config.target_swift_frontend
    subst_target_swift_frontend_mock_sdk_after = ""
    config.target_run = '%s run --backend cranelift --' % config.wasmer
    if 'interpret' in lit_config.params:
        use_interpreter_for_simple_runs()
    config.target_sil_opt = (
        '%s -target %s %s %s %s' %
        (config.sil_opt, config.variant_triple, resource_dir_opt, mcp_opt, config.sil_test_options))
    subst_target_sil_opt_mock_sdk = config.target_sil_opt
    subst_target_sil_opt_mock_sdk_after = ""
    config.target_swift_symbolgraph_extract = ' '.join([
        config.swift_symbolgraph_extract,
        '-target', config.variant_triple,
        mcp_opt])
    config.target_swift_ide_test = (
        '%s -target %s %s %s %s' %
        (config.swift_ide_test, config.variant_triple, resource_dir_opt,
         mcp_opt, ccp_opt))
    subst_target_swift_ide_test_mock_sdk = config.target_swift_ide_test
    subst_target_swift_ide_test_mock_sdk_after = ""
    config.target_swiftc_driver = (
        "%s -target %s -toolchain-stdlib-rpath %s %s" %
        (config.swiftc, config.variant_triple, resource_dir_opt, mcp_opt))
    config.target_swift_modulewrap = (
        '%s -modulewrap -target %s' %
        (config.swiftc, config.variant_triple))
    config.target_swift_emit_pcm = (
        '%s -emit-pcm -target %s' %
        (config.swiftc, config.variant_triple))
    config.target_clang = (
        "%s -target %s %s -fobjc-runtime=ios-5.0" %
        (config.clang, config.variant_triple, clang_mcp_opt))
    config.target_ld = (
        "%s -L%r" %
        (config.wasm_ld, make_path(test_resource_dir, config.target_sdk_name)))

    # The Swift interpreter is not available when targeting WebAssembly/WASI.
    config.available_features.discard('swift_interpreter')

else:
    lit_config.fatal("Don't know how to define target_run and "
                     "target_build_swift for platform " + config.variant_triple)

config.swift_api_digester = (
    '%s -target %s' % (config.swift_api_digester, config.variant_triple))
config.substitutions.append(('%api-digester', config.swift_api_digester))

# Enable typo-correction for testing purposes.
config.target_swift_frontend += " -typo-correction-limit 10 "
subst_target_swift_frontend_mock_sdk += " -typo-correction-limit 10 "

config.substitutions.append(('%module-target-triple',
                             target_specific_module_triple))
config.substitutions.append(('%module-target-future', target_future))

# Add 'target-sdk-name' as the name for platform-specific directories
config.substitutions.append(('%target-sdk-name', config.target_sdk_name))

# Different OS's require different prefixes for the environment variables to be
# propagated to the calling contexts.
# In order to make tests OS-agnostic, names of environment variables should be
# prefixed with `%env-`, which is then expanded to the appropriate prefix.
SIMULATOR_ENV_PREFIX = 'SIMCTL_CHILD_'
ENV_VAR_PREFIXES = {
    'iphonesimulator': SIMULATOR_ENV_PREFIX,
    'watchsimulator': SIMULATOR_ENV_PREFIX,
    'appletvsimulator': SIMULATOR_ENV_PREFIX,
    'android': 'ANDROID_CHILD_'
}
TARGET_ENV_PREFIX = ENV_VAR_PREFIXES.get(config.target_sdk_name, "") if not kIsAndroid else ""

if 'remote_run_host' in lit_config.params:
    if 'remote_run_tmpdir' not in lit_config.params:
        lit_config.fatal("'remote_run_host' provided, but no "
                         "'remote_run_tmpdir'")

    remote_run_host = lit_config.params['remote_run_host']
    remote_tmp_dir = lit_config.params['remote_run_tmpdir']
    remote_lib_dir = os.path.join(remote_tmp_dir, 'stdlib')
    remote_run_lib_path = ''
    if 'use_os_stdlib' not in lit_config.params:
        remote_run_lib_path = remote_lib_dir
    else:
        config.available_features.add('use_os_stdlib')
        os_stdlib_path = ''
        if run_vendor == 'apple':
            #If we get swift-in-the-OS for non-Apple platforms, add a condition here
            os_stdlib_path = "/usr/lib/swift"
        remote_run_lib_path = os.path.pathsep.join((os_stdlib_path, remote_lib_dir))

    remote_run_extra_args_param = lit_config.params.get('remote_run_extra_args')
    remote_run_extra_args = shlex.split(remote_run_extra_args_param or '')
    if 'remote_run_identity' in lit_config.params:
        remote_run_identity = lit_config.params['remote_run_identity']
        remote_run_extra_args += ['-i', remote_run_identity]

    if 'remote_run_skip_upload_stdlib' not in lit_config.params:
        lit_config.note(
            "Uploading resources to {0} on {1}".format(remote_lib_dir,
                                                       remote_run_host))

        def upload_files(files, input_prefix, remote_input_prefix):
            subprocess.check_call(
                [
                    os.path.join(config.swift_utils, 'remote-run'),
                    '--remote-dir', remote_tmp_dir,
                    '--input-prefix', input_prefix,
                    '--remote-input-prefix', remote_input_prefix
                ] + remote_run_extra_args + [
                    remote_run_host,
                    '--',
                    'true' # A dummy command that ignores its arguments.
                ] + files)

        def upload_dylibs(dylib_dir):
            glob_pattern = os.path.join(dylib_dir,
                                        '*' + config.target_shared_library_suffix)
            libs = glob.glob(glob_pattern)
            upload_files(libs, dylib_dir, 'stdlib/')

        upload_dylibs(os.path.join(test_resource_dir, config.target_sdk_name))
        # FIXME: This could be more principled.
        upload_dylibs(os.path.join(test_resource_dir, "clang", "lib", "darwin"))
        upload_dylibs(os.path.join(test_resource_dir, "clang", "lib", "linux"))

        # FIXME: Uploading specific files in bin/ is not very scalable.
        local_swift_reflection_test = lit.util.which(
            swift_reflection_test_name, config.environment['PATH'])
        upload_files([local_swift_reflection_test],
                     os.path.dirname(local_swift_reflection_test),
                     'bin/')

    config.target_run = (
        "/usr/bin/env "
        "REMOTE_RUN_CHILD_DYLD_LIBRARY_PATH='{0}' " # Apple option
        "REMOTE_RUN_CHILD_LD_LIBRARY_PATH='{0}' " # Linux option
        "'{1}'/remote-run --input-prefix '{2}' --output-prefix %t "
        "--remote-dir '{3}'%t {4} {5}".format(remote_run_lib_path,
                                              config.swift_utils,
                                              config.swift_src_root,
                                              remote_tmp_dir,
                                              ' '.join(remote_run_extra_args),
                                              remote_run_host))
    config.target_swift_reflection_test = os.path.join(
        remote_tmp_dir, 'bin', swift_reflection_test_name)
    TARGET_ENV_PREFIX = 'REMOTE_RUN_CHILD_'
    config.available_features.add('remote_run')

config.substitutions.append(('%env-', TARGET_ENV_PREFIX))
config.substitutions.append(("%target-sdk-name", config.target_sdk_name))

simulator_sdks = [
    'iphonesimulator',
    'watchsimulator',
    'appletvsimulator'
]
if config.target_sdk_name in simulator_sdks:
    config.substitutions.append(('%target-is-simulator', 'true'))
else:
    config.substitutions.append(('%target-is-simulator', 'false'))


config.compiler_rt_libs = []
config.compiler_rt_platform = {
    'iphoneos': 'ios',
    'appletvos': 'tvos',
    'watchos': 'watchos',
    'iphonesimulator': 'iossim',
    'watchsimulator': 'watchossim',
    'appletvsimulator': 'tvossim',
    'macosx': 'osx'
}.get(config.target_sdk_name, run_cpu)

def source_compiler_rt_libs(path):
    if os.path.exists(path):
        config.compiler_rt_libs.extend([lib for lib in
                                        os.listdir(path)
                                        if lib.startswith('libclang_rt.')
                                        and config.compiler_rt_platform in lib])

compiler_rt_dir = make_path(test_resource_dir, 'clang', 'lib',
                            platform.system().lower() if not kIsAndroid else 'android')
source_compiler_rt_libs(compiler_rt_dir)

def check_runtime_libs(features_to_check):
    for lib in config.compiler_rt_libs:
        for (libname, feature) in features_to_check.iteritems():
            if lib.startswith("libclang_rt." + libname + "_"):
                config.available_features.add(feature)

runtime_libs = {
    'profile': 'profile_runtime',
    'asan': 'asan_runtime',
    'ubsan': 'ubsan_runtime',
    'scudo': 'scudo_runtime',
    'safestack': 'safestack_runtime',
    'fuzzer': 'fuzzer_runtime'
}

if run_ptrsize == '64' and 'libdispatch' in config.available_features:
    runtime_libs['tsan'] = 'tsan_runtime'

check_runtime_libs(runtime_libs)

# From https://stackoverflow.com/a/2393022
def strip_right(text, suffix):
    if not text.endswith(suffix):
        return text
    return text[:len(text)-len(suffix)]

base_runtime_lib_name = (
    'libclang_rt.' + strip_right(config.compiler_rt_platform, 'sim') + '.a')
if os.path.exists(make_path(compiler_rt_dir, base_runtime_lib_name)):
    config.available_features.add('c_runtime')

# For testing the remote-run utility itself, see if we can find an sftp-server
# binary.
def find_sftp_server():
    paths_to_try = ['/usr/libexec/sftp-server', '/usr/lib/sftp-server',
                    '/usr/libexec/openssh/sftp-server',
                    '/usr/lib/openssh/sftp-server']
    return next((path for path in paths_to_try if os.path.isfile(path)), None)

sftp_server_path = find_sftp_server()
if sftp_server_path:
    config.available_features.add('sftp_server')
config.substitutions.append(('%sftp-server',
                             sftp_server_path or 'no-sftp-server'))

subst_target_jit_run = ""
if 'swift_interpreter' in config.available_features:
    subst_target_jit_run = (
        "%s -interpret %s" %
        (config.target_swift_frontend, sdk_overlay_link_path))

subst_target_repl_run_simple_swift = ""
if 'swift_repl' in config.available_features:
    subst_target_repl_run_simple_swift = (
        "%s -repl %s < %%s 2>&1" %
        (config.target_swift_frontend, sdk_overlay_link_path))

config.target_parse_verify_swift = (
    '%s -typecheck -verify -disable-objc-attr-requires-foundation-module %%s'
    % (config.target_swift_frontend, ))

config.target_sil_func_extractor = (
    '%s -target %s %s'
    % (config.sil_func_extractor, config.variant_triple, mcp_opt))

config.target_sil_llvm_gen = (
    '%s -target %s %s'
    % (config.sil_llvm_gen, config.variant_triple, mcp_opt))

config.target_sil_nm = (
    '%s -target %s %s'
    % (config.sil_nm, config.variant_triple, mcp_opt))

rth_flags = ''
if swift_execution_tests_extra_flags:
    rth_flags = swift_execution_tests_extra_flags + ' -wmo'

platform_module_dir = make_path(test_resource_dir, config.target_sdk_name)
if run_vendor != 'apple':
    platform_module_dir = make_path(platform_module_dir, target_arch)

platform_dylib_dir = platform_module_dir
if run_os == 'maccatalyst' and config.darwin_maccatalyst_build_flavor == "ios-like":
    # When using the ios-macabi triple, look for module files
    # in the 'maccatalyst' compiler resource directory.
    platform_module_dir = make_path(test_resource_dir, 'maccatalyst')

lit_config.note('Using platform module dir: ' + platform_module_dir)
if test_sdk_overlay_dir:
    platform_sdk_overlay_dir = test_sdk_overlay_dir
else:
    platform_sdk_overlay_dir = platform_module_dir

# If static stdlib is present, enable static stdlib tests
static_stdlib_path = make_path(config.swift_lib_dir, "swift_static", config.target_sdk_name)
static_libswiftCore_path = make_path(static_stdlib_path, "libswiftCore.a")
if os.path.exists(static_libswiftCore_path):
    config.available_features.add("static_stdlib")
    config.substitutions.append(('%target-static-stdlib-path', static_stdlib_path))
    lit_config.note('using static stdlib path: %s' % static_stdlib_path)

# Set up testing with the standard libraries coming from the OS / just-built libraries
# default Swift tests to use the just-built libraries
target_stdlib_path = platform_dylib_dir
if not kIsWindows:
	libdispatch_path = getattr(config, 'libdispatch_artifact_dir', '')
	if 'use_os_stdlib' not in lit_config.params:
		if run_os == 'maccatalyst':
		    # Under macCatalyst we need to have the unzippered twin dylib dir come before
		    # the zippered/macosx dylib dir so that unzippered twins are picked upload_dylibs
		    # before the macOS variant.
		    target_stdlib_path = "{0}:{1}".format(platform_module_dir, target_stdlib_path)
		lit_config.note('Testing with the just-built libraries at ' + target_stdlib_path)
		config.target_run = (
			"/usr/bin/env "
			"DYLD_LIBRARY_PATH='{0}' " # Apple option
			"LD_LIBRARY_PATH='{0}:{1}' " # Linux option
			"SIMCTL_CHILD_DYLD_LIBRARY_PATH='{0}' " # Simulator option
			.format(target_stdlib_path, libdispatch_path)) + config.target_run
	else:
		config.available_features.add('use_os_stdlib')
		os_stdlib_path = ''
		if run_vendor == 'apple':
			#If we get swift-in-the-OS for non-Apple platforms, add a condition here
			os_stdlib_path = "/usr/lib/swift"
			if run_os == 'maccatalyst':
			    os_stdlib_path = "/System/iOSSupport/usr/lib/swift:/usr/lib/swift"
		all_stdlib_path = os.path.pathsep.join((os_stdlib_path, target_stdlib_path))
		lit_config.note('Testing with the standard libraries coming from the OS ' + all_stdlib_path)
		config.target_run = (
			"/usr/bin/env "
			"DYLD_LIBRARY_PATH='{0}' " # Apple option
			"LD_LIBRARY_PATH='{0}:{1}' " # Linux option
			"SIMCTL_CHILD_DYLD_LIBRARY_PATH='{0}' " # Simulator option
			.format(all_stdlib_path, libdispatch_path)) + config.target_run

if not getattr(config, 'target_run_simple_swift', None):
    config.target_run_simple_swift_parameterized = SubstituteCaptures(
        "%%empty-directory(%%t) && "
        "%s %s %%s \\1 -o %%t/a.out -module-name main  && "
        "%s %%t/a.out && "
        "%s %%t/a.out"
        % (config.target_build_swift, mcp_opt, config.target_codesign, config.target_run)
    )
    config.target_run_simple_swiftgyb_parameterized = SubstituteCaptures(
        "%%empty-directory(%%t) && "
        "%%gyb %%s -o %%t/main.swift && "
        "%%line-directive %%t/main.swift -- "
        "%s %s %%t/main.swift \\1 -o %%t/a.out -module-name main  && "
        "%s %%t/a.out && "
        "%%line-directive %%t/main.swift -- "
        "%s %%t/a.out"
        % (config.target_build_swift, mcp_opt, config.target_codesign, config.target_run)
    )

    config.target_run_simple_swift = (
        '%%empty-directory(%%t) && '
        '%s %s %%s -o %%t/a.out -module-name main  && '
        '%s %%t/a.out && '
        '%s %%t/a.out'
        % (config.target_build_swift, mcp_opt, config.target_codesign, config.target_run))
    config.target_run_stdlib_swift = (
        '%%empty-directory(%%t) && '
        '%s %s %%s -o %%t/a.out -module-name main '
        '-Xfrontend -disable-access-control  && '
        '%s %%t/a.out && '
        '%s %%t/a.out'
        % (config.target_build_swift, mcp_opt, config.target_codesign, config.target_run))
    config.target_run_simple_swiftgyb = (
        '%%empty-directory(%%t) && '
        '%%gyb %%s -o %%t/main.swift && '
        '%%line-directive %%t/main.swift -- '
        '%s %s %%t/main.swift -o %%t/a.out -module-name main  && '
        '%s %%t/a.out && '
        '%%line-directive %%t/main.swift -- '
        '%s %%t/a.out'
        % (config.target_build_swift, mcp_opt, config.target_codesign, config.target_run))
    config.target_run_stdlib_swiftgyb = (
        '%%empty-directory(%%t) && '
        '%%gyb %%s -o %%t/main.swift && '
        '%%line-directive %%t/main.swift -- '
        '%s %s %%t/main.swift -o %%t/a.out -module-name main '
        '-Xfrontend -disable-access-control  && '
        '%s %%t/a.out && '
        '%%line-directive %%t/main.swift -- '
        '%s %%t/a.out'
        % (config.target_build_swift, mcp_opt, config.target_codesign, config.target_run))

# FIXME: why can we not use %rth and have that be expanded out?
config.target_resilience_test = (
     '%r %s --target-build-swift "%s" --target-run "%s" --t %%t --S %%S '
     '--s %%s --lib-prefix "%s" --lib-suffix "%s" --target-codesign "%s" '
     '--additional-compile-flags "%s" --triple "%s"'
     % (sys.executable, config.rth, config.target_build_swift,
        config.target_run, config.target_shared_library_prefix,
        config.target_shared_library_suffix, config.target_codesign,
        rth_flags, config.variant_triple))

# FIXME: Get symbol diffing working with binutils nm as well. The flags are slightly
# different.
if platform.system() != 'Darwin' or swift_test_mode == 'optimize_none_with_implicit_dynamic':
    config.target_resilience_test = ('%s --no-symbol-diff' %
                                     config.target_resilience_test)

#
# When changing substitutions, update docs/Testing.md.
#

config.substitutions.append(('%target-runtime', config.target_runtime))

config.substitutions.append(('%target-typecheck-verify-swift', config.target_parse_verify_swift))

config.substitutions.append(('%target-swift-emit-silgen\(mock-sdk:([^)]+)\)',
                             SubstituteCaptures(r'%target-swift-frontend(mock-sdk:\1) -emit-silgen -verify-syntax-tree')))
config.substitutions.append(('%target-swift-emit-silgen', '%target-swift-frontend -emit-silgen -verify-syntax-tree'))
config.substitutions.append(('%target-swift-emit-sil\(mock-sdk:([^)]+)\)',
                             SubstituteCaptures(r'%target-swift-frontend(mock-sdk:\1) -emit-sil -verify-syntax-tree')))
config.substitutions.append(('%target-swift-emit-sil', '%target-swift-frontend -emit-sil -verify-syntax-tree'))
config.substitutions.append(('%target-swift-emit-ir\(mock-sdk:([^)]+)\)',
                             SubstituteCaptures(r'%target-swift-frontend(mock-sdk:\1) -emit-ir -verify-syntax-tree')))
config.substitutions.append(('%target-swift-emit-ir', '%target-swift-frontend -emit-ir -verify-syntax-tree'))
config.substitutions.append(('%target-swift-frontend\(mock-sdk:([^)]+)\)',
                             SubstituteCaptures(r'%s \1 %s' % (subst_target_swift_frontend_mock_sdk,
                                                               subst_target_swift_frontend_mock_sdk_after))))
config.substitutions.append(('%target-swift-frontend', config.target_swift_frontend))


config.substitutions.append(('%target-run-simple-swiftgyb\(([^)]+)\)',
                            config.target_run_simple_swiftgyb_parameterized))
config.substitutions.append(('%target-run-simple-swiftgyb', config.target_run_simple_swiftgyb))
config.substitutions.append(('%target-run-simple-swift\(([^)]+)\)',
                            config.target_run_simple_swift_parameterized))
config.substitutions.append(('%target-run-simple-swift', config.target_run_simple_swift))
config.substitutions.append(('%target-run-stdlib-swiftgyb', config.target_run_stdlib_swiftgyb))
config.substitutions.append(('%target-run-stdlib-swift', config.target_run_stdlib_swift))
config.substitutions.append(('%target-repl-run-simple-swift', subst_target_repl_run_simple_swift))
config.substitutions.append(('%target-run', config.target_run))
config.substitutions.append(('%target-jit-run', subst_target_jit_run))
config.substitutions.append(('%target-build-swift-dylib\(([^)]+)\)', config.target_build_swift_dylib))
config.substitutions.append(('%target-codesign', config.target_codesign))
config.substitutions.append(('%target-build-swift', config.target_build_swift))
config.substitutions.append(('%target-clang', config.target_clang))
config.substitutions.append(('%target-ld', config.target_ld))
if hasattr(config, 'target_cc_options'):
    config.substitutions.append(('%target-cc-options', config.target_cc_options))
else:
    config.substitutions.append(('%target-cc-options', ''))

# WORKAROUND(rdar://53507844): On some macOS versions, we see flaky failures in
# tests which create a hard link to an executable and immediately invoke it.
# Work around this by always copying on Darwin.
if platform.system() == 'Darwin':
  config.substitutions.append(
      (r'%hardlink-or-copy\(from: *(.*), *to: *(.*)\)',
       SubstituteCaptures(r'cp \1 \2')))
else:
  config.substitutions.append(
      (r'%hardlink-or-copy\(from: *(.*), *to: *(.*)\)',
       SubstituteCaptures(r'ln \1 \2 || cp \1 \2')))

config.substitutions.append(('%utils', config.swift_utils))
config.substitutions.append(('%line-directive', '%r %s' % (sys.executable, config.line_directive)))
config.substitutions.append(('%gyb', '%r %s' % (sys.executable, config.gyb)))
config.substitutions.append(('%round-trip-syntax-test',
                             '%r %s' % (sys.executable,
                                        config.round_trip_syntax_test)))
config.substitutions.append(('%rth', '%r %s' % (sys.executable, config.rth)))
config.substitutions.append(('%scale-test',
                             '{} {} --swiftc-binary={} --tmpdir=%t'.format(
                                 sys.executable, config.scale_test,
                                 config.swiftc)))
config.substitutions.append(('%empty-directory\(([^)]+)\)',
                             SubstituteCaptures(r'rm -rf "\1" && mkdir -p "\1"')))

config.substitutions.append(('%target-sil-opt\(mock-sdk:([^)]+)\)',
                             SubstituteCaptures(r'%s \1 %s' % (subst_target_sil_opt_mock_sdk,
                                                               subst_target_sil_opt_mock_sdk_after))))
# NOTE: This needs to be appended after the mock-sdk expansion to ensure that we
# first expand the mock-sdk when lit is processing.
config.substitutions.append(('%target-sil-opt', config.target_sil_opt))

config.substitutions.append(('%target-sil-func-extractor', config.target_sil_func_extractor))
config.substitutions.append(('%target-sil-llvm-gen', config.target_sil_llvm_gen))
config.substitutions.append(('%target-sil-nm', config.target_sil_nm))

config.substitutions.append(('%target-swift-ide-test\(mock-sdk:([^)]+)\)',
                             SubstituteCaptures(r'%s \1 %s -swift-version %s' % (subst_target_swift_ide_test_mock_sdk,
                                                                                 subst_target_swift_ide_test_mock_sdk_after,
                                                                                 swift_version))))
config.substitutions.append(('%target-swift-ide-test', "%s -swift-version %s" % (config.target_swift_ide_test, swift_version)))

config.substitutions.append(('%target-swift-symbolgraph-extract', config.target_swift_symbolgraph_extract))

if not hasattr(config, 'target_swift_reflection_test'):
    config.target_swift_reflection_test = inferSwiftBinary(swift_reflection_test_name)

config.substitutions.append(('%target-swift-reflection-test', config.target_swift_reflection_test))

config.substitutions.append(('%target-swift-reflection-dump', '{} {} {}'.format(config.swift_reflection_dump, '-arch', run_cpu)))
config.substitutions.append(('%target-swiftc_driver', config.target_swiftc_driver))
config.substitutions.append(('%target-swift-remoteast-test-with-sdk',
                             '%s -sdk %r' %
                               (config.swift_remoteast_test, config.variant_sdk)))
config.substitutions.append(('%target-swift-remoteast-test', config.swift_remoteast_test))

if hasattr(config, 'target_swift_autolink_extract'):
    config.available_features.add('autolink-extract')
    config.substitutions.append(('%target-swift-autolink-extract',
                                 config.target_swift_autolink_extract))

config.substitutions.append(('%target-swift-modulewrap',
                             config.target_swift_modulewrap))
config.substitutions.append(('%target-swift-emit-pcm',
                             config.target_swift_emit_pcm))

config.substitutions.insert(0, ('%platform-module-dir', platform_module_dir))
config.substitutions.insert(0, ('%platform-sdk-overlay-dir', platform_sdk_overlay_dir))
config.substitutions.insert(0, ('%platform-dylib-dir', platform_dylib_dir))
config.substitutions.insert(0, ('%test-resource-dir', test_resource_dir))

if run_vendor != 'apple':
    extra_frameworks_dir = ''
config.substitutions.append(('%xcode-extra-frameworks-dir', extra_frameworks_dir))

config.substitutions.append(('%target-swiftmodule-name', target_specific_module_triple + '.swiftmodule'))
config.substitutions.append(('%target-swiftdoc-name', target_specific_module_triple + '.swiftdoc'))
config.substitutions.append(('%target-swiftsourceinfo-name', target_specific_module_triple + '.swiftsourceinfo'))
config.substitutions.append(('%target-swiftinterface-name', target_specific_module_triple + '.swiftinterface'))

config.substitutions.append(('%target-object-format', config.target_object_format))
config.substitutions.append(('%{target-shared-library-prefix}', config.target_shared_library_prefix))
config.substitutions.append(('%{target-shared-library-suffix}', config.target_shared_library_suffix))
config.substitutions.insert(0, ('%target-library-name\(([^)]+)\)',
                                SubstituteCaptures(r'%s\1%s' % (config.target_shared_library_prefix,
                                                                config.target_shared_library_suffix))))
config.substitutions.append(('%target-rpath\(([^)]+)\)',
                             SubstituteCaptures(config.target_add_rpath)))

config.substitutions.append(('%target-resilience-test', config.target_resilience_test))

config.substitutions.append(('%llvm-profdata', config.llvm_profdata))
config.substitutions.append(('%llvm-cov', config.llvm_cov))

if hasattr(config, 'otool_classic'):
    config.substitutions.append(('%otool-classic', config.otool_classic))

config.substitutions.append(('%FileCheck',
                             '%r %r --sanitize BUILD_DIR=%r --sanitize SOURCE_DIR=%r --use-filecheck %r %s' % (
        sys.executable,
        config.PathSanitizingFileCheck,
        swift_obj_root,
        config.swift_src_root,
        config.filecheck,
        '--enable-windows-compatibility' if kIsWindows else '')))
config.substitutions.append(('%raw-FileCheck', pipes.quote(config.filecheck)))
config.substitutions.append(('%import-libdispatch', getattr(config, 'import_libdispatch', '')))

if config.lldb_build_root != "":
    config.available_features.add('lldb')
    lldb_python_path = get_lldb_python_path(config.lldb_build_root)
    config.substitutions.append(('%lldb-python-path', lldb_python_path))

# Disable randomized hash seeding by default. Tests need to manually opt in to
# random seeds by unsetting the SWIFT_DETERMINISTIC_HASHING environment
# variable.
config.environment[TARGET_ENV_PREFIX + 'SWIFT_DETERMINISTIC_HASHING'] = '1'

# Enable malloc scribble during tests by default.
config.environment[TARGET_ENV_PREFIX + 'SWIFT_DEBUG_ENABLE_MALLOC_SCRIBBLE'] = 'YES'

# Run lsb_release on the target to be tested and return the results.
def linux_get_lsb_release():
    lsb_release_path = '/usr/bin/lsb_release'
    if os.path.isfile(lsb_release_path) and os.access(lsb_release_path, os.X_OK):
        distributor = lit.util.executeCommand([lsb_release_path, '-is'])[0].rstrip()
        release = lit.util.executeCommand([lsb_release_path, '-rs'])[0].rstrip()
        return (distributor, release)
    return ('', '')

if platform.system() == 'Linux':
    (distributor, release) = linux_get_lsb_release()
    if distributor != '' and release != '':
        config.available_features.add("LinuxDistribution=" + distributor + '-' + release)
        lit_config.note('Running tests on %s-%s' % (distributor, release))

# Copy environment variables specified in --param copy_env=..., overriding
# anything computed here. It's assumed that the person setting this knows what
# they're doing.
copy_env = lit_config.params.get('copy_env', None)
if copy_env is not None:
  for key in copy_env.split(':'):
    config.environment[key] = os.environ[key]

lit_config.note("Available features: " + ", ".join(sorted(config.available_features)))<|MERGE_RESOLUTION|>--- conflicted
+++ resolved
@@ -1376,12 +1376,8 @@
         '-target', config.variant_triple,
         '-Xcc', '--sysroot=%s' % config.variant_sdk,
         '-Xclang-linker', '--sysroot=%s' % config.variant_sdk,
-<<<<<<< HEAD
         '-tools-directory', tools_directory,
         '-toolchain-stdlib-rpath', resource_dir_opt, 
-=======
-        '-toolchain-stdlib-rpath', resource_dir_opt,
->>>>>>> 451fd098
         mcp_opt, config.swift_test_options,
         config.swift_driver_test_options, swift_execution_tests_extra_flags])
     config.target_codesign = "echo"
