<<<<<<< HEAD
// RUN: %target-swift-frontend -Xllvm -tf-dump-intermediates -Xllvm -tf-dump-graph -Xllvm -tf-strict-deabstraction -O -emit-sil %s -verify | %FileCheck %s
=======
// RUN: %target-swift-frontend -Xllvm -tf-dump-intermediates -Xllvm -tf-dump-graph -Xllvm -tf-strict-deabstraction -Xllvm -tf-ensure-single-loop-exit=false -Xllvm -tf-module-level-graph=false -O -emit-sil %s -verify | %FileCheck %s
>>>>>>> cfcbc03b

// In this file, send means accelerator->host, and recv means the opposite.

import TensorFlow

public func test1Send() {
  var a = Tensor<Float>(1.0)
  // One send.
  _hostOp(a.toHost())
  a += 1
  // This one should not be a send.
  _hostOp(a.toHost())
}

// CHECK-LABEL: --- TFPartition Host Result: {{.*}}test1Send{{.*}}
// CHECK:      function_ref @_swift_tfc_StartTensorComputation
// CHECK-NEXT: [[TC:%.*]] = apply

// CHECK: integer_literal $Builtin.Int64, 0
// CHECK-NEXT: [[TENSOR_ID:%.*]] = struct $Int
// CHECK:      // function_ref static TensorHandle.receiveFromAccelerator(_:_:)
// CHECK-NEXT:      [[RECEIVE_H:%.*]] = function_ref @
// CHECK-NEXT: apply [[RECEIVE_H]]<Float>([[TC]], [[TENSOR_ID]]

// CHECK:      function_ref @_swift_tfc_FinishTensorComputation


// expected-warning@+1 {{'x' implicitly copied to the accelerator}}
public func test1SendWithParam(x: Float) {
  TensorFlow.enableGPU()
  var a = Tensor<Float>(x) // expected-note {{value used here}}
  // One send.
  _hostOp(a.toHost())
  a += 1
  // This one should not be a send.
  _hostOp(a.toHost())
}

// CPU function takes no input arg.
// CHECK-LABEL: --- TFDevicePartition Per-Device Function Extraction Result: {{.*}}test1SendWithParam{{.*}}CPU{{.*}}
// CHECK: bb0:
// CHECK: graph_op "tfc.D2DTensorRecv

// GPU function takes the input arg of x.
// CHECK-LABEL: --- TFDevicePartition Per-Device Function Extraction Result: {{.*}}test1SendWithParam{{.*}}GPU{{.*}}
// CHECK: bb0(%0 : $TensorHandle
// CHECK: graph_op "tfc.D2DTensorSend

// The _Send node should be hooked up as a control dependency on the return
 // node, so that Sends gets run before the function returns.
// CHECK:        function {
// CHECK:          name: "{{.*}}test1SendWithParam{{.*}}.tf_CPU.device_partition"
// CHECK:        function {
// CHECK:          name: "{{.*}}test1SendWithParam{{.*}}.tf_GPU.device_partition"
// CHECK:          node_def {
// CHECK:            name: "RunControlDependency"
// CHECK:            op: "Identity"
// CHECK-NEXT:       input: "op/test1SendWithParam.x_
// CHECK-NEXT:       input: "^tf_send_0"

public func test2Sends() {
  var a = Tensor<Float>(1.0)
  // One send.
  _hostOp(a.toHost())
  a += 2
  // Another send.
  _hostOp(a.toHost())
  a += 3
  // This one should not be a send.
  _hostOp(a.toHost())
}

// CHECK-LABEL: --- TFPartition Host Result: {{.*}}test2Send{{.*}}
// CHECK:      function_ref @_swift_tfc_StartTensorComputation
// CHECK-NEXT: [[TC:%.*]] = apply

// The first receive is over tensor id 0.
// CHECK: integer_literal $Builtin.Int64, 0
// CHECK-NEXT: [[TENSOR_ID0:%.*]] = struct $Int
// CHECK:      // function_ref static TensorHandle.receiveFromAccelerator(_:_:)
// CHECK-NEXT:      [[RECEIVE_H0:%.*]] = function_ref @
// CHECK-NEXT: apply [[RECEIVE_H0]]<Float>([[TC]], [[TENSOR_ID0]]

// The second receive is over tensor id 1.
// CHECK: function_ref _hostOp
// CHECK: integer_literal $Builtin.Int64, 1
// CHECK-NEXT: [[TENSOR_ID1:%.*]] = struct $Int
// CHECK:      // function_ref static TensorHandle.receiveFromAccelerator(_:_:)
// CHECK-NEXT:      [[RECEIVE_H1:%.*]] = function_ref @
// CHECK-NEXT: apply [[RECEIVE_H1]]<Float>([[TC]], [[TENSOR_ID1]]

// CHECK:      function_ref @_swift_tfc_FinishTensorComputation

public func testSendsInALoopCPU() {
  let maxCount = 10
  var count = 1
  var a = Tensor<Float>(1.0)
  while count < maxCount {
    a += a
    // One send.
    _hostOp(a.toHost())
    count += 1
  }
  a += a
  // This one should not be a send.
  _hostOp(a.toHost())
}


public func testSendsInALoopGPU() {
  TensorFlow.enableGPU()
  let maxCount = 10
  // a cannot be an integer tensor due to a TensorFlow Eigen bug (b/77737504).
  var a = Tensor<Float>(1)
  var count = 1

  while count < maxCount {
    a += a
    // One send.
    _hostOp(a.toHost())
    count += 1
  }
  a += a
  let _ = a.array
}

// CHECK-LABEL: --- TFDevicePartition Cross Device Tensor Transfer Annotation Result: {{.*}}testSendsInALoopGPU{{.*}}

// In the loop head (where cond and body are evaluated), send a to CPU, which
// then sends it to host.
// CHECK:      bb1
// CHECK:      graph_op "tfc.TensorTransfer
// CHECK:      graph_op "tfc.SendToHost

// In the loop body (a trivial back-edge), we should not need to do transfer,
// but since we are replicating BB args to BB1 to all devices, there is
// currently another transfer, which we can optimize away in the future.
// CHECK:      bb2
// CHECK:      graph_op "tfc.TensorTransfer

public func testSendsInALoopTPU() {
  TensorFlow.enableTPU()
  let maxCount = 10
  // a cannot be an integer tensor due to a TensorFlow Eigen bug (b/77737504).
  var a = Tensor<Float>(1)
  var count = 1

  while count < maxCount {
    a = _addScalarTensorsWithShape(a, a)
    // One send.
    _hostOp(a.toHost())
    count += 1
  }
  a += a
  let _ = a.array
}

// There are currently two tensor transfers, both involving TPU->CPU. The first
// one is to provide input to _hostOp(). The second one is to send the TPU-based
// tensor `a` to CPU at the end of each loop iteration, to maintain the current
// invariant in device partitioning pass that BB args are always replicated
// across all devices. That second transfer can be eliminated later.

// CHECK-LABEL: --- TFDevicePartition Per-Device Function Extraction Result: {{.*}}testSendsInALoopTPU{{.*}}TPU{{.*}}
// CHECK: bb1
// CHECK:   graph_op "tfc.D2DTensorSend
// CHECK:   graph_op "tfc.D2DTensorSend

public func testSendsInALoopWithNoResultTensor() {
  let maxCount = 10
  var count = 1
  var a = Tensor<Float>(1.0)
  while count < maxCount {
    a += a
    // One send.
    print(a.toHost())
    count += 1
  }
}

// No result tensor from this accelerator function.
// CHECK-LABEL: --- TFPartition Accelerator Result: {{.*}}testSendsInALoopWithNoResultTensor{{.*}}
//
// CHECK:      sil {{.*}}testSendsInALoopWithNoResultTensor{{.*}} () -> () {
// CHECK:        return {{.*}} : $()
// CHECK-NEXT: } // end sil function {{.*}}testSendsInALoopWithNoResultTensor{{.*}}

public func testCannotSendResource() {
  // expected-error @+2 {{This value type cannot be sent/received}}
  let iterator: ResourceHandle =
    #tfop("Iterator", shared_name: "foo", container: "bar")

  print(iterator)
  let _ = Tensor<Float>(1.0)
}

// FIXME: Eliminate the sends/receives in this case, since host does not use the
// value x.scalar! in any interesting way other than sending it back to device.
// On the other hand, this likely will not happen in a real use case.
public func test1RecvScalarCPU() {
  let x = Tensor<Float>(1.0) // expected-warning {{value implicitly copied to the host}}
  let y = x.scalar! + 2.0 // expected-note {{value used here}}
  // expected-warning @-1 {{value implicitly copied to the accelerator}}

  let z = Tensor<Float>(y)
  let result = z+z
  let _ = result.scalar
}

// On device, we send x, and then receive the same value via x.scalar!
//
// CHECK-LABEL: --- TFPartition Accelerator Result: {{.*}}test1RecvScalarCPU{{.*}}
//
// CHECK:      graph_op "tfc.SendToHost
// Ideally this generic type should be changed to TensorHandle<Float>
// CHECK:      [[X2:%.*]] = graph_op "tfc.RecvFromHost
// the promoted tensor add on "x.scalar! + 2.0"
// CHECK:      graph_op "Add,i,i"([[X2]] : $TensorHandle<Builtin.FPIEEE32>, {{.*}} : $TensorHandle<Builtin.FPIEEE32>
// z + z
// CHECK:      graph_op "Add,i,i"
// CHECK:      graph_op "Add,i,i"({{.*}}) {T: $Float, __device

// On host, we receive x, extract its scalar value, and then make a scalar
// tensor to send back to device.
//
// CHECK-LABEL: --- TFPartition Host Result: {{.*}}test1RecvScalarCPU{{.*}}
// CHECK:      function_ref @_swift_tfc_StartTensorComputation
// CHECK:      // function_ref static TensorHandle.receiveFromAccelerator
// CHECK-NEXT: function_ref 
// CHECK-NEXT: [[X_HANDLE:%.*]] = apply
// CHECK:      // function_ref static TensorHandle.scalar(_:)
// CHECK-NEXT: [[MAKE_SCALAR_TENSOR_FN:%.*]] = function_ref
// CHECK-NEXT: [[NEW_X_HANDLE:%.*]] = apply [[MAKE_SCALAR_TENSOR_FN]]<Float>(
// CHECK:      // function_ref TensorHandle.sendToAccelerator(_:_:)
// CHECK-NEXT: [[SEND_FN:%.*]] = function_ref
// CHECK-NEXT: apply [[SEND_FN]]<Float>({{.*}}, {{.*}}, [[NEW_X_HANDLE]])
// CHECK:      function_ref @_swift_tfc_FinishTensorComputation


public func test1RecvScalarGPU() {
  TensorFlow.enableGPU()
  let x = Tensor<Float>(1.0) // expected-warning {{value implicitly copied to the host}}
  let y = x.scalar! + 2.0 // expected-note {{value used here}}
  // expected-warning @-1 {{value implicitly copied to the accelerator}}

  let z = Tensor<Float>(y)
  let result = z+z
  let _ = result.scalar
}

// On receiving x.scalar in CPU, send it to ALL devices, because
// "+ 2.0" is promoted to run on all devices.
// CHECK-LABEL: --- TFDevicePartition Cross Device Tensor Transfer Annotation Result: {{.*}}test1RecvScalarGPU{{.*}}
// CHECK:      graph_op "tfc.RecvFromHost
// CHECK-NEXT: graph_op "tfc.TensorTransfer

// CHECK-LABEL: --- TFDevicePartition Per-Device Function Extraction Result: {{.*}}test1RecvScalarGPU{{.*}}CPU{{.*}}
// CHECK: graph_op "tfc.D2DTensorSend

// CHECK-LABEL: --- TFDevicePartition Per-Device Function Extraction Result: {{.*}}test1RecvScalarGPU{{.*}}GPU{{.*}}
// CHECK: graph_op "tfc.D2DTensorRecv

public func test1RecvScalarTPU() {
  TensorFlow.enableTPU()
  let x = Tensor<Float>(1.0) // expected-warning {{value implicitly copied to the host}}
  let y = x.scalar! + 2 // expected-note {{value used here}}
  // expected-warning @-1 {{value implicitly copied to the accelerator}}

  let z = Tensor<Float>(y)
  let result = z + z
  _hostOp(result.toHost())
}

// On receiving x.scalar in CPU, add a __shapes pseudo attr for XLA
// compilation. The shape array attr gets propagated to TensorTransfer.
//
// CHECK-LABEL: --- TFDevicePartition Cross Device Tensor Transfer Annotation Result: {{.*}}test1RecvScalarTPU{{.*}}
// CHECK:      [[X_SCALAR_CPU:%.*]] = graph_op "tfc.RecvFromHost"() {tensorId: i32 0, __device: "/device:CPU:0", __shapes: [$TensorShape: [$Int32: ]]} : $TensorHandle
// CHECK:      [[X_SCALAR_TPU:%.*]] = graph_op "tfc.TensorTransfer,i"([[X_SCALAR_CPU]] : $TensorHandle{{.*}}) {transferId: i32 0, srcDevice: "/device:CPU:0", destDevice: "ALL_DEVICES", __shapes
// This is the promoted scalar add that computes x.scalar! + 2
// CHECK-NEXT: graph_op "Add,i,i"([[X_SCALAR_TPU]] : $TensorHandle
// This is z + z
// CHECK:      [[RESULT:%.*]] = graph_op "Add
// CHECK-NEXT: return [[RESULT]]

@inline(never)
public func atariSim(_ a: Tensor<Float>) -> Tensor<Float> {
  return a
}

public func test1RecvTensorCPU() {
  let a = Tensor<Float>(1.0) // expected-warning {{value implicitly copied to the host}}
  // One send.
  _hostOp(a.toHost())
  // One recv.
  var b = atariSim(a).toAccelerator()
  b += a
  let _ = b.array
}

// CHECK-LABEL: --- TFPartition Accelerator Result: {{.*}}test1RecvTensor{{.*}}
//
// CHECK:      graph_op "tfc.SendToHost{{.*}}([[A:%.*]] : $TensorHandle<Float>
// CHECK:      [[B:%.*]] = graph_op "tfc.RecvFromHost
// CHECK:      graph_op "Add,i,i"([[B]] : $TensorHandle<Float>, [[A]] : $TensorHandle<Float>

// CHECK-LABEL: --- TFPartition Host Result: {{.*}}test1RecvTensor{{.*}}
// CHECK:      function_ref @_swift_tfc_StartTensorComputation
// CHECK:      // function_ref static TensorHandle.receiveFromAccelerator
// CHECK-NEXT: function_ref 
// CHECK-NEXT: [[A_HANDLE:%.*]] = apply
// CHECK-NEXT: [[A_TENSOR:%.*]] = struct $Tensor<Float> ([[A_HANDLE]]
// CHECK:      // function_ref {{.*}} atariSim(_:)
// CHECK-NEXT: [[ATARI_FN:%.*]] = function_ref
// CHECK-NEXT: [[B_TENSOR:%.*]] = apply [[ATARI_FN]]([[A_TENSOR]])
// CHECK-NEXT: [[B_HANDLE:%.*]] = struct_extract [[B_TENSOR]] : $Tensor<Float>, #Tensor.handle
// CHECK:      // function_ref TensorHandle.sendToAccelerator(_:_:)
// CHECK-NEXT: [[SEND_FN:%.*]] = function_ref
// CHECK-NEXT: apply [[SEND_FN]]<Float>({{.*}}, {{.*}}, [[B_HANDLE]])
// CHECK:      function_ref @_swift_tfc_FinishTensorComputation

public func test1RecvTensorTPU() {
  TensorFlow.enableTPU()
  let a_tpu_h: TensorHandle<Float> = #tfop("Const", dtype: Float.self, value$tensor: 1.0, __device: "TPU_SYSTEM")
  let a_tpu = Tensor<Float>(handle: a_tpu_h)
  // Tensor transfer for the param of atariSim(): TPU->CPU, and then CPU->host.
  let a_host = a_tpu.toHost(shape: [])
  // For the result of atariSim(): host -> CPU, and then CPU->TPU.
  var b = atariSim(a_host).toAccelerator(shape: [])
  b += a_tpu
  _hostOp(b)
}

public func test1RecvTensorTPU_ToHostNoShape_Error() {
  TensorFlow.enableTPU()
  // expected-error @+1 {{TPU outfeed dequeue supports dequeuing a single tensor -- did you specify shape?}}
  let a_tpu_h: TensorHandle<Float> = #tfop("Const", dtype: Float.self, value$tensor: 1.0, __device: "TPU_SYSTEM")
  let a_tpu = Tensor<Float>(handle: a_tpu_h)
  // Tensor transfer for the param of atariSim(): TPU->CPU, and then CPU->host.
  let a_host = a_tpu.toHost()
  // For the result of atariSim(): host -> CPU, and then CPU->TPU.
  var b = atariSim(a_host).toAccelerator(shape: [])
  b += a_tpu
  _hostOp(b)
}

// TODO: fix the wrong diagnostic location, due to an invalid SILLocation value
// in a graph op
// expected-error @+1 {{TPU infeed enqueue supports enqueuing a single tensor -- did you specify shape?}}
public func test1RecvTensorTPU_ToAcceleratorNoShape_Error() {
  TensorFlow.enableTPU()
  let a_tpu_h: TensorHandle<Float> = #tfop("Const", dtype: Float.self, value$tensor: 1.0, __device: "TPU_SYSTEM")
  let a_tpu = Tensor<Float>(handle: a_tpu_h)
  // Tensor transfer for the param of atariSim(): TPU->CPU, and then CPU->host.
  let a_host = a_tpu.toHost(shape: [])
  // For the result of atariSim(): host -> CPU, and then CPU->TPU.
  var b = atariSim(a_host).toAccelerator()
  // This is the correct location
  // xpected-error @+1 {{TPU infeed dequeue supports dequeuing a single tensor -- did you specify shape?}}
  b += a_tpu
  _hostOp(b)
}

// Specifying shapes for CPU<->GPU sends/recvs should not hurt.
public func test1RecvTensorGPU_WithShapes() {
  TensorFlow.enableGPU()
  let a_gpu_h: TensorHandle<Float> = #tfop("Const", dtype: Float.self, value$tensor: 1.0, __device: "/device:CPU:0")
  let a_gpu = Tensor<Float>(handle: a_gpu_h)
  // One send.
  // Tensor transfer for the param of atariSim(): GPU->CPU, and then CPU->host.
  let a_host = a_gpu.toHost(shape: [])
  // One recv.
  // For the result of atariSim(): host -> CPU, and then CPU->GPU.
  var b = atariSim(a_host).toAccelerator(shape: [])
  b += a_gpu
  _hostOp(b)
}

public func testRecvsInALoop() {
  let maxCount = 10
  var count = 1
  var a = Tensor<Float>(1.0)
  while count < maxCount {
    // One recv.
    let b = atariSim(a.toHost()).toAccelerator()
    a += b
    count += 1
  }
  a += a
  // This one should not be a send.
  _hostOp(a.toHost())
}<|MERGE_RESOLUTION|>--- conflicted
+++ resolved
@@ -1,8 +1,4 @@
-<<<<<<< HEAD
-// RUN: %target-swift-frontend -Xllvm -tf-dump-intermediates -Xllvm -tf-dump-graph -Xllvm -tf-strict-deabstraction -O -emit-sil %s -verify | %FileCheck %s
-=======
-// RUN: %target-swift-frontend -Xllvm -tf-dump-intermediates -Xllvm -tf-dump-graph -Xllvm -tf-strict-deabstraction -Xllvm -tf-ensure-single-loop-exit=false -Xllvm -tf-module-level-graph=false -O -emit-sil %s -verify | %FileCheck %s
->>>>>>> cfcbc03b
+// RUN: %target-swift-frontend -Xllvm -tf-dump-intermediates -Xllvm -tf-dump-graph -Xllvm -tf-strict-deabstraction -Xllvm -tf-module-level-graph=false -O -emit-sil %s -verify | %FileCheck %s
 
 // In this file, send means accelerator->host, and recv means the opposite.
 
