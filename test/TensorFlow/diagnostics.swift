<<<<<<< HEAD
// RUN: %target-swift-frontend -Xllvm -tf-dump-intermediates -Xllvm -tf-strict-deabstraction=false -O -emit-sil -verify %s
=======
// RUN: %target-swift-frontend -Xllvm -tf-dump-intermediates -Xllvm -tf-strict-deabstraction -O -emit-sil -verify %s
>>>>>>> e731c7d0

import TensorFlow


// Show inference of the tensor element type based on context.  This also
// exposed a SILGen bug handling cleanup generation when emitting into let
// declarations.
@_transparent
func testInferredElementResult() -> TensorHandle<Int32> {
  // expected-warning @+1 {{immutable value 'x' was never used}}
  let x : TensorHandle<Int32> = #tfop("foo")

  _ = #tfop("bar") as TensorHandle<Int32>
}

class ClassTest {
  var w = Tensor<Float>(zeros: [1, 2])  // expected-warning {{value implicitly copied to the host}}
  let b = Tensor<Float>(zeros: [1, 2])  // expected-warning {{value implicitly copied to the host}}

  var c : Tensor<Float> { return w } // expected-warning {{properties in classes always cause a copy to the accelerator}}

  func infer(input: Tensor<Float>) -> Tensor<Float> {
    return input
  }
}

public func f() {
  let x = ClassTest()
  let y = x.infer(input: Tensor<Float>(ones: [2, 1]))
  _ = y+y
  // expected-note @+1 {{value used here}}
  _ = x.c+x.b+x.w  // expected-warning 2 {{properties in classes always cause a copy to the accelerator}}

}

// b/76387659 - Verify that there is a way to configure the TPU.
public func testDevice() {
  TensorFlow.enableTPU()
  let a = Tensor<Float>(1.0)
  _ = a+a

  // TODO: remove the extra code below once TPU execution supports 0 output
  // tensors (b/111123797)
  let extra = Tensor<Float>(1.0)
  _hostOp(extra)
}
<|MERGE_RESOLUTION|>--- conflicted
+++ resolved
@@ -1,8 +1,4 @@
-<<<<<<< HEAD
-// RUN: %target-swift-frontend -Xllvm -tf-dump-intermediates -Xllvm -tf-strict-deabstraction=false -O -emit-sil -verify %s
-=======
 // RUN: %target-swift-frontend -Xllvm -tf-dump-intermediates -Xllvm -tf-strict-deabstraction -O -emit-sil -verify %s
->>>>>>> e731c7d0
 
 import TensorFlow
 
