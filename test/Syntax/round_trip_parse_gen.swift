// RUN: %swift-syntax-test -input-source-filename %s -parse-gen > %t
// RUN: diff -u %s %t
// RUN: %swift-syntax-test -input-source-filename %s -parse-gen -print-node-kind > %t.withkinds
// RUN: diff -u %S/Outputs/round_trip_parse_gen.swift.withkinds %t.withkinds

class C {
  func bar(_ a: Int) {}
  func bar1(_ a: Float) -> Float { return -0.6 + 0.1 - 0.3 }
  func bar2(a: Int, b: Int, c:Int) -> Int { return 1 }
  func bar3(a: Int) -> Int { return 1 }
  func bar4(_ a: Int) -> Int { return 1 }
  func foo() {
    var a = /*comment*/"ab\(x)c"/*comment*/
    var b = /*comment*/+2/*comment*/
    bar(1)
    bar(+10)
    bar(-10)
    bar1(-1.1)
    bar1(1.1)
    var f = /*comments*/+0.1/*comments*/
    foo()
  }

  func foo1() {
    _ = bar2(a:1, b:2, c:2)
    _ = bar2(a:1 + 1, b:2 * 2 + 2, c:2 + 2)
    _ = bar2(a : bar2(a: 1, b: 2, c: 3), b: 2, c: 3)
    _ = bar3(a : bar3(a: bar3(a: 1)))
    _ = bar4(bar4(bar4(1)))
    _ = [1, 2, 3, 4]
    _ = [1:1, 2:2, 3:3, 4:4]
    _ = [bar3(a:1), bar3(a:1), bar3(a:1), bar3(a:1)]
    _ = ["a": bar3(a:1), "b": bar3(a:1), "c": bar3(a:1), "d": bar3(a:1)]
    foo(nil, nil, nil)
  }
  func boolAnd() -> Bool { return true && false }
  func boolOr() -> Bool { return true || false }

  func foo2() {
    _ = true ? 1 : 0
    _ = (true ? 1 : 0) ? (true ? 1 : 0) : (true ? 1 : 0)
    _ = (1, 2)
    _ = (first: 1, second: 2)
    _ = (1)
    _ = (first: 1)
    if !true {
      return
    }
  }

  func foo3() {
    _ = a.a.a
    _ = a.b
    _ = 1.a
    (1 + 1).a.b.foo
    _ = a as Bool || a as! Bool || a as? Bool
    _ = a is Bool
  }
}

typealias A = Any
typealias B = (Array<Array<Any>>.Element)
<<<<<<< HEAD

struct foo {
  struct foo {
    struct foo {
      func foo() {
      }
    }
  }
  struct foo {}
}
=======
typealias C = [Int]
typealias D = [Int: String]
typealias E = Int?.Protocol
typealias F = [Int]!.Type
>>>>>>> f7a310a6
<|MERGE_RESOLUTION|>--- conflicted
+++ resolved
@@ -60,7 +60,10 @@
 
 typealias A = Any
 typealias B = (Array<Array<Any>>.Element)
-<<<<<<< HEAD
+typealias C = [Int]
+typealias D = [Int: String]
+typealias E = Int?.Protocol
+typealias F = [Int]!.Type
 
 struct foo {
   struct foo {
@@ -70,10 +73,4 @@
     }
   }
   struct foo {}
-}
-=======
-typealias C = [Int]
-typealias D = [Int: String]
-typealias E = Int?.Protocol
-typealias F = [Int]!.Type
->>>>>>> f7a310a6
+}