--- conflicted
+++ resolved
@@ -253,7 +253,10 @@
   expectEqual(five, Double(5).pythonObject)
 }
 
-<<<<<<< HEAD
+PythonRuntimeTestSuite.test("SR-9230") {
+  expectEqual(2, Python.len(Python.dict(a: "a", b: "b")))
+}
+
 // TF-78: isType() consumed refcount for type objects like `PyBool_Type`.
 PythonRuntimeTestSuite.test("PythonRefCount") {
   let b: PythonObject = true
@@ -262,10 +265,6 @@
     // because of reduced refcount for `PyBool_Type`.
     _ = Bool.init(b)
   }
-=======
-PythonRuntimeTestSuite.test("SR-9230") {
-  expectEqual(2, Python.len(Python.dict(a: "a", b: "b")))
->>>>>>> 400b3a17
 }
 
 runAllTests()