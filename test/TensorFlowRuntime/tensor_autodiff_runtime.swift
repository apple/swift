--- conflicted
+++ resolved
@@ -262,38 +262,13 @@
   func foo(tensor: Tensor<Float>, shape: Tensor<Int32>) -> Tensor<Float> {
     tensor.broadcast(toShape: shape)
   }
-<<<<<<< HEAD
+
   let pb: (Tensor<Float>) -> Tensor<Float> = pullback(at: Tensor([99, 33, 55])) { x in 
     foo(tensor: x, shape: Tensor([3, 3])) 
   }
   let inputTensor: Tensor<Float> = Tensor([
     [1, 2, 3], 
     [1, 2, 3], 
-=======
-
-  var inputTensor: Tensor<Float>
-  var expected: Tensor<Float>
-  var pb: (Tensor<Float>) -> Tensor<Float>
-
-  // [3,] -> [3,3]
-  pb = pullback(at: Tensor([99, 33, 55])) { x in
-    foo(tensor: x, shape: Tensor([3, 3]))
-  }
-
-  // Test 1: same shape as parameter of pullback
-  inputTensor = Tensor([
-    [1, 2, 3],
-    [1, 2, 3],
-    [1, 2, 3]]
-  )
-  expected = Tensor([3, 6, 9])
-  expectEqual(expected, pb(inputTensor))
-
-  // Test 2: different shape than parameter of pullback
-  inputTensor = Tensor([
-    [1, 2, 3],
-    [1, 2, 3],
->>>>>>> 154f1ec3
     [1, 2, 3],
     [1, 2, 3]]
   )
@@ -313,7 +288,6 @@
   expectEqual(expected, pb(inputTensor))
 }
 
-<<<<<<< HEAD
 TensorADTests.testAllBackends("broadcast(like:)") {
   func foo(tensor: Tensor<Float>, other: Tensor<Double>) -> Tensor<Float> {
     tensor.broadcast(like: other)
@@ -323,24 +297,10 @@
   }
   let inputTensor: Tensor<Float> = Tensor([[[[[[1, 2, 3]]]]]])
   let expected: Tensor<Float> = Tensor([[1, 2, 3]])
-=======
-  // [3,1] -> [3x3]
-  pb = pullback(at: Tensor([[99, 33, 55]])) { x in
-    foo(tensor: x, shape: Tensor([3, 3]))
-  }
-
-  // Test 5: same shape as parameter of pullback
-  inputTensor = Tensor([
-    [1, 2, 3],
-    [1, 2, 3],
-    [1, 2, 3]]
-  )
-  expected = Tensor([[3, 6, 9]])
->>>>>>> 154f1ec3
-  expectEqual(expected, pb(inputTensor))
-}
-
-<<<<<<< HEAD
+
+  expectEqual(expected, pb(inputTensor))
+}
+
 TensorADTests.testAllBackends("unbroadcast(toShape:)") {
   func foo(tensor: Tensor<Float>, shape: Tensor<Int32>) -> Tensor<Float> {
     tensor.unbroadcast(toShape: shape)
@@ -348,13 +308,6 @@
   let atTensor: Tensor<Float> = Tensor([
     [1, 2, 3], 
     [1, 2, 3], 
-=======
-  // Test 6: different shape than parameter of pullback
-  inputTensor = Tensor([
-    [1, 2, 3],
-    [1, 2, 3],
-    [1, 2, 3],
->>>>>>> 154f1ec3
     [1, 2, 3]]
   )
   let pb: (Tensor<Float>) -> Tensor<Float> = pullback(at: atTensor) { x in 
@@ -374,7 +327,6 @@
     [1, 2, 3],
     [1, 2, 3]]
   )
-<<<<<<< HEAD
   let pb: (Tensor<Float>) -> Tensor<Float> = pullback(at: atTensor) { x in 
     foo(tensor: x, shape: TensorShape([1, 3])) 
   }
@@ -382,28 +334,11 @@
   let expected: Tensor<Float> = Tensor([
     [2, 2, 2], 
     [2, 2, 2], 
-=======
-  pb = pullback(at: atTensor) { x in
-    foo(tensor: x, shape: Tensor([1, 3]))
-  }
-
-  // Test 1: same shape as parameter of pullback
-  inputTensor = Tensor([[1, 2, 3]])
-  expected = atTensor
-  expectEqual(expected, pb(inputTensor))
-
-  // Test 2: different shape than parameter of pullback
-  inputTensor = Tensor([2])
-  expected = Tensor([
-    [2, 2, 2],
-    [2, 2, 2],
->>>>>>> 154f1ec3
     [2, 2, 2]]
   )
   expectEqual(expected, pb(inputTensor))
 }
 
-<<<<<<< HEAD
 TensorADTests.testAllBackends("unbroadcast(like:") {
   func foo(tensor: Tensor<Float>, other: Tensor<Double>) -> Tensor<Float> {
     tensor.unbroadcast(like: other)
@@ -419,29 +354,10 @@
   let inputTensor: Tensor<Float> = Tensor([
     [8, 1, 3], 
     [8, 1, 3], 
-=======
-  // Test 3: same shape as tensor we are differentiating at
-  inputTensor = Tensor([
-    [8, 1, 3],
-    [8, 1, 3],
->>>>>>> 154f1ec3
     [8, 1, 3]]
   )
   let expected: Tensor<Float> = inputTensor
   expectEqual(expected, pb(inputTensor))
-<<<<<<< HEAD
-=======
-
-  // TODO
-  // Test 4: extremely padded shape as tensor we are differentiating at
-  // inputTensor = Tensor([
-  //   [[8, 1, 3]],
-  //   [[8, 1, 3]],
-  //   [[8, 1, 3]]]
-  // )
-  // expected = Tensor([1, 2, 3])
-  // expectEqual(expected, pb(inputTensor))
->>>>>>> 154f1ec3
 }
 
 runAllTests()