--- conflicted
+++ resolved
@@ -57,11 +57,8 @@
 extension Example : TensorGroup {
   static let _outputTypeList: [TensorDataType] =
       [Float.tensorFlowDataType, Float.tensorFlowDataType]
-<<<<<<< HEAD
   static let _unknownShapeList: [TensorShape?] = [nil, nil]
-=======
-  var _inputTensorHandleCount: Int32 { get { return Int32(Example._outputTypeList.count) } }
->>>>>>> c6055168
+  var _inputTensorHandleCount: Int32 { return Int32(Example._outputTypeList.count) }
   func _unpackTensorHandles(into address: UnsafeMutablePointer<CTensorHandle>?) {
    address!.advanced(by: 0).initialize(to: x.handle._cTensorHandle)
    address!.advanced(by: 1).initialize(to: y.handle._cTensorHandle)
@@ -75,13 +72,10 @@
 struct EmptyExample : Equatable {}
 
 extension EmptyExample : TensorGroup {
-<<<<<<< HEAD
   static let _typeList: [TensorDataType] = []
   static let _unknownShapeList: [TensorShape?] = []
-=======
   static let _outputTypeList: [TensorDataType] = []
-  var _inputTensorHandleCount: Int32 { get { return Int32(EmptyExample._outputTypeList.count) } }
->>>>>>> c6055168
+  var _inputTensorHandleCount: Int32 { return Int32(EmptyExample._outputTypeList.count) }
   func _unpackTensorHandles(into address: UnsafeMutablePointer<CTensorHandle>?) {}
   init(_owning tensorHandles: UnsafePointer<CTensorHandle>?) {}
 }
