--- conflicted
+++ resolved
@@ -1,9 +1,6 @@
 // RUN: %target-typecheck-verify-swift
 // UNSUPPORTED: OS=windows-msvc
-<<<<<<< HEAD
-=======
 // `setjmp` is not available on WebAssembly/WASI
->>>>>>> c2a92722
 // UNSUPPORTED: OS=wasi
 // In Android jmp_buf is int[16], which doesn't convert to &Int (SR-9136)
 // XFAIL: OS=linux-androideabi
