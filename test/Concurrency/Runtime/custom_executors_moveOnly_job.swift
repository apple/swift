--- conflicted
+++ resolved
@@ -9,7 +9,6 @@
 // UNSUPPORTED: back_deployment_runtime
 // REQUIRES: concurrency_runtime
 
-<<<<<<< HEAD
 final class InlineExecutor_UnownedJob: SerialExecutor, CustomStringConvertible {
   public func enqueue(_ job: UnownedJob) {
     job.runSynchronously(on: self.asUnownedSerialExecutor())
@@ -19,6 +18,7 @@
     "\(Self.self)()"
   }
 }
+
 final class InlineExecutor_Job: SerialExecutor, CustomStringConvertible {
   public func enqueue(_ job: __owned Job) {
     job.runSynchronously(on: self.asUnownedSerialExecutor())
@@ -30,15 +30,6 @@
 }
 
 final class InlineExecutor_ExecutorJob: SerialExecutor, CustomStringConvertible {
-=======
-final class InlineExecutor: SerialExecutor, CustomStringConvertible {
-  public func enqueue(_ job: UnownedJob) {
-    job.runSynchronously(on: self.asUnownedSerialExecutor())
-  }
-  public func enqueue(_ job: __owned Job) {
-    job.runSynchronously(on: self.asUnownedSerialExecutor())
-  }
->>>>>>> bc609144
   public func enqueue(_ job: __owned ExecutorJob) {
     job.runSynchronously(on: self.asUnownedSerialExecutor())
   }
