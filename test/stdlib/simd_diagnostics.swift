// RUN: %target-typecheck-verify-swift

// FIXME: No simd module on linux rdar://problem/20795411
<<<<<<< HEAD
// XFAIL: linux, windows, openbsd, freebsd
=======
// XFAIL: OS=linux-gnu, OS=windows-msvc, OS=openbsd, OS=linux-android, OS=linux-androideabi
// XFAIL: OS=wasi
>>>>>>> ab6faa9c

import simd

let a = int4(0) + int4(0) // expected-error{{'+' is unavailable: integer vector types do not support checked arithmetic; use the wrapping operator '&+' instead}}
let b = int4(0) - int4(0) // expected-error{{'-' is unavailable: integer vector types do not support checked arithmetic; use the wrapping operator '&-' instead}}
let c = int4(0) * int4(0) // expected-error{{'*' is unavailable: integer vector types do not support checked arithmetic; use the wrapping operator '&*' instead}}
let x = int4(0) * (0 as Int32) // expected-error{{'*' is unavailable: integer vector types do not support checked arithmetic; use the wrapping operator '&*' instead}}
let y = (0 as Int32) * int4(0) // expected-error{{'*' is unavailable: integer vector types do not support checked arithmetic; use the wrapping operator '&*' instead}}

var d = int4(0)
d += int4(0) // expected-error{{'+=' is unavailable: integer vector types do not support checked arithmetic; use the wrapping operator '&+=' instead}}
d -= int4(0) // expected-error{{'-=' is unavailable: integer vector types do not support checked arithmetic; use the wrapping operator '&-=' instead}}
d *= int4(0) // expected-error{{'*=' is unavailable: integer vector types do not support checked arithmetic; use the wrapping operator '&*=' instead}}
d *= 0 // expected-error{{'*=' is unavailable: integer vector types do not support checked arithmetic; use the wrapping operator '&*=' instead}}
<|MERGE_RESOLUTION|>--- conflicted
+++ resolved
@@ -1,12 +1,8 @@
 // RUN: %target-typecheck-verify-swift
 
 // FIXME: No simd module on linux rdar://problem/20795411
-<<<<<<< HEAD
-// XFAIL: linux, windows, openbsd, freebsd
-=======
-// XFAIL: OS=linux-gnu, OS=windows-msvc, OS=openbsd, OS=linux-android, OS=linux-androideabi
+// XFAIL: OS=linux-gnu, OS=windows-msvc, OS=openbsd, OS=linux-android, OS=linux-androideabi, OS=freebsd
 // XFAIL: OS=wasi
->>>>>>> ab6faa9c
 
 import simd
 
