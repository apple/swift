//===----------------------------------------------------------------------===//
//
// This source file is part of the Swift.org open source project
//
// Copyright (c) 2022 Apple Inc. and the Swift project authors
// Licensed under Apache License v2.0 with Runtime Library Exception
//
// See https://swift.org/LICENSE.txt for license information
// See https://swift.org/CONTRIBUTORS.txt for the list of Swift project authors
//
//===----------------------------------------------------------------------===//
//
// RUN: %target-run-simple-swift(-parse-as-library)
// REQUIRES: executable_test
// REQUIRES: reflection
// UNSUPPORTED: use_os_stdlib
// END.
//
//===----------------------------------------------------------------------===//

import StdlibUnittest

@available(SwiftStdlib 5.8, *)
@main
final class StaticBigIntTests {

  @available(SwiftStdlib 5.8, *)
  static func main() {
    let testCase = StaticBigIntTests()
    let testSuite = TestSuite("StaticBigIntTests")
    testSuite.test("BinaryRepresentation",  testCase.testBinaryRepresentation)
    testSuite.test("TextualRepresentation", testCase.testTextualRepresentation)
    testSuite.test("PrefixPlusTypeInference",  testCase.testPrefixPlusTypeInference)
    testSuite.test("PrefixMinusTypeInference", testCase.testPrefixMinusTypeInference)
    testSuite.test("WrapperAssociatedType", testCase.testWrapperAssociatedType)
    runAllTests()
  }
}

//===----------------------------------------------------------------------===//
// MARK: - Binary Representation
//===----------------------------------------------------------------------===//

@available(SwiftStdlib 5.8, *)
extension StaticBigIntTests {

  @available(SwiftStdlib 5.8, *)
  func testBinaryRepresentation() {
    typealias Expected = (signum: Int, bitWidth: Int, _32bit: [UInt], _64bit: [UInt])
    let m = UInt(bitPattern: Int.min)
    let keyValuePairs: KeyValuePairs<StaticBigInt, Expected> = [
      -0x80000000000000000000000000000002: (-1, 129, [~1, ~0, ~0, ~m, ~0], [~1, ~m, ~0]),
      -0x80000000000000000000000000000001: (-1, 129, [~0, ~0, ~0, ~m, ~0], [~0, ~m, ~0]),
      -0x80000000000000000000000000000000: (-1, 128, [ 0,  0,  0,  m, ~0], [ 0,  m, ~0]),
      -0x7FFFFFFFFFFFFFFFFFFFFFFFFFFFFFFF: (-1, 128, [ 1,  0,  0,  m, ~0], [ 1,  m, ~0]),
      -0x4:                                (-1,   3, [~3, ~0, ~0, ~0, ~0], [~3, ~0, ~0]),
      -0x3:                                (-1,   3, [~2, ~0, ~0, ~0, ~0], [~2, ~0, ~0]),
      -0x2:                                (-1,   2, [~1, ~0, ~0, ~0, ~0], [~1, ~0, ~0]),
      -0x1:                                (-1,   1, [~0, ~0, ~0, ~0, ~0], [~0, ~0, ~0]),
       0x0:                                ( 0,   1, [ 0,  0,  0,  0,  0], [ 0,  0,  0]),
       0x1:                                (+1,   2, [ 1,  0,  0,  0,  0], [ 1,  0,  0]),
       0x2:                                (+1,   3, [ 2,  0,  0,  0,  0], [ 2,  0,  0]),
       0x3:                                (+1,   3, [ 3,  0,  0,  0,  0], [ 3,  0,  0]),
       0x7FFFFFFFFFFFFFFFFFFFFFFFFFFFFFFE: (+1, 128, [~1, ~0, ~0, ~m,  0], [~1, ~m,  0]),
       0x7FFFFFFFFFFFFFFFFFFFFFFFFFFFFFFF: (+1, 128, [~0, ~0, ~0, ~m,  0], [~0, ~m,  0]),
       0x80000000000000000000000000000000: (+1, 129, [ 0,  0,  0,  m,  0], [ 0,  m,  0]),
       0x80000000000000000000000000000001: (+1, 129, [ 1,  0,  0,  m,  0], [ 1,  m,  0]),
    ]
    for (actual, expected) in keyValuePairs {
      expectEqual(expected.signum,   actual.signum())
      expectEqual(expected.bitWidth, actual.bitWidth)
#if arch(i386) || arch(arm) || arch(arm64_32) || arch(wasm32) || arch(powerpc)
      expectEqual(expected._32bit[0], actual[0])
      expectEqual(expected._32bit[1], actual[1])
      expectEqual(expected._32bit[2], actual[2])
      expectEqual(expected._32bit[3], actual[3])
      expectEqual(expected._32bit[4], actual[4])
#elseif arch(x86_64) || arch(arm64) || arch(powerpc64) || arch(powerpc64le) || arch(s390x) || arch(riscv64)
      expectEqual(expected._64bit[0], actual[0])
      expectEqual(expected._64bit[1], actual[1])
      expectEqual(expected._64bit[2], actual[2])
#else
#error("Unimplemented")
#endif
    }
  }
}

//===----------------------------------------------------------------------===//
// MARK: - Textual Representation
//===----------------------------------------------------------------------===//

@available(SwiftStdlib 5.8, *)
extension StaticBigIntTests {

  @available(SwiftStdlib 5.8, *)
  func testTextualRepresentation() {
    let keyValuePairs: KeyValuePairs<StaticBigInt, String> = [
      -0x80000000000000000000000000000002: "-0x80000000000000000000000000000002",
      -0x80000000000000000000000000000001: "-0x80000000000000000000000000000001",
      -0x80000000000000000000000000000000: "-0x80000000000000000000000000000000",
      -0x7FFFFFFFFFFFFFFFFFFFFFFFFFFFFFFF: "-0x7FFFFFFFFFFFFFFFFFFFFFFFFFFFFFFF",
      -0x123456789ABCDE:                   "-0x123456789ABCDE",
      -0x123456789ABCD:                    "-0x123456789ABCD",
      -0x123456789ABC:                     "-0x123456789ABC",
      -0x1000:                             "-0x1000",
      -0x100:                              "-0x100",
      -0x10:                               "-0x10",
      -0x4:                                "-0x4",
      -0x3:                                "-0x3",
      -0x2:                                "-0x2",
      -0x1:                                "-0x1",
       0x0:                                "+0x0",
       0x1:                                "+0x1",
       0x2:                                "+0x2",
       0x3:                                "+0x3",
       0x10:                               "+0x10",
       0x100:                              "+0x100",
       0x1000:                             "+0x1000",
       0x123456789ABC:                     "+0x123456789ABC",
       0x123456789ABCD:                    "+0x123456789ABCD",
       0x123456789ABCDE:                   "+0x123456789ABCDE",
       0x7FFFFFFFFFFFFFFFFFFFFFFFFFFFFFFE: "+0x7FFFFFFFFFFFFFFFFFFFFFFFFFFFFFFE",
       0x7FFFFFFFFFFFFFFFFFFFFFFFFFFFFFFF: "+0x7FFFFFFFFFFFFFFFFFFFFFFFFFFFFFFF",
       0x80000000000000000000000000000000: "+0x80000000000000000000000000000000",
       0x80000000000000000000000000000001: "+0x80000000000000000000000000000001",
    ]
    for (actual, expected) in keyValuePairs {
      expectEqual(expected, String(reflecting: actual))
    }
  }
}

//===----------------------------------------------------------------------===//
// MARK: - Wrapper Associated Type
//===----------------------------------------------------------------------===//

@available(SwiftStdlib 5.8, *)
extension StaticBigIntTests {

  @available(SwiftStdlib 5.8, *)
  struct Wrapper: ExpressibleByIntegerLiteral {

    @available(SwiftStdlib 5.8, *)
    let actual: StaticBigInt

    @available(SwiftStdlib 5.8, *)
    init(integerLiteral actual: StaticBigInt) {
      self.actual = actual
    }
  }
  
  func testPrefixPlusTypeInference() {
    let a: Int = 7
    // An earlier version of StaticBigInt contained a prefix + operation,
    // which caused b to be inferred to have type StaticBigInt rather than
    // Int:
    let b = +1
    // and then this would fail to typecheck, because there's no
    // Int + StaticBigInt operation.
    let c = a + b
  }
  
  func testPrefixMinusTypeInference() {
    // This example shouldn't suffer from the same problem as above, because
    // -1 is a literal, not a prefix operator followed by a literal.
    // Nonetheless, let's test it.
    let a: Int = 7
    let b = -1
    let c = a + b
  }

  @available(SwiftStdlib 5.8, *)
  func testWrapperAssociatedType() {
    do {
      let negative = Wrapper(-0x00112233_44556677_8899AABB_CCDDEEFF)
      expectEqual( -1, negative.actual.signum())
      expectEqual(118, negative.actual.bitWidth)
<<<<<<< HEAD
#if arch(i386) || arch(arm) || arch(arm64_32) || arch(wasm32)
=======
#if arch(i386) || arch(arm) || arch(arm64_32) || arch(wasm32) || arch(powerpc)
>>>>>>> bc2bb5bf
      expectEqual(0x33221101, negative.actual[0])
      expectEqual(0x77665544, negative.actual[1])
      expectEqual(0xBBAA9988, negative.actual[2])
      expectEqual(0xFFEEDDCC, negative.actual[3])
      expectEqual(0xFFFFFFFF, negative.actual[4])
      expectEqual(0xFFFFFFFF, negative.actual[.max])
<<<<<<< HEAD
#else
=======
#elseif arch(x86_64) || arch(arm64) || arch(powerpc64) || arch(powerpc64le) || arch(s390x) || arch(riscv64)
>>>>>>> bc2bb5bf
      expectEqual(0x77665544_33221101, negative.actual[0])
      expectEqual(0xFFEEDDCC_BBAA9988, negative.actual[1])
      expectEqual(0xFFFFFFFF_FFFFFFFF, negative.actual[2])
      expectEqual(0xFFFFFFFF_FFFFFFFF, negative.actual[.max])
<<<<<<< HEAD
=======
#else
#error("Unimplemented")
>>>>>>> bc2bb5bf
#endif
    }
    do {
      let positive = Wrapper(0x00112233_44556677_8899AABB_CCDDEEFF)
      expectEqual( +1, positive.actual.signum())
      expectEqual(118, positive.actual.bitWidth)
<<<<<<< HEAD
#if arch(i386) || arch(arm) || arch(arm64_32) || arch(wasm32)
=======
#if arch(i386) || arch(arm) || arch(arm64_32) || arch(wasm32) || arch(powerpc)
>>>>>>> bc2bb5bf
      expectEqual(0xCCDDEEFF, positive.actual[0])
      expectEqual(0x8899AABB, positive.actual[1])
      expectEqual(0x44556677, positive.actual[2])
      expectEqual(0x00112233, positive.actual[3])
      expectEqual(0x00000000, positive.actual[4])
      expectEqual(0x00000000, positive.actual[.max])
<<<<<<< HEAD
#else
=======
#elseif arch(x86_64) || arch(arm64) || arch(powerpc64) || arch(powerpc64le) || arch(s390x) || arch(riscv64)
>>>>>>> bc2bb5bf
      expectEqual(0x8899AABB_CCDDEEFF, positive.actual[0])
      expectEqual(0x00112233_44556677, positive.actual[1])
      expectEqual(0x00000000_00000000, positive.actual[2])
      expectEqual(0x00000000_00000000, positive.actual[.max])
<<<<<<< HEAD
=======
#else
#error("Unimplemented")
>>>>>>> bc2bb5bf
#endif
    }
    do {
#if arch(i386) || arch(arm) || arch(arm64_32) || arch(wasm32) || arch(powerpc)
      // Unimplemented.
#elseif arch(x86_64) || arch(arm64) || arch(powerpc64) || arch(powerpc64le) || arch(s390x) || arch(riscv64)
      let fibonacciSequence = Wrapper(
        0xA94FAD42221F2702_68A3DD8E61ECCFBD_40ABCFB3C0325745_27F80DDAA1BA7878_18B3C1D91E77DECD_0F444C01834299AB_096F75D79B354522_05D4D629E80D5489_039A9FADB327F099_023A367C34E563F0_016069317E428CA9_00D9CD4AB6A2D747_00869BE6C79FB562_00533163EF0321E5_00336A82D89C937D_001FC6E116668E68_0013A3A1C2360515_000C233F54308953_000780626E057BC2_0004A2DCE62B0D91_0002DD8587DA6E31_0001C5575E509F60_0001182E2989CED1_0000AD2934C6D08F_00006B04F4C2FE42_000042244003D24D_000028E0B4BF2BF5_000019438B44A658_00000F9D297A859D_000009A661CA20BB_000005F6C7B064E2_000003AF9A19BBD9_000002472D96A909_000001686C8312D0_000000DEC1139639_00000089AB6F7C97_0000005515A419A2_0000003495CB62F5_000000207FD8B6AD_0000001415F2AC48_0000000C69E60A65_00000007AC0CA1E3_00000004BDD96882_00000002EE333961_00000001CFA62F21_000000011E8D0A40_00000000B11924E1_000000006D73E55F_0000000043A53F82_0000000029CEA5DD_0000000019D699A5_000000000FF80C38_0000000009DE8D6D_0000000006197ECB_0000000003C50EA2_0000000002547029_0000000001709E79_0000000000E3D1B0_00000000008CCCC9_00000000005704E7_000000000035C7E2_0000000000213D05_0000000000148ADD_00000000000CB228_000000000007D8B5_000000000004D973_000000000002FF42_000000000001DA31_0000000000012511_000000000000B520_0000000000006FF1_000000000000452F_0000000000002AC2_0000000000001A6D_0000000000001055_0000000000000A18_000000000000063D_00000000000003DB_0000000000000262_0000000000000179_00000000000000E9_0000000000000090_0000000000000059_0000000000000037_0000000000000022_0000000000000015_000000000000000D_0000000000000008_0000000000000005_0000000000000003_0000000000000002_0000000000000001_0000000000000001_0000000000000000
      )
      expectEqual(
        1 + (94 * UInt.bitWidth), //-> 6017 bits.
        fibonacciSequence.actual.bitWidth
      )
      for wordIndex in 2..<94 {
        expectEqual(
          fibonacciSequence.actual[wordIndex],
          fibonacciSequence.actual[wordIndex - 1] +
          fibonacciSequence.actual[wordIndex - 2]
        )
      }
#else
#error("Unimplemented")
#endif
    }
  }
}<|MERGE_RESOLUTION|>--- conflicted
+++ resolved
@@ -176,62 +176,40 @@
       let negative = Wrapper(-0x00112233_44556677_8899AABB_CCDDEEFF)
       expectEqual( -1, negative.actual.signum())
       expectEqual(118, negative.actual.bitWidth)
-<<<<<<< HEAD
-#if arch(i386) || arch(arm) || arch(arm64_32) || arch(wasm32)
-=======
-#if arch(i386) || arch(arm) || arch(arm64_32) || arch(wasm32) || arch(powerpc)
->>>>>>> bc2bb5bf
+#if arch(i386) || arch(arm) || arch(arm64_32) || arch(wasm32) || arch(powerpc)
       expectEqual(0x33221101, negative.actual[0])
       expectEqual(0x77665544, negative.actual[1])
       expectEqual(0xBBAA9988, negative.actual[2])
       expectEqual(0xFFEEDDCC, negative.actual[3])
       expectEqual(0xFFFFFFFF, negative.actual[4])
       expectEqual(0xFFFFFFFF, negative.actual[.max])
-<<<<<<< HEAD
-#else
-=======
-#elseif arch(x86_64) || arch(arm64) || arch(powerpc64) || arch(powerpc64le) || arch(s390x) || arch(riscv64)
->>>>>>> bc2bb5bf
+#elseif arch(x86_64) || arch(arm64) || arch(powerpc64) || arch(powerpc64le) || arch(s390x) || arch(riscv64)
       expectEqual(0x77665544_33221101, negative.actual[0])
       expectEqual(0xFFEEDDCC_BBAA9988, negative.actual[1])
       expectEqual(0xFFFFFFFF_FFFFFFFF, negative.actual[2])
       expectEqual(0xFFFFFFFF_FFFFFFFF, negative.actual[.max])
-<<<<<<< HEAD
-=======
-#else
-#error("Unimplemented")
->>>>>>> bc2bb5bf
+#else
+#error("Unimplemented")
 #endif
     }
     do {
       let positive = Wrapper(0x00112233_44556677_8899AABB_CCDDEEFF)
       expectEqual( +1, positive.actual.signum())
       expectEqual(118, positive.actual.bitWidth)
-<<<<<<< HEAD
-#if arch(i386) || arch(arm) || arch(arm64_32) || arch(wasm32)
-=======
-#if arch(i386) || arch(arm) || arch(arm64_32) || arch(wasm32) || arch(powerpc)
->>>>>>> bc2bb5bf
+#if arch(i386) || arch(arm) || arch(arm64_32) || arch(wasm32) || arch(powerpc)
       expectEqual(0xCCDDEEFF, positive.actual[0])
       expectEqual(0x8899AABB, positive.actual[1])
       expectEqual(0x44556677, positive.actual[2])
       expectEqual(0x00112233, positive.actual[3])
       expectEqual(0x00000000, positive.actual[4])
       expectEqual(0x00000000, positive.actual[.max])
-<<<<<<< HEAD
-#else
-=======
-#elseif arch(x86_64) || arch(arm64) || arch(powerpc64) || arch(powerpc64le) || arch(s390x) || arch(riscv64)
->>>>>>> bc2bb5bf
+#elseif arch(x86_64) || arch(arm64) || arch(powerpc64) || arch(powerpc64le) || arch(s390x) || arch(riscv64)
       expectEqual(0x8899AABB_CCDDEEFF, positive.actual[0])
       expectEqual(0x00112233_44556677, positive.actual[1])
       expectEqual(0x00000000_00000000, positive.actual[2])
       expectEqual(0x00000000_00000000, positive.actual[.max])
-<<<<<<< HEAD
-=======
-#else
-#error("Unimplemented")
->>>>>>> bc2bb5bf
+#else
+#error("Unimplemented")
 #endif
     }
     do {
