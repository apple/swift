// RUN: %target-parse-verify-swift

// Simple case.
@autoclosure var fn : () -> Int = 4  // expected-error {{@autoclosure may only be used on 'parameter' declarations}} {{1-14=}} expected-error {{cannot convert value of type 'Int' to specified type '() -> Int'}}

@autoclosure func func1() {}  // expected-error {{@autoclosure may only be used on 'parameter' declarations}} {{1-14=}}

func func1a(@autoclosure v1 : Int) {} // expected-error {{@autoclosure may only be applied to values of function type}}


func func2(@autoclosure fp : () -> Int) { func2(4)}

func func3(@autoclosure fp fpx : () -> Int) {func3(fp: 0)}
func func4(@autoclosure fp fp : () -> Int) {func4(fp: 0)}
func func5(@autoclosure fp fp : () -> Int) {func5(fp: 0)}
func func6(@autoclosure _: () -> Int) {func6(0)}

// declattr and typeattr on the argument.
func func7(@autoclosure _: @noreturn () -> Int) {func7(0)}

// autoclosure + inout don't make sense.
func func8(@autoclosure inout x: () -> Bool) -> Bool {  // expected-error {{@autoclosure may only be applied to values of function type}}
}


<<<<<<< HEAD
// Should have good QoI:
func migrate1(fp fpx : @autoclosure () -> Int) {}   // expected-error {{@autoclosure is now an attribute of the parameter declaration, not its type}} {{15-15=@autoclosure }} {{24-37=}}
struct MethodHolder {
  func migrate2(a : Int, _ fp : @autoclosure () -> Int) {}    // expected-error {{@autoclosure is now an attribute of the parameter declaration, not its type}} {{26-26=@autoclosure }} {{33-46=}}
}
func migrate3(fp fp : @autoclosure () -> Int) {}    // expected-error {{@autoclosure is now an attribute of the parameter declaration, not its type}} {{15-15=@autoclosure }} {{23-36=}}
public func || <T: Boolean>(
  lhs: T, rhs: @autoclosure () -> Bool    // expected-error {{@autoclosure is now an attribute of the parameter declaration, not its type}} {{11-11=@autoclosure }} {{16-29=}}
  ) -> Bool {
    return lhs.boolValue ? true : rhs().boolValue
}

=======
>>>>>>> d56b8ba4
// <rdar://problem/19707366> QoI: @autoclosure declaration change fixit
let migrate4 : @autoclosure() -> ()   // expected-error {{attribute can only be applied to declarations, not types}} {{1-1=@autoclosure }} {{16-28=}}


struct SomeStruct {
  @autoclosure let property : () -> Int  // expected-error {{@autoclosure may only be used on 'parameter' declarations}} {{3-16=}}

  init() {
  }
}

class BaseClass {
  @autoclosure var property : () -> Int // expected-error {{@autoclosure may only be used on 'parameter' declarations}} {{3-16=}}
  init() {}
}

class DerivedClass {
  var property : () -> Int { get {} set {} }
}

protocol P1 {
  typealias Element
}
protocol P2 : P1 {
  typealias Element
}

func overloadedEach<O: P1>(source: O, _ closure: () -> ()) {
}

func overloadedEach<P: P2>(source: P, _ closure: () -> ()) {
}

struct S : P2 {
  typealias Element = Int
  func each(@autoclosure closure: () -> ()) {
    overloadedEach(self, closure) // expected-error {{cannot invoke 'overloadedEach' with an argument list of type '(S, @autoclosure () -> ())'}}
 // expected-note @-1 {{overloads for 'overloadedEach' exist with these partially matching parameter lists: (O, () -> ()), (P, () -> ())}}
  }
}


struct AutoclosureEscapeTest {
  @autoclosure let delayed: () -> Int  // expected-error {{@autoclosure may only be used on 'parameter' declarations}} {{3-16=}}
}

// @autoclosure(escaping)
func func10(@autoclosure(escaping _: () -> ()) { } // expected-error{{expected ')' in @autoclosure}}
// expected-note@-1{{to match this opening '('}}

func func11(@autoclosure(escaping) @noescape _: () -> ()) { } // expected-error{{@noescape conflicts with @autoclosure(escaping)}} {{36-46=}}


class Super {
  func f1(@autoclosure(escaping) x: () -> ()) { }
  func f2(@autoclosure(escaping) x: () -> ()) { }
  func f3(@autoclosure x: () -> ()) { }
}

class Sub : Super {
  override func f1(@autoclosure(escaping) x: () -> ()) { }
  override func f2(@autoclosure x: () -> ()) { } // expected-error{{does not override any method}}
  override func f3(@autoclosure(escaping) x: () -> ()) { }  // expected-error{{does not override any method}}
}

func func12_sink(x: () -> Int) { }

func func12a(@autoclosure x: () -> Int) { 
  func12_sink(x) // expected-error{{invalid conversion from non-escaping function of type '@autoclosure () -> Int' to potentially escaping function type '() -> Int'}}
}
func func12b(@autoclosure(escaping) x: () -> Int) { 
  func12_sink(x)
}

class TestFunc12 {
  var x: Int = 5

  func foo() -> Int { return 0 }

  func test() {
    func12a(x + foo()) // okay
    func12b(x + foo()) 
    // expected-error@-1{{reference to property 'x' in closure requires explicit 'self.' to make capture semantics explicit}} {{13-13=self.}}
    // expected-error@-2{{call to method 'foo' in closure requires explicit 'self.' to make capture semantics explicit}} {{17-17=self.}}
  }
}


enum AutoclosureFailableOf<T> {
  case Success(@autoclosure () -> T)  // expected-error {{attribute can only be applied to declarations, not types}}
  case Failure()
}

<|MERGE_RESOLUTION|>--- conflicted
+++ resolved
@@ -23,21 +23,6 @@
 }
 
 
-<<<<<<< HEAD
-// Should have good QoI:
-func migrate1(fp fpx : @autoclosure () -> Int) {}   // expected-error {{@autoclosure is now an attribute of the parameter declaration, not its type}} {{15-15=@autoclosure }} {{24-37=}}
-struct MethodHolder {
-  func migrate2(a : Int, _ fp : @autoclosure () -> Int) {}    // expected-error {{@autoclosure is now an attribute of the parameter declaration, not its type}} {{26-26=@autoclosure }} {{33-46=}}
-}
-func migrate3(fp fp : @autoclosure () -> Int) {}    // expected-error {{@autoclosure is now an attribute of the parameter declaration, not its type}} {{15-15=@autoclosure }} {{23-36=}}
-public func || <T: Boolean>(
-  lhs: T, rhs: @autoclosure () -> Bool    // expected-error {{@autoclosure is now an attribute of the parameter declaration, not its type}} {{11-11=@autoclosure }} {{16-29=}}
-  ) -> Bool {
-    return lhs.boolValue ? true : rhs().boolValue
-}
-
-=======
->>>>>>> d56b8ba4
 // <rdar://problem/19707366> QoI: @autoclosure declaration change fixit
 let migrate4 : @autoclosure() -> ()   // expected-error {{attribute can only be applied to declarations, not types}} {{1-1=@autoclosure }} {{16-28=}}
 
