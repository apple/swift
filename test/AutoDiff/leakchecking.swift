--- conflicted
+++ resolved
@@ -16,11 +16,7 @@
   // Note: compare expected leak count with relative leak count after
   // running `body`.
   // This approach is more robust than comparing leak count with zero
-<<<<<<< HEAD
-  // and resetting leak count to zero, which is stateful and caused bugs.
-=======
   // and resetting leak count to zero, which is stateful and causes issues.
->>>>>>> e2b79d49
   let beforeLeakCount = _GlobalLeakCount.count
   body()
   let leakCount = _GlobalLeakCount.count - beforeLeakCount
