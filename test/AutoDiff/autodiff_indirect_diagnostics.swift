// RUN: %target-swift-frontend -emit-sil -verify -verify-ignore-unknown %s

// FIXME(TF-201): Remove `-verify-ignore-unknown`. This is currently necessary
// due to direct differentiation of reabstraction thunks, which emits errors
// with unknown location.

@differentiable
func generic<T: Differentiable & FloatingPoint>(_ x: T) -> T {
  // expected-error @+2 {{expression is not differentiable}}
  // expected-note @+1 {{member is not differentiable because the corresponding protocol requirement is not '@differentiable'}}
  return x + 1
}
_ = gradient(at: 1.0, in: generic)

//===----------------------------------------------------------------------===//
// Unmet generic requirements
//===----------------------------------------------------------------------===//

@differentiable(
  vjp: vjpWeirdExtraRequirements
  where T : Differentiable & CaseIterable, T.AllCases : ExpressibleByStringLiteral
)
func weird<T>(_ x: T) -> T {
  return x
}
func vjpWeirdExtraRequirements<
  T : Differentiable & CaseIterable
>(_ x: T) -> (T, (T.TangentVector) -> T.TangentVector)
  where T.AllCases : ExpressibleByStringLiteral
{
  return (x, { $0 })
}
func weirdWrapper<T : Differentiable>(_ x: T) -> T {
  // expected-error @+2 {{expression is not differentiable}}
  // expected-note @+1 {{function call is not differentiable because generic requirements are not met: 'T : CaseIterable, T.AllCases : ExpressibleByStringLiteral'}}
  return weird(x)
}
_ = gradient(at: Float(1), in: { x in weirdWrapper(x) })

@differentiable
func direct<T : Differentiable>(_ x: T) -> T {
  return x
}

struct Tensor<Scalar> {
  static func + (_ lhs: Tensor, rhs: Scalar) -> Tensor { return lhs }
}
extension Tensor : Differentiable where Scalar : Differentiable & FloatingPoint {}
extension Tensor where Scalar : BinaryFloatingPoint {
  @differentiable(wrt: (self) where Scalar : Differentiable)
  func TF_6(_ x: Float) -> Tensor {
    return self + Scalar(x)
  }
}

protocol TF8Proto : Differentiable {
  associatedtype Scalar
  @differentiable(wrt: (self, input))
  func applied(to input: Float) -> Float
}

struct TF8Struct<Scalar> : TF8Proto where Scalar : FloatingPoint & Differentiable {
  @noDerivative let bar: Scalar

  @differentiable(wrt: (self, input))
  func applied(to input: Float) -> Float {
    return input
  }
}

_ = gradient(at: 1.0, in: { x in x.squareRoot() })

//===----------------------------------------------------------------------===//
<<<<<<< HEAD
// Non-differentiable arguments and results
//===----------------------------------------------------------------------===//

struct TF_687<T> : Differentiable {
  @noDerivative var indirectDummy: T
  var base: Float

  init(_ base: Float, dummy: T) {
    self.base = base
    self.indirectDummy = dummy
  }
}
// expected-error @+2 {{function is not differentiable}}
// expected-note @+1 {{cannot differentiate through a non-differentiable argument; do you want to use 'withoutDerivative(at:)'?}}
let _: @differentiable (Float) -> TF_687<Any> = { x in TF_687<Any>(x, dummy: x) }
=======
// Add `Differentiable` conformance for generic wrt parameters
//===----------------------------------------------------------------------===//

func id<T>(_ x: T) -> T { x }
let _: @differentiable (Float) -> Float = { x in id(x) }

struct TF_691<Scalar> {
  var x: Scalar
  init(_ x: Scalar) {
    self.x = x
  }
}
extension TF_691: Differentiable where Scalar: Differentiable {}

func identity<T>(_ x: TF_691<T>) -> TF_691<T> { x }
let _: @differentiable (Float) -> TF_691<Float> = { x in identity(TF_691(x)) }
let _: @differentiable (Float) -> TF_691<Float> = { x in id(TF_691(x)) }
>>>>>>> 60afcf84
<|MERGE_RESOLUTION|>--- conflicted
+++ resolved
@@ -71,7 +71,6 @@
 _ = gradient(at: 1.0, in: { x in x.squareRoot() })
 
 //===----------------------------------------------------------------------===//
-<<<<<<< HEAD
 // Non-differentiable arguments and results
 //===----------------------------------------------------------------------===//
 
@@ -87,7 +86,8 @@
 // expected-error @+2 {{function is not differentiable}}
 // expected-note @+1 {{cannot differentiate through a non-differentiable argument; do you want to use 'withoutDerivative(at:)'?}}
 let _: @differentiable (Float) -> TF_687<Any> = { x in TF_687<Any>(x, dummy: x) }
-=======
+
+//===----------------------------------------------------------------------===//
 // Add `Differentiable` conformance for generic wrt parameters
 //===----------------------------------------------------------------------===//
 
@@ -104,5 +104,4 @@
 
 func identity<T>(_ x: TF_691<T>) -> TF_691<T> { x }
 let _: @differentiable (Float) -> TF_691<Float> = { x in identity(TF_691(x)) }
-let _: @differentiable (Float) -> TF_691<Float> = { x in id(TF_691(x)) }
->>>>>>> 60afcf84
+let _: @differentiable (Float) -> TF_691<Float> = { x in id(TF_691(x)) }