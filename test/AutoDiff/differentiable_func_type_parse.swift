--- conflicted
+++ resolved
@@ -39,8 +39,5 @@
   let property: @differentiable linear // okay
   let property: linear // okay
   let property: @differentiable(linear) linear // okay
-<<<<<<< HEAD
-=======
   let property: @differentiable(linear) @convention(c) linear // okay
->>>>>>> db95e53d
 }