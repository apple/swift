// RUN: %target-swift-frontend %s -emit-ir -g -o - \
// RUN:    -module-name M  -disable-availability-checking \
// RUN:    -parse-as-library | %FileCheck %s --check-prefix=CHECK --check-prefix=CHECK-%target-ptrsize

// REQUIRES: concurrency

public func getVegetables() async -> [String] {
  return ["leek", "carrot"]  
}

// CHECK: define {{.*}} @"$s1M14chopVegetablesSaySSGyYaKFTQ0_"
public func chopVegetables() async throws -> [String] {
  let veggies = await getVegetables()
  // CHECK-NOT: {{^define }}
<<<<<<< HEAD
  // CHECK:  call void @llvm.dbg.declare(metadata i8* %0, metadata ![[V:[0-9]+]], metadata !DIExpression(DW_OP_LLVM_entry_value, 1, DW_OP_deref, DW_OP_plus_uconst, {{[0-9]+}}, DW_OP_plus_uconst, {{[0-9]+}})
=======
  // CHECK:  call void @llvm.dbg.declare(metadata ptr %0, metadata ![[V:[0-9]+]], metadata !DIExpression(DW_OP_deref, DW_OP_plus_uconst, {{[0-9]+}}, DW_OP_plus_uconst, {{[0-9]+}})
>>>>>>> 0bb142f1
  // CHECK: ![[V]] = !DILocalVariable(name: "veggies"
  return veggies.map { "chopped \($0)" }
}<|MERGE_RESOLUTION|>--- conflicted
+++ resolved
@@ -12,11 +12,7 @@
 public func chopVegetables() async throws -> [String] {
   let veggies = await getVegetables()
   // CHECK-NOT: {{^define }}
-<<<<<<< HEAD
-  // CHECK:  call void @llvm.dbg.declare(metadata i8* %0, metadata ![[V:[0-9]+]], metadata !DIExpression(DW_OP_LLVM_entry_value, 1, DW_OP_deref, DW_OP_plus_uconst, {{[0-9]+}}, DW_OP_plus_uconst, {{[0-9]+}})
-=======
-  // CHECK:  call void @llvm.dbg.declare(metadata ptr %0, metadata ![[V:[0-9]+]], metadata !DIExpression(DW_OP_deref, DW_OP_plus_uconst, {{[0-9]+}}, DW_OP_plus_uconst, {{[0-9]+}})
->>>>>>> 0bb142f1
+  // CHECK:  call void @llvm.dbg.declare(metadata ptr %0, metadata ![[V:[0-9]+]], metadata !DIExpression(DW_OP_LLVM_entry_value, 1, DW_OP_deref, DW_OP_plus_uconst, {{[0-9]+}}, DW_OP_plus_uconst, {{[0-9]+}})
   // CHECK: ![[V]] = !DILocalVariable(name: "veggies"
   return veggies.map { "chopped \($0)" }
 }