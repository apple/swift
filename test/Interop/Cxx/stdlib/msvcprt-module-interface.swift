--- conflicted
+++ resolved
@@ -15,17 +15,9 @@
 // CHECK-STRING:   struct basic_string<CChar, char_traits<CChar>, allocator<CChar>> : CxxRandomAccessCollection {
 // CHECK-STRING:     typealias value_type = CChar
 // CHECK-STRING:   }
-<<<<<<< HEAD
-// CHECK-STRING:   struct basic_string<UInt16, char_traits<UInt16>, allocator<UInt16>> : CxxRandomAccessCollection {
-// CHECK-STRING:     typealias value_type = CWideChar
-// CHECK-STRING:   }
-// CHECK-STRING:   typealias string = std.basic_string<Int8, char_traits<Int8>, allocator<Int8>>
-// CHECK-STRING:   typealias wstring = std.basic_string<UInt16, char_traits<UInt16>, allocator<UInt16>>
-=======
 // CHECK-STRING:   struct basic_string<CWideChar, char_traits<CWideChar>, allocator<CWideChar>> : CxxRandomAccessCollection {
 // CHECK-STRING:     typealias value_type = CWideChar
 // CHECK-STRING:   }
 // CHECK-STRING:   typealias string = std.basic_string<CChar, char_traits<CChar>, allocator<CChar>>
 // CHECK-STRING:   typealias wstring = std.basic_string<CWideChar, char_traits<CWideChar>, allocator<CWideChar>>
->>>>>>> 2eb90c37
 // CHECK-STRING: }
