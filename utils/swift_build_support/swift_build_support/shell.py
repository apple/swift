--- conflicted
+++ resolved
@@ -216,15 +216,10 @@
         return(None, 0, args)
 
     my_pipe = subprocess.Popen(
-<<<<<<< HEAD
-        *args, stdout=subprocess.PIPE, stderr=subprocess.PIPE, encoding='utf-8', **kwargs)
-    (stdout, stderr) = my_pipe.communicate()
-=======
         *args, stdout=subprocess.PIPE, stderr=subprocess.STDOUT,
         universal_newlines=True,
         **kwargs)
     (output, _) = my_pipe.communicate()
->>>>>>> feecc515
     ret = my_pipe.wait()
 
     if lock:
