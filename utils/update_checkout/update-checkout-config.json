--- conflicted
+++ resolved
@@ -241,13 +241,8 @@
                 "ninja": "253e94c1fa511704baeb61cf69995bbf09ba435e",
                 "icu": "release-61-1",
                 "tensorflow": "a6924e6affd935f537cdaf8977094df0e15a7957",
-<<<<<<< HEAD
-                "tensorflow-swift-bindings": "6389cbcf37552f161c4f1f6aeb9dfcd4ef04d254",
-                "tensorflow-swift-apis": "8f2805d05d2d54435b69772b31f4e7562277e860"
-=======
                 "tensorflow-swift-bindings": "10e591340134c37a6c3a1df735a7334a77d5cbc7",
-                "tensorflow-swift-apis": "731ce402ce0bd7459b898b112deb89379bbda893"
->>>>>>> 11b384d3
+                "tensorflow-swift-apis": "ece4a67ed844919b04d2aec9d131b098aee39413"
             }
         }
     }
