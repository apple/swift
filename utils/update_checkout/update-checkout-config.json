--- conflicted
+++ resolved
@@ -355,13 +355,8 @@
         "tensorflow": {
             "aliases": ["tensorflow"],
             "repos": {
-<<<<<<< HEAD
-                "llvm": "swift-DEVELOPMENT-SNAPSHOT-2019-06-02-a",
+                "llvm": "swift-DEVELOPMENT-SNAPSHOT-2019-06-06-a",
 		"clang": "ea2e6942a25eb7201d32c7c21b1dd7e5658ba1e8",
-=======
-                "llvm": "swift-DEVELOPMENT-SNAPSHOT-2019-06-06-a",
-                "clang": "swift-DEVELOPMENT-SNAPSHOT-2019-06-06-a",
->>>>>>> 99b0ad30
                 "swift": "tensorflow",
                 "lldb": "4514d21fbe49a16baf26ba918c5a4906d54e8091",
                 "cmark": "swift-DEVELOPMENT-SNAPSHOT-2019-06-06-a",
