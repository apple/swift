--- conflicted
+++ resolved
@@ -375,15 +375,9 @@
                 "clang-tools-extra": "swift-DEVELOPMENT-SNAPSHOT-2019-06-06-a",
                 "libcxx": "swift-DEVELOPMENT-SNAPSHOT-2019-06-06-a",
                 "tensorflow": "ebc41609e27dcf0998d8970e77a2e1f53e13ac86",
-<<<<<<< HEAD
                 "tensorflow-swift-apis": "5d3ef57b501781f1bab3b4ca85e8b8fc91671c14",
-                "indexstore-db": "swift-DEVELOPMENT-SNAPSHOT-2019-06-02-a",
-                "sourcekit-lsp": "swift-DEVELOPMENT-SNAPSHOT-2019-06-02-a"
-=======
-                "tensorflow-swift-apis": "fb3135cc8113639d74070e019105a129dcb74e7b",
                 "indexstore-db": "swift-DEVELOPMENT-SNAPSHOT-2019-06-06-a",
                 "sourcekit-lsp": "swift-DEVELOPMENT-SNAPSHOT-2019-06-06-a"
->>>>>>> 4d59a3c7
             }
         }
     }
