--- conflicted
+++ resolved
@@ -240,13 +240,8 @@
                 "swift-xcode-playground-support": "swift-DEVELOPMENT-SNAPSHOT-2018-11-26-a",
                 "ninja": "253e94c1fa511704baeb61cf69995bbf09ba435e",
                 "icu": "release-61-1",
-<<<<<<< HEAD
                 "tensorflow": "5f54f6497068f25dd574ad0a45b6ab2e2e920561",
-                "tensorflow-swift-bindings": "bd3692d56cf2a0a34dcbb7d49ba735a7f5130430",
-=======
-                "tensorflow": "d1db9860a24af2ce64626fe4c3bee69f83700afa",
                 "tensorflow-swift-bindings": "a7ccb727514414d31df9e403f34fa923bdf6a519",
->>>>>>> 052c301e
                 "tensorflow-swift-apis": "5caa4600e0796cc04dc755f7d7c4befe7bd336cd"
             }
         }
