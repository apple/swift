#!/usr/bin/env bash
#===--- build-script-impl - Implementation details of build-script ---------===#
#
## This source file is part of the Swift.org open source project
##
## Copyright (c) 2014 - 2017 Apple Inc. and the Swift project authors
## Licensed under Apache License v2.0 with Runtime Library Exception
##
## See https://swift.org/LICENSE.txt for license information
## See https://swift.org/CONTRIBUTORS.txt for the list of Swift project authors
#
#===------------------------------------------------------------------------===#

#
# This script is an implementation detail of other build scripts and should not
# be called directly.
#
# Note: This script will NOT auto-clean before building.
#

set -o pipefail
set -e

umask 0022

# Declare the set of known settings along with each one's description
#
# If you add a user-settable variable, add it to this list.
#
# A default value of "" indicates that the corresponding variable
# will remain unset unless set explicitly.
#
# skip-* parameters do not affect the configuration (CMake parameters).
# You can turn them on and off in different invocations of the script for the
# same build directory.
#
# build-* parameters affect the CMake configuration (enable/disable those
# components).
#
# Each variable name is re-exported into this script in uppercase, where dashes
# are substituted by underscores. For example, `swift-install-components` is
# referred to as `SWIFT_INSTALL_COMPONENTS` in the remainder of this script.
KNOWN_SETTINGS=(
    # name                      default          description
    dry-run                     ""               "print the commands that would be executed, but do not execute them"
    build-args                  ""               "arguments to the build tool; defaults to -j8 when CMake generator is \"Unix Makefiles\""
    build-dir                   ""               "out-of-tree build directory; default is in-tree. **This argument is required**"
    host-cc                     ""               "the path to CC, the 'clang' compiler for the host platform. **This argument is required**"
    host-cxx                    ""               "the path to CXX, the 'clang++' compiler for the host platform. **This argument is required**"
    host-lipo                   ""               "the path to lipo for creating universal binaries on Darwin"
    host-libtool                ""               "the path to libtool"
    darwin-xcrun-toolchain      "default"        "the name of the toolchain to use on Darwin"
    ninja-bin                   ""               "the path to Ninja tool"
    libdir-suffix                ""               "the library suffix folder to be used. Ex. 32 or 64. Default to none."
    cmark-build-type            "Debug"          "the CMake build variant for CommonMark (Debug, RelWithDebInfo, Release, MinSizeRel).  Defaults to Debug."
    lldb-extra-cmake-args       ""               "extra command line args to pass to lldb cmake"
    lldb-extra-xcodebuild-args  ""               "extra command line args to pass to lldb xcodebuild"
    lldb-test-cc                ""               "CC to use for building LLDB testsuite test inferiors.  Defaults to just-built, in-tree clang.  If set to 'host-toolchain', sets it to same as host-cc."
    lldb-test-with-curses       ""               "run test lldb test runner using curses terminal control"
    lldb-test-swift-only        "1"               "when running lldb tests, only include Swift-specific tests"
    lldb-no-debugserver         ""               "delete debugserver after building it, and don't try to codesign it"
    lldb-use-system-debugserver ""               "don't try to codesign debugserver, and use the system's debugserver instead"
    llvm-build-type             "Debug"          "the CMake build variant for LLVM and Clang (Debug, RelWithDebInfo, Release, MinSizeRel).  Defaults to Debug."
    swift-build-type            "Debug"          "the CMake build variant for Swift"
    swift-enable-assertions     "1"              "enable assertions in Swift"
    swift-analyze-code-coverage "not-merged"     "Code coverage analysis mode for Swift (false, not-merged, merged). Defaults to false if the argument is not present, and not-merged if the argument is present without a modifier."
    swift-tools-enable-lto      ""               "enable LTO compilation of Swift tools. *NOTE* This does not include the swift standard library and runtime. Must be set to one of 'thin' or 'full'"
    llvm-enable-lto             ""               "Must be set to one of 'thin' or 'full'"
    llvm-enable-modules         "0"              "enable building llvm using modules"
    swift-tools-num-parallel-lto-link-jobs ""    "The number of parallel link jobs to use when compiling swift tools"
    llvm-num-parallel-lto-link-jobs ""           "The number of parallel link jobs to use when compiling llvm"
    swift-stdlib-build-type     "Debug"          "the CMake build variant for Swift"
    swift-stdlib-enable-assertions "1"           "enable assertions in Swift"
    swift-stdlib-enable-resilience "1"           "build the Swift stdlib and overlays with resilience enabled"
    swift-stdlib-use-nonatomic-rc "0"            "build the Swift stdlib and overlays with nonatomic reference count operations enabled"
    lldb-build-type             "Debug"          "the CMake build variant for LLDB"
    lldb-build-with-xcode       "1"              "Use xcodebuild to build LLDB, instead of CMake"
    llbuild-build-type          "Debug"          "the CMake build variant for llbuild"
    foundation-build-type       "Debug"          "the build variant for Foundation"
    libdispatch-build-type      "Debug"          "the build variant for libdispatch"
    libicu-build-type           "Debug"          "the build variant for libicu"
    playgroundsupport-build-type "Debug"         "the build variant for PlaygroundSupport"
    xctest-build-type           "Debug"          "the build variant for xctest"
    swiftpm-build-type          "Debug"          "the build variant for swiftpm"
    llbuild-enable-assertions   "1"              "enable assertions in llbuild"
    enable-asan                 ""               "enable Address Sanitizer"
    enable-ubsan                ""               "enable Undefined Behavior Sanitizer"
    cmake                       ""               "path to the cmake binary"
    distcc                      ""               "use distcc in pump mode"
    distcc-pump                 ""               "the path to distcc pump executable. This argument is required if distcc is set."
    build-runtime-with-host-compiler   ""        "use the host c++ compiler to build everything"
    cmake-generator             "Unix Makefiles" "kind of build system to generate; see output of 'cmake --help' for choices"
    verbose-build               ""               "print the commands executed during the build"
    install-prefix              ""               "installation prefix"
    toolchain-prefix            ""               "the path to the .xctoolchain directory that houses the install prefix path"
    install-destdir             ""               "the path to use as the filesystem root for the installation"
    install-symroot             ""               "the path to install debug symbols into"
    swift-install-components    ""               "a semicolon-separated list of Swift components to install"
    llvm-install-components    ""                "a semicolon-separated list of LLVM components to install"
    installable-package         ""               "the path to the archive of the installation directory"
    test-installable-package    ""               "whether to run post-packaging tests on the produced package"
    reconfigure                 ""               "force a CMake configuration run even if CMakeCache.txt already exists"
    skip-reconfigure            ""               "set to skip reconfigure"
    swift-primary-variant-sdk   ""               "default SDK for target binaries"
    swift-primary-variant-arch  ""               "default arch for target binaries"
    skip-build-cmark            ""               "set to skip building CommonMark"
    skip-build-llvm             ""               "set to skip building LLVM/Clang"
    skip-build-compiler-rt      ""               "set to skip building Compiler-RT"
    skip-build-swift            ""               "set to skip building Swift"
    skip-build-linux            ""               "set to skip building Swift stdlibs for Linux"
    skip-build-freebsd          ""               "set to skip building Swift stdlibs for FreeBSD"
    skip-build-cygwin           ""               "set to skip building Swift stdlibs for Cygwin"
    skip-build-haiku            ""               "set to skip building Swift stdlibs for Haiku"
    skip-build-osx              ""               "set to skip building Swift stdlibs for OS X"
    skip-build-ios-device       ""               "set to skip building Swift stdlibs for iOS devices (i.e. build simulators only)"
    skip-build-ios-simulator    ""               "set to skip building Swift stdlibs for iOS simulators (i.e. build devices only)"
    skip-build-tvos-device      ""               "set to skip building Swift stdlibs for tvOS devices (i.e. build simulators only)"
    skip-build-tvos-simulator   ""               "set to skip building Swift stdlibs for tvOS simulators (i.e. build devices only)"
    skip-build-watchos-device   ""               "set to skip building Swift stdlibs for Apple watchOS devices (i.e. build simulators only)"
    skip-build-watchos-simulator ""              "set to skip building Swift stdlibs for Apple watchOS simulators (i.e. build devices only)"
    skip-build-android          ""               "set to skip building Swift stdlibs for Android"
    skip-build-lldb             ""               "set to skip building LLDB"
    skip-build-llbuild          ""               "set to skip building llbuild"
    skip-build-swiftpm          ""               "set to skip building swiftpm"
    skip-build-xctest           ""               "set to skip building xctest"
    skip-build-foundation       ""               "set to skip building foundation"
    skip-build-libdispatch      ""               "set to skip building libdispatch"
    skip-build-libicu           ""               "set to skip building libicu"
    skip-build-benchmarks       ""               "set to skip building Swift Benchmark Suite"
    skip-build-external-benchmarks "1"            "set to skip building the external Swift Benchmark Suite. (skipped by default)"
    skip-build-playgroundsupport ""              "set to skip building PlaygroundSupport"
    skip-test-cmark             ""               "set to skip testing CommonMark"
    skip-test-lldb              ""               "set to skip testing lldb"
    skip-test-swift             ""               "set to skip testing Swift"
    skip-test-llbuild           ""               "set to skip testing llbuild"
    skip-test-swiftpm           ""               "set to skip testing swiftpm"
    skip-test-xctest            ""               "set to skip testing xctest"
    skip-test-foundation        ""               "set to skip testing foundation"
    skip-test-libdispatch       ""               "set to skip testing libdispatch"
    skip-test-libicu            ""               "set to skip testing libicu"
    skip-test-playgroundsupport ""               "set to skip testing PlaygroundSupport"
    skip-test-linux             ""               "set to skip testing Swift stdlibs for Linux"
    skip-test-freebsd           ""               "set to skip testing Swift stdlibs for FreeBSD"
    skip-test-cygwin            ""               "set to skip testing Swift stdlibs for Cygwin"
    skip-test-haiku            ""                "set to skip testing Swift stdlibs for Haiku"
    skip-test-osx               ""               "set to skip testing Swift stdlibs for OS X"
    skip-test-ios-32bit-simulator     ""         "set to skip testing Swift stdlibs for iOS 32bit simulators"
    skip-test-ios-simulator     ""               "set to skip testing Swift stdlibs for iOS simulators (i.e. test devices only)"
    skip-test-ios-host          ""               "set to skip testing the host parts of the iOS toolchain"
    skip-test-tvos-simulator    ""               "set to skip testing Swift stdlibs for tvOS simulators (i.e. test devices only)"
    skip-test-tvos-host         ""               "set to skip testing the host parts of the tvOS toolchain"
    skip-test-watchos-simulator  ""              "set to skip testing Swift stdlibs for Apple watchOS simulators (i.e. test devices only)"
    skip-test-watchos-host      ""               "set to skip testing the host parts of the watchOS toolchain"
    skip-test-android-host      ""               "set to skip testing the host parts of the Android toolchain"
    validation-test             "0"              "set to run the validation test suite"
    long-test                   "0"              "set to run the long test suite"
    test-paths                  ""               "run tests located in specific directories and/or files"
    skip-test-benchmarks        ""               "set to skip running Swift Benchmark Suite"
    skip-test-optimized         ""               "set to skip testing the test suite in optimized mode"
    skip-test-optimize-for-size ""               "set to skip testing the test suite in optimize for size mode"
    skip-test-sourcekit         ""               "set to skip testing SourceKit"
    stress-test-sourcekit       ""               "set to run the stress-SourceKit target"
    workspace                   "${HOME}/src"    "source directory containing llvm, clang, swift"
    enable-llvm-assertions      "1"              "set to enable llvm assertions"
    build-llvm                  "1"              "set to 1 to build LLVM and Clang"
    build-swift-tools           "1"              "set to 1 to build Swift host tools"
    build-swift-dynamic-stdlib  ""               "set to 1 to build dynamic variants of the Swift standard library"
    build-swift-static-stdlib   ""               "set to 1 to build static variants of the Swift standard library"
    build-swift-stdlib-unittest-extra "0"        "set to 1 to build optional StdlibUnittest components"
    build-swift-dynamic-sdk-overlay   ""         "set to 1 to build dynamic variants of the Swift SDK overlay"
    build-swift-static-sdk-overlay    ""         "set to 1 to build static variants of the Swift SDK overlay"
    build-swift-examples        "1"              "set to 1 to build examples"
    build-swift-remote-mirror   "1"              "set to 1 to build the Swift Remote Mirror library"
    build-sil-debugging-stdlib  "0"              "set to 1 to build the Swift standard library with -gsil to enable debugging and profiling on SIL level"
    check-incremental-compilation "0"            "set to 1 to compile swift libraries multiple times to check if incremental compilation works"
    report-statistics           "0"              "set to 1 to generate compilation statistics files for swift libraries"
    llvm-include-tests          "1"              "Set to true to generate testing targets for LLVM. Set to true by default."
    swift-include-tests         "1"              "Set to true to generate testing targets for Swift. This allows the build to proceed when 'test' directory is missing (required for B&I builds)"
    native-llvm-tools-path      ""               "directory that contains LLVM tools that are executable on the build machine"
    native-clang-tools-path     ""               "directory that contains Clang tools that are executable on the build machine"
    native-swift-tools-path     ""               "directory that contains Swift tools that are executable on the build machine"
    embed-bitcode-section       "0"              "embed an LLVM bitcode section in stdlib/overlay binaries for supported platforms"
    darwin-crash-reporter-client ""              "whether to enable CrashReporter integration"
    darwin-stdlib-install-name-dir ""            "the directory of the install_name for standard library dylibs"
    install-cmark               ""               "whether to install cmark"
    install-swift               ""               "whether to install Swift"
    install-lldb                ""               "whether to install LLDB"
    install-llbuild             ""               "whether to install llbuild"
    install-swiftpm             ""               "whether to install swiftpm"
    install-xctest              ""               "whether to install xctest"
    install-foundation          ""               "whether to install foundation"
    install-libdispatch         ""               "whether to install libdispatch"
    install-libicu              ""               "whether to install libicu"
    install-playgroundsupport   ""               "whether to install PlaygroundSupport"
    darwin-install-extract-symbols ""            "whether to extract symbols with dsymutil during installations"
    host-target                 ""               "The host target. LLVM, Clang, and Swift will be built for this target. The built LLVM and Clang will be used to compile Swift for the cross-compilation targets. **This argument is required**"
    stdlib-deployment-targets   ""               "space-separated list of targets to configure the Swift standard library to be compiled or cross-compiled for"
    build-stdlib-deployment-targets "all"        "space-separated list that filters which of the configured targets to build the Swift standard library for, or 'all'"
    cross-compile-hosts         ""               "space-separated list of targets to cross-compile host Swift tools for"
    cross-compile-with-host-tools  ""            "set to use the clang we build for the host to then build the cross-compile hosts"
    cross-compile-install-prefixes      ""       "semicolon-separated list of install prefixes to use for the cross-compiled hosts. The list expands, so if there are more cross-compile hosts than prefixes, unmatched hosts use the last prefix in the list"
    skip-merge-lipo-cross-compile-tools ""       "set to skip running merge-lipo after installing cross-compiled host Swift tools"
    darwin-deployment-version-osx     "10.9"     "minimum deployment target version for OS X"
    darwin-deployment-version-ios     "7.0"      "minimum deployment target version for iOS"
    darwin-deployment-version-tvos    "9.0"      "minimum deployment target version for tvOS"
    darwin-deployment-version-watchos "2.0"      "minimum deployment target version for watchOS"
    extra-cmake-options         ""               "Extra options to pass to CMake for all targets"
    extra-swift-args            ""               "Extra arguments to pass to swift modules which match regex. Assumed to be a flattened cmake list consisting of [module_regexp, args, module_regexp, args, ...]"
    sil-verify-all              "0"              "If enabled, run the SIL verifier after each transform when building Swift files during this build process"
    swift-enable-ast-verifier   "1"              "If enabled, and the assertions are enabled, the built Swift compiler will run the AST verifier every time it is invoked"
    swift-runtime-enable-leak-checker   "0"              "Enable leaks checking routines in the runtime"
    use-gold-linker             ""               "Enable using the gold linker"
    darwin-toolchain-bundle-identifier ""        "CFBundleIdentifier for xctoolchain info plist"
    darwin-toolchain-display-name      ""        "Display Name for xctoolcain info plist"
    darwin-toolchain-display-name-short ""       "Display Name with out date for xctoolchain info plist"
    darwin-toolchain-name              ""        "Directory name for xctoolchain"
    darwin-toolchain-version           ""        "Version for xctoolchain info plist and installer pkg"
    darwin-toolchain-application-cert  ""        "Application Cert name to codesign xctoolchain"
    darwin-toolchain-installer-cert    ""        "Installer Cert name to create installer pkg"
    darwin-toolchain-installer-package ""        "The path to installer pkg"
    darwin-sdk-deployment-targets      "xctest-ios-8.0"        "semicolon-separated list of triples like 'fookit-ios-9.0;barkit-watchos-9.0'"
    darwin-overlay-target              ""        "single overlay target to build, dependencies are computed later"
    build-jobs                         ""        "The number of parallel build jobs to use"
    darwin-toolchain-alias             ""        "Swift alias for toolchain"
    android-ndk                        ""        "An absolute path to the NDK that will be used as a libc implementation for Android builds"
    android-api-level                  ""        "The Android API level to target when building for Android. Currently only 21 or above is supported"
    android-ndk-gcc-version            ""        "The GCC version to use when building for Android. Currently only 4.9 is supported"
    android-icu-uc                     ""        "Path to a directory containing libicuuc.so"
    android-icu-uc-include             ""        "Path to a directory containing headers for libicuuc"
    android-icu-i18n                   ""        "Path to a directory containing libicui18n.so"
    android-icu-i18n-include           ""        "Path to a directory containing headers libicui18n"
    android-deploy-device-path         ""        "Path on an Android device to which built Swift stdlib products will be deployed"
    check-args-only                    ""        "set to check all arguments are known. Exit with status 0 if success, non zero otherwise"
    common-cmake-options               ""        "CMake options used for all targets, including LLVM/Clang"
    cmark-cmake-options                ""        "CMake options used for all cmark targets"
    ninja-cmake-options                ""        "CMake options used for all ninja targets"
    foundation-cmake-options           ""        "CMake options used for all foundation targets"
    libdispatch-cmake-options          ""        "CMake options used for all libdispatch targets"
    libicu-cmake-options               ""        "CMake options used for all libicu targets"
    llbuild-cmake-options              ""        "CMake options used for all llbuild targets"
    lldb-cmake-options                 ""        "CMake options used for all lldb targets"
    llvm-cmake-options                 ""        "CMake options used for all llvm targets"
    ninja-cmake-options                ""        "CMake options used for all ninja targets"
    swift-cmake-options                ""        "CMake options used for all swift targets"
    swiftpm-cmake-options              ""        "CMake options used for all swiftpm targets"
    xctest-cmake-options               ""        "CMake options used for all xctest targets"
    playgroundsupport-cmake-options    ""        "CMake options used for all playgroundsupport targets"
    # TODO: Remove this some time later.
    user-config-args            ""               "**Renamed to --extra-cmake-options**: User-supplied arguments to cmake when used to do configuration."
    only-execute                       "all"     "Only execute the named action (see implementation)"
    llvm-lit-args                      ""        "If set, override the lit args passed to LLVM"
    clang-profile-instr-use            ""        "If set, profile file to use for clang PGO"
    coverage-db                        ""        "If set, coverage database to use when prioritizing testing"
    build-toolchain-only               ""        "If set, only build the necessary tools to build an external toolchain"
    skip-local-host-install            ""        "If we are cross-compiling multiple targets, skip an install pass locally if the hosts match"
)

# Centralized access point for traced command invocation.
# Every operation that might mutates file system should be called via
# these functions.

function call() {
    if [[ ${DRY_RUN} ]]; then
        echo "${PS4}"$(quoted_print "$@")
    else
        { set -x; } 2>/dev/null
        "$@"
        { set +x; } 2>/dev/null
    fi
}

function with_pushd() {
    local dir=$1
    shift
    if [[ "$1" == "call" ]]; then
        shift
    fi
    if [[ ${DRY_RUN} ]]; then
        echo ${PS4}pushd "${dir}"
        echo "${PS4}"$(quoted_print "$@")
        echo ${PS4}popd
    else
        set -x
        pushd "${dir}"
        "$@"
        { set -x; } 2>/dev/null # because $@ might includes { set +x; }
        popd
        { set +x; } 2>/dev/null
    fi
}

function quoted_print() {
    python -c 'import pipes; import sys; print(" ".join(pipes.quote(arg) for arg in sys.argv[1:]))' "$@"
}

function toupper() {
    echo "$@" | tr '[:lower:]' '[:upper:]'
}

function tolower() {
    echo "$@" | tr '[:upper:]' '[:lower:]'
}

function true_false() {
    case "$1" in
        false | FALSE | 0 | "")
            echo "FALSE"
            ;;
        true | TRUE | 1)
            echo "TRUE"
            ;;
        *)
            echo "true_false: unknown value: $1" >&2
            exit 1
            ;;
    esac
}

function to_varname() {
    toupper "${1//-/_}"
}

function set_lldb_build_mode() {
    if [[ "${LLDB_BUILD_TYPE}" == "RelWithDebInfo" ]]; then
      LLDB_BUILD_MODE="CustomSwift-Release"
    else
      LLDB_BUILD_MODE="CustomSwift-${LLDB_BUILD_TYPE}"
    fi
}

function is_llvm_lto_enabled() {
    if [[ "${LLVM_ENABLE_LTO}" == "thin" ]] ||
       [[ "${LLVM_ENABLE_LTO}" == "full" ]]; then
        echo "TRUE"
    else
        echo "FALSE"
    fi
}

function is_swift_lto_enabled() {
    if [[ "${SWIFT_TOOLS_ENABLE_LTO}" == "thin" ]] ||
       [[ "${SWIFT_TOOLS_ENABLE_LTO}" == "full" ]]; then
        echo "TRUE"
    else
        echo "FALSE"
    fi
}

# Support for performing isolated actions.
#
# This is part of refactoring more work to be done or controllable via
# `build-script` itself. For additional information, see:
# https://bugs.swift.org/browse/SR-237
#
# To use this functionality, the script is invoked with:
#   ONLY_EXECUTE=<action name>
# where <action name> is one of:
#   all                          -- execute all actions
#   ${host}-${product}-build     -- the build of the product
#   ${host}-${product}-test      -- the test of the product
#   ${host}-${product}-install   -- the install of the product
#   ${host}-package              -- the package construction and test
#   merged-hosts-lipo            -- the lipo step, if used
# and if used, only the one individual action will be performed.
#
# If not set, the default is `all`.

# should_execute_action(name) -> 1 or nil
#
# Check if the named action should be run in the given script invocation.
function should_execute_action() {
    local name="$1"

    if [[ "${ONLY_EXECUTE}" = "all" ]] ||
           [[ "${ONLY_EXECUTE}" = "${name}" ]]; then
        echo 1
    fi
}

# should_execute_host_actions_for_phase(host, phase-name) -> 1 or nil
#
# Check if the there are any actions to execute for this host and phase (i.e.,
# "build", "test", or "install")
function should_execute_host_actions_for_phase() {
    local host="$1"
    local phase_name="$2"

    if [[ "${ONLY_EXECUTE}" = "all" ]] ||
           [[ "${ONLY_EXECUTE}" == ${host}-*-${phase_name} ]]; then
        echo 1
    fi
}

function set_build_options_for_host() {
    llvm_cmake_options=()
    swift_cmake_options=()
    cmark_cmake_options=()
    lldb_cmake_options=()
    swiftpm_bootstrap_options=()
    SWIFT_HOST_VARIANT=
    SWIFT_HOST_VARIANT_SDK=
    SWIFT_HOST_VARIANT_ARCH=
    SWIFT_HOST_TRIPLE=
    local host="$1"

    # Hosts which can be cross-compiled must specify:
    # SWIFT_HOST_TRIPLE and llvm_target_arch (as well as usual HOST_VARIANT flags)

    case ${host} in
        freebsd-x86_64)
            SWIFT_HOST_VARIANT="freebsd"
            SWIFT_HOST_VARIANT_SDK="FREEBSD"
            SWIFT_HOST_VARIANT_ARCH="x86_64"
            ;;
        cygwin-x86_64)
            SWIFT_HOST_VARIANT="cygwin"
            SWIFT_HOST_VARIANT_SDK="CYGWIN"
            SWIFT_HOST_VARIANT_ARCH="x86_64"
            ;;
        haiku-x86_64)
            SWIFT_HOST_VARIANT="haiku"
            SWIFT_HOST_VARIANT_SDK="HAIKU"
            SWIFT_HOST_VARIANT_ARCH="x86_64"
            ;;
        linux-*)
            SWIFT_HOST_VARIANT="linux"
            SWIFT_HOST_VARIANT_SDK="LINUX"
            case ${host} in
                linux-x86_64)
                    SWIFT_HOST_VARIANT_ARCH="x86_64"
                    ;;
                linux-armv6)
                    SWIFT_HOST_VARIANT_ARCH="armv6"
                    SWIFT_HOST_TRIPLE="armv6-unknown-linux-gnueabihf"
                    llvm_target_arch="ARM"
                    ;;
                linux-armv7)
                    SWIFT_HOST_VARIANT_ARCH="armv7"
                    SWIFT_HOST_TRIPLE="armv7-unknown-linux-gnueabihf"
                    llvm_target_arch="ARM"
                    ;;
                linux-aarch64)
                    SWIFT_HOST_VARIANT_ARCH="aarch64"
                    ;;
                linux-powerpc64)
                    SWIFT_HOST_VARIANT_ARCH="powerpc64"
                    ;;
                linux-powerpc64le)
                    SWIFT_HOST_VARIANT_ARCH="powerpc64le"
                    ;;
                linux-s390x)
                    SWIFT_HOST_VARIANT_ARCH="s390x"
                    ;;
                esac
        ;;
        macosx-* | iphoneos-* | iphonesimulator-* | \
          appletvos-* | appletvsimulator-* | \
            watchos-* | watchsimulator-*)
            case ${host} in
                macosx-x86_64)
                    xcrun_sdk_name="macosx"
                    llvm_target_arch=""
                    SWIFT_HOST_TRIPLE="x86_64-apple-macosx${DARWIN_DEPLOYMENT_VERSION_OSX}"
                    SWIFT_HOST_VARIANT="macosx"
                    SWIFT_HOST_VARIANT_SDK="OSX"
                    SWIFT_HOST_VARIANT_ARCH="x86_64"

                    cmake_osx_deployment_target="${DARWIN_DEPLOYMENT_VERSION_OSX}"
                    cmark_cmake_options=(
                        -DCMAKE_C_FLAGS="$(cmark_c_flags ${host})"
                        -DCMAKE_CXX_FLAGS="$(cmark_c_flags ${host})"
                        -DCMAKE_OSX_SYSROOT:PATH="$(xcrun --sdk ${xcrun_sdk_name} --show-sdk-path)"
                        -DCMAKE_OSX_DEPLOYMENT_TARGET="${cmake_osx_deployment_target}"
                    )
                    swiftpm_bootstrap_options=(
                        --sysroot="$(xcrun --sdk ${xcrun_sdk_name} --show-sdk-path)"
                    )
                    ;;
                iphonesimulator-i386)
                    xcrun_sdk_name="iphonesimulator"
                    llvm_target_arch="X86"
                    SWIFT_HOST_TRIPLE="i386-apple-ios${DARWIN_DEPLOYMENT_VERSION_IOS}"
                    SWIFT_HOST_VARIANT="iphonesimulator"
                    SWIFT_HOST_VARIANT_SDK="IOS_SIMULATOR"
                    SWIFT_HOST_VARIANT_ARCH="i386"

                    cmake_osx_deployment_target=""
                    cmark_cmake_options=(
                        -DCMAKE_C_FLAGS="$(cmark_c_flags ${host})"
                        -DCMAKE_CXX_FLAGS="$(cmark_c_flags ${host})"
                        -DCMAKE_OSX_SYSROOT:PATH="$(xcrun --sdk ${xcrun_sdk_name} --show-sdk-path)"
                    )
                    ;;
                iphonesimulator-x86_64)
                    xcrun_sdk_name="iphonesimulator"
                    llvm_target_arch="X86"
                    SWIFT_HOST_TRIPLE="x86_64-apple-ios${DARWIN_DEPLOYMENT_VERSION_IOS}"
                    SWIFT_HOST_VARIANT="iphonesimulator"
                    SWIFT_HOST_VARIANT_SDK="IOS_SIMULATOR"
                    SWIFT_HOST_VARIANT_ARCH="x86_64"

                    cmake_osx_deployment_target=""
                    cmark_cmake_options=(
                        -DCMAKE_C_FLAGS="$(cmark_c_flags ${host})"
                        -DCMAKE_CXX_FLAGS="$(cmark_c_flags ${host})"
                        -DCMAKE_OSX_SYSROOT:PATH="$(xcrun --sdk ${xcrun_sdk_name} --show-sdk-path)"
                    )
                    ;;
                iphoneos-armv7)
                    xcrun_sdk_name="iphoneos"
                    llvm_target_arch="ARM"
                    SWIFT_HOST_TRIPLE="armv7-apple-ios${DARWIN_DEPLOYMENT_VERSION_IOS}"
                    SWIFT_HOST_VARIANT="iphoneos"
                    SWIFT_HOST_VARIANT_SDK="IOS"
                    SWIFT_HOST_VARIANT_ARCH="armv7"

                    cmake_osx_deployment_target=""
                    cmark_cmake_options=(
                        -DCMAKE_C_FLAGS="$(cmark_c_flags ${host})"
                        -DCMAKE_CXX_FLAGS="$(cmark_c_flags ${host})"
                        -DCMAKE_OSX_SYSROOT:PATH="$(xcrun --sdk ${xcrun_sdk_name} --show-sdk-path)"
                    )
                    ;;
                iphoneos-armv7s)
                    xcrun_sdk_name="iphoneos"
                    llvm_target_arch="ARM"
                    SWIFT_HOST_TRIPLE="armv7s-apple-ios${DARWIN_DEPLOYMENT_VERSION_IOS}"
                    SWIFT_HOST_VARIANT="iphoneos"
                    SWIFT_HOST_VARIANT_SDK="IOS"
                    SWIFT_HOST_VARIANT_ARCH="armv7s"

                    cmake_osx_deployment_target=""
                    cmark_cmake_options=(
                        -DCMAKE_C_FLAGS="$(cmark_c_flags ${host})"
                        -DCMAKE_CXX_FLAGS="$(cmark_c_flags ${host})"
                        -DCMAKE_OSX_SYSROOT:PATH="$(xcrun --sdk ${xcrun_sdk_name} --show-sdk-path)"
                    )
                    ;;
                iphoneos-arm64)
                    xcrun_sdk_name="iphoneos"
                    llvm_target_arch="AArch64"
                    SWIFT_HOST_TRIPLE="arm64-apple-ios${DARWIN_DEPLOYMENT_VERSION_IOS}"
                    SWIFT_HOST_VARIANT="iphoneos"
                    SWIFT_HOST_VARIANT_SDK="IOS"
                    SWIFT_HOST_VARIANT_ARCH="arm64"

                    cmake_osx_deployment_target=""
                    cmark_cmake_options=(
                        -DCMAKE_C_FLAGS="$(cmark_c_flags ${host})"
                        -DCMAKE_CXX_FLAGS="$(cmark_c_flags ${host})"
                        -DCMAKE_OSX_SYSROOT:PATH="$(xcrun --sdk ${xcrun_sdk_name} --show-sdk-path)"
                    )
                    ;;
                appletvsimulator-x86_64)
                    xcrun_sdk_name="appletvsimulator"
                    llvm_target_arch="X86"
                    SWIFT_HOST_TRIPLE="x86_64-apple-tvos${DARWIN_DEPLOYMENT_VERSION_TVOS}"
                    SWIFT_HOST_VARIANT="appletvsimulator"
                    SWIFT_HOST_VARIANT_SDK="TVOS_SIMULATOR"
                    SWIFT_HOST_VARIANT_ARCH="x86_64"

                    cmake_osx_deployment_target=""
                    cmark_cmake_options=(
                        -DCMAKE_C_FLAGS="$(cmark_c_flags ${host})"
                        -DCMAKE_CXX_FLAGS="$(cmark_c_flags ${host})"
                        -DCMAKE_OSX_SYSROOT:PATH="$(xcrun --sdk ${xcrun_sdk_name} --show-sdk-path)"
                    )
                    ;;
                appletvos-arm64)
                    xcrun_sdk_name="appletvos"
                    llvm_target_arch="AArch64"
                    SWIFT_HOST_TRIPLE="arm64-apple-tvos${DARWIN_DEPLOYMENT_VERSION_TVOS}"
                    SWIFT_HOST_VARIANT="appletvos"
                    SWIFT_HOST_VARIANT_SDK="TVOS"
                    SWIFT_HOST_VARIANT_ARCH="arm64"

                    cmake_osx_deployment_target=""
                    cmark_cmake_options=(
                        -DCMAKE_C_FLAGS="$(cmark_c_flags ${host})"
                        -DCMAKE_CXX_FLAGS="$(cmark_c_flags ${host})"
                        -DCMAKE_OSX_SYSROOT:PATH="$(xcrun --sdk ${xcrun_sdk_name} --show-sdk-path)"
                    )
                    ;;
                watchsimulator-i386)
                    xcrun_sdk_name="watchsimulator"
                    llvm_target_arch="X86"
                    SWIFT_HOST_TRIPLE="i386-apple-watchos${DARWIN_DEPLOYMENT_VERSION_WATCHOS}"
                    SWIFT_HOST_VARIANT="watchsimulator"
                    SWIFT_HOST_VARIANT_SDK="WATCHOS_SIMULATOR"
                    SWIFT_HOST_VARIANT_ARCH="i386"

                    cmake_osx_deployment_target=""
                    cmark_cmake_options=(
                        -DCMAKE_C_FLAGS="$(cmark_c_flags ${host})"
                        -DCMAKE_CXX_FLAGS="$(cmark_c_flags ${host})"
                        -DCMAKE_OSX_SYSROOT:PATH="$(xcrun --sdk ${xcrun_sdk_name} --show-sdk-path)"
                    )
                    ;;
                watchos-armv7k)
                    xcrun_sdk_name="watchos"
                    llvm_target_arch="ARM"
                    SWIFT_HOST_TRIPLE="armv7k-apple-watchos${DARWIN_DEPLOYMENT_VERSION_WATCHOS}"
                    SWIFT_HOST_VARIANT="watchos"
                    SWIFT_HOST_VARIANT_SDK="WATCHOS"
                    SWIFT_HOST_VARIANT_ARCH="armv7k"

                    cmake_osx_deployment_target=""
                    cmark_cmake_options=(
                        -DCMAKE_C_FLAGS="$(cmark_c_flags ${host})"
                        -DCMAKE_CXX_FLAGS="$(cmark_c_flags ${host})"
                        -DCMAKE_OSX_SYSROOT:PATH="$(xcrun --sdk ${xcrun_sdk_name} --show-sdk-path)"
                    )
                    ;;
                *)
                    echo "Unknown host for swift tools: ${host}"
                    exit 1
                    ;;
            esac

            if [[ "${DARWIN_SDK_DEPLOYMENT_TARGETS}" != "" ]]; then
                local IFS=";"; DARWIN_SDK_DEPLOYMENT_TARGETS=($DARWIN_SDK_DEPLOYMENT_TARGETS)

                for target in "${DARWIN_SDK_DEPLOYMENT_TARGETS[@]}"; do
                    local IFS="-"; triple=($target)
                    sdk_target=$(toupper ${triple[0]}_${triple[1]})
                    swift_cmake_options+=(
                        "-DSWIFTLIB_DEPLOYMENT_VERSION_${sdk_target}=${triple[2]}"
                    )
                done
            fi

            llvm_cmake_options=(
                -DCMAKE_OSX_DEPLOYMENT_TARGET:STRING="${cmake_osx_deployment_target}"
                -DCMAKE_OSX_SYSROOT:PATH="$(xcrun --sdk ${xcrun_sdk_name} --show-sdk-path)"
                -DLLVM_ENABLE_LIBCXX:BOOL=TRUE
                -DCOMPILER_RT_ENABLE_IOS:BOOL=FALSE
                -DCOMPILER_RT_ENABLE_WATCHOS:BOOL=FALSE
                -DCOMPILER_RT_ENABLE_TVOS:BOOL=FALSE
                -DSANITIZER_MIN_OSX_VERSION="${cmake_osx_deployment_target}"
                -DLLVM_ENABLE_MODULES:BOOL="$(true_false ${LLVM_ENABLE_MODULES})"
            )
            if [[ $(is_llvm_lto_enabled) == "TRUE" ]]; then
                if [[ $(cmake_needs_to_specify_standard_computed_defaults) == "TRUE" ]]; then
                    llvm_cmake_options+=(
                        "-DCMAKE_C_STANDARD_COMPUTED_DEFAULT=AppleClang"
                        "-DCMAKE_CXX_STANDARD_COMPUTED_DEFAULT=AppleClang"
                    )
                fi

                llvm_cmake_options+=(
                    "-DLLVM_PARALLEL_LINK_JOBS=${LLVM_NUM_PARALLEL_LTO_LINK_JOBS}"
                )
            fi

            if [[ $(is_swift_lto_enabled) == "TRUE" ]]; then
                if [[ $(cmake_needs_to_specify_standard_computed_defaults) = "TRUE" ]]; then
                    swift_cmake_options+=(
                        "-DCMAKE_C_STANDARD_COMPUTED_DEFAULT=AppleClang"
                        "-DCMAKE_CXX_STANDARD_COMPUTED_DEFAULT=AppleClang"
                    )
                fi

                llvm_cmake_options+=(
                    -DLLVM_ENABLE_MODULE_DEBUGGING:BOOL=NO
                )

                swift_cmake_options+=(
                    -DLLVM_ENABLE_MODULE_DEBUGGING:BOOL=NO
                    "-DSWIFT_PARALLEL_LINK_JOBS=${SWIFT_TOOLS_NUM_PARALLEL_LTO_LINK_JOBS}"
                )
            fi

            swift_cmake_options+=(
                -DSWIFT_DARWIN_DEPLOYMENT_VERSION_OSX="${DARWIN_DEPLOYMENT_VERSION_OSX}"
                -DSWIFT_DARWIN_DEPLOYMENT_VERSION_IOS="${DARWIN_DEPLOYMENT_VERSION_IOS}"
                -DSWIFT_DARWIN_DEPLOYMENT_VERSION_TVOS="${DARWIN_DEPLOYMENT_VERSION_TVOS}"
                -DSWIFT_DARWIN_DEPLOYMENT_VERSION_WATCHOS="${DARWIN_DEPLOYMENT_VERSION_WATCHOS}"
                -DLLVM_ENABLE_LIBCXX:BOOL=TRUE
            )
            ;;
        *)
            echo "Unknown host tools target: ${host}"
            exit 1
            ;;
    esac


    llvm_cmake_options+=(
        -DLLVM_TOOL_COMPILER_RT_BUILD:BOOL="$(false_true ${SKIP_BUILD_COMPILER_RT})"
        -DLLVM_BUILD_EXTERNAL_COMPILER_RT:BOOL="$(false_true ${SKIP_BUILD_COMPILER_RT})"
    )

    # If we are asked to not generate test targets for LLVM and or Swift,
    # disable as many LLVM tools as we can. This improves compile time when
    # compiling with LTO.
    #
    # *NOTE* Currently we do not support testing LLVM via build-script. But in a
    # future commit we will.
    #for arg in "$(compute_cmake_llvm_tool_disable_flags)"; do
    #    llvm_cmake_options+=( ${arg} )
    #done

    if [[ "${llvm_target_arch}" ]] ; then
        llvm_cmake_options+=(
            -DLLVM_TARGET_ARCH="${llvm_target_arch}"
        )
    fi

    # For cross-compilable hosts, we need to know the triple
    # and it must be the same for both LLVM and Swift

    if [[ "${SWIFT_HOST_TRIPLE}" ]] ; then
        llvm_cmake_options+=(
            -DLLVM_HOST_TRIPLE:STRING="${SWIFT_HOST_TRIPLE}"
        )
        swift_cmake_options+=(
            -DSWIFT_HOST_TRIPLE:STRING="${SWIFT_HOST_TRIPLE}"
        )
        lldb_cmake_options+=(
            -DLLVM_HOST_TRIPLE:STRING="${SWIFT_HOST_TRIPLE}"
        )
    fi
    swift_cmake_options+=(
        -DSWIFT_HOST_VARIANT="${SWIFT_HOST_VARIANT}"
        -DSWIFT_HOST_VARIANT_SDK="${SWIFT_HOST_VARIANT_SDK}"
        -DSWIFT_HOST_VARIANT_ARCH="${SWIFT_HOST_VARIANT_ARCH}"
    )

    if [[ "${LLVM_LIT_ARGS}" ]]; then
        llvm_cmake_options+=(
            -DLLVM_LIT_ARGS="${LLVM_LIT_ARGS}"
        )
        swift_cmake_options+=(
            -DLLVM_LIT_ARGS="${LLVM_LIT_ARGS}"
        )
    fi

    if [[ "${CLANG_PROFILE_INSTR_USE}" ]]; then
        llvm_cmake_options+=(
            -DLLVM_PROFDATA_FILE="${CLANG_PROFILE_INSTR_USE}"
        )
    fi

    swift_cmake_options+=(
        -DCOVERAGE_DB="${COVERAGE_DB}"
    )
}

function configure_default_options() {
    # Build a table of all of the known setting variables names.
    #
    # This is an optimization to do the argument to variable conversion (which is
    # slow) in a single pass.
    local all_settings=()
    for ((i = 0; i < ${#KNOWN_SETTINGS[@]}; i += 3)); do
        all_settings+=("${KNOWN_SETTINGS[i]}")
    done
    local known_setting_varnames=($(to_varname "${all_settings[*]}"))

    # Build up an "associative array" mapping setting names to variable names
    # (we use this for error checking to identify "known options", and as a fast
    # way to map the setting name to a variable name). See the code for scanning
    # command line arguments.
    #
    # This loop also sets (or unsets) each corresponding variable to its default
    # value.
    #
    # NOTE: If the Mac's bash were not stuck in the past, we could "declare -A"
    # an associative array, but instead we have to hack it by defining variables.
    for ((i = 0; i < ${#KNOWN_SETTINGS[@]}; i += 3)); do
        local setting="${KNOWN_SETTINGS[i]}"
        local default_value="${KNOWN_SETTINGS[$((i+1))]}"

        # Find the variable name in our lookup table.
        local varname="${known_setting_varnames[$((i/3))]}"

        # Establish the associative array mapping.
        eval "${setting//-/_}_VARNAME=${varname}"

        if [[ "${default_value}" ]] ; then
            # For an explanation of the backslash see http://stackoverflow.com/a/9715377
            eval ${varname}=$\default_value
        else
            unset ${varname}
        fi
    done
}
configure_default_options

COMMAND_NAME="$(basename "$0")"

# Print instructions for using this script to stdout
usage() {
    echo "Usage: ${COMMAND_NAME} [--help|-h] [ --SETTING=VALUE | --SETTING VALUE | --SETTING ]*"
    echo
    echo "  Available settings. Each setting corresponds to a variable,"
    echo "  obtained by upcasing its name, in this script.  A variable"
    echo "  with no default listed here will be unset in the script if"
    echo "  not explicitly specified.  A setting passed in the 3rd form"
    echo "  will set its corresponding variable to \"1\"."
    echo

    setting_list="
 | |Setting| Default|Description
 | |-------| -------|-----------
"

    for ((i = 0; i < ${#KNOWN_SETTINGS[@]}; i += 3)); do
        setting_list+="\
 | |--${KNOWN_SETTINGS[i]}| ${KNOWN_SETTINGS[$((i+1))]}|${KNOWN_SETTINGS[$((i+2))]}
"
    done
    echo "${setting_list}" | column -x -s'|' -t
    echo
    echo "Note: when using the form --SETTING VALUE, VALUE must not begin "
    echo "      with a hyphen."
    echo "Note: the \"--release\" option creates a pre-packaged combination"
    echo "      of settings used by the buildbot."
    echo
    echo "Cross-compiling Swift host tools"
    echo "  When building cross-compiled tools, it first builds for the native"
    echo "  build host machine. Then it proceeds to build the specified cross-compile"
    echo "  targets. It currently builds the requested variants of stdlib each"
    echo "  time around, so once for the native build, then again each time for"
    echo "  the cross-compile tool targets."
    echo
    echo "  When installing cross-compiled tools, it first installs each target"
    echo "  arch into a separate subdirectory under install-destdir, since you"
    echo "  can cross-compile for multiple targets at the same time. It then runs"
    echo "  recursive-lipo to produce fat binaries by merging the cross-compiled"
    echo "  targets, installing the merged result into the expected location of"
    echo "  install-destdir. After that, any remaining steps to extract dsyms and"
    echo "  create an installable package operates on install-destdir as normal."
}

# Scan all command-line arguments
while [[ "$1" ]] ; do
    case "$1" in
        -h | --help )
            usage
            exit
            ;;

        --* )
            dashless="${1:2}"

            # drop suffix beginning with the first "="
            setting="${dashless%%=*}"

            # compute the variable to set, using the cached map set up by
            # configure_default_options().
            varname_var="${setting//-/_}_VARNAME"
            varname=${!varname_var}

            # check to see if this is a known option
            if [[ "${varname}" = "" ]] ; then
                echo "error: unknown setting: ${setting}" 1>&2
                usage 1>&2
                exit 1
            fi

            # find the intended value
            if [[ "${dashless}" == *=* ]] ; then              # if there's an '=', the value
                value="${dashless#*=}"                        #   is everything after the first '='
            elif [[ "$2" ]] && [[ "${2:0:1}" != "-" ]] ; then # else if the next parameter exists
                value="$2"                                    #   but isn't an option, use that
                shift
            else                                              # otherwise, the value is 1
                value=1
            fi

            # For explanation of backslash see http://stackoverflow.com/a/9715377
            eval ${varname}=$\value
            ;;

        *)
            echo "Error: Invalid argument: $1" 1>&2
            usage 1>&2
            exit 1
    esac
    shift
done

# TODO: Rename this argument
LOCAL_HOST=$HOST_TARGET

# TODO: Remove this some time later.
if [[ "${USER_CONFIG_ARGS}" ]]; then
    echo "Error: --user-config-args is renamed to --extra-cmake-options." 1>&2
    exit 1
fi

if [[ "${CHECK_ARGS_ONLY}" ]]; then
    exit 0
fi

# FIXME: We currently do not support building compiler-rt with the
# Xcode generator.
if [[ "${CMAKE_GENERATOR}" == "Xcode" ]]; then
    SKIP_BUILD_COMPILER_RT=1
fi

# FIXME: We currently do not support cross-compiling swift with compiler-rt.
if [[ "${CROSS_COMPILE_HOSTS}" ]]; then
    SKIP_BUILD_COMPILER_RT=1
fi

if [[ "${SKIP_RECONFIGURE}" ]]; then
    RECONFIGURE=""
fi

# WORKSPACE, BUILD_DIR and INSTALLABLE_PACKAGE must be absolute paths
case "${WORKSPACE}" in
    /*) ;;
    *)
        echo "workspace must be an absolute path (was '${WORKSPACE}')"
        exit 1
        ;;
esac
case "${BUILD_DIR}" in
    /*) ;;
    "")
        echo "the --build-dir option is required"
        usage
        exit 1
        ;;
    *)
        echo "build-dir must be an absolute path (was '${BUILD_DIR}')"
        exit 1
        ;;
esac
case "${INSTALLABLE_PACKAGE}" in
    /*) ;;
    "") ;;
    *)
        echo "installable-package must be an absolute path (was '${INSTALLABLE_PACKAGE}')"
        exit 1
        ;;
esac

# WORKSPACE must exist
if [ ! -e "${WORKSPACE}" ] ; then
    echo "Workspace does not exist (tried ${WORKSPACE})"
    exit 1
fi

# FIXME: HOST_CC and CMAKE are set, and their presence is validated by,
#        utils/build-script. These checks are redundant, but must remain until
#        build-script-impl is merged completely with utils/build-script.
#        For additional information, see: https://bugs.swift.org/browse/SR-237
if [ -z "${HOST_CC}" ] ; then
    echo "Can't find clang.  Please install clang-3.5 or a later version."
    exit 1
fi
if [ -z "${CMAKE}" ] ; then
    echo "Environment variable CMAKE must be specified."
    exit 1
fi

function xcrun_find_tool() {
  xcrun --sdk macosx --toolchain "${DARWIN_XCRUN_TOOLCHAIN}" --find "$@"
}

function not() {
    if [[ ! "$1" ]] ; then
        echo 1
    fi
}

function join {
    local IFS="$1"; shift; echo "$*";
}

function false_true() {
    if [[ $(true_false "$1") = "TRUE" ]]; then
        echo "FALSE"
    else
        echo "TRUE"
    fi
}

function cmake_version() {
    "${CMAKE}" --version | grep "cmake version" | cut -f 3 -d " "
}

function cmake_needs_to_specify_standard_computed_defaults() {
    if [[ $(cmake_version) = "3.4.0" ]]; then
        echo "TRUE"
    else
        echo "FALSE"
    fi
}

function make_relative_symlink() {
    local SOURCE=$1
    local TARGET=$2
    local TARGET_DIR=$(dirname $2)
    local RELATIVE_SOURCE=$(python -c "import os.path; print(os.path.relpath(\"${SOURCE}\", \"${TARGET_DIR}\"))")
    call ln -sf "${RELATIVE_SOURCE}" "${TARGET}"
}

# Sanitize the list of cross-compilation targets.
#
# In the Build/Host/Target paradigm:
# - "LOCAL_HOST" is Build (local machine running this script)
# - "CROSS_COMPILE_HOSTS" are the Hosts (implicitly includes LOCAL_HOST)
# - "STDLIB_DEPLOYMENT_TARGETS" are the Targets (for configuration)
# - "BUILD_STDLIB_DEPLOYMENT_TARGETS" are the Targets to build in this invocation

CROSS_COMPILE_HOSTS=($CROSS_COMPILE_HOSTS)
for t in "${CROSS_COMPILE_HOSTS[@]}"; do
    case ${t} in
        iphone* | appletv* | watch* | linux-armv6 | linux-armv7 )
            ;;
        *)
            echo "Unknown host to cross-compile for: ${t}"
            exit 1
            ;;
    esac
done

ALL_HOSTS=("${LOCAL_HOST}" "${CROSS_COMPILE_HOSTS[@]}")

function has_cross_compile_hosts() {
    if [[ ${#ALL_HOSTS[@]} -gt 1 ]]; then
        echo "1"
    fi
}

# We install in to host-specific directories when building more than one host.
# Other users will expect their products at INSTALL_DESTDIR.
function get_host_install_destdir() {
   local host="$1"

    if [[ $(has_cross_compile_hosts) ]]; then
        # If cross compiling tools, install into a host-specific subdirectory.
        if [[ $(should_include_host_in_lipo ${host}) ]]; then
            # If this is one of the hosts we should lipo, install in to a temporary subdirectory.
            local host_install_destdir="${BUILD_DIR}/intermediate-install/${host}"
        else
            local host_install_destdir="${INSTALL_DESTDIR}/${host}"
        fi
    else
        local host_install_destdir="${INSTALL_DESTDIR}"
    fi

    echo "${host_install_destdir}/" # Should always end in a '/'; it's a directory.
}

function splitSemicolonDelimitedInstallPrefixes() {
    local IFS=";"; CROSS_COMPILE_INSTALL_PREFIXES=($CROSS_COMPILE_INSTALL_PREFIXES)
}
splitSemicolonDelimitedInstallPrefixes

function get_host_install_prefix() {
    local host="$1"

    if [[ $(is_cross_tools_host ${host}) ]] && [[ ${#CROSS_COMPILE_INSTALL_PREFIXES[@]} -gt 0 ]]; then

        # Find the host's index in CROSS_COMPILE_HOSTS.
        for i in "${!CROSS_COMPILE_HOSTS[@]}"; do
           if [[ "${CROSS_COMPILE_HOSTS[$i]}" == "${host}" ]]; then
               local host_index=i
           fi
        done

        if [[ ${host_index} -lt ${#CROSS_COMPILE_INSTALL_PREFIXES[@]} ]]; then
            local host_install_prefix="${CROSS_COMPILE_INSTALL_PREFIXES[${host_index}]}"
        else
            # If there is no explicit install prefix for this host, use the last one
            # in the list.
            local host_install_prefix="${CROSS_COMPILE_INSTALL_PREFIXES[${#CROSS_COMPILE_INSTALL_PREFIXES[@]}-1]}"
        fi
    else
        local host_install_prefix="${INSTALL_PREFIX}"
    fi

    # Should always begin with a '/'; otherwise CMake will expand it as a relative path from the build folder.
    if [[ "${host_install_prefix:0:1}" != "/" ]]; then
        host_install_prefix="/${host_install_prefix}"
    fi

    echo "${host_install_prefix}/" # Should always end in a '/'; it's a directory.
}

function is_cross_tools_host() {
    local host="$1"
    for t in "${CROSS_COMPILE_HOSTS[@]}" ; do
        if [ "${host}" == "${t}" ] ; then
            echo 1
        fi
    done
}

# When building cross-compilers for these hosts,
# merge all of their contents together with lipo
function should_include_host_in_lipo() {
    local host="$1"
    if [[ $(has_cross_compile_hosts) ]] && [[ -z "${SKIP_MERGE_LIPO_CROSS_COMPILE_TOOLS}" ]]; then
        case ${host} in
            iphone* | appletv* | watch* )
                echo 1
                ;;
        esac
    fi
}

function host_has_darwin_symbols() {
    local host="$1"
    case ${host} in
        macosx* | iphone* | appletv* | watch* )
            echo 1
            ;;
    esac
}

function get_stdlib_targets_for_host() {

# FIXME: STDLIB_DEPLOYMENT_TARGETS argument assumed to apply when Host == Build
# Cross-compile Hosts are only built with their native standard libraries.
# To fix this, we would need to pass in a list of stdlib targets _per host_,
# and the SWIFT_SDKS parameters would need to be able to capture both the SDK
# and architecture of each stdlib target -- currently it only captures the SDK.
#
# We turn these targets in to SWIFT_SDKS in `calculate_targets_for_host()`

    if [[ $(is_cross_tools_host $1) ]] ; then
        echo "$1"
    else
        echo "${STDLIB_DEPLOYMENT_TARGETS[@]}"
    fi
}

function should_build_stdlib_target() {
    local stdlib_target=$1
    local host=$2
    if [[ "${BUILD_STDLIB_DEPLOYMENT_TARGETS}" == "all" ]]; then
        echo 1
    else
        # Only build the stdlib targets in 'build-stdlib-deployment-targets'
        local build_list=($BUILD_STDLIB_DEPLOYMENT_TARGETS)
        for t in "${build_list[@]}"; do
            if [[ "${t}" == "${stdlib_target}" ]]; then
                echo 1
            fi
        done
        # As with 'stdlib-deployment-targets', 'build-stdlib-deployment-targets'
        # only applies to the LOCAL_HOST. For cross-tools hosts, always allow
        # their one-and-only stdlib-target to build.
        if [[ $(is_cross_tools_host ${host}) ]] && [[ "${stdlib_target}" == "${host}" ]]; then
            echo 1
        fi
    fi
}

#
# Calculate source directories for each product.
#
NINJA_SOURCE_DIR="${WORKSPACE}/ninja"
SWIFT_SOURCE_DIR="${WORKSPACE}/swift"
LLVM_SOURCE_DIR="${WORKSPACE}/llvm"
CMARK_SOURCE_DIR="${WORKSPACE}/cmark"
LLDB_SOURCE_DIR="${WORKSPACE}/lldb"
LLBUILD_SOURCE_DIR="${WORKSPACE}/llbuild"
SWIFTPM_SOURCE_DIR="${WORKSPACE}/swiftpm"
XCTEST_SOURCE_DIR="${WORKSPACE}/swift-corelibs-xctest"
FOUNDATION_SOURCE_DIR="${WORKSPACE}/swift-corelibs-foundation"
LIBDISPATCH_SOURCE_DIR="${WORKSPACE}/swift-corelibs-libdispatch"
LIBICU_SOURCE_DIR="${WORKSPACE}/icu"
PLAYGROUNDSUPPORT_SOURCE_DIR="${WORKSPACE}/swift-xcode-playground-support"

if [[ ! "${SKIP_BUILD_PLAYGROUNDSUPPORT}" && ! -d ${PLAYGROUNDSUPPORT_SOURCE_DIR} ]]; then
    echo "Couldn't find PlaygroundSupport source directory."
    exit 1
fi

# Symlink clang into the llvm tree.
CLANG_SOURCE_DIR="${LLVM_SOURCE_DIR}/tools/clang"
if [ ! -e "${WORKSPACE}/clang" ] ; then
    # If llvm/tools/clang is already a directory, use that and skip the symlink.
    if [ ! -d "${CLANG_SOURCE_DIR}" ] ; then
        echo "Can't find source directory for clang (tried ${WORKSPACE}/clang and ${CLANG_SOURCE_DIR})"
        exit 1
    fi
fi
if [ ! -d "${CLANG_SOURCE_DIR}" ] ; then
    make_relative_symlink "${WORKSPACE}/clang" "${CLANG_SOURCE_DIR}"
fi

# Symlink compiler-rt into the llvm tree, if it exists.
COMPILER_RT_SOURCE_DIR="${LLVM_SOURCE_DIR}/projects/compiler-rt"
if [ -e "${WORKSPACE}/compiler-rt" ] ; then
    if [ ! -d "${COMPILER_RT_SOURCE_DIR}" ] ; then
        make_relative_symlink "${WORKSPACE}/compiler-rt" "${COMPILER_RT_SOURCE_DIR}"
    fi
fi

PRODUCTS=(cmark llvm)
if [[ ! "${SKIP_BUILD_LIBICU}" ]] ; then
     PRODUCTS=("${PRODUCTS[@]}" libicu)
fi
PRODUCTS=("${PRODUCTS[@]}" swift)
if [[ ! "${SKIP_BUILD_LLDB}" ]] ; then
     PRODUCTS=("${PRODUCTS[@]}" lldb)
fi
if [[ ! "${SKIP_BUILD_LLBUILD}" ]] ; then
     PRODUCTS=("${PRODUCTS[@]}" llbuild)
fi
if [[ ! "${SKIP_BUILD_LIBDISPATCH}" ]] ; then
     PRODUCTS=("${PRODUCTS[@]}" libdispatch)
fi
# SwiftPM and XCTest are dependent on Foundation, so Foundation must be
# added to the list of build products first.
if [[ ! "${SKIP_BUILD_FOUNDATION}" ]] ; then
     PRODUCTS=("${PRODUCTS[@]}" foundation)
fi
if [[ ! "${SKIP_BUILD_PLAYGROUNDSUPPORT}" ]] ; then
     PRODUCTS=("${PRODUCTS[@]}" playgroundsupport)
fi
# SwiftPM is dependent on XCTest, so XCTest must be added to the list of
# build products first.
if [[ ! "${SKIP_BUILD_XCTEST}" ]] ; then
     PRODUCTS=("${PRODUCTS[@]}" xctest)
fi
if [[ ! "${SKIP_BUILD_SWIFTPM}" ]] ; then
     PRODUCTS=("${PRODUCTS[@]}" swiftpm)
fi

# Checks if a given product is enabled (i.e. part of $PRODUCTS array)
function contains_product() {
  local current_product
  for current_product in "${PRODUCTS[@]}"; do
    if [[ "$current_product" == "$1" ]]; then
      return 0
    fi
  done
  return 1
}


# get_host_specific_variable(host, name)
#
# Get the value of a host-specific variable expected to have been passed by the
# `build-script`.
#
# This is a total hack, and is part of the SR-237 migration.
function get_host_specific_variable() {
    local host="$1"
    local name="$2"
    local envvar_name="HOST_VARIABLE_${host//-/_}__${name}"
    echo "${!envvar_name}"
}

function calculate_targets_for_host() {
    local host=$1

    SWIFT_STDLIB_TARGETS=()
    SWIFT_SDKS=()
    SWIFT_BENCHMARK_TARGETS=()
    SWIFT_RUN_BENCHMARK_TARGETS=()
    SWIFT_TEST_TARGETS=()

    # Get the list of Target platforms for the Host
    local stdlib_targets=($(get_stdlib_targets_for_host ${host}))

    for stdlib_deployment_target in "${stdlib_targets[@]}"; do
        local swift_sdk=
        local is_in_build_list=$(should_build_stdlib_target ${stdlib_deployment_target} ${host})
        local build_for_this_target=1
        local test_this_target=1
        local test_host_only=
        local build_benchmark_this_target=
        local build_external_benchmark_this_target=
        local test_benchmark_this_target=

        case ${stdlib_deployment_target} in
            linux-*)
                swift_sdk="LINUX"
                build_for_this_target=$(not ${SKIP_BUILD_LINUX})
                test_this_target=$(not ${SKIP_TEST_LINUX})
                ;;
            freebsd-*)
                swift_sdk="FREEBSD"
                build_for_this_target=$(not ${SKIP_BUILD_FREEBSD})
                test_this_target=$(not ${SKIP_TEST_FREEBSD})
                ;;
            cygwin-*)
                swift_sdk="CYGWIN"
                build_for_this_target=$(not ${SKIP_BUILD_CYGWIN})
                test_this_target=$(not ${SKIP_TEST_CYGWIN})
                ;;
            haiku-*)
                swift_sdk="HAIKU"
                build_for_this_target=$(not ${SKIP_BUILD_HAIKU})
                test_this_target=$(not ${SKIP_TEST_HAIKU})
                ;;
            macosx-*)
                swift_sdk="OSX"
                build_for_this_target=$(not ${SKIP_BUILD_OSX})
                test_this_target=$(not ${SKIP_TEST_OSX})
                build_benchmark_this_target=$(not ${SKIP_BUILD_OSX})
                build_external_benchmark_this_target=$(not ${SKIP_BUILD_OSX})
                test_benchmark_this_target=$(not ${SKIP_BUILD_OSX})
                ;;
            iphoneos-*)
                swift_sdk="IOS"
                build_for_this_target=$(not ${SKIP_BUILD_IOS_DEVICE})
                if [[ ! "${SKIP_TEST_IOS_HOST}" ]] ; then
                    test_host_only=1
                else
                    test_this_target=
                fi
                build_benchmark_this_target=$(not ${SKIP_BUILD_IOS_DEVICE})
                build_external_benchmark_this_target=$(not ${SKIP_BUILD_IOS_DEVICE})

                # Never build iOS armv7s benchmarks.
                if [[ "${stdlib_deployment_target}" == "iphoneos-armv7s" ]]; then
                    build_benchmark_this_target=
                    build_external_benchmark_this_target=
                fi
                ;;
            iphonesimulator-x86_64)
                swift_sdk="IOS_SIMULATOR"
                build_for_this_target=$(not ${SKIP_BUILD_IOS_SIMULATOR})
                test_this_target=$(not ${SKIP_TEST_IOS_SIMULATOR})
                ;;
            iphonesimulator-i386)
                swift_sdk="IOS_SIMULATOR"
                build_for_this_target=$(not ${SKIP_BUILD_IOS_SIMULATOR})
                if [[ "${SKIP_TEST_IOS_SIMULATOR}" == "1" ]] ; then
                    SKIP_TEST_IOS_32BIT_SIMULATOR="${SKIP_TEST_IOS_SIMULATOR}"
                fi
                test_this_target=$(not ${SKIP_TEST_IOS_32BIT_SIMULATOR})
                ;;
            appletvos-*)
                swift_sdk="TVOS"
                build_for_this_target=$(not ${SKIP_BUILD_TVOS_DEVICE})
                if [[ ! "${SKIP_TEST_TVOS_HOST}" ]] ; then
                    test_host_only=1
                else
                    test_this_target=
                fi
                build_benchmark_this_target=$(not ${SKIP_BUILD_TVOS_DEVICE})
                build_external_benchmark_this_target=$(not ${SKIP_BUILD_TVOS_DEVICE})
                ;;
            appletvsimulator-*)
                swift_sdk="TVOS_SIMULATOR"
                build_for_this_target=$(not ${SKIP_BUILD_TVOS_SIMULATOR})
                test_this_target=$(not ${SKIP_TEST_TVOS_SIMULATOR})
                ;;
            watchos-*)
                swift_sdk="WATCHOS"
                build_for_this_target=$(not ${SKIP_BUILD_WATCHOS_DEVICE})
                if [[ ! "${SKIP_TEST_WATCHOS_HOST}" ]] ; then
                    test_host_only=1
                else
                    test_this_target=
                fi
                build_benchmark_this_target=$(not ${SKIP_BUILD_WATCHOS_DEVICE})
                build_external_benchmark_this_target=$(not ${SKIP_BUILD_WATCHOS_DEVICE})
                ;;
            watchsimulator-*)
                swift_sdk="WATCHOS_SIMULATOR"
                build_for_this_target=$(not ${SKIP_BUILD_WATCHOS_SIMULATOR})
                test_this_target=$(not ${SKIP_TEST_WATCHOS_SIMULATOR})
                ;;
            android-*)
                swift_sdk="ANDROID"
                build_for_this_target=$(not ${SKIP_BUILD_ANDROID})
                test_this_target=$(not ${SKIP_TEST_ANDROID_HOST})
                ;;
            *)
                echo "Unknown compiler deployment target: ${stdlib_deployment_target}"
                exit 1
                ;;
        esac

        SWIFT_SDKS+=("${swift_sdk}")

        if [[ "${build_for_this_target}" ]] && [[ "${is_in_build_list}" ]]; then

            if [[ "${BUILD_SWIFT_STDLIB_UNITTEST_EXTRA}" == "1" ]] ; then
                SWIFT_STDLIB_TARGETS+=("swift-stdlib-${stdlib_deployment_target}")
            else
                if [[ "${VALIDATION_TEST}" == "1" || "${LONG_TEST}" == "1" ]] ; then
                    SWIFT_STDLIB_TARGETS+=("swift-stdlib-${stdlib_deployment_target}")
                else
                    SWIFT_STDLIB_TARGETS+=("swift-test-stdlib-${stdlib_deployment_target}")
                fi
            fi
        fi
        if [[ "${build_benchmark_this_target}" ]] && [[ "${is_in_build_list}" ]]; then
            SWIFT_BENCHMARK_TARGETS+=("swift-benchmark-${stdlib_deployment_target}")
            if [[ $(not ${SKIP_TEST_BENCHMARK}) ]] ; then
              SWIFT_RUN_BENCHMARK_TARGETS+=("check-swift-benchmark-${stdlib_deployment_target}")
            fi
        fi

        if [[ "$(true_false ${SKIP_BUILD_EXTERNAL_BENCHMARKS})" == "FALSE"  ]] &&
           [[ "${build_external_benchmark_this_target}" ]] &&
           [[ "${is_in_build_list}" ]] ; then
            SWIFT_BENCHMARK_TARGETS+=("swift-benchmark-${stdlib_deployment_target}-external")
            if [[ $(not ${SKIP_TEST_BENCHMARK}) ]] ; then
                SWIFT_RUN_BENCHMARK_TARGETS+=("check-swift-benchmark-${stdlib_deployment_target}-external")
            fi
        fi

        if [[ "${test_this_target}" ]] && [[ "${is_in_build_list}" ]]; then
            test_target_suffix=""
            if [[ -n "${test_host_only}" ]] ; then
                test_target_suffix="-non-executable"
            fi

            test_subset_target_suffix=""
            if [[ "${VALIDATION_TEST}" == "1" ]] ; then
                if [[ "${LONG_TEST}" == "1" ]] ; then
                    test_subset_target_suffix="-all"
                else
                    test_subset_target_suffix="-validation"
                fi
            else
                if [[ "${LONG_TEST}" == "1" ]] ; then
                    test_subset_target_suffix="-only_long"
                fi
            fi

            SWIFT_TEST_TARGETS+=("check-swift${test_subset_target_suffix}${test_target_suffix}-${stdlib_deployment_target}")
            if [[ $(not ${SKIP_TEST_OPTIMIZED}) && ! -n "${test_host_only}" ]] ; then
                SWIFT_TEST_TARGETS+=("check-swift${test_subset_target_suffix}-optimize-${stdlib_deployment_target}")
            fi
            if [[ $(not ${SKIP_TEST_OPTIMIZE_FOR_SIZE}) && ! -n "${test_host_only}" ]] ; then
                SWIFT_TEST_TARGETS+=("check-swift${test_subset_target_suffix}-optimize_size-${stdlib_deployment_target}")
            fi
        fi
    done

    # Filter duplicate SWIFT_SDKs
    # We will get them if building for multiple architecture variants
    SWIFT_SDKS=($(echo "${SWIFT_SDKS[@]}" | tr " " "\n" | sort -u | tr "\n" " "))

    # Get the values passed by `build-script`.
    LEGACY_SWIFT_STDLIB_TARGETS=(${SWIFT_STDLIB_TARGETS[@]})
    LEGACY_SWIFT_SDKS=(${SWIFT_SDKS[@]})
    LEGACY_SWIFT_BENCHMARK_TARGETS=(${SWIFT_BENCHMARK_TARGETS[@]})
    LEGACY_SWIFT_RUN_BENCHMARK_TARGETS=(${SWIFT_RUN_BENCHMARK_TARGETS[@]})
    LEGACY_SWIFT_TEST_TARGETS=(${SWIFT_TEST_TARGETS[@]})
    SWIFT_STDLIB_TARGETS=($(get_host_specific_variable ${host} SWIFT_STDLIB_TARGETS))
    SWIFT_SDKS=($(get_host_specific_variable ${host} SWIFT_SDKS))
    SWIFT_BENCHMARK_TARGETS=($(get_host_specific_variable ${host} SWIFT_BENCHMARK_TARGETS))
    SWIFT_RUN_BENCHMARK_TARGETS=($(get_host_specific_variable ${host} SWIFT_RUN_BENCHMARK_TARGETS))
    SWIFT_TEST_TARGETS=($(get_host_specific_variable ${host} SWIFT_TEST_TARGETS))

    # Validate the parameters match.
    if [[ "${SWIFT_STDLIB_TARGETS[*]}" != "${LEGACY_SWIFT_STDLIB_TARGETS[*]}" ]]; then
        printf "error: invalid build-script refactor for 'SWIFT_STDLIB_TARGETS': '%s' vs '%s'\n" "${SWIFT_STDLIB_TARGETS[*]}" "${LEGACY_SWIFT_STDLIB_TARGETS[*]}"
        exit 1
    fi
    if [[ "${SWIFT_SDKS[*]}" != "${LEGACY_SWIFT_SDKS[*]}" ]]; then
        printf "error: invalid build-script for 'SWIFT_SDKS' refactor: '%s' vs '%s'\n" "${SWIFT_SDKS[*]}" "${LEGACY_SWIFT_SDKS[*]}"
        exit 1
    fi
    if [[ "${SWIFT_BENCHMARK_TARGETS[*]}" != "${LEGACY_SWIFT_BENCHMARK_TARGETS[*]}" ]]; then
        printf "error: invalid build-script refactor for 'SWIFT_BENCHMARK_TARGETS': '%s' vs '%s'\n" "${SWIFT_BENCHMARK_TARGETS[*]}" "${LEGACY_SWIFT_BENCHMARK_TARGETS[*]}"
        exit 1
    fi
    if [[ "${SWIFT_RUN_BENCHMARK_TARGETS[*]}" != "${LEGACY_SWIFT_RUN_BENCHMARK_TARGETS[*]}" ]]; then
        printf "error: invalid build-script refactor for 'SWIFT_RUN_BENCHMARK_TARGETS': '%s' vs '%s'\n" "${SWIFT_RUN_BENCHMARK_TARGETS[*]}" "${LEGACY_SWIFT_RUN_BENCHMARK_TARGETS[*]}"
        exit 1
    fi
    if [[ "${SWIFT_TEST_TARGETS[*]}" != "${LEGACY_SWIFT_TEST_TARGETS[*]}" ]]; then
        printf "error: invalid build-script refactor for 'SWIFT_TEST_TARGETS': '%s' vs '%s'\n" "${SWIFT_TEST_TARGETS[*]}" "${LEGACY_SWIFT_TEST_TARGETS[*]}"
        exit 1
    fi
}


COMMON_C_FLAGS=" -Wno-unknown-warning-option -Werror=unguarded-availability-new"

# Convert to an array.
eval COMMON_CMAKE_OPTIONS=(${COMMON_CMAKE_OPTIONS})
eval EXTRA_CMAKE_OPTIONS=(${EXTRA_CMAKE_OPTIONS})
eval BUILD_ARGS=(${BUILD_ARGS})

if [[ -n "${DISTCC}" ]]; then
    if [[ "$(uname -s)" == "Darwin" ]] ; then
        # These are normally deduced by CMake, but when the compiler is set to
        # distcc which is installed elsewhere, we need to set them explicitly.
        COMMON_CMAKE_OPTIONS=(
            "${COMMON_CMAKE_OPTIONS[@]}" "-DCMAKE_AR=$(xcrun_find_tool ar)"
            "-DCMAKE_LINKER=$(xcrun_find_tool ld)"
            "-DCMAKE_NM=$(xcrun_find_tool nm)"
            "-DCMAKE_OBJDUMP=$(xcrun_find_tool objdump)"
            "-DCMAKE_RANLIB=$(xcrun_find_tool ranlib)"
            "-DCMAKE_STRIP=$(xcrun_find_tool strip)"
        )
    fi
fi

eval CMAKE_BUILD=("${DISTCC_PUMP}" "${CMAKE}" "--build")


if [[ "${CMAKE_GENERATOR}" == "Xcode" ]]; then
    BUILD_TARGET_FLAG="-target"
fi

function build_directory() {
    host=$1
    product=$2
    echo "${BUILD_DIR}/${product}-${host}"
}

function build_directory_bin() {
    host=$1
    product=$2
    root="$(build_directory ${host} ${product})"
    if [[ "${CMAKE_GENERATOR}" == "Xcode" ]] ; then
        case ${product} in
            cmark)
                echo "${root}/${CMARK_BUILD_TYPE}/bin"
                ;;
            llvm)
                echo "${root}/${LLVM_BUILD_TYPE}/bin"
                ;;
            swift)
                echo "${root}/${SWIFT_BUILD_TYPE}/bin"
                ;;
            lldb)
                ;;
            llbuild)
                echo "${root}/${LLBUILD_BUILD_TYPE}/bin"
                ;;
            swiftpm)
                echo "${root}/${SWIFTPM_BUILD_TYPE}/bin"
                ;;
            xctest)
                echo "${root}/${XCTEST_BUILD_TYPE}/bin"
                ;;
            foundation)
                echo "${root}/${FOUNDATION_BUILD_TYPE}/bin"
                ;;
            libdispatch)
                echo "${root}/${LIBDISPATCH_BUILD_TYPE}/bin"
                ;;
            libicu)
                ;;
            playgroundsupport)
                echo "${root}/${PLAYGROUNDSUPPORT_BUILD_TYPE}/bin"
                ;;
            *)
                echo "error: unknown product: ${product}"
                exit 1
                ;;
        esac
    else
        echo "${root}/bin"
    fi
}

function is_cmake_release_build_type() {
    if [[ "$1" == "Release" || "$1" == "RelWithDebInfo" ]] ; then
        echo 1
    fi
}

function is_cmake_debuginfo_build_type() {
    if [[ "$1" == "Debug" || "$1" == "RelWithDebInfo" ]] ; then
        echo 1
    fi
}

function common_cross_c_flags() {
    echo -n "${COMMON_C_FLAGS}"

    case $1 in
        iphonesimulator-i386)
            echo -n " -arch i386 -mios-simulator-version-min=${DARWIN_DEPLOYMENT_VERSION_IOS}"
            ;;
        iphonesimulator-x86_64)
            echo -n " -arch x86_64 -mios-simulator-version-min=${DARWIN_DEPLOYMENT_VERSION_IOS}"
            ;;
        iphoneos-armv7)
            echo -n " -arch armv7 -miphoneos-version-min=${DARWIN_DEPLOYMENT_VERSION_IOS}"
            ;;
        iphoneos-armv7s)
            echo -n " -arch armv7s -miphoneos-version-min=${DARWIN_DEPLOYMENT_VERSION_IOS}"
            ;;
        iphoneos-arm64)
            echo -n " -arch arm64 -miphoneos-version-min=${DARWIN_DEPLOYMENT_VERSION_IOS}"
            ;;
        appletvsimulator-x86_64)
            echo -n " -arch x86_64 -mtvos-simulator-version-min=${DARWIN_DEPLOYMENT_VERSION_TVOS}"
            ;;
        appletvos-arm64)
            echo -n " -arch arm64 -mtvos-version-min=${DARWIN_DEPLOYMENT_VERSION_TVOS}"
            ;;
        watchsimulator-i386)
            echo -n " -arch i386 -mwatchos-simulator-version-min=${DARWIN_DEPLOYMENT_VERSION_WATCHOS}"
            ;;
        watchos-armv7k)
            echo -n " -arch armv7k -mwatchos-version-min=${DARWIN_DEPLOYMENT_VERSION_WATCHOS}"
            ;;
        android-armv7)
            echo -n " -arch armv7"
            ;;
    esac
}

function llvm_c_flags() {
    echo -n " $(common_cross_c_flags $1)"
    if [[ $(is_cmake_release_build_type "${LLVM_BUILD_TYPE}") ]] ; then
        echo -n " -fno-stack-protector"
    fi
    if [[ $(is_cmake_debuginfo_build_type "${LLVM_BUILD_TYPE}") ]] ; then
        if [[ $(is_llvm_lto_enabled) == "TRUE" ]] ; then
            echo -n " -gline-tables-only"
        else
            echo -n " -g"
        fi
    fi
}

function cmark_c_flags() {
    echo -n " $(common_cross_c_flags $1)"
    if [[ $(is_cmake_release_build_type "${CMARK_BUILD_TYPE}") ]] ; then
        echo -n " -fno-stack-protector"
    fi
}

function swift_c_flags() {
    # Don't pass common_cross_c_flags to Swift because CMake code in the Swift
    # project is itself aware of cross-compilation for the host tools and
    # standard library.
    echo -n "${COMMON_C_FLAGS}"
    if [[ $(is_cmake_release_build_type "${SWIFT_BUILD_TYPE}") ]] ; then
        echo -n " -fno-stack-protector"
    fi
    if [[ "$(true_false "${SWIFT_STDLIB_USE_NONATOMIC_RC}")" == "TRUE" ]]; then
        echo -n " -DSWIFT_STDLIB_USE_NONATOMIC_RC"
    fi
}

function cmake_config_opt() {
    product=$1
    if [[ "${CMAKE_GENERATOR}" == "Xcode" ]] ; then
        # CMake automatically adds --target ALL_BUILD if we don't pass this.
        echo "--target ZERO_CHECK "
        case ${product} in
            cmark)
                echo "--config ${CMARK_BUILD_TYPE}"
                ;;
            llvm)
                echo "--config ${LLVM_BUILD_TYPE}"
                ;;
            swift)
                echo "--config ${SWIFT_BUILD_TYPE}"
                ;;
            lldb)
                ;;
            llbuild)
                echo "--config ${LLBUILD_BUILD_TYPE}"
                ;;
            swiftpm)
                echo "--config ${SWIFTPM_BUILD_TYPE}"
                ;;
            xctest)
                echo "--config ${XCTEST_BUILD_TYPE}"
                ;;
            foundation)
                echo "--config ${FOUNDATION_BUILD_TYPE}"
                ;;
            libdispatch)
                echo "--config ${LIBDISPATCH_BUILD_TYPE}"
                ;;
            libicu)
                ;;
            playgroundsupport)
                echo "--config ${PLAYGROUNDSUPPORT_BUILD_TYPE}"
                ;;
            *)
                echo "error: unknown product: ${product}"
                exit 1
                ;;
        esac
    fi
}

function set_swiftpm_bootstrap_command() {
    SWIFTC_BIN="$(build_directory_bin ${LOCAL_HOST} swift)/swiftc"
    LLBUILD_BIN="$(build_directory_bin ${LOCAL_HOST} llbuild)/swift-build-tool"
    if [[ ! "${SKIP_BUILD_FOUNDATION}" ]] ; then
        FOUNDATION_BUILD_DIR=$(build_directory ${host} foundation)
        if [[ ! "${SKIP_BUILD_LIBDISPATCH}" ]] ; then
            LIBDISPATCH_BUILD_DIR="$(build_directory ${host} libdispatch)"
            LIBDISPATCH_BUILD_ARGS="--libdispatch-source-dir=${LIBDISPATCH_SOURCE_DIR} --libdispatch-build-dir=${LIBDISPATCH_BUILD_DIR}"
        fi
        if [[ ! "${SKIP_BUILD_LIBICU}" ]] ; then
            LIBICU_BUILD_DIR="$(build_directory ${host} libicu)"
        fi
        if [[ ! "${SKIP_BUILD_XCTEST}" ]] ; then
            XCTEST_BUILD_DIR=$(build_directory ${host} xctest)
        fi
    fi
    if [ "${SKIP_BUILD_LLBUILD}" ]; then
        echo "Error: Cannot build swiftpm without llbuild (swift-build-tool)."
        exit 1
    fi
    swiftpm_bootstrap_command=("${SWIFTPM_SOURCE_DIR}/Utilities/bootstrap" "${swiftpm_bootstrap_options[@]}")
    # Add --release if we have to build in release mode.
    if [[ "${SWIFTPM_BUILD_TYPE}" ==  "Release" ]] ; then
        swiftpm_bootstrap_command+=(--release)
    fi
    if [[ "${VERBOSE_BUILD}" ]] ; then
        swiftpm_bootstrap_command+=(-v)
    fi
    # FIXME CROSSCOMPILING:
    # SwiftPM needs to be told about the target, sysroot and linker to use
    # when cross-compiling
    LIBDIR="lib${LIBDIR_SUFFIX}"
    swiftpm_bootstrap_command+=(
        --swiftc="${SWIFTC_BIN}"
        --sbt="${LLBUILD_BIN}"
        --build="${build_dir}"
        --libdir="${LIBDIR}")
    if [[ ! "${SKIP_BUILD_FOUNDATION}" ]] ; then
        swiftpm_bootstrap_command+=(
            --foundation="${FOUNDATION_BUILD_DIR}/Foundation")
        if [[ ! "${SKIP_BUILD_LIBDISPATCH}" ]] ; then
            swiftpm_bootstrap_command+=(
                $LIBDISPATCH_BUILD_ARGS)
        fi
        if [[ ! "${SKIP_BUILD_XCTEST}" ]] ; then
            swiftpm_bootstrap_command+=(
                --xctest="${XCTEST_BUILD_DIR}")
        fi
    fi
}

# Construct the appropriate options to pass to an Xcode
# build of any LLDB target.
function set_lldb_xcodebuild_options() {
    llvm_build_dir=$(build_directory ${host} llvm)
    cmark_build_dir=$(build_directory ${host} cmark)
    lldb_build_dir=$(build_directory ${host} lldb)
    swift_build_dir=$(build_directory ${host} swift)

    lldb_xcodebuild_options=(
        LLDB_PATH_TO_LLVM_SOURCE="${LLVM_SOURCE_DIR}"
        LLDB_PATH_TO_CLANG_SOURCE="${CLANG_SOURCE_DIR}"
        LLDB_PATH_TO_SWIFT_SOURCE="${SWIFT_SOURCE_DIR}"
        LLDB_PATH_TO_LLVM_BUILD="${llvm_build_dir}"
        LLDB_PATH_TO_CLANG_BUILD="${llvm_build_dir}"
        LLDB_PATH_TO_SWIFT_BUILD="${swift_build_dir}"
        LLDB_PATH_TO_CMARK_BUILD="${cmark_build_dir}"
        LLDB_IS_BUILDBOT_BUILD="${LLDB_IS_BUILDBOT_BUILD}"
        LLDB_BUILD_DATE="\"${LLDB_BUILD_DATE}\""
        SYMROOT="${lldb_build_dir}"
        OBJROOT="${lldb_build_dir}"
        ${LLDB_EXTRA_XCODEBUILD_ARGS}
    )
    if [[ "${LLDB_NO_DEBUGSERVER}" ]] ; then
        lldb_xcodebuild_options=(
            "${lldb_xcodebuild_options[@]}"
            DEBUGSERVER_DISABLE_CODESIGN="1"
            DEBUGSERVER_DELETE_AFTER_BUILD="1"
        )
    fi
    if [[ "${LLDB_USE_SYSTEM_DEBUGSERVER}" ]] ; then
        lldb_xcodebuild_options=(
            "${lldb_xcodebuild_options[@]}"
            DEBUGSERVER_USE_FROM_SYSTEM="1"
        )
    fi
    if [[ "${ENABLE_ASAN}" ]] ; then
	lldb_xcodebuild_options=(
	    "${lldb_xcodebuild_options[@]}"
	    ENABLE_ADDRESS_SANITIZER="YES"
	    -enableAddressSanitizer=YES
	)
    fi
    if [[ "${ENABLE_UBSAN}" ]] ; then
	lldb_xcodebuild_options=(
	    "${lldb_xcodebuild_options[@]}"
	    ENABLE_UNDEFINED_BEHAVIOR_SANITIZER="YES"
	    -enableUndefinedBehaviorSanitizer=YES
	)
    fi
}

#
# Configure and build each product
#
# Start with native deployment targets because the resulting tools are used during cross-compilation.


for host in "${ALL_HOSTS[@]}"; do
    # Skip this pass when the only action to execute can't match.
    if ! [[ $(should_execute_host_actions_for_phase ${host} build) ]]; then
        continue
    fi

    calculate_targets_for_host $host

    set_build_options_for_host $host

    # Don't echo anything if only executing an individual action.
    if [[ "${ONLY_EXECUTE}" = "all" ]]; then
        echo "Building the standard library for: ${SWIFT_STDLIB_TARGETS[@]}"
        if [[ "${SWIFT_TEST_TARGETS[@]}" ]] && ! [[ "${SKIP_TEST_SWIFT}" ]]; then
            echo "Running Swift tests for: ${SWIFT_TEST_TARGETS[@]}"
        fi
        if ! [[ "${SKIP_TEST_BENCHMARKS}" ]] &&
                [[ "${SWIFT_RUN_BENCHMARK_TARGETS[@]}" ]] &&
                ! [[ "${SKIP_TEST_BENCHMARK}" ]]; then
            echo "Running Swift benchmarks for: ${SWIFT_RUN_BENCHMARK_TARGETS[@]}"
        fi
    fi

    common_cmake_options_host=("${COMMON_CMAKE_OPTIONS[@]}")

    if [[ $(is_cross_tools_host ${host}) ]] ; then

        if [[ "${CROSS_COMPILE_WITH_HOST_TOOLS}" ]]; then
            # Optionally use the freshly-built host copy of clang to build
            # for foreign hosts.
            common_cmake_options_host+=(
                -DCMAKE_C_COMPILER="$(build_directory ${LOCAL_HOST} llvm)/bin/clang"
                -DCMAKE_CXX_COMPILER="$(build_directory ${LOCAL_HOST} llvm)/bin/clang++"
            )
        fi

        # CMake can't relink when using Ninja, but that's okay -
        # we don't need a build-local rpath because we can't run cross-compiled products
        if [[ "${CMAKE_GENERATOR}" == "Ninja" ]]; then
            common_cmake_options_host+=(
                -DCMAKE_BUILD_WITH_INSTALL_RPATH="1"
            )
        fi
    fi

    llvm_cmake_options=(
        "${llvm_cmake_options[@]}"
        -DCMAKE_INSTALL_PREFIX:PATH="$(get_host_install_prefix ${host})"
        -DINTERNAL_INSTALL_PREFIX="local"
    )

    if [[ "${DARWIN_TOOLCHAIN_VERSION}" ]] ; then
        swift_cmake_options=(
            "${swift_cmake_options[@]}"
            -DDARWIN_TOOLCHAIN_VERSION="${DARWIN_TOOLCHAIN_VERSION}"
        )
    fi

    if [[ "${ENABLE_ASAN}" || "$(uname -s)" == "Linux" ]] ; then
        swift_cmake_options=(
            "${swift_cmake_options[@]}"
            -DSWIFT_SOURCEKIT_USE_INPROC_LIBRARY:BOOL=TRUE
        )
    fi

    if [[ "${DARWIN_CRASH_REPORTER_CLIENT}" ]] ; then
        swift_cmake_options=(
            "${swift_cmake_options[@]}"
            -DSWIFT_RUNTIME_CRASH_REPORTER_CLIENT:BOOL=TRUE
        )
    fi

    swift_cmake_options=(
        "${swift_cmake_options[@]}"
        -DSWIFT_DARWIN_XCRUN_TOOLCHAIN:STRING="${DARWIN_XCRUN_TOOLCHAIN}"
    )

    if [[ "${DARWIN_STDLIB_INSTALL_NAME_DIR}" ]] ; then
        swift_cmake_options=(
            "${swift_cmake_options[@]}"
            -DSWIFT_DARWIN_STDLIB_INSTALL_NAME_DIR:STRING="${DARWIN_STDLIB_INSTALL_NAME_DIR}"
        )
    fi

    if [[ "${EXTRA_SWIFT_ARGS}" ]] ; then
        swift_cmake_options=(
            "${swift_cmake_options[@]}"
            -DSWIFT_EXPERIMENTAL_EXTRA_REGEXP_FLAGS="${EXTRA_SWIFT_ARGS}"
        )
    fi

    swift_cmake_options=(
        "${swift_cmake_options[@]}"
        -DSWIFT_AST_VERIFIER:BOOL=$(true_false "${SWIFT_ENABLE_AST_VERIFIER}")
        -DSWIFT_SIL_VERIFY_ALL:BOOL=$(true_false "${SIL_VERIFY_ALL}")
        -DSWIFT_RUNTIME_ENABLE_LEAK_CHECKER:BOOL=$(true_false "${SWIFT_RUNTIME_ENABLE_LEAK_CHECKER}")
    )

    if [[ "${SKIP_TEST_SOURCEKIT}" ]] ; then
        swift_cmake_options=(
            "${swift_cmake_options[@]}"
            -DSWIFT_ENABLE_SOURCEKIT_TESTS:BOOL=FALSE
        )
    fi

    for product in "${PRODUCTS[@]}"; do
        # Check if we should perform this action.
        if ! [[ $(should_execute_action "${host}-${product}-build") ]]; then
            continue
        fi

        unset skip_build
        source_dir_var="$(toupper ${product})_SOURCE_DIR"
        source_dir=${!source_dir_var}
        build_dir=$(build_directory ${host} ${product})
        build_targets=(all)

        cmake_options=("${common_cmake_options_host[@]}")

        llvm_build_dir=$(build_directory ${host} llvm)
        module_cache="${build_dir}/module-cache"

        # Add any specific cmake options specified by build-script
        product_cmake_options_name=$(to_varname "${product}")_CMAKE_OPTIONS
        product_cmake_options=(${!product_cmake_options_name}) # convert to array
        cmake_options+=("${product_cmake_options[@]}")
        
        #Set LIBDIR for cmake
        LIBDIR="lib${LIBDIR_SUFFIX}"
        cmake_options+=(
        -DSWIFT_LIBDIR:STRING="${LIBDIR}"
        )

        case ${product} in
            cmark)
                cmake_options=(
                  "${cmake_options[@]}"
                  -DCMAKE_BUILD_TYPE:STRING="${CMARK_BUILD_TYPE}"
                  "${cmark_cmake_options[@]}"
                )
                skip_build=${SKIP_BUILD_CMARK}
                build_targets=(all)
                ;;

            llvm)
                if [ "${BUILD_LLVM}" == "0" ] ; then
                    build_targets=(clean)
                fi
                if [ "${SKIP_BUILD_LLVM}" ] ; then
                    # We can't skip the build completely because the standalone
                    # build of Swift depend on these.
                    build_targets=(llvm-tblgen clang-headers intrinsics_gen clang-tablegen-targets)
                fi

                if [ "${HOST_LIBTOOL}" ] ; then
                    cmake_options=(
                        "${cmake_options[@]}"
                        -DCMAKE_LIBTOOL:PATH="${HOST_LIBTOOL}"
                    )
                fi

                # Note: we set the variable:
                #
                # LLVM_TOOL_SWIFT_BUILD
                #
                # below because this script builds swift separately, and people
                # often have reasons to symlink the swift directory into
                # llvm/tools, e.g. to build LLDB.
                cmake_options=(
                    "${cmake_options[@]}"
                    -DLLVM_LIBDIR_SUFFIX="${LIBDIR_SUFFIX}"
                    -DCLANG_LIBDIR_SUFFIX="${LIBDIR_SUFFIX}"
                    -DCMAKE_C_FLAGS="$(llvm_c_flags ${host})"
                    -DCMAKE_CXX_FLAGS="$(llvm_c_flags ${host})"
                    -DCMAKE_C_FLAGS_RELWITHDEBINFO="-O2 -DNDEBUG"
                    -DCMAKE_CXX_FLAGS_RELWITHDEBINFO="-O2 -DNDEBUG"
                    -DCMAKE_BUILD_TYPE:STRING="${LLVM_BUILD_TYPE}"
                    -DLLVM_TOOL_SWIFT_BUILD:BOOL=NO
                    -DLLVM_INCLUDE_DOCS:BOOL=TRUE
                    -DLLVM_ENABLE_LTO:STRING="${LLVM_ENABLE_LTO}"
                    "${llvm_cmake_options[@]}"
                )

                if [[ "${BUILD_TOOLCHAIN_ONLY}" ]]; then
                    cmake_options+=(
                    -DLLVM_BUILD_TOOLS=NO
                    -DLLVM_INSTALL_TOOLCHAIN_ONLY=YES
                    -DLLVM_INCLUDE_TESTS=NO
                    -DCLANG_INCLUDE_TESTS=NO
                    -DLLVM_INCLUDE_UTILS=NO
                    -DLLVM_TOOL_LLI_BUILD=NO
                    -DLLVM_TOOL_LLVM_AR_BUILD=NO
                    -DCLANG_TOOL_CLANG_CHECK_BUILD=NO
                    -DCLANG_TOOL_ARCMT_TEST_BUILD=NO
                    -DCLANG_TOOL_C_ARCMT_TEST_BUILD=NO
                    -DCLANG_TOOL_C_INDEX_TEST_BUILD=NO
                    -DCLANG_TOOL_DRIVER_BUILD=$(false_true "${BUILD_RUNTIME_WITH_HOST_COMPILER}")
                    -DCLANG_TOOL_DIAGTOOL_BUILD=NO
                    -DCLANG_TOOL_SCAN_BUILD_BUILD=NO
                    -DCLANG_TOOL_SCAN_VIEW_BUILD=NO
                    -DCLANG_TOOL_CLANG_FORMAT_BUILD=NO
                    )
                fi

                if [[ $(true_false "${LLVM_INCLUDE_TESTS}") == "FALSE" ]]; then
                    cmake_options+=(
                        -DLLVM_INCLUDE_TESTS=NO
                        -DCLANG_INCLUDE_TESTS=NO
                    )
                fi

                if [[ $(is_cross_tools_host ${host}) ]] ; then
                    cmake_options=(
                        "${cmake_options[@]}"
                        -DLLVM_TABLEGEN=$(build_directory "${LOCAL_HOST}" llvm)/bin/llvm-tblgen
                        -DCLANG_TABLEGEN=$(build_directory "${LOCAL_HOST}" llvm)/bin/clang-tblgen
                        -DLLVM_NATIVE_BUILD=$(build_directory "${LOCAL_HOST}" llvm)
                    )
                fi

                ;;

            swift)

                if [[ ! "${SKIP_BUILD_ANDROID}" ]]; then
                    cmake_options=(
                        "${cmake_options[@]}"
                        -DSWIFT_ANDROID_NDK_PATH:STRING="${ANDROID_NDK}"
                        -DSWIFT_ANDROID_NDK_GCC_VERSION:STRING="${ANDROID_NDK_GCC_VERSION}"
                        -DSWIFT_ANDROID_SDK_PATH:STRING="${ANDROID_NDK}/platforms/android-${ANDROID_API_LEVEL}/arch-arm"
                        -DSWIFT_ANDROID_armv7_ICU_UC:STRING="${ANDROID_ICU_UC}"
                        -DSWIFT_ANDROID_armv7_ICU_UC_INCLUDE:STRING="${ANDROID_ICU_UC_INCLUDE}"
                        -DSWIFT_ANDROID_armv7_ICU_I18N:STRING="${ANDROID_ICU_I18N}"
                        -DSWIFT_ANDROID_armv7_ICU_I18N_INCLUDE:STRING="${ANDROID_ICU_I18N_INCLUDE}"
                        -DSWIFT_ANDROID_DEPLOY_DEVICE_PATH:STRING="${ANDROID_DEPLOY_DEVICE_PATH}"
                    )
                fi

                if [[ "${DARWIN_OVERLAY_TARGET}" != "" ]]; then
                    # Split LOCAL_HOST into a pair ``arch-sdk``
                    # Example LOCAL_HOST: macosx-x86_64
                    [[ ${LOCAL_HOST} =~ (.*)-(.*) ]]
                    overlay_target_closure_cmd="${SWIFT_SOURCE_DIR}/utils/find-overlay-deps-closure.sh ${DARWIN_OVERLAY_TARGET} ${BASH_REMATCH[1]} ${BASH_REMATCH[2]}"
                    overlay_target_closure=$($overlay_target_closure_cmd)
                    swift_cmake_options=(
                        "${swift_cmake_options[@]}"
                        "-DSWIFT_OVERLAY_TARGETS:STRING=${overlay_target_closure}"
                    )
                fi

                native_llvm_tools_path=""
                native_clang_tools_path=""
                native_swift_tools_path=""
                if [[ $(is_cross_tools_host ${host}) ]] ; then

                    # Don't build benchmarks and tests when building cross compiler.
                    build_perf_testsuite_this_time=false
                    build_external_perf_testsuite_this_time=false
                    build_tests_this_time=false

                    native_llvm_tools_path="$(build_directory "${LOCAL_HOST}" llvm)/bin"
                    native_clang_tools_path="$(build_directory "${LOCAL_HOST}" llvm)/bin"
                    native_swift_tools_path="$(build_directory "${LOCAL_HOST}" swift)/bin"
                else
                    # FIXME: Why is the next line not using false_true?
                    build_perf_testsuite_this_time=$(true_false "$(not ${SKIP_BUILD_BENCHMARKS})")
                    build_external_perf_testsuite_this_time=$(false_true "${SKIP_BUILD_EXTERNAL_BENCHMARKS}")
                    build_tests_this_time=${SWIFT_INCLUDE_TESTS}
                fi

                # Command-line parameters override any autodetection that we
                # might have done.
                if [[ "${NATIVE_LLVM_TOOLS_PATH}" ]] ; then
                    native_llvm_tools_path="${NATIVE_LLVM_TOOLS_PATH}"
                fi
                if [[ "${NATIVE_CLANG_TOOLS_PATH}" ]] ; then
                    native_clang_tools_path="${NATIVE_CLANG_TOOLS_PATH}"
                fi
                if [[ "${NATIVE_SWIFT_TOOLS_PATH}" ]] ; then
                    native_swift_tools_path="${NATIVE_SWIFT_TOOLS_PATH}"
                fi

                if [ "${BUILD_LLVM}" == "0" ] ; then
                    cmake_options=(
                        "${cmake_options[@]}"
                        -DLLVM_TOOLS_BINARY_DIR:PATH=/tmp/dummy
                    )
                fi

                if [ "${HOST_LIPO}" ] ; then
                    cmake_options=(
                        "${cmake_options[@]}"
                        -DSWIFT_LIPO:PATH="${HOST_LIPO}"
                    )
                fi

                if [ "${SWIFT_ENABLE_RUNTIME_FUNCTION_COUNTERS}" == "" ] ; then
                    SWIFT_ENABLE_RUNTIME_FUNCTION_COUNTERS="${SWIFT_STDLIB_ENABLE_ASSERTIONS}"
                fi
                        

                cmake_options=(
                    "${cmake_options[@]}"
                    -DCMAKE_C_FLAGS="$(swift_c_flags ${host})"
                    -DCMAKE_CXX_FLAGS="$(swift_c_flags ${host})"
                    -DCMAKE_C_FLAGS_RELWITHDEBINFO="-O2 -DNDEBUG"
                    -DCMAKE_CXX_FLAGS_RELWITHDEBINFO="-O2 -DNDEBUG"
                    -DCMAKE_BUILD_TYPE:STRING="${SWIFT_BUILD_TYPE}"
                    -DLLVM_ENABLE_ASSERTIONS:BOOL=$(true_false "${SWIFT_ENABLE_ASSERTIONS}")
                    -DSWIFT_ANALYZE_CODE_COVERAGE:STRING=$(toupper "${SWIFT_ANALYZE_CODE_COVERAGE}")
                    -DSWIFT_STDLIB_BUILD_TYPE:STRING="${SWIFT_STDLIB_BUILD_TYPE}"
                    -DSWIFT_STDLIB_ASSERTIONS:BOOL=$(true_false "${SWIFT_STDLIB_ENABLE_ASSERTIONS}")
                    -DSWIFT_STDLIB_ENABLE_RESILIENCE:BOOL=$(true_false "${SWIFT_STDLIB_ENABLE_RESILIENCE}")
                    -DSWIFT_STDLIB_USE_NONATOMIC_RC:BOOL=$(true_false "${SWIFT_STDLIB_USE_NONATOMIC_RC}")
                    -DSWIFT_ENABLE_RUNTIME_FUNCTION_COUNTERS:BOOL=$(true_false "${SWIFT_ENABLE_RUNTIME_FUNCTION_COUNTERS}")
                    -DSWIFT_NATIVE_LLVM_TOOLS_PATH:STRING="${native_llvm_tools_path}"
                    -DSWIFT_NATIVE_CLANG_TOOLS_PATH:STRING="${native_clang_tools_path}"
                    -DSWIFT_NATIVE_SWIFT_TOOLS_PATH:STRING="${native_swift_tools_path}"
                    -DSWIFT_INCLUDE_TOOLS:BOOL=$(true_false "${BUILD_SWIFT_TOOLS}")
                    -DSWIFT_BUILD_REMOTE_MIRROR:BOOL=$(true_false "${BUILD_SWIFT_REMOTE_MIRROR}")
                    -DSWIFT_STDLIB_SIL_DEBUGGING:BOOL=$(true_false "${BUILD_SIL_DEBUGGING_STDLIB}")
                    -DSWIFT_CHECK_INCREMENTAL_COMPILATION:BOOL=$(true_false "${CHECK_INCREMENTAL_COMPILATION}")
                    -DSWIFT_REPORT_STATISTICS:BOOL=$(true_false "${REPORT_STATISTICS}")
                    -DSWIFT_BUILD_DYNAMIC_STDLIB:BOOL=$(true_false "${BUILD_SWIFT_DYNAMIC_STDLIB}")
                    -DSWIFT_BUILD_STATIC_STDLIB:BOOL=$(true_false "${BUILD_SWIFT_STATIC_STDLIB}")
                    -DSWIFT_BUILD_DYNAMIC_SDK_OVERLAY:BOOL=$(true_false "${BUILD_SWIFT_DYNAMIC_SDK_OVERLAY}")
                    -DSWIFT_BUILD_STATIC_SDK_OVERLAY:BOOL=$(true_false "${BUILD_SWIFT_STATIC_SDK_OVERLAY}")
                    -DSWIFT_BUILD_PERF_TESTSUITE:BOOL=$(true_false "${build_perf_testsuite_this_time}")
                    -DSWIFT_BUILD_EXTERNAL_PERF_TESTSUITE:BOOL=$(true_false "${build_external_perf_testsuite_this_time}")
                    -DSWIFT_BUILD_EXAMPLES:BOOL=$(true_false "${BUILD_SWIFT_EXAMPLES}")
                    -DSWIFT_INCLUDE_TESTS:BOOL=$(true_false "${build_tests_this_time}")
                    -DSWIFT_INSTALL_COMPONENTS:STRING="${SWIFT_INSTALL_COMPONENTS}"
                    -DSWIFT_EMBED_BITCODE_SECTION:BOOL=$(true_false "${EMBED_BITCODE_SECTION}")
                    -DSWIFT_TOOLS_ENABLE_LTO:STRING="${SWIFT_TOOLS_ENABLE_LTO}"
                    -DSWIFT_BUILD_RUNTIME_WITH_HOST_COMPILER:BOOL=$(true_false "${BUILD_RUNTIME_WITH_HOST_COMPILER}")
                    "${swift_cmake_options[@]}"
                )

                if [[ "${BUILD_TOOLCHAIN_ONLY}" ]]; then
                    cmake_options+=(
                    -DSWIFT_TOOL_SIL_OPT_BUILD=FALSE
                    -DSWIFT_TOOL_SWIFT_IDE_TEST_BUILD=FALSE
                    -DSWIFT_TOOL_SWIFT_REMOTEAST_TEST_BUILD=FALSE
                    -DSWIFT_TOOL_LLDB_MODULEIMPORT_TEST_BUILD=FALSE
                    -DSWIFT_TOOL_SIL_EXTRACT_BUILD=FALSE
                    -DSWIFT_TOOL_SWIFT_LLVM_OPT_BUILD=FALSE
                    -DSWIFT_TOOL_SWIFT_SDK_ANALYZER_BUILD=FALSE
                    -DSWIFT_TOOL_SWIFT_SDK_DIGESTER_BUILD=FALSE
                    -DSWIFT_TOOL_SOURCEKITD_TEST_BUILD=FALSE
                    -DSWIFT_TOOL_SOURCEKITD_REPL_BUILD=FALSE
                    -DSWIFT_TOOL_COMPLETE_TEST_BUILD=FALSE
                    -DSWIFT_TOOL_SWIFT_REFLECTION_DUMP_BUILD=FALSE
                    )
                fi

                cmake_options=(
                    "${cmake_options[@]}"
                    -DCMAKE_INSTALL_PREFIX:PATH="$(get_host_install_prefix ${host})"
                    -DSWIFT_PATH_TO_CLANG_SOURCE:PATH="${CLANG_SOURCE_DIR}"
                    -DSWIFT_PATH_TO_CLANG_BUILD:PATH="${llvm_build_dir}"
                    -DSWIFT_PATH_TO_LLVM_SOURCE:PATH="${LLVM_SOURCE_DIR}"
                    -DSWIFT_PATH_TO_LLVM_BUILD:PATH="${llvm_build_dir}"
                    -DSWIFT_PATH_TO_CMARK_SOURCE:PATH="${CMARK_SOURCE_DIR}"
                    -DSWIFT_PATH_TO_CMARK_BUILD:PATH="$(build_directory ${host} cmark)"
                    -DSWIFT_PATH_TO_LIBDISPATCH_SOURCE:PATH="${LIBDISPATCH_SOURCE_DIR}"
                    -DSWIFT_PATH_TO_LIBDISPATCH_BUILD:PATH="$(build_directory ${host} libdispatch)"
                )

                if [[ ! "${SKIP_BUILD_LIBICU}" ]] ; then
                    cmake_options=(
                        "${cmake_options[@]}"
                        -DSWIFT_PATH_TO_LIBICU_SOURCE:PATH="${LIBICU_SOURCE_DIR}"
                        -DSWIFT_PATH_TO_LIBICU_BUILD:PATH="$(build_directory ${host} libicu)"
                    )
                fi

                if [[ "${CMAKE_GENERATOR}" == "Xcode" ]] ; then
                    cmake_options=(
                        "${cmake_options[@]}"
                        -DSWIFT_CMARK_LIBRARY_DIR:PATH=$(build_directory ${host} cmark)/src/${CMARK_BUILD_TYPE}
                    )
                else
                    cmake_options=(
                        "${cmake_options[@]}"
                        -DSWIFT_CMARK_LIBRARY_DIR:PATH=$(build_directory ${host} cmark)/src
                    )
                fi

                if [[ "${SWIFT_SDKS}" ]] ; then
                    cmake_options=(
                        "${cmake_options[@]}"
                        -DSWIFT_SDKS:STRING="$(join ";" ${SWIFT_SDKS[@]})"
                    )
                fi
                if [[ "${SWIFT_PRIMARY_VARIANT_SDK}" ]] ; then
                    cmake_options=(
                        "${cmake_options[@]}"
                        -DSWIFT_PRIMARY_VARIANT_SDK:STRING="${SWIFT_PRIMARY_VARIANT_SDK}"
                        -DSWIFT_PRIMARY_VARIANT_ARCH:STRING="${SWIFT_PRIMARY_VARIANT_ARCH}"
                    )
                fi

                if contains_product "lldb" ; then
                    lldb_build_dir=$(build_directory ${host} lldb)
                    cmake_options=(
                        "${cmake_options[@]}"
                        -DLLDB_ENABLE:BOOL=TRUE
                        -DLLDB_BUILD_DIR:STRING="${lldb_build_dir}"
                    )
                fi

                build_targets=(all "${SWIFT_STDLIB_TARGETS[@]}")
                if [[ $(true_false "${build_perf_testsuite_this_time}") == "TRUE" ]]; then
                    native_swift_tools_path="$(build_directory_bin ${LOCAL_HOST} swift)"
                    cmake_options=(
                        "${cmake_options[@]}"
                        -DSWIFT_EXEC:STRING="${native_swift_tools_path}/swiftc"
                    )
                    build_targets=("${build_targets[@]}"
                                   "${SWIFT_BENCHMARK_TARGETS[@]}")
                fi

                skip_build=${SKIP_BUILD_SWIFT}
                ;;
            lldb)
                if [ ! -d "${LLDB_SOURCE_DIR}" ]; then
                    echo "error: lldb not found in ${LLDB_SOURCE_DIR}"
                    exit 1
                fi
                if [[ "${CMAKE_GENERATOR}" != "Ninja" ]] ; then
                    echo "error: lldb can only build with ninja"
                    exit 1
                fi
                cmark_build_dir=$(build_directory ${host} cmark)
                lldb_build_dir=$(build_directory ${host} lldb)
                swift_build_dir=$(build_directory ${host} swift)

                # Add any lldb extra cmake arguments here.

                cmake_options=(
                    "${cmake_options[@]}"
                    "${lldb_cmake_options[@]}"
                    )

                if [ ! -z "${LLDB_EXTRA_CMAKE_ARGS}" ]; then
                    cmake_options=(
                        "${cmake_options[@]}"
                        ${LLDB_EXTRA_CMAKE_ARGS}
                        )
                fi

                # Figure out if we think this is a buildbot build.
                # This will influence the lldb version line.
                if [ ! -z "${JENKINS_HOME}" -a ! -z "${JOB_NAME}" -a ! -z "${BUILD_NUMBER}" ]; then
                    LLDB_IS_BUILDBOT_BUILD=1
                else
                    LLDB_IS_BUILDBOT_BUILD=0
                fi

                # Get the build date
                LLDB_BUILD_DATE=$(date +%Y-%m-%d)

                case "${host}" in
                    linux-*)
                        cmake_options=(
                            "${cmake_options[@]}"
                            -DLLVM_LIBDIR_SUFFIX="${LIBDIR_SUFFIX}"
                            -DCLANG_LIBDIR_SUFFIX="${LIBDIR_SUFFIX}"
                            -DCMAKE_BUILD_TYPE:STRING="${LLDB_BUILD_TYPE}"
                            -DLLDB_SWIFTC:PATH="$(build_directory ${LOCAL_HOST} swift)/bin/swiftc"
                            -DCMAKE_INSTALL_PREFIX:PATH="$(get_host_install_prefix ${host})"
                            -DLLDB_PATH_TO_LLVM_SOURCE:PATH="${LLVM_SOURCE_DIR}"
                            -DLLDB_PATH_TO_CLANG_SOURCE:PATH="${CLANG_SOURCE_DIR}"
                            -DLLDB_PATH_TO_SWIFT_SOURCE:PATH="${SWIFT_SOURCE_DIR}"
                            -DLLDB_PATH_TO_LLVM_BUILD:PATH="${llvm_build_dir}"
                            -DLLDB_PATH_TO_CLANG_BUILD:PATH="${llvm_build_dir}"
                            -DLLDB_PATH_TO_SWIFT_BUILD:PATH="${swift_build_dir}"
                            -DLLDB_PATH_TO_CMARK_BUILD:PATH="${cmark_build_dir}"
                            -DLLDB_IS_BUILDBOT_BUILD="${LLDB_IS_BUILDBOT_BUILD}"
                            -DLLDB_BUILD_DATE:STRING="\"${LLDB_BUILD_DATE}\""
                            -DLLDB_ALLOW_STATIC_BINDINGS=1
                        )
                        ;;
                    freebsd-*)
                        cmake_options=(
                            "${cmake_options[@]}"
                            -DCMAKE_BUILD_TYPE:STRING="${LLDB_BUILD_TYPE}"
                            -DLLDB_SWIFTC:PATH="$(build_directory ${LOCAL_HOST} swift)/bin/swiftc"
                            -DCMAKE_INSTALL_PREFIX:PATH="$(get_host_install_prefix ${host})"
                            -DLLDB_PATH_TO_LLVM_SOURCE:PATH="${LLVM_SOURCE_DIR}"
                            -DLLDB_PATH_TO_CLANG_SOURCE:PATH="${CLANG_SOURCE_DIR}"
                            -DLLDB_PATH_TO_SWIFT_SOURCE:PATH="${SWIFT_SOURCE_DIR}"
                            -DLLDB_PATH_TO_LLVM_BUILD:PATH="${llvm_build_dir}"
                            -DLLDB_PATH_TO_CLANG_BUILD:PATH="${llvm_build_dir}"
                            -DLLDB_PATH_TO_SWIFT_BUILD:PATH="${swift_build_dir}"
                            -DLLDB_PATH_TO_CMARK_BUILD:PATH="${cmark_build_dir}"
                            -DLLDB_IS_BUILDBOT_BUILD="${LLDB_IS_BUILDBOT_BUILD}"
                            -DLLDB_BUILD_DATE:STRING="\"${LLDB_BUILD_DATE}\""
                            -DLLDB_ALLOW_STATIC_BINDINGS=1
                        )
                        ;;
                    cygwin-*)
                        cmake_options=(
                            "${cmake_options[@]}"
                            -DCMAKE_BUILD_TYPE:STRING="${LLDB_BUILD_TYPE}"
                            -DLLDB_SWIFTC:PATH="$(build_directory ${LOCAL_HOST} swift)/bin/swiftc"
                            -DCMAKE_INSTALL_PREFIX:PATH="$(get_host_install_prefix ${host})"
                            -DLLDB_PATH_TO_LLVM_SOURCE:PATH="${LLVM_SOURCE_DIR}"
                            -DLLDB_PATH_TO_CLANG_SOURCE:PATH="${CLANG_SOURCE_DIR}"
                            -DLLDB_PATH_TO_SWIFT_SOURCE:PATH="${SWIFT_SOURCE_DIR}"
                            -DLLDB_PATH_TO_LLVM_BUILD:PATH="${llvm_build_dir}"
                            -DLLDB_PATH_TO_CLANG_BUILD:PATH="${llvm_build_dir}"
                            -DLLDB_PATH_TO_SWIFT_BUILD:PATH="${swift_build_dir}"
                            -DLLDB_PATH_TO_CMARK_BUILD:PATH="${cmark_build_dir}"
                            -DLLDB_IS_BUILDBOT_BUILD="${LLDB_IS_BUILDBOT_BUILD}"
                            -DLLDB_BUILD_DATE:STRING="\"${LLDB_BUILD_DATE}\""
                            -DLLDB_ALLOW_STATIC_BINDINGS=1
                        )
                        ;;
                    haiku-*)
                        cmake_options=(
                            "${cmake_options[@]}"
                            -DCMAKE_BUILD_TYPE:STRING="${LLDB_BUILD_TYPE}"
                            -DLLDB_SWIFTC:PATH="$(build_directory ${LOCAL_HOST} swift)/bin/swiftc"
                            -DCMAKE_INSTALL_PREFIX:PATH="$(get_host_install_prefix ${host})"
                            -DLLDB_PATH_TO_LLVM_SOURCE:PATH="${LLVM_SOURCE_DIR}"
                            -DLLDB_PATH_TO_CLANG_SOURCE:PATH="${CLANG_SOURCE_DIR}"
                            -DLLDB_PATH_TO_SWIFT_SOURCE:PATH="${SWIFT_SOURCE_DIR}"
                            -DLLDB_PATH_TO_LLVM_BUILD:PATH="${llvm_build_dir}"
                            -DLLDB_PATH_TO_CLANG_BUILD:PATH="${llvm_build_dir}"
                            -DLLDB_PATH_TO_SWIFT_BUILD:PATH="${swift_build_dir}"
                            -DLLDB_PATH_TO_CMARK_BUILD:PATH="${cmark_build_dir}"
                            -DLLDB_IS_BUILDBOT_BUILD="${LLDB_IS_BUILDBOT_BUILD}"
                            -DLLDB_BUILD_DATE:STRING="\"${LLDB_BUILD_DATE}\""
                            -DLLDB_ALLOW_STATIC_BINDINGS=1
                        )
                        ;;
                    macosx-*)
                        if [[ "$(true_false ${LLDB_BUILD_WITH_XCODE})" == "TRUE" ]] ; then
                            # Set up flags to pass to xcodebuild
                            set_lldb_xcodebuild_options
                            set_lldb_build_mode
                            with_pushd ${source_dir} \
                                call xcodebuild -target desktop -configuration ${LLDB_BUILD_MODE} ${lldb_xcodebuild_options[@]}
                            continue
		        else
                            cmake_options=(
                                "${cmake_options[@]}"
                                -DCMAKE_BUILD_TYPE:STRING="${LLDB_BUILD_TYPE}"
                                -DLLDB_SWIFTC:PATH="$(build_directory ${LOCAL_HOST} swift)/bin/swiftc"
                                -DCMAKE_INSTALL_PREFIX:PATH="$(get_host_install_prefix ${host})"
                                -DLLDB_PATH_TO_LLVM_SOURCE:PATH="${LLVM_SOURCE_DIR}"
                                -DLLDB_PATH_TO_CLANG_SOURCE:PATH="${CLANG_SOURCE_DIR}"
                                -DLLDB_PATH_TO_SWIFT_SOURCE:PATH="${SWIFT_SOURCE_DIR}"
                                -DLLDB_PATH_TO_LLVM_BUILD:PATH="${llvm_build_dir}"
                                -DLLDB_PATH_TO_CLANG_BUILD:PATH="${llvm_build_dir}"
                                -DLLDB_PATH_TO_SWIFT_BUILD:PATH="${swift_build_dir}"
                                -DLLDB_PATH_TO_CMARK_BUILD:PATH="${cmark_build_dir}"
				-DLLDB_BUILD_FRAMEWORK:BOOL=TRUE
                                -DLLDB_IS_BUILDBOT_BUILD="${LLDB_IS_BUILDBOT_BUILD}"
                                -DLLDB_BUILD_DATE:STRING="\"${LLDB_BUILD_DATE}\""
                                -DLLDB_ALLOW_STATIC_BINDINGS=1
                                -DLLDB_CODESIGN_IDENTITY=""
                            )
                        fi
                        ;;
                esac
                if [[ "${BUILD_TOOLCHAIN_ONLY}" ]]; then
                    cmake_options+=(
                        -DLLDB_INCLUDE_TESTS=NO
                        )
                else
                    cmake_options+=(
                        -DLLDB_INCLUDE_TESTS=YES
                    )
                fi
                ;;
            llbuild)
                cmake_options=(
                    "${cmake_options[@]}"
                    -DCMAKE_INSTALL_PREFIX:PATH="$(get_host_install_prefix ${host})"
                    -DLIT_EXECUTABLE:PATH="${LLVM_SOURCE_DIR}/utils/lit/lit.py"
                    -DFILECHECK_EXECUTABLE:PATH="$(build_directory_bin ${LOCAL_HOST} llvm)/FileCheck"
                    -DCMAKE_BUILD_TYPE:STRING="${LLBUILD_BUILD_TYPE}"
                    -DLLBUILD_ENABLE_ASSERTIONS:BOOL=$(true_false "${LLBUILD_ENABLE_ASSERTIONS}")
                )
                ;;
            swiftpm)
                set_swiftpm_bootstrap_command
                call "${swiftpm_bootstrap_command[@]}"

                # swiftpm installs itself with a bootstrap method. No further cmake building is performed.
                continue
                ;;
            xctest)
                SWIFTC_BIN="$(build_directory_bin ${LOCAL_HOST} swift)/swiftc"
                XCTEST_BUILD_DIR=$(build_directory ${host} xctest)
                FOUNDATION_BUILD_DIR=$(build_directory ${host} foundation)
                SWIFT_BUILD_DIR=$(build_directory ${host} swift)

                # Staging: require opt-in for building with dispatch
                if [[ ! "${SKIP_BUILD_LIBDISPATCH}" ]] ; then
                    LIBDISPATCH_BUILD_DIR="$(build_directory ${host} libdispatch)"
                    LIBDISPATCH_BUILD_ARGS="--libdispatch-src-dir=${LIBDISPATCH_SOURCE_DIR} --libdispatch-build-dir=${LIBDISPATCH_BUILD_DIR}"
                fi

                # Use XCTEST_BUILD_TYPE to build either --debug or --release.
                if [[ "${XCTEST_BUILD_TYPE}" ==  "Debug" ]] ; then
                    XCTEST_BUILD_ARGS="--debug"
                else
                    XCTEST_BUILD_ARGS="--release"
                fi

                call "${XCTEST_SOURCE_DIR}"/build_script.py \
                    --swiftc="${SWIFTC_BIN}" \
                    --libdir="${LIBDIR}" \
                    --build-dir="${XCTEST_BUILD_DIR}" \
                    --foundation-build-dir="${FOUNDATION_BUILD_DIR}/Foundation" \
                    --swift-build-dir="${SWIFT_BUILD_DIR}" \
                    $LIBDISPATCH_BUILD_ARGS \
                    $XCTEST_BUILD_ARGS

                # XCTest builds itself and doesn't rely on cmake
                continue
                ;;
            foundation)
                # The configuration script requires knowing about XCTest's
                # location for building and running the tests. Note that XCTest
                # is not yet built at this point.
                XCTEST_BUILD_DIR=$(build_directory ${host} xctest)
                SWIFTC_BIN="$(build_directory_bin ${LOCAL_HOST} swift)/swiftc"
                SWIFT_BIN="$(build_directory_bin ${LOCAL_HOST} swift)/swift"
                SWIFT_BUILD_PATH="$(build_directory ${host} swift)"
                LLVM_BIN="$(build_directory_bin ${LOCAL_HOST} llvm)"

                # Staging: require opt-in for building with dispatch
                if [[ ! "${SKIP_BUILD_LIBDISPATCH}" ]] ; then
                    LIBDISPATCH_BUILD_DIR="$(build_directory ${host} libdispatch)"
                    LIBDISPATCH_BUILD_ARGS="-DLIBDISPATCH_SOURCE_DIR=${LIBDISPATCH_SOURCE_DIR} -DLIBDISPATCH_BUILD_DIR=${LIBDISPATCH_BUILD_DIR}"
                fi

                # FIXME CROSSCOMPILING:
                # Foundation is a target library (like the Swift standard library),
                # so technically we should build it for all stdlib_targets, not just for the host.
                # However, we only have the triple and sysroot for the host.
                # Also, we will need to tell it which linker to use.
                FOUNDATION_BUILD_ARGS=()
                if [[ $(is_cross_tools_host ${host}) ]]; then
                    FOUNDATION_BUILD_ARGS+=(
                        "--target=${SWIFT_HOST_TRIPLE}"
                    )
                fi

                # FIXME: Foundation doesn't build from the script on OS X
                if [[ ${host} == "macosx"* ]]; then
                    echo "Skipping Foundation on OS X -- use the Xcode project instead"
                    continue
                fi

                # FIXME: Always re-build foundation on non-darwin platforms.
                # Remove this when products build in the CMake system.
                echo "Cleaning the Foundation build directory"
                call rm -rf "${build_dir}"

                with_pushd "${FOUNDATION_SOURCE_DIR}" \
                    call env SWIFTC="${SWIFTC_BIN}" CLANG="${LLVM_BIN}"/clang SWIFT="${SWIFT_BIN}" \
                      SDKROOT="${SWIFT_BUILD_PATH}" BUILD_DIR="${build_dir}" DSTROOT="$(get_host_install_destdir ${host})" PREFIX="$(get_host_install_prefix ${host})" LIBDIR="${LIBDIR}" ./configure "${FOUNDATION_BUILD_TYPE}" ${FOUNDATION_BUILD_ARGS[@]} -DXCTEST_BUILD_DIR=${XCTEST_BUILD_DIR} $LIBDISPATCH_BUILD_ARGS
                with_pushd "${FOUNDATION_SOURCE_DIR}" \
                    call ${NINJA_BIN}

                # Foundation builds itself and doesn't use cmake
                continue
                ;;
            libdispatch)
                LIBDISPATCH_BUILD_DIR=$(build_directory ${host} ${product})
                SWIFT_BUILD_PATH="$(build_directory ${host} swift)"
                SWIFTC_BIN="$(build_directory_bin ${LOCAL_HOST} swift)/swiftc"
                LLVM_BIN="$(build_directory_bin ${LOCAL_HOST} llvm)"

                case "${host}" in
                macosx-*)
                  if [[ "${RECONFIGURE}" || ! -f "${LIBDISPATCH_BUILD_DIR}"/config.status ]]; then
                      echo "Reconfiguring libdispatch"
                      # First time building; need to run autotools and configure
                      if [[ "$LIBDISPATCH_BUILD_TYPE" == "Release" ]] ; then
                          dispatch_build_variant_arg="release"
                      elif [[ "$LIBDISPATCH_BUILD_TYPE" == "RelWithDebInfo" ]]; then
                          dispatch_build_variant_arg="releasedebuginfo"
                      else
                          dispatch_build_variant_arg="debug"
                      fi

                      if [ $(true_false "${BUILD_SWIFT_STATIC_STDLIB}") == "TRUE" ]; then
                          libdispatch_enable_static="--enable-static=yes"
                      else
                          libdispatch_enable_static=""
                      fi

                      call mkdir -p "${LIBDISPATCH_BUILD_DIR}"
                      with_pushd "${LIBDISPATCH_SOURCE_DIR}" \
                          call autoreconf -fvi
                      with_pushd "${LIBDISPATCH_BUILD_DIR}" \
                          call env CC="${LLVM_BIN}/clang" CXX="${LLVM_BIN}/clang++" SWIFTC="${SWIFTC_BIN}" \
                              "${LIBDISPATCH_SOURCE_DIR}"/configure LIBDIR="${LIBDIR}" --with-swift-toolchain="${SWIFT_BUILD_PATH}" \
                              --with-build-variant=$dispatch_build_variant_arg \
                              --prefix="$(get_host_install_destdir ${host})$(get_host_install_prefix ${host})" ${libdispatch_enable_static}
                  else
                      echo "Skipping reconfiguration of libdispatch"
                  fi

                  with_pushd "${LIBDISPATCH_BUILD_DIR}" \
                      call make
                  with_pushd "${LIBDISPATCH_BUILD_DIR}/tests" \
                      call make build-tests

                  # libdispatch builds itself and doesn't use cmake
                  continue
                ;;
                *)
                  # FIXME: Always re-build libdispatch on non-darwin platforms.
                  # Remove this when products build in the CMake system.
                  echo "Cleaning the libdispatch build directory"
                  call rm -rf "${LIBDISPATCH_BUILD_DIR}"

                  cmake_options=(
                  "${cmake_options[@]}"
                    -DCMAKE_BUILD_TYPE:STRING="${LIBDISPATCH_BUILD_TYPE}"
                    -DCMAKE_C_COMPILER:PATH="${LLVM_BIN}/clang"
                    -DCMAKE_CXX_COMPILER:PATH="${LLVM_BIN}/clang++"
                    -DCMAKE_SWIFT_COMPILER:PATH="${SWIFTC_BIN}"
                    -DCMAKE_INSTALL_PREFIX:PATH="$(get_host_install_prefix ${host})"
                    -DCMAKE_INSTALL_LIBDIR:PATH="${LIBDIR}"

                    -DENABLE_SWIFT=YES
                    -DSWIFT_RUNTIME_LIBDIR:PATH="${SWIFT_BUILD_PATH}/${LIBDIR}/swift/${SWIFT_HOST_VARIANT}/${SWIFT_HOST_VARIANT_ARCH}"

                    -DENABLE_TESTING=YES
                  )
                ;;
                esac

                ;;
            libicu)
                SWIFT_BUILD_PATH=$(build_directory ${host} swift)
                LIBICU_BUILD_DIR=$(build_directory ${host} ${product})
                ICU_TMPINSTALL=$LIBICU_BUILD_DIR/tmp_install
                ICU_TMPLIBDIR="${SWIFT_BUILD_PATH}/${LIBDIR}/swift/${SWIFT_HOST_VARIANT}/${SWIFT_HOST_VARIANT_ARCH}"
                if [[ "${RECONFIGURE}" || ! -f "${LIBICU_BUILD_DIR}"/config.status ]]; then
                    echo "Reconfiguring libicu"
                    if [[ "$LIBICU_BUILD_TYPE" == "Release" ]] ; then
                        icu_build_variant_arg="--enable-release"
                    elif [[ "$LIBICU_BUILD_TYPE" == "RelWithDebInfo" ]]; then
                        icu_build_variant_arg="--enable-release"
                    else
                        icu_build_variant_arg="--enable-debug"
                    fi
                    call mkdir -p "${LIBICU_BUILD_DIR}"
                    with_pushd "${LIBICU_BUILD_DIR}" \
                        call "${LIBICU_SOURCE_DIR}"/source/configure \
                        ${icu_build_variant_arg} --prefix=${ICU_TMPINSTALL} \
                        --libdir=${ICU_TMPLIBDIR} \
                        --enable-shared --enable-static \
                        --enable-strict --disable-icuio \
                        --disable-plugins --disable-dyload --disable-extras \
                        --disable-samples --with-data-packaging=auto
                else
                    echo "Skipping reconfiguration of libicu"
                fi
                with_pushd "${LIBICU_BUILD_DIR}" \
                    call make install
                ICU_LIBDIR="$(build_directory ${host} swift)/${LIBDIR}/swift/${SWIFT_HOST_VARIANT}/${SWIFT_HOST_VARIANT_ARCH}"
                ICU_LIBDIR_STATIC="$(build_directory ${host} swift)/${LIBDIR}/swift_static/${SWIFT_HOST_VARIANT}"
                ICU_LIBDIR_STATIC_ARCH="$(build_directory ${host} swift)/${LIBDIR}/swift_static/${SWIFT_HOST_VARIANT}/${SWIFT_HOST_VARIANT_ARCH}"
                mkdir -p "${ICU_LIBDIR_STATIC_ARCH}"
                # Copy the static libs into the swift_static directory
                for l in uc i18n data
                do
                    lib="${ICU_LIBDIR}/libicu${l}.a"
                    cp "${lib}" "${ICU_LIBDIR_STATIC}"
                    cp "${lib}" "${ICU_LIBDIR_STATIC_ARCH}"
                done

                # Set the PKG_CONFIG_PATH so that core-foundation can find the libraries and
                # header files
                export PKG_CONFIG_PATH="${ICU_TMPLIBDIR}/pkgconfig"
                swift_cmake_options=(
                    "${swift_cmake_options[@]}"
                    -DSWIFT_${SWIFT_HOST_VARIANT_SDK}_${SWIFT_HOST_VARIANT_ARCH}_ICU_UC_INCLUDE:STRING="${ICU_TMPINSTALL}/include"
                    -DSWIFT_${SWIFT_HOST_VARIANT_SDK}_${SWIFT_HOST_VARIANT_ARCH}_ICU_I18N_INCLUDE:STRING="${ICU_TMPINSTALL}/include"
                    -DSWIFT_${SWIFT_HOST_VARIANT_SDK}_${SWIFT_HOST_VARIANT_ARCH}_ICU_STATICLIB:BOOL=TRUE
                )
                # libicu builds itself and doesn't use cmake
                continue
                ;;
            playgroundsupport)
                if [[ "$(uname -s)" != "Darwin" ]]; then
                    echo "error: unable to build PlaygroundLogger and PlaygroundSupport on this platform"
                    exit 1
                fi

                SWIFTC_BIN="$(build_directory_bin ${host} swift)/swiftc"

                set -x
                pushd "${PLAYGROUNDSUPPORT_SOURCE_DIR}"
                if [[ $(not ${SKIP_BUILD_OSX}) ]]; then
                    "xcodebuild" -configuration "${PLAYGROUNDSUPPORT_BUILD_TYPE}" -workspace swift-xcode-playground-support.xcworkspace -scheme BuildScript-macOS -sdk macosx -arch x86_64 -derivedDataPath "${build_dir}"/DerivedData SWIFT_EXEC="${SWIFTC_BIN}" ONLY_ACTIVE_ARCH=NO
                    
                    if [[ $(not ${SKIP_TEST_PLAYGROUNDSUPPORT}) ]]; then
                        # If we're going to end up testing PlaygroundLogger/PlaygroundSupport, then we need to build the tests too.
                        "xcodebuild" -configuration "${PLAYGROUNDSUPPORT_BUILD_TYPE}" -workspace swift-xcode-playground-support.xcworkspace -scheme BuildScript-Test-PlaygroundLogger-macOS -sdk macosx -arch x86_64 -derivedDataPath "${build_dir}"/DerivedData SWIFT_EXEC="${SWIFTC_BIN}" ONLY_ACTIVE_ARCH=NO BUILD_PLAYGROUNDLOGGER_TESTS=YES
                    fi
                fi

                if [[ $(not ${SKIP_BUILD_IOS_SIMULATOR}) ]]; then
                    "xcodebuild" -configuration "${PLAYGROUNDSUPPORT_BUILD_TYPE}" -workspace swift-xcode-playground-support.xcworkspace -scheme BuildScript-iOS -sdk iphonesimulator -arch x86_64 -derivedDataPath "${build_dir}"/DerivedData SWIFT_EXEC="${SWIFTC_BIN}" ONLY_ACTIVE_ARCH=NO
                fi

                if [[ $(not ${SKIP_BUILD_TVOS_SIMULATOR}) ]]; then
                    "xcodebuild" -configuration "${PLAYGROUNDSUPPORT_BUILD_TYPE}" -workspace swift-xcode-playground-support.xcworkspace -scheme BuildScript-tvOS -sdk appletvsimulator -arch x86_64 -derivedDataPath "${build_dir}"/DerivedData SWIFT_EXEC="${SWIFTC_BIN}" ONLY_ACTIVE_ARCH=NO
                fi
                popd
                { set +x; } 2>/dev/null
                continue
                ;;
            *)
                echo "error: unknown product: ${product}"
                exit 1
                ;;
        esac

        # Compute the generator output file to check for, to determine if we
        # must reconfigure. We only handle Ninja for now.
        #
        # This is important for ensuring that if a CMake configuration fails in
        # CI, that we will still be willing to rerun the configuration process.
        generator_output_path=""
        if [[ "${CMAKE_GENERATOR}" == "Ninja" ]] ; then
            generator_output_path="${build_dir}/build.ninja"
        fi

        # Configure if necessary.
        cmake_cache_path="${build_dir}/CMakeCache.txt"
        if [[  "${RECONFIGURE}" || ! -f "${cmake_cache_path}" || \
                    ( ! -z "${generator_output_path}" && ! -f "${generator_output_path}" ) ]] ; then
            call mkdir -p "${build_dir}"
            if [[ -n "${DISTCC}" ]]; then
                EXTRA_DISTCC_OPTIONS=("DISTCC_HOSTS=localhost,lzo,cpp")
            fi
            with_pushd "${build_dir}" \
                call env "${EXTRA_DISTCC_OPTIONS[@]}" "${CMAKE}" "${cmake_options[@]}" "${EXTRA_CMAKE_OPTIONS[@]}" "${source_dir}"
        fi

        # When we are building LLVM create symlinks to the c++ headers. We need
        # to do this before building LLVM since compiler-rt depends on being
        # built with the just built clang compiler. These are normally put into
        # place during the cmake step of LLVM's build when libcxx is in
        # tree... but we are not building llvm with libcxx in tree when we build
        # swift. So we need to do configure's work here.
        if [[ "${product}" == "llvm" ]]; then
            # Find the location of the c++ header dir.
            if [[ "$(uname -s)" == "Darwin" ]] ; then
              HOST_CXX_DIR=$(dirname ${HOST_CXX})
              HOST_CXX_HEADERS_DIR="$HOST_CXX_DIR/../../usr/include/c++"
            elif [[ "$(uname -s)" == "Haiku" ]] ; then
              HOST_CXX_HEADERS_DIR="/boot/system/develop/headers/c++"
            else # Linux
              HOST_CXX_HEADERS_DIR="/usr/include/c++"
            fi

            # Find the path in which the local clang build is expecting to find
            # the c++ header files.
            BUILT_CXX_INCLUDE_DIR="$llvm_build_dir/include"

            echo "symlinking the system headers ($HOST_CXX_HEADERS_DIR) into the local clang build directory ($BUILT_CXX_INCLUDE_DIR)."
            call ln -s -f "$HOST_CXX_HEADERS_DIR" "$BUILT_CXX_INCLUDE_DIR"
        fi

        # Build.
        if [[ ! "${skip_build}" ]]; then
            if [[ "${CMAKE_GENERATOR}" == "Xcode" ]] ; then
                # Xcode generator uses "ALL_BUILD" instead of "all".
                # Also, xcodebuild uses -target instead of bare names.
                build_targets=("${build_targets[@]/all/ALL_BUILD}")
                build_targets=("${build_targets[@]/#/${BUILD_TARGET_FLAG} }")

                # Xcode can't restart itself if it turns out we need to reconfigure.
                # Do an advance build to handle that.
                call "${CMAKE_BUILD[@]}" "${build_dir}" $(cmake_config_opt ${product})
            fi

            call "${CMAKE_BUILD[@]}" "${build_dir}" $(cmake_config_opt ${product}) -- "${BUILD_ARGS[@]}" ${build_targets[@]}
        fi
    done
done
# END OF BUILD PHASE

# Trap function to print the current test configuration when tests fail.
# This is a function so the text is not unnecessarily displayed when running -x.
tests_busted ()
{
    echo "*** Failed while running tests for $1 $2"
}

for host in "${ALL_HOSTS[@]}"; do
    # Skip this pass when the only action to execute can't match.
    if ! [[ $(should_execute_host_actions_for_phase ${host} test) ]]; then
        continue
    fi

    # Calculate test targets
    calculate_targets_for_host $host

    # Run the tests for each product
    for product in "${PRODUCTS[@]}"; do
        # Check if we should perform this action.
        if ! [[ $(should_execute_action "${host}-${product}-test") ]]; then
            continue
        fi

        case ${product} in
            cmark)
                if [[ "${SKIP_TEST_CMARK}" ]]; then
                    continue
                fi
                executable_target=api_test
                results_targets=(test)
                if [[ "${CMAKE_GENERATOR}" == "Xcode" ]]; then
                    # Xcode generator uses "RUN_TESTS" instead of "test".
                    results_targets=(RUN_TESTS)
                fi
                ;;
            llvm)
                continue # We don't test LLVM
                ;;
            swift)
                executable_target=
                results_targets=
                if ! [[ "${SKIP_TEST_SWIFT}" ]]; then
                    executable_target=SwiftUnitTests
                    results_targets=("${SWIFT_TEST_TARGETS[@]}")
                    if [[ "${STRESS_TEST_SOURCEKIT}" ]]; then
                        results_targets=(
                            "${results_targets[@]}"
                            stress-SourceKit
                        )
                    fi
                fi
                if ! [[ "${SKIP_TEST_BENCHMARKS}" ]]; then
                    results_targets=(
                        "${results_targets[@]}"
                        "${SWIFT_RUN_BENCHMARK_TARGETS[@]}"
                    )
                fi
                if [[ -z "${results_targets[@]}" ]]; then
                    continue
                fi
                ;;
            lldb)
                if [[ "${SKIP_TEST_LLDB}" ]]; then
                    continue
                fi
                lldb_build_dir=$(build_directory ${host} lldb)

                # Run the unittests.
                # FIXME: The xcode build project currently doesn't know how to run the lit style tests.
                if [[ "$(uname -s)" == "Darwin" && "$(true_false ${LLDB_BUILD_WITH_XCODE})" == "TRUE" ]] ; then
                    set_lldb_xcodebuild_options
                    # Run the LLDB unittests (gtests).
                    with_pushd ${LLDB_SOURCE_DIR} \
                               call xcodebuild -scheme lldb-gtest -configuration ${LLDB_BUILD_MODE} ${lldb_xcodebuild_options[@]}
                    rc=$?
                    if [[ "$rc" -ne 0 ]] ; then
                        >&2 echo "error: LLDB gtests failed"
                        exit 1
                    fi
                else
                    with_pushd ${lldb_build_dir} \
                        ${NINJA_BIN} check-lldb-lit
                fi

                swift_build_dir=$(build_directory ${host} swift)
                # Setup lldb executable path
                if [[ "$(uname -s)" == "Darwin" && "$(true_false ${LLDB_BUILD_WITH_XCODE})" == "TRUE" ]] ; then
                    lldb_executable="${lldb_build_dir}"/${LLDB_BUILD_MODE}/lldb
                else
                    lldb_executable="${lldb_build_dir}"/bin/lldb
                fi

                results_dir="${lldb_build_dir}/test-results"

                # Handle test results formatter
                if [[ "${LLDB_TEST_WITH_CURSES}" ]]; then
                    # Setup the curses results formatter.
                    LLDB_FORMATTER_OPTS="\
                                       --results-formatter lldbsuite.test_event.formatter.curses.Curses \
                                       --results-file /dev/stdout"
                else
                    LLDB_FORMATTER_OPTS="\
                                       --results-formatter lldbsuite.test_event.formatter.xunit.XunitFormatter \
                                       --results-file ${results_dir}/results.xml \
                                       -O--xpass=success \
                                       -O--xfail=success"
                    # Setup the xUnit results formatter.
                    if [[ "$(uname -s)" != "Darwin" ]] ; then
                        # On non-Darwin, we ignore skipped tests entirely
                        # so that they don't pollute our xUnit results with
                        # non-actionable content.
                        LLDB_FORMATTER_OPTS="${LLDB_FORMATTER_OPTS} -O-ndsym -O-rdebugserver -O-rlibc\\\\+\\\\+ -O-rlong.running -O-rbenchmarks -O-rrequires.one?.of.darwin"
                    fi
                fi

                # Handle test subdirectory clause
                if [[ "${LLDB_TEST_SWIFT_ONLY}" ]]; then
                    LLDB_TEST_SUBDIR_CLAUSE="--test-subdir lang/swift"
                    LLDB_TEST_CATEGORIES="--skip-category=dwo --skip-category=dsym --skip-category=gmodules -G swiftpr"
                else
                    LLDB_TEST_SUBDIR_CLAUSE=""
                    LLDB_TEST_CATEGORIES=""
                fi

                # figure out which C/C++ compiler we should use for building test inferiors.
                if [[ "${LLDB_TEST_CC}" == "host-toolchain" ]]; then
                    # Use the host toolchain: i.e. the toolchain specified by HOST_CC
                    LLDB_DOTEST_CC_OPTS="-C ${HOST_CC}"
                elif [[ -n "${LLDB_TEST_CC}" ]]; then
                    # Use exactly the compiler path specified by the user.
                    LLDB_DOTEST_CC_OPTS="-C ${LLDB_TEST_CC}"
                else
                    # Use the clang that was just built in the tree.
                    LLDB_DOTEST_CC_OPTS="-C $(build_directory $LOCAL_HOST llvm)"/bin/clang
                fi

                # If we need to use the system debugserver, do so explicitly.
                if [[ "$(uname -s)" == "Darwin" && "${LLDB_USE_SYSTEM_DEBUGSERVER}" ]] ; then
                    LLDB_TEST_DEBUG_SERVER="--server $(xcode-select -p)/../SharedFrameworks/LLDB.framework/Resources/debugserver"
                else
                    LLDB_TEST_DEBUG_SERVER=""
                fi

                # Options to find the just-built libddispatch and Foundation.
                if [[ "$(uname -s)" == "Darwin" || "${SKIP_BUILD_FOUNDATION}" ]] ; then
                    DOTEST_EXTRA=""
                else
                    # This assumes that there are no spaces in any on these paths.
                    FOUNDATION_BUILD_DIR=$(build_directory ${host} foundation)
                    DOTEST_EXTRA="-I${FOUNDATION_BUILD_DIR}/Foundation"
                    DOTEST_EXTRA="${DOTEST_EXTRA} -I${FOUNDATION_BUILD_DIR}/Foundation/usr/lib/swift"
                    DOTEST_EXTRA="${DOTEST_EXTRA} -I${LIBDISPATCH_SOURCE_DIR}"
                    DOTEST_EXTRA="${DOTEST_EXTRA} -L${FOUNDATION_BUILD_DIR}/Foundation"
                    DOTEST_EXTRA="${DOTEST_EXTRA} -L${LIBDISPATCH_BUILD_DIR}"
                    DOTEST_EXTRA="${DOTEST_EXTRA} -L${LIBDISPATCH_BUILD_DIR}/src"
                fi
                call mkdir -p "${results_dir}"
                with_pushd "${results_dir}" \
<<<<<<< HEAD
                           call env SWIFTCC="$(build_directory $LOCAL_HOST swift)/bin/swiftc" \
                           SWIFTLIBS="${swift_build_dir}/${LIBDIR}/swift" \
                           "${LLDB_SOURCE_DIR}"/test/dotest.py \
                           --executable "${lldb_executable}" \
                           ${LLDB_TEST_DEBUG_SERVER} \
                           ${LLDB_TEST_SUBDIR_CLAUSE} \
                           ${LLDB_TEST_CATEGORIES} \
                           ${LLDB_DOTEST_CC_OPTS} \
                           ${LLDB_FORMATTER_OPTS} \
                           -E "${DOTEST_EXTRA}"
=======
                    call env SWIFTCC="$(build_directory $LOCAL_HOST swift)/bin/swiftc" \
                    SWIFTLIBS="${swift_build_dir}/lib/swift" \
                    "${LLDB_SOURCE_DIR}"/test/dotest.py \
                    --executable "${lldb_executable}" \
                    ${LLDB_TEST_DEBUG_SERVER} \
                    ${LLDB_TEST_SUBDIR_CLAUSE} \
                    ${LLDB_TEST_CATEGORIES} \
                    ${LLDB_DOTEST_CC_OPTS} \
                    ${LLDB_FORMATTER_OPTS} \
                    --build-dir "${lldb_build_dir}/lldb-test-build.noindex" \
                    -E "${DOTEST_EXTRA}"
>>>>>>> fe246023
                continue
                ;;
            llbuild)
                if [[ "${SKIP_TEST_LLBUILD}" ]]; then
                    continue
                fi
                results_targets=("test")
                executable_target=""
                ;;
            swiftpm)
                if [[ "${SKIP_TEST_SWIFTPM}" ]]; then
                    continue
                fi
                echo "--- Running tests for ${product} ---"
                call "${swiftpm_bootstrap_command[@]}" test --test-parallel
                # As swiftpm tests itself, we break early here.
                continue
                ;;
            xctest)
                if [[ "${SKIP_TEST_XCTEST}" ]]; then
                    continue
                fi
                # If libdispatch is being built then XCTest will need access to it
                if [[ ! "${SKIP_BUILD_LIBDISPATCH}" ]] ; then
                    LIBDISPATCH_BUILD_DIR="$(build_directory ${host} libdispatch)"
                    LIBDISPATCH_BUILD_ARGS="--libdispatch-src-dir=${LIBDISPATCH_SOURCE_DIR} --libdispatch-build-dir=${LIBDISPATCH_BUILD_DIR}"
                fi

                # Use XCTEST_BUILD_TYPE to build either --debug or --release.
                if [[ "${XCTEST_BUILD_TYPE}" ==  "Debug" ]] ; then
                    XCTEST_BUILD_ARGS="--debug"
                else
                    XCTEST_BUILD_ARGS="--release"
                fi

                echo "--- Running tests for ${product} ---"
                SWIFTC_BIN="$(build_directory_bin ${LOCAL_HOST} swift)/swiftc"
                FOUNDATION_BUILD_DIR=$(build_directory ${host} foundation)
                XCTEST_BUILD_DIR=$(build_directory ${host} xctest)
                call "${XCTEST_SOURCE_DIR}"/build_script.py test \
                    --swiftc="${SWIFTC_BIN}" \
                    --libdir="${LIBDIR}" \
                    --lit="${LLVM_SOURCE_DIR}/utils/lit/lit.py" \
                    --foundation-build-dir="${FOUNDATION_BUILD_DIR}/Foundation" \
                    ${LIBDISPATCH_BUILD_ARGS} \
                    $XCTEST_BUILD_ARGS \
                    "${XCTEST_BUILD_DIR}"
                echo "--- Finished tests for ${product} ---"
                continue
                ;;
            foundation)
                # FIXME: Foundation doesn't build from the script on OS X
                if [[ ${host} == "macosx"* ]]; then
                    echo "Skipping Foundation on OS X -- use the Xcode project instead"
                    continue
                fi
                if [[ "${SKIP_TEST_FOUNDATION}" ]]; then
                    continue
                fi
                # If libdispatch is being built, TestFoundation will need access to it
                if [[ ! "${SKIP_BUILD_LIBDISPATCH}" ]] ; then
                    LIBDISPATCH_LIB_DIR=":$(build_directory ${host} libdispatch)/src/.libs"
                else
                    LIBDISPATCH_LIB_DIR=""
                fi
                echo "--- Running tests for ${product} ---"
                build_dir=$(build_directory ${host} ${product})
                XCTEST_BUILD_DIR=$(build_directory ${host} xctest)
                with_pushd "${FOUNDATION_SOURCE_DIR}" \
                    call ${NINJA_BIN} TestFoundation
                call env LD_LIBRARY_PATH="$(get_host_install_destdir ${host})$(get_host_install_prefix ${host})"/${LIBDIR}/swift/:"${build_dir}/Foundation":"${XCTEST_BUILD_DIR}""${LIBDISPATCH_LIB_DIR}":${LD_LIBRARY_PATH} "${build_dir}"/TestFoundation/TestFoundation
                echo "--- Finished tests for ${product} ---"
                continue
                ;;
            libdispatch)
                if [[ "${SKIP_TEST_LIBDISPATCH}" ]]; then
                    continue
                fi

                case "${host}" in
                macosx-*)
                  LIBDISPATCH_BUILD_DIR=$(build_directory ${host} ${product})
                  echo "--- Running tests for ${product} ---"
                  with_pushd "${LIBDISPATCH_BUILD_DIR}" \
                      call env VERBOSE=1 make check
                  echo "--- Finished tests for ${product} ---"
                  continue
                ;;
                *)
                  results_targets=( "test" )
                  executable_target=""
                ;;
                esac
                ;;
            libicu)
                if [[ "${SKIP_TEST_LIBICU}" ]]; then
                    continue
                fi
                LIBICU_BUILD_DIR=$(build_directory ${host} ${product})
                echo "--- Running tests for ${product} ---"
                with_pushd "${LIBICU_BUILD_DIR}/test" \
                    call make
                echo "--- Finished tests for ${product} ---"
                continue
                ;;
           playgroundsupport)
                if [[ "${SKIP_TEST_PLAYGROUNDSUPPORT}" ]]; then
                    continue
                fi

                if [[ "${host}" != "macosx"* ]]; then
                    echo "Skipping PlaygroundLogger tests on non-macOS platform"
                    continue
                fi

                set -x
                SWIFT_DYLIB_PATH=$(build_directory ${host} swift)/lib/swift/macosx/
                PLAYGROUNDLOGGER_FRAMEWORK_PATH=$(build_directory ${host} ${product})/DerivedData/Build/Products/${PLAYGROUNDSUPPORT_BUILD_TYPE}
                pushd "${PLAYGROUNDLOGGER_FRAMEWORK_PATH}"
                DYLD_LIBRARY_PATH=$SWIFT_DYLIB_PATH DYLD_FRAMEWORK_PATH=$PLAYGROUNDLOGGER_FRAMEWORK_PATH ./PlaygroundLogger_TestDriver
                popd
                { set +x; } 2>/dev/null
                continue
                ;;
            *)
                echo "error: unknown product: ${product}"
                exit 1
                ;;
        esac

        trap "tests_busted ${product} ''" ERR
        build_dir=$(build_directory ${host} ${product})
        build_cmd=("${CMAKE_BUILD[@]}" "${build_dir}" $(cmake_config_opt ${product}) -- "${BUILD_ARGS[@]}")

        if [[ "${executable_target}" != "" ]]; then
            echo "--- Building tests for ${product} ---"
            call "${build_cmd[@]}" ${BUILD_TARGET_FLAG} "${executable_target}"
        fi

        # We can only run tests built for the host machine, because
        # cross-compiled hosts only build their native target. See: get_stdlib_targets_for_host()
        if [[ $(is_cross_tools_host ${host}) ]]; then
            echo "--- Can't execute tests for ${host}, skipping... ---"
            continue
        fi

        echo "--- Running tests for ${product} ---"
        for target in "${results_targets[@]}"; do
            if [[ "${target}" != "" ]]; then
                echo "--- ${target} ---"
                trap "tests_busted ${product} '(${target})'" ERR

                test_target="$target"
                test_paths=()

                if [[ ${test_target} == check-swift* ]]; then
                    if [[ "${TEST_PATHS}" ]]; then
                        test_target="${test_target}-custom"
                        for path in ${TEST_PATHS}; do
                            test_paths+=(
                                "${build_dir}/$(echo ${path} | sed -E "s/^(validation-test|test)/\1-${host}/")"
                            )
                        done
                    fi
                fi

                # NOTE: In dry-run mode, build_dir might not exist yet. In that
                #       case, -n query will fail. So, in dry-run mode,
                #       we don't expand test script.
                if [[ ! "${DRY_RUN}" && "${CMAKE_GENERATOR}" == Ninja ]] && !( "${build_cmd[@]}" --version 2>&1 | grep -i -q llbuild ) && [[ -z "${DISTCC_PUMP}" ]]; then
                    # Ninja buffers command output to avoid scrambling the output
                    # of parallel jobs, which is awesome... except that it
                    # interferes with the progress meter when testing.  Instead of
                    # executing ninja directly, have it dump the commands it would
                    # run, strip Ninja's progress prefix with sed, and tell the
                    # shell to execute that.
                    # However, if we do this in a subshell in the ``sh -e -x -c`` line,
                    # errors in the command will not stop the script as they should.
                    echo "Generating dry run test command from: ${build_cmd[@]} -n -v ${test_target}"
                    dry_run_command_output="$(${build_cmd[@]} -n -v ${test_target} | sed -e 's/[^]]*] //')"
                    echo "Test command: ${dry_run_command_output}"

                    if [[ ! "${test_paths}" ]]; then
                        env bash -ex <(echo -e "${dry_run_command_output}")
                    else
                        env bash -ex <(echo -e "${dry_run_command_output}" "${test_paths[@]}")
                    fi
                else
                    call "${build_cmd[@]}" ${BUILD_TARGET_FLAG} ${test_target}
                fi
                echo "-- ${target} finished --"
            fi
        done

        trap - ERR
        echo "--- Finished tests for ${product} ---"
    done
done
# END OF TEST PHASE


LIPO_SRC_DIRS=()

for host in "${ALL_HOSTS[@]}"; do
    # Skip this pass when the only action to execute can't match.
    if ! [[ $(should_execute_host_actions_for_phase ${host} install) ]]; then
        continue
    fi

    # Skip this pass if flag is set and we are cross compiling and it's the local host.
    if [[ "${SKIP_LOCAL_HOST_INSTALL}" ]] && [[ $(has_cross_compile_hosts) ]] && [[ ${host} == ${LOCAL_HOST} ]]; then
        continue
    fi

    # Calculate the directory to install products in to.
    host_install_destdir=$(get_host_install_destdir ${host})
    host_install_prefix=$(get_host_install_prefix ${host})

    if [[ $(should_include_host_in_lipo ${host}) ]]; then
        LIPO_SRC_DIRS+=( "${host_install_destdir}" )
    fi

    # Set the build options for this host
    set_build_options_for_host $host

    for product in "${PRODUCTS[@]}"; do
        # Check if we should perform this action.
        if ! [[ $(should_execute_action "${host}-${product}-install") ]]; then
            continue
        fi

        INSTALL_TARGETS="install"

        case ${product} in
            cmark)
                if [[ -z "${INSTALL_CMARK}" ]] ; then
                    continue
                fi
                ;;
            llvm)
                if [[ -z "${LLVM_INSTALL_COMPONENTS}" ]] ; then
                    continue
                fi
                INSTALL_TARGETS=install-$(echo ${LLVM_INSTALL_COMPONENTS} | sed -E 's/;/ install-/g')
                ;;
            swift)
                if [[ -z "${INSTALL_SWIFT}" ]] ; then
                    continue
                fi
                ;;
            llbuild)
                if [[ -z "${INSTALL_LLBUILD}" ]] ; then
                    continue
                fi
                INSTALL_TARGETS=install-swift-build-tool
                ;;
            # Products from this here install themselves; they don't fall-through.
            lldb)
                if [[ -z "${INSTALL_LLDB}" ]] ; then
                    continue
                fi
                if [[ -z "${INSTALL_DESTDIR}" ]] ; then
                    echo "--install-destdir is required to install products."
                    exit 1
                fi

                case ${host} in
                    linux-*)
                        ;;
                    freebsd-*)
                        ;;
                    cygwin-*)
                        ;;
                    haiku-*)
                        ;;
                    macosx-*)
                        set_lldb_build_mode
                        with_pushd ${LLDB_SOURCE_DIR} \
                            call xcodebuild -target toolchain -configuration ${LLDB_BUILD_MODE} install ${lldb_xcodebuild_options[@]} DSTROOT="${host_install_destdir}" LLDB_TOOLCHAIN_PREFIX="${TOOLCHAIN_PREFIX}"
                        continue
                        ;;
                esac
                ;;
            swiftpm)
                if [[ -z "${INSTALL_SWIFTPM}" ]] ; then
                    continue
                fi
                if [[ -z "${INSTALL_DESTDIR}" ]] ; then
                    echo "--install-destdir is required to install products."
                    exit 1
                fi

                echo "--- Installing ${product} ---"
                call "${swiftpm_bootstrap_command[@]}" --prefix="${host_install_destdir}${host_install_prefix}" install
                # As swiftpm bootstraps the installation itself, we break early here.
                continue
                ;;
            xctest)
                if [[ -z "${INSTALL_XCTEST}" ]] ; then
                    continue
                fi
                if [[ -z "${INSTALL_DESTDIR}" ]] ; then
                    echo "--install-destdir is required to install products."
                    exit 1
                fi

                case ${host} in
                    linux-*)
                        LIB_TARGET="linux"
                        ;;
                    freebsd-*)
                        LIB_TARGET="freebsd"
                        ;;
                    cygwin-*)
                        LIB_TARGET="windows"
                        ;;
                    haiku-*)
                        LIB_TARGET="haiku"
                        ;;
                    *)
                        echo "error: --install-xctest is not supported on this platform"
                        exit 1
                        ;;
                esac

                echo "--- Installing ${product} ---"
                XCTEST_BUILD_DIR=$(build_directory ${host} xctest)
                XCTEST_INSTALL_PREFIX="${host_install_destdir}${host_install_prefix}/${LIBDIR}/swift/${LIB_TARGET}"
                if [ $(true_false "${BUILD_SWIFT_STATIC_STDLIB}") == "TRUE" ]; then
                    XCTEST_STATIC_INSTALL_PREFIX="${host_install_destdir}${host_install_prefix}/${LIBDIR}/swift_static/${LIB_TARGET}"
                    xctest_static_install="--static-library-install-path=${XCTEST_STATIC_INSTALL_PREFIX}"
                else
                    xctest_static_install=""
                fi
                # Note that installing directly to /usr/lib/swift usually
                # requires root permissions.
                call "${XCTEST_SOURCE_DIR}"/build_script.py install \
                    --library-install-path="${XCTEST_INSTALL_PREFIX}" ${xctest_static_install} \
                    --module-install-path="${XCTEST_INSTALL_PREFIX}"/"${SWIFT_HOST_VARIANT_ARCH}" \
                    "${XCTEST_BUILD_DIR}"

                # As XCTest installation is self-contained, we break early here.
                continue
                ;;
            foundation)
                # FIXME: Foundation doesn't build from the script on OS X
                if [[ ${host} == "macosx"* ]]; then
                    echo "Skipping Foundation on OS X -- use the Xcode project instead"
                    continue
                fi
                if [[ -z "${INSTALL_FOUNDATION}" ]] ; then
                    continue
                fi
                if [[ -z "${INSTALL_DESTDIR}" ]] ; then
                    echo "--install-destdir is required to install products."
                    exit 1
                fi
                echo "--- Installing ${product} ---"
                build_dir=$(build_directory ${host} ${product})
                with_pushd "${FOUNDATION_SOURCE_DIR}" \
                    call ${NINJA_BIN} install

                # As foundation installation is self-contained, we break early here.
                continue
                ;;
            libdispatch)
                if [[ -z "${INSTALL_LIBDISPATCH}" ]] ; then
                    continue
                fi

                case "${host}" in
                macosx-*)
                  if [[ -z "${INSTALL_DESTDIR}" ]] ; then
                      echo "--install-destdir is required to install products."
                      exit 1
                  fi
                  echo "--- Installing ${product} ---"
                  LIBDISPATCH_BUILD_DIR=$(build_directory ${host} ${product})
                  with_pushd "${LIBDISPATCH_BUILD_DIR}" \
                      call make install
                  DISPATCH_LIBDIR="${host_install_destdir}${host_install_prefix}/${LIBDIR}/swift/${SWIFT_HOST_VARIANT}"
                  DISPATCH_LIBDIR_STATIC="${host_install_destdir}${host_install_prefix}/${LIBDIR}/swift_static/${SWIFT_HOST_VARIANT}"
                  if [ -f "$DISPATCH_LIBDIR/libdispatch.a" ]; then
                      mv "$DISPATCH_LIBDIR/libdispatch.a" "$DISPATCH_LIBDIR_STATIC"
                  fi

                  # As libdispatch installation is self-contained, we break early here.
                  continue
                ;;
                *)
                ;;
                esac
                ;;
            libicu)
                if [[ -z "${INSTALL_LIBICU}" ]]; then
                    continue
                fi
                if [[ -z "${INSTALL_DESTDIR}" ]] ; then
                    echo "--install-destdir is required to install products."
                    exit 1
                fi
                echo "--- Installing ${product} ---"
                LIBICU_BUILD_DIR=$(build_directory ${host} ${product})
                ICU_LIBDIR="$(build_directory ${host} swift)/${LIBDIR}/swift/${SWIFT_HOST_VARIANT}/${SWIFT_HOST_VARIANT_ARCH}"
                LIBICU_DEST_DIR="$(get_host_install_destdir ${host})$(get_host_install_prefix ${host})${LIBDIR}/swift/${SWIFT_HOST_VARIANT}"
                LIBICU_DEST_DIR_STATIC="$(get_host_install_destdir ${host})$(get_host_install_prefix ${host})${LIBDIR}/swift_static/${SWIFT_HOST_VARIANT}"
                mkdir -p ${LIBICU_DEST_DIR}
                mkdir -p ${LIBICU_DEST_DIR_STATIC}
                for l in uc i18n data
                do
                    lib=${ICU_LIBDIR}/libicu${l}
                    echo "${lib} => ${LIBICU_DEST_DIR}"
                    cp -d ${lib}.so ${lib}.so.* ${LIBICU_DEST_DIR}
                    cp -d ${lib}.so ${lib}.so.* ${LIBICU_DEST_DIR}
                    cp -d ${lib}.a ${LIBICU_DEST_DIR_STATIC}
                    cp -d ${lib}.a ${LIBICU_DEST_DIR_STATIC}
                done
                continue
                ;;
            playgroundsupport)
                set -x
                if [[ -z "${INSTALL_PLAYGROUNDSUPPORT}" ]] ; then
                    continue
                fi
                if [[ -z "${INSTALL_DESTDIR}" ]] ; then
                    echo "--install-destdir is required to install products."
                    exit 1
                fi
                
                echo "--- Installing ${product} ---"
                
                PLAYGROUNDSUPPORT_BUILD_DIR=$(build_directory ${host} ${product})
                
                case "$(uname -s)" in
                    Darwin)
                        pushd "${PLAYGROUNDSUPPORT_SOURCE_DIR}"
                        if [[ $(not ${SKIP_BUILD_OSX}) ]]; then
                            "xcodebuild" install -configuration "${PLAYGROUNDSUPPORT_BUILD_TYPE}" -workspace swift-xcode-playground-support.xcworkspace -scheme BuildScript-macOS -sdk macosx -arch x86_64 -derivedDataPath "${PLAYGROUNDSUPPORT_BUILD_DIR}"/DerivedData SWIFT_EXEC="${SWIFTC_BIN}" ONLY_ACTIVE_ARCH=NO DSTROOT="$(get_host_install_destdir ${host})" TOOLCHAIN_INSTALL_DIR="${TOOLCHAIN_PREFIX}" BUILD_PLAYGROUNDLOGGER_TESTS=NO
                        fi

                        if [[ $(not ${SKIP_BUILD_IOS_SIMULATOR}) ]]; then
                            "xcodebuild" install -configuration "${PLAYGROUNDSUPPORT_BUILD_TYPE}" -workspace swift-xcode-playground-support.xcworkspace -scheme BuildScript-iOS -sdk iphonesimulator -arch x86_64 -derivedDataPath "${PLAYGROUNDSUPPORT_BUILD_DIR}"/DerivedData SWIFT_EXEC="${SWIFTC_BIN}" ONLY_ACTIVE_ARCH=NO DSTROOT="$(get_host_install_destdir ${host})" TOOLCHAIN_INSTALL_DIR="${TOOLCHAIN_PREFIX}" BUILD_PLAYGROUNDLOGGER_TESTS=NO
                        fi

                        if [[ $(not ${SKIP_BUILD_TVOS_SIMULATOR}) ]]; then
                            "xcodebuild" install -configuration "${PLAYGROUNDSUPPORT_BUILD_TYPE}" -workspace swift-xcode-playground-support.xcworkspace -scheme BuildScript-tvOS -sdk appletvsimulator -arch x86_64 -derivedDataPath "${PLAYGROUNDSUPPORT_BUILD_DIR}"/DerivedData SWIFT_EXEC="${SWIFTC_BIN}" ONLY_ACTIVE_ARCH=NO DSTROOT="$(get_host_install_destdir ${host})" TOOLCHAIN_INSTALL_DIR="${TOOLCHAIN_PREFIX}" BUILD_PLAYGROUNDLOGGER_TESTS=NO
                        fi
                        popd
                        continue
                        ;;
                    *)
                        echo "error: --install-playgroundsupport is not supported on this platform"
                        exit 1
                        ;;
                esac
                { set +x; } 2>/dev/null
                ;;
            *)
                echo "error: unknown product: ${product}"
                exit 1
                ;;
        esac

        if [[ -z "${INSTALL_DESTDIR}" ]] ; then
            echo "--install-destdir is required to install products."
            exit 1
        fi

        echo "--- Installing ${product} ---"
        build_dir=$(build_directory ${host} ${product})

        call env DESTDIR="${host_install_destdir}" "${CMAKE_BUILD[@]}" "${build_dir}" -- ${INSTALL_TARGETS}
    done

    if [[ "${DARWIN_INSTALL_EXTRACT_SYMBOLS}" ]] && [[ $(host_has_darwin_symbols ${host}) ]]; then
        echo "--- Extracting symbols ---"

        # FIXME: Since it's hard to trace output pipe call,
        #        For now, We don't support dry-run trace for this block
        #        Instead, just echo we do "darwin_intall_extract_symbols".
        if [[ "${DRY_RUN}" ]]; then
            call darwin_install_extract_symbols
        else
            set -x
            # Copy executables and shared libraries from the `host_install_destdir` to
            # INSTALL_SYMROOT and run dsymutil on them.
            (cd "${host_install_destdir}" &&
             find ./"${TOOLCHAIN_PREFIX}" -perm -0111 -type f -print | cpio --insecure -pdm "${INSTALL_SYMROOT}")

            # Run dsymutil on executables and shared libraries.
            #
            # Exclude shell scripts.
            (cd "${INSTALL_SYMROOT}" &&
             find ./"${TOOLCHAIN_PREFIX}" -perm -0111 -type f -print | \
               grep -v crashlog.py | \
               grep -v symbolication.py | \
               xargs -n 1 -P ${BUILD_JOBS} $(xcrun_find_tool dsymutil))

            # Strip executables, shared libraries and static libraries in
            # `host_install_destdir`.
            find "${host_install_destdir}${TOOLCHAIN_PREFIX}/" \
              '(' -perm -0111 -or -name "*.a" ')' -type f -print | \
              xargs -n 1 -P ${BUILD_JOBS} $(xcrun_find_tool strip) -S

            { set +x; } 2>/dev/null
        fi
    fi
done
# Everything is 'installed', but some products may be awaiting lipo.


function build_and_test_installable_package() {

    local host="$1"

    if [[ "${INSTALLABLE_PACKAGE}" ]] ; then

        # Get the directory where the products where installed.
        # If INSTALL_DESTDIR not given, we couldn't have installed anything.

        if [[ -z "${INSTALL_DESTDIR}" ]] ; then
            echo "--install-destdir required to build a package. Skipping."
            return
        fi
        local host_install_destdir="$(get_host_install_destdir ${host})"
        local host_install_prefix="$(get_host_install_prefix ${host})"

        if [[ $(has_cross_compile_hosts) ]]; then
            package_for_host="${INSTALLABLE_PACKAGE}-${host}"
        else
            package_for_host="${INSTALLABLE_PACKAGE}"
        fi

        echo "--- Creating installable package ---"
        echo "-- Package file: ${package_for_host} --"

        # Assume the lipo builds are (or include) an OS X host and build an xctoolchain
        if [[ "${host}" == "macosx-"* ]] || [[ "${host}" == "merged-hosts" ]]; then
          # Create plist for xctoolchain.
          echo "-- Create Info.plist --"
          PLISTBUDDY_BIN="/usr/libexec/PlistBuddy"

          DARWIN_TOOLCHAIN_INSTALL_LOCATION="/Library/Developer/Toolchains/${DARWIN_TOOLCHAIN_NAME}.xctoolchain"
          DARWIN_TOOLCHAIN_INFO_PLIST="${host_install_destdir}${TOOLCHAIN_PREFIX}/Info.plist"
          DARWIN_TOOLCHAIN_REPORT_URL="https://bugs.swift.org/"
          COMPATIBILITY_VERSION=2
          COMPATIBILITY_VERSION_DISPLAY_STRING="Xcode 8.0"
          DARWIN_TOOLCHAIN_CREATED_DATE="$(date -u +'%a %b %d %T GMT %Y')"

          echo "-- Removing: ${DARWIN_TOOLCHAIN_INFO_PLIST}"
          call rm -f ${DARWIN_TOOLCHAIN_INFO_PLIST}

          call ${PLISTBUDDY_BIN} -c "Add DisplayName string '${DARWIN_TOOLCHAIN_DISPLAY_NAME}'" "${DARWIN_TOOLCHAIN_INFO_PLIST}"
          call ${PLISTBUDDY_BIN} -c "Add ShortDisplayName string '${DARWIN_TOOLCHAIN_DISPLAY_NAME_SHORT}'" "${DARWIN_TOOLCHAIN_INFO_PLIST}"
          call ${PLISTBUDDY_BIN} -c "Add CreatedDate date '${DARWIN_TOOLCHAIN_CREATED_DATE}'" "${DARWIN_TOOLCHAIN_INFO_PLIST}"
          call ${PLISTBUDDY_BIN} -c "Add CompatibilityVersion integer ${COMPATIBILITY_VERSION}" "${DARWIN_TOOLCHAIN_INFO_PLIST}"
          call ${PLISTBUDDY_BIN} -c "Add CompatibilityVersionDisplayString string ${COMPATIBILITY_VERSION_DISPLAY_STRING}" "${DARWIN_TOOLCHAIN_INFO_PLIST}"
          call ${PLISTBUDDY_BIN} -c "Add Version string '${DARWIN_TOOLCHAIN_VERSION}'" "${DARWIN_TOOLCHAIN_INFO_PLIST}"
          call ${PLISTBUDDY_BIN} -c "Add CFBundleIdentifier string '${DARWIN_TOOLCHAIN_BUNDLE_IDENTIFIER}'" "${DARWIN_TOOLCHAIN_INFO_PLIST}"
          call ${PLISTBUDDY_BIN} -c "Add ReportProblemURL string '${DARWIN_TOOLCHAIN_REPORT_URL}'" "${DARWIN_TOOLCHAIN_INFO_PLIST}"
          call ${PLISTBUDDY_BIN} -c "Add Aliases array" "${DARWIN_TOOLCHAIN_INFO_PLIST}"
          call ${PLISTBUDDY_BIN} -c "Add Aliases:0 string '${DARWIN_TOOLCHAIN_ALIAS}'" "${DARWIN_TOOLCHAIN_INFO_PLIST}"
          call ${PLISTBUDDY_BIN} -c "Add OverrideBuildSettings dict" "${DARWIN_TOOLCHAIN_INFO_PLIST}"
          call ${PLISTBUDDY_BIN} -c "Add OverrideBuildSettings:ENABLE_BITCODE string 'NO'" "${DARWIN_TOOLCHAIN_INFO_PLIST}"
          call ${PLISTBUDDY_BIN} -c "Add OverrideBuildSettings:SWIFT_DISABLE_REQUIRED_ARCLITE string 'YES'" "${DARWIN_TOOLCHAIN_INFO_PLIST}"
          call ${PLISTBUDDY_BIN} -c "Add OverrideBuildSettings:SWIFT_LINK_OBJC_RUNTIME string 'YES'" "${DARWIN_TOOLCHAIN_INFO_PLIST}"

          call chmod a+r "${DARWIN_TOOLCHAIN_INFO_PLIST}"

          if [[ "${DARWIN_TOOLCHAIN_APPLICATION_CERT}" ]] ; then
            echo "-- Codesign xctoolchain --"
            call "${SWIFT_SOURCE_DIR}/utils/toolchain-codesign" "${DARWIN_TOOLCHAIN_APPLICATION_CERT}" "${host_install_destdir}${TOOLCHAIN_PREFIX}/"
          fi
          if [[ "${DARWIN_TOOLCHAIN_INSTALLER_PACKAGE}" ]] ; then
            echo "-- Create Installer --"
            call "${SWIFT_SOURCE_DIR}/utils/toolchain-installer" "${host_install_destdir}${TOOLCHAIN_PREFIX}/" "${DARWIN_TOOLCHAIN_BUNDLE_IDENTIFIER}" \
                "${DARWIN_TOOLCHAIN_INSTALLER_CERT}" "${DARWIN_TOOLCHAIN_INSTALLER_PACKAGE}" "${DARWIN_TOOLCHAIN_INSTALL_LOCATION}" \
                "${DARWIN_TOOLCHAIN_VERSION}" "${SWIFT_SOURCE_DIR}/utils/darwin-installer-scripts"
          fi

          # host_install_destdir contains the toolchain prefix.
          # We want to create the package in host_install_destdir_nonprefixed.
          with_pushd "${host_install_destdir}" \
              call tar -c -z -f "${package_for_host}" "${TOOLCHAIN_PREFIX/#\/}"
        else
            # BSD tar doesn't support --owner/--group.
            if [[ "$(uname -s)" == "Darwin" || "$(uname -s)" == "FreeBSD" ]] ; then
                with_pushd "${host_install_destdir}" \
                    tar -c -z -f "${package_for_host}" "${host_install_prefix/#\/}"
            else
                with_pushd "${host_install_destdir}" \
                    tar -c -z -f "${package_for_host}" --owner=0 --group=0 "${host_install_prefix/#\/}"
            fi
        fi
        if [[ "${TEST_INSTALLABLE_PACKAGE}" ]] ; then
            PKG_TESTS_SOURCE_DIR="${WORKSPACE}/swift-integration-tests"
            PKG_TESTS_SANDBOX_PARENT="$(build_directory swift_package_sandbox_${host} none)"
            PKG_TESTS_TEMPS="${PKG_TESTS_SANDBOX_PARENT}"/"tests"

            if [[ "${host}" == "macosx-"* ]] ; then
                PKG_TESTS_SANDBOX="${PKG_TESTS_SANDBOX_PARENT}"/"${TOOLCHAIN_PREFIX}"
            else # Linux
                PKG_TESTS_SANDBOX="${PKG_TESTS_SANDBOX_PARENT}"
            fi

            LIT_EXECUTABLE_PATH="${LLVM_SOURCE_DIR}/utils/lit/lit.py"
            FILECHECK_EXECUTABLE_PATH="$(build_directory_bin ${LOCAL_HOST} llvm)/FileCheck"
            echo "-- Test Installable Package --"
            call rm -rf "${PKG_TESTS_SANDBOX_PARENT}"
            call mkdir -p "${PKG_TESTS_SANDBOX}"
            with_pushd "${PKG_TESTS_SANDBOX_PARENT}" \
                call tar xzf "${package_for_host}"

            with_pushd "${PKG_TESTS_SOURCE_DIR}" \
                call python "${LIT_EXECUTABLE_PATH}" . -sv --param package-path="${PKG_TESTS_SANDBOX}" --param filecheck="${FILECHECK_EXECUTABLE_PATH}" --param test-exec-root="${PKG_TESTS_TEMPS}"
        fi
    fi
}

# Build and test packages.
for host in "${ALL_HOSTS[@]}"; do

    # Check if we should perform this action.
    if ! [[ $(should_execute_action "${host}-package") ]]; then
        continue
    fi

    if [[ $(should_include_host_in_lipo ${host}) ]]; then
            continue
    fi

    build_and_test_installable_package ${host}
done

# Lipo those products which require it, optionally build and test an installable package.
if [[ ${#LIPO_SRC_DIRS[@]} -gt 0 ]]; then
    # This is from multiple hosts; Which host should we say it is?
    # Let's call it 'merged-hosts' so that we can identify it.
    mergedHost="merged-hosts"

    # Check if we should perform this action.
    if ! [[ $(should_execute_action "${mergedHost}-lipo") ]]; then
        continue
    fi

    echo "--- Merging and running lipo ---"

    # Allow passing lipo with --host-lipo
    if [[ -z "${HOST_LIPO}" ]] ; then
        LIPO_PATH=$(xcrun_find_tool lipo)
    else
        LIPO_PATH="${HOST_LIPO}"
    fi
    call "${SWIFT_SOURCE_DIR}"/utils/recursive-lipo --lipo=${LIPO_PATH} --copy-subdirs="$(get_host_install_prefix ${host})lib/swift $(get_host_install_prefix ${host})lib/swift_static" --destination="$(get_host_install_destdir ${mergedHost})" ${LIPO_SRC_DIRS[@]}

    # Build and test the lipo-ed package.
    build_and_test_installable_package ${mergedHost}
fi
# END<|MERGE_RESOLUTION|>--- conflicted
+++ resolved
@@ -2846,20 +2846,8 @@
                 fi
                 call mkdir -p "${results_dir}"
                 with_pushd "${results_dir}" \
-<<<<<<< HEAD
-                           call env SWIFTCC="$(build_directory $LOCAL_HOST swift)/bin/swiftc" \
-                           SWIFTLIBS="${swift_build_dir}/${LIBDIR}/swift" \
-                           "${LLDB_SOURCE_DIR}"/test/dotest.py \
-                           --executable "${lldb_executable}" \
-                           ${LLDB_TEST_DEBUG_SERVER} \
-                           ${LLDB_TEST_SUBDIR_CLAUSE} \
-                           ${LLDB_TEST_CATEGORIES} \
-                           ${LLDB_DOTEST_CC_OPTS} \
-                           ${LLDB_FORMATTER_OPTS} \
-                           -E "${DOTEST_EXTRA}"
-=======
                     call env SWIFTCC="$(build_directory $LOCAL_HOST swift)/bin/swiftc" \
-                    SWIFTLIBS="${swift_build_dir}/lib/swift" \
+                    SWIFTLIBS="${swift_build_dir}/${LIBDIR}/swift" \
                     "${LLDB_SOURCE_DIR}"/test/dotest.py \
                     --executable "${lldb_executable}" \
                     ${LLDB_TEST_DEBUG_SERVER} \
@@ -2869,7 +2857,6 @@
                     ${LLDB_FORMATTER_OPTS} \
                     --build-dir "${lldb_build_dir}/lldb-test-build.noindex" \
                     -E "${DOTEST_EXTRA}"
->>>>>>> fe246023
                 continue
                 ;;
             llbuild)
