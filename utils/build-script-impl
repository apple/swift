--- conflicted
+++ resolved
@@ -1382,6 +1382,27 @@
                 elif [[ "${VERBOSE_BUILD}" ]]; then
                     echo "no file exists at ${HOST_LIB_PATH}"
                 fi
+
+                # Copy over the simulator .a when necessary
+                SIM_LIB_NAME="libclang_rt.${OS}sim.a"
+                HOST_SIM_LIB_PATH="$HOST_CXX_BUILTINS_DIR/$SIM_LIB_NAME"
+                DEST_SIM_LIB_PATH="${DEST_BUILTINS_DIR}/${SIM_LIB_NAME}"
+                if [[ ! -f "${DEST_SIM_LIB_PATH}" ]]; then
+                    if [[ -f "${HOST_SIM_LIB_PATH}" ]]; then
+                        call cp "${HOST_SIM_LIB_PATH}" "${DEST_SIM_LIB_PATH}"
+                    elif [[ -f "${HOST_LIB_PATH}" ]]; then
+                        # The simulator .a might not exist if the host
+                        # Xcode is old. In that case, copy over the
+                        # device library to the simulator location to allow
+                        # clang to find it. The device library has the simulator
+                        # slices in Xcode that doesn't have the simulator .a, so
+                        # the link is still valid.
+                        echo "copying over faux-sim library ${HOST_LIB_PATH} to ${SIM_LIB_NAME}"
+                        call cp "${HOST_LIB_PATH}" "${DEST_SIM_LIB_PATH}"
+                    elif [[ "${VERBOSE_BUILD}" ]]; then
+                        echo "no file exists at ${HOST_SIM_LIB_PATH}"
+                    fi
+                fi
             done
         done
     fi
@@ -2447,59 +2468,7 @@
         # builtins for iOS/tvOS/watchOS to ensure that Swift's
         # stdlib can use compiler-rt builtins when targetting iOS/tvOS/watchOS.
         if [[ "${product}" = "llvm" ]] && [[ "${BUILD_LLVM}" = "1" ]] && [[ "$(uname -s)" = "Darwin" ]]; then
-<<<<<<< HEAD
             copy_embedded_compiler_rt_builtins_from_darwin_host_toolchain "$(build_directory_bin ${host} llvm)/.."
-=======
-            HOST_CXX_DIR=$(dirname "${HOST_CXX}")
-            HOST_LIB_CLANG_DIR="${HOST_CXX_DIR}/../lib/clang"
-            DEST_LIB_CLANG_DIR="$(build_directory_bin ${host} llvm)/../lib/clang"
-
-            if [[ -d "${HOST_LIB_CLANG_DIR}" ]] && [[ -d "${DEST_LIB_CLANG_DIR}" ]]; then
-                DEST_CXX_BUILTINS_VERSION=$(ls "${DEST_LIB_CLANG_DIR}" | awk '{print $0}')
-                DEST_BUILTINS_DIR="$(build_directory_bin ${host} llvm)/../lib/clang/$DEST_CXX_BUILTINS_VERSION/lib/darwin"
-
-                if [[ -d "${DEST_BUILTINS_DIR}" ]]; then
-                    for HOST_CXX_BUILTINS_PATH in "${HOST_LIB_CLANG_DIR}"/*; do
-                        HOST_CXX_BUILTINS_DIR="${HOST_CXX_BUILTINS_PATH}/lib/darwin"
-                        echo "copying compiler-rt embedded builtins from ${HOST_CXX_BUILTINS_DIR} into the local clang build directory ${DEST_BUILTINS_DIR}."
-
-                        for OS in ios watchos tvos; do
-                            # Copy over the device .a when necessary
-                            LIB_NAME="libclang_rt.$OS.a"
-                            HOST_LIB_PATH="$HOST_CXX_BUILTINS_DIR/$LIB_NAME"
-                            DEST_LIB_PATH="${DEST_BUILTINS_DIR}/${LIB_NAME}"
-                            if [[ ! -f "${DEST_LIB_PATH}" ]]; then
-                                if [[ -f "${HOST_LIB_PATH}" ]]; then
-                                    call cp "${HOST_LIB_PATH}" "${DEST_LIB_PATH}"
-                                elif [[ "${VERBOSE_BUILD}" ]]; then
-                                    echo "no file exists at ${HOST_LIB_PATH}"
-                                fi
-                            fi
-                            # Copy over the simulator .a when necessary
-                            SIM_LIB_NAME="libclang_rt.${OS}sim.a"
-                            HOST_SIM_LIB_PATH="$HOST_CXX_BUILTINS_DIR/$SIM_LIB_NAME"
-                            DEST_SIM_LIB_PATH="${DEST_BUILTINS_DIR}/${SIM_LIB_NAME}"
-                            if [[ ! -f "${DEST_SIM_LIB_PATH}" ]]; then
-                                if [[ -f "${HOST_SIM_LIB_PATH}" ]]; then
-                                    call cp "${HOST_SIM_LIB_PATH}" "${DEST_SIM_LIB_PATH}"
-                                elif [[ -f "${HOST_LIB_PATH}" ]]; then
-                                    # The simulator .a might not exist if the host
-                                    # Xcode is old. In that case, copy over the
-                                    # device library to the simulator location to allow
-                                    # clang to find it. The device library has the simulator
-                                    # slices in Xcode that doesn't have the simulator .a, so
-                                    # the link is still valid.
-                                    echo "copying over faux-sim library ${HOST_LIB_PATH} to ${SIM_LIB_NAME}"
-                                    call cp "${HOST_LIB_PATH}" "${DEST_SIM_LIB_PATH}"
-                                elif [[ "${VERBOSE_BUILD}" ]]; then
-                                    echo "no file exists at ${HOST_SIM_LIB_PATH}"
-                                fi
-                            fi
-                        done
-                    done
-                fi
-            fi
->>>>>>> 95c4a975
         fi
     done
 done
