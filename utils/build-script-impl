--- conflicted
+++ resolved
@@ -2444,19 +2444,11 @@
                     # problematic for overwriting/stripping symbols. Thus, write
                     # permission is added here.
                     for lib_name in tensorflow tensorflow_framework; do
-<<<<<<< HEAD
-                        lib="lib${lib_name}.so*"
-                        dylib="lib${lib_name}*.dylib"
-                        rm -f "${TF_LIB_DIR}/${lib}"
-                        find "${TENSORFLOW_HOST_LIB_DIR}" \( -name "${lib}" -o -name "${dylib}" \) -exec chmod +w {} +
-                        find "${TENSORFLOW_HOST_LIB_DIR}" \( -name "${lib}" -o -name "${dylib}" \) -exec cp -p {} "${TF_LIB_DIR}" \;
-=======
                         lib=".*lib${lib_name}.so[0-9.]*"
                         dylib=".*lib${lib_name}[0-9.]*.dylib"
                         find "${TF_LIB_DIR}" \( -regex "${lib}" -o -regex "${dylib}" \) -exec rm -f {} \;
                         find "${TENSORFLOW_HOST_LIB_DIR}" \( -regex "${lib}" -o -regex "${dylib}" \) -exec chmod +w {} +
                         find "${TENSORFLOW_HOST_LIB_DIR}" \( -regex "${lib}" -o -regex "${dylib}" \) -exec cp -p {} "${TF_LIB_DIR}" \;
->>>>>>> 052c301e
                     done
 
                     if [[ ! "${TENSORFLOW_TARGET_LIB_DIR}" ]] ; then
@@ -3837,18 +3829,10 @@
                 mkdir -p "${TF_DEST_DIR}"
                 for lib_name in tensorflow tensorflow_framework
                 do
-<<<<<<< HEAD
-                    lib="lib${lib_name}.so*"
-                    dylib="lib${lib_name}*.dylib"
-                    echo "${TF_LIBDIR}/${lib} => ${TF_DEST_DIR}"
-                    rm -f "${TF_DEST_DIR}/${lib}"
-                    find "${TF_LIBDIR}" \( -name "${lib}" -o -name "${dylib}" \) -exec cp -a {} "${TF_DEST_DIR}" \;
-=======
                     lib=".*lib${lib_name}.so[0-9.]*"
                     dylib=".*lib${lib_name}[0-9.]*.dylib"
                     find "${TF_LIBDIR}" \( -regex "${lib}" -o -regex "${dylib}" \) -exec echo "{} => ${TF_DEST_DIR}" \;
                     find "${TF_LIBDIR}" \( -regex "${lib}" -o -regex "${dylib}" \) -exec cp -a {} "${TF_DEST_DIR}" \;
->>>>>>> 052c301e
                 done
                 continue
                 ;;
