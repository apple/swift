--- conflicted
+++ resolved
@@ -1653,17 +1653,12 @@
     else
         CLANG_BIN="$(build_directory_bin ${LOCAL_HOST} llvm)"
     fi
-<<<<<<< HEAD
-    export SWIFT_DRIVER_CLANG_EXEC="${CLANG_BIN}/clang"
-    export SWIFT_DRIVER_CLANGXX_EXEC="${CLANG_BIN}/clang++"
-    export LLVM_SYMBOLIZER_PATH="${CLANG_BIN}/llvm-symbolizer"
-=======
 
     if [[ -f "${CLANG_BIN}/clang" ]]; then
       export SWIFT_DRIVER_CLANG_EXEC="${CLANG_BIN}/clang"
       export SWIFT_DRIVER_CLANGXX_EXEC="${CLANG_BIN}/clang++"
-    fi
->>>>>>> 3bf21c72
+      export LLVM_SYMBOLIZER_PATH="${CLANG_BIN}/llvm-symbolizer"
+    fi
 
     if [[ "${NATIVE_SWIFT_TOOLS_PATH}" ]] ; then
         SWIFTC_BIN="${NATIVE_SWIFT_TOOLS_PATH}/swiftc"
@@ -2731,17 +2726,12 @@
     else
         CLANG_BIN="$(build_directory_bin ${LOCAL_HOST} llvm)"
     fi
-<<<<<<< HEAD
-    export SWIFT_DRIVER_CLANG_EXEC="${CLANG_BIN}/clang"
-    export SWIFT_DRIVER_CLANGXX_EXEC="${CLANG_BIN}/clang++"
-    export LLVM_SYMBOLIZER_PATH="${CLANG_BIN}/llvm-symbolizer"
-=======
 
     if [[ -f "${CLANG_BIN}/clang" ]]; then
       export SWIFT_DRIVER_CLANG_EXEC="${CLANG_BIN}/clang"
       export SWIFT_DRIVER_CLANGXX_EXEC="${CLANG_BIN}/clang++"
-    fi
->>>>>>> 3bf21c72
+      export LLVM_SYMBOLIZER_PATH="${CLANG_BIN}/llvm-symbolizer"
+    fi
 
     if [[ "${NATIVE_SWIFT_TOOLS_PATH}" ]] ; then
         SWIFTC_BIN="${NATIVE_SWIFT_TOOLS_PATH}/swiftc"
@@ -3100,17 +3090,12 @@
     else
         CLANG_BIN="$(build_directory_bin ${LOCAL_HOST} llvm)"
     fi
-<<<<<<< HEAD
-    export SWIFT_DRIVER_CLANG_EXEC="${CLANG_BIN}/clang"
-    export SWIFT_DRIVER_CLANGXX_EXEC="${CLANG_BIN}/clang++"
-    export LLVM_SYMBOLIZER_PATH="${CLANG_BIN}/llvm-symbolizer"
-=======
 
     if [[ -f "${CLANG_BIN}/clang" ]]; then
       export SWIFT_DRIVER_CLANG_EXEC="${CLANG_BIN}/clang"
       export SWIFT_DRIVER_CLANGXX_EXEC="${CLANG_BIN}/clang++"
-    fi
->>>>>>> 3bf21c72
+      export LLVM_SYMBOLIZER_PATH="${CLANG_BIN}/llvm-symbolizer"
+    fi
 
     # Set the build options for this host
     set_build_options_for_host $host
