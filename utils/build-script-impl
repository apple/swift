--- conflicted
+++ resolved
@@ -1819,21 +1819,10 @@
 
                 cmake_options+=(
                     -DLLVM_ENABLE_PROJECTS="$(join ";" ${llvm_enable_projects[@]})"
-<<<<<<< HEAD
+
                     -DLLVM_ENABLE_RUNTIMES="$(join ";" ${llvm_enable_runtimes[@]})"
                     -ULLVM_TOOL_COMPILER_RT_BUILD
                     -ULLVM_BUILD_EXTERNAL_COMPILER_RT
-=======
-                    # In the near future we are aiming to build compiler-rt with
-                    # LLVM_ENABLE_RUNTIMES
-                    # Until that happens, we need to unset this variable from
-                    # LLVM CMakeCache.txt for two reasons
-                    # * prevent PRs testing this variable to affect other runs landing
-                    #   unrelated features
-                    # * avoid fallouts should we land such change and then have to revert
-                    #   it to account for unforeseen regressions
-                    -ULLVM_ENABLE_RUNTIMES
->>>>>>> b0de482d
                 )
 
                 # NOTE: This is not a dead option! It is relied upon for certain
