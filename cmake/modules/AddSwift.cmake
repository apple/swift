--- conflicted
+++ resolved
@@ -315,11 +315,7 @@
     RESULT_VAR_NAME result)
 
   if("${LFLAGS_SDK}" STREQUAL "LINUX")
-<<<<<<< HEAD
-    list(APPEND result "-lpthread" "-ldl" "-latomic")
-=======
     list(APPEND result "-lpthread" "-latomic" "-ldl")
->>>>>>> e4f23a3d
   elseif("${LFLAGS_SDK}" STREQUAL "FREEBSD")
     list(APPEND result "-lpthread")
   elseif("${LFLAGS_SDK}" STREQUAL "CYGWIN")
