include(macCatalystUtils)
include(SwiftList)
include(SwiftXcodeSupport)
include(SwiftWindowsSupport)
include(SwiftAndroidSupport)

function(_swift_gyb_target_sources target scope)
  file(GLOB GYB_UNICODE_DATA ${SWIFT_SOURCE_DIR}/utils/UnicodeData/*)
  file(GLOB GYB_STDLIB_SUPPORT ${SWIFT_SOURCE_DIR}/utils/gyb_stdlib_support.py)
  file(GLOB GYB_SYNTAX_SUPPORT ${SWIFT_SOURCE_DIR}/utils/gyb_syntax_support/*)
  file(GLOB GYB_SOURCEKIT_SUPPORT ${SWIFT_SOURCE_DIR}/utils/gyb_sourcekit_support/*)
  set(GYB_SOURCES
    ${SWIFT_SOURCE_DIR}/utils/GYBUnicodeDataUtils.py
    ${SWIFT_SOURCE_DIR}/utils/SwiftIntTypes.py
    ${GYB_UNICODE_DATA}
    ${GYB_STDLIB_SUPPORT}
    ${GYB_SYNTAX_SUPPORT}
    ${GYB_SOURCEKIT_SUPPORT})

  foreach(source ${ARGN})
    get_filename_component(generated ${source} NAME_WLE)
    get_filename_component(absolute ${source} REALPATH)

    add_custom_command(OUTPUT ${CMAKE_CURRENT_BINARY_DIR}/${generated}
      COMMAND
        $<TARGET_FILE:Python2::Interpreter> ${SWIFT_SOURCE_DIR}/utils/gyb -D CMAKE_SIZEOF_VOID_P=${CMAKE_SIZEOF_VOID_P} ${SWIFT_GYB_FLAGS} -o ${CMAKE_CURRENT_BINARY_DIR}/${generated}.tmp ${absolute}
      COMMAND
        ${CMAKE_COMMAND} -E copy_if_different ${CMAKE_CURRENT_BINARY_DIR}/${generated}.tmp ${CMAKE_CURRENT_BINARY_DIR}/${generated}
      COMMAND
        ${CMAKE_COMMAND} -E remove ${CMAKE_CURRENT_BINARY_DIR}/${generated}.tmp
      DEPENDS
        ${GYB_SOURCES}
        ${absolute})
    set_source_files_properties(${CMAKE_CURRENT_BINARY_DIR}/${generated} PROPERTIES
      GENERATED TRUE)
    target_sources(${target} ${scope}
      ${CMAKE_CURRENT_BINARY_DIR}/${generated})
  endforeach()
endfunction()

# SWIFTLIB_DIR is the directory in the build tree where Swift resource files
# should be placed.  Note that $CMAKE_CFG_INTDIR expands to "." for
# single-configuration builds.
set(SWIFTLIB_DIR
    "${CMAKE_BINARY_DIR}/${CMAKE_CFG_INTDIR}/lib/swift")
set(SWIFTSTATICLIB_DIR
    "${CMAKE_BINARY_DIR}/${CMAKE_CFG_INTDIR}/lib/swift_static")

function(_compute_lto_flag option out_var)
  string(TOLOWER "${option}" lowercase_option)
  if (lowercase_option STREQUAL "full")
    set(${out_var} "-flto=full" PARENT_SCOPE)
  elseif (lowercase_option STREQUAL "thin")
    set(${out_var} "-flto=thin" PARENT_SCOPE)
  endif()
endfunction()

function(_set_target_prefix_and_suffix target kind sdk)
  precondition(target MESSAGE "target is required")
  precondition(kind MESSAGE "kind is required")
  precondition(sdk MESSAGE "sdk is required")

  if(${sdk} STREQUAL ANDROID)
    if(${kind} STREQUAL STATIC)
      set_target_properties(${target} PROPERTIES PREFIX "lib" SUFFIX ".a")
    elseif(${kind} STREQUAL SHARED)
      set_target_properties(${target} PROPERTIES PREFIX "lib" SUFFIX ".so")
    endif()
  elseif(${sdk} STREQUAL WINDOWS)
    if(${kind} STREQUAL STATIC)
      set_target_properties(${target} PROPERTIES PREFIX "" SUFFIX ".lib")
    elseif(${kind} STREQUAL SHARED)
      set_target_properties(${target} PROPERTIES PREFIX "" SUFFIX ".dll")
    endif()
  endif()
endfunction()

function(is_darwin_based_sdk sdk_name out_var)
  if ("${sdk_name}" STREQUAL "OSX" OR
      "${sdk_name}" STREQUAL "IOS" OR
      "${sdk_name}" STREQUAL "IOS_SIMULATOR" OR
      "${sdk_name}" STREQUAL "TVOS" OR
      "${sdk_name}" STREQUAL "TVOS_SIMULATOR" OR
      "${sdk_name}" STREQUAL "WATCHOS" OR
      "${sdk_name}" STREQUAL "WATCHOS_SIMULATOR")
    set(${out_var} TRUE PARENT_SCOPE)
  else()
    set(${out_var} FALSE PARENT_SCOPE)
  endif()
endfunction()

# Usage:
# _add_host_variant_c_compile_link_flags(name)
function(_add_host_variant_c_compile_link_flags name)
  is_darwin_based_sdk("${SWIFT_HOST_VARIANT_SDK}" IS_DARWIN)
  if(IS_DARWIN)
    set(DEPLOYMENT_VERSION "${SWIFT_SDK_${SWIFT_HOST_VARIANT_SDK}_DEPLOYMENT_VERSION}")
  endif()

  # MSVC, clang-cl, gcc don't understand -target.
  if(CMAKE_C_COMPILER_ID MATCHES "Clang" AND NOT SWIFT_COMPILER_IS_MSVC_LIKE)
    get_target_triple(target target_variant "${SWIFT_HOST_VARIANT_SDK}" "${SWIFT_HOST_VARIANT_ARCH}"
      MACCATALYST_BUILD_FLAVOR ""
      DEPLOYMENT_VERSION "${DEPLOYMENT_VERSION}")
    target_compile_options(${name} PRIVATE -target;${target})
  endif()

  set(_sysroot
    "${SWIFT_SDK_${SWIFT_HOST_VARIANT_SDK}_ARCH_${SWIFT_HOST_VARIANT_ARCH}_PATH}")
  if(IS_DARWIN)
    target_compile_options(${name} PRIVATE -isysroot;${_sysroot})
  elseif(NOT SWIFT_COMPILER_IS_MSVC_LIKE AND NOT "${_sysroot}" STREQUAL "/")
    target_compile_options(${name} PRIVATE --sysroot=${_sysroot})
  endif()

  if(SWIFT_HOST_VARIANT_SDK STREQUAL ANDROID)
    # lld can handle targeting the android build.  However, if lld is not
    # enabled, then fallback to the linker included in the android NDK.
    if(NOT SWIFT_ENABLE_LLD_LINKER)
      swift_android_tools_path(${SWIFT_HOST_VARIANT_ARCH} tools_path)
      target_compile_options(${name} PRIVATE -B${tools_path})
    endif()
  endif()

  if(IS_DARWIN)
    # We collate -F with the framework path to avoid unwanted deduplication
    # of options by target_compile_options -- this way no undesired
    # side effects are introduced should a new search path be added.
    target_compile_options(${name} PRIVATE
      -arch ${SWIFT_HOST_VARIANT_ARCH}
      "-F${SWIFT_SDK_${SWIFT_HOST_VARIANT_ARCH}_PATH}/../../../Developer/Library/Frameworks"
      "-m${SWIFT_SDK_${SWIFT_HOST_VARIANT_SDK}_VERSION_MIN_NAME}-version-min=${DEPLOYMENT_VERSION}")
  endif()

  _compute_lto_flag("${SWIFT_TOOLS_ENABLE_LTO}" _lto_flag_out)
  if (_lto_flag_out)
    target_compile_options(${name} PRIVATE ${_lto_flag_out})
  endif()
endfunction()


function(_add_host_variant_c_compile_flags target)
  _add_host_variant_c_compile_link_flags(${target})

  is_build_type_optimized("${CMAKE_BUILD_TYPE}" optimized)
  if(optimized)
    target_compile_options(${target} PRIVATE -O2)

    # Omit leaf frame pointers on x86 production builds (optimized, no debug
    # info, and no asserts).
    is_build_type_with_debuginfo("${CMAKE_BUILD_TYPE}" debug)
    if(NOT debug AND NOT LLVM_ENABLE_ASSERTIONS)
      if(SWIFT_HOST_VARIANT_ARCH MATCHES "i?86")
        if(NOT SWIFT_COMPILER_IS_MSVC_LIKE)
          target_compile_options(${target} PRIVATE -momit-leaf-frame-pointer)
        else()
          target_compile_options(${target} PRIVATE /Oy)
        endif()
      endif()
    endif()
  else()
    if(NOT SWIFT_COMPILER_IS_MSVC_LIKE)
      target_compile_options(${target} PRIVATE -O0)
    else()
      target_compile_options(${target} PRIVATE /Od)
    endif()
  endif()

  # CMake automatically adds the flags for debug info if we use MSVC/clang-cl.
  if(NOT SWIFT_COMPILER_IS_MSVC_LIKE)
    is_build_type_with_debuginfo("${CMAKE_BUILD_TYPE}" debuginfo)
    if(debuginfo)
      _compute_lto_flag("${SWIFT_TOOLS_ENABLE_LTO}" _lto_flag_out)
      if(_lto_flag_out)
        target_compile_options(${target} PRIVATE -gline-tables-only)
      else()
        target_compile_options(${target} PRIVATE -g)
      endif()
    else()
      target_compile_options(${target} PRIVATE -g0)
    endif()
  endif()

  if(SWIFT_HOST_VARIANT_SDK STREQUAL WINDOWS)
    # MSVC/clang-cl don't support -fno-pic or -fms-compatibility-version.
    if(NOT SWIFT_COMPILER_IS_MSVC_LIKE)
      target_compile_options(${target} PRIVATE
        -fms-compatibility-version=1900
        -fno-pic)
    endif()

    target_compile_definitions(${target} PRIVATE
      LLVM_ON_WIN32
      _CRT_SECURE_NO_WARNINGS
      _CRT_NONSTDC_NO_WARNINGS)
    if(NOT "${CMAKE_C_COMPILER_ID}" STREQUAL "MSVC")
      target_compile_definitions(${target} PRIVATE
        _CRT_USE_BUILTIN_OFFSETOF)
    endif()
    # TODO(compnerd) permit building for different families
    target_compile_definitions(${target} PRIVATE
      _CRT_USE_WINAPI_FAMILY_DESKTOP_APP)
    if(SWIFT_HOST_VARIANT_ARCH MATCHES arm)
      target_compile_definitions(${target} PRIVATE
        _ARM_WINAPI_PARTITION_DESKTOP_SDK_AVAILABLE)
    endif()
    target_compile_definitions(${target} PRIVATE
      # TODO(compnerd) handle /MT
      _MD
      _DLL
      # NOTE: We assume that we are using VS 2015 U2+
      _ENABLE_ATOMIC_ALIGNMENT_FIX
      # NOTE: We use over-aligned values for the RefCount side-table
      # (see revision d913eefcc93f8c80d6d1a6de4ea898a2838d8b6f)
      # This is required to build with VS2017 15.8+
      _ENABLE_EXTENDED_ALIGNED_STORAGE=1)

    # msvcprt's std::function requires RTTI, but we do not want RTTI data.
    # Emulate /GR-.
    # TODO(compnerd) when moving up to VS 2017 15.3 and newer, we can disable
    # RTTI again
    if(SWIFT_COMPILER_IS_MSVC_LIKE)
      target_compile_options(${target} PRIVATE /GR-)
    else()
      target_compile_options(${target} PRIVATE
        -frtti
        "SHELL:-Xclang -fno-rtti-data")
    endif()

    # NOTE: VS 2017 15.3 introduced this to disable the static components of
    # RTTI as well.  This requires a newer SDK though and we do not have
    # guarantees on the SDK version currently.
    target_compile_definitions(${target} PRIVATE
      _HAS_STATIC_RTTI=0)

    # NOTE(compnerd) workaround LLVM invoking `add_definitions(-D_DEBUG)` which
    # causes failures for the runtime library when cross-compiling due to
    # undefined symbols from the standard library.
    if(NOT CMAKE_BUILD_TYPE STREQUAL Debug)
      target_compile_options(${target} PRIVATE
        -U_DEBUG)
    endif()
  endif()

  if(SWIFT_HOST_VARIANT_SDK STREQUAL ANDROID)
    if(SWIFT_HOST_VARIANT_ARCH STREQUAL x86_64)
      # NOTE(compnerd) Android NDK 21 or lower will generate library calls to
      # `__sync_val_compare_and_swap_16` rather than lowering to the CPU's
      # `cmpxchg16b` instruction as the `cx16` feature is disabled due to a bug
      # in Clang.  This is being fixed in the current master Clang and will
      # hopefully make it into Clang 9.0.  In the mean time, workaround this in
      # the build.
      if(CMAKE_C_COMPILER_ID MATCHES Clang AND CMAKE_C_COMPILER_VERSION
          VERSION_LESS 9.0.0)
        target_compile_options(${target} PRIVATE -mcx16)
      endif()
    endif()
  endif()

  if(LLVM_ENABLE_ASSERTIONS)
    target_compile_options(${target} PRIVATE -UNDEBUG)
  else()
    target_compile_definitions(${target} PRIVATE -DNDEBUG)
  endif()

  if(SWIFT_ENABLE_RUNTIME_FUNCTION_COUNTERS)
    target_compile_definitions(${target} PRIVATE
      SWIFT_ENABLE_RUNTIME_FUNCTION_COUNTERS)
  endif()

  if(SWIFT_ANALYZE_CODE_COVERAGE)
    target_compile_options(${target} PRIVATE
      -fprofile-instr-generate
      -fcoverage-mapping)
  endif()

  if((SWIFT_HOST_VARIANT_ARCH STREQUAL armv7 OR
      SWIFT_HOST_VARIANT_ARCH STREQUAL aarch64) AND
     (SWIFT_HOST_VARIANT_SDK STREQUAL LINUX OR
      SWIFT_HOST_VARIANT_SDK STREQUAL ANDROID))
    target_compile_options(${target} PRIVATE -funwind-tables)
  endif()

  if(SWIFT_HOST_VARIANT_SDK STREQUAL ANDROID)
    target_compile_options(${target} PRIVATE -nostdinc++)
    swift_android_libcxx_include_paths(CFLAGS_CXX_INCLUDES)
    swift_android_include_for_arch("${SWIFT_HOST_VARIANT_ARCH}"
      "${SWIFT_HOST_VARIANT_ARCH}_INCLUDE")
    target_include_directories(${target} SYSTEM PRIVATE
      ${CFLAGS_CXX_INCLUDES}
      ${${SWIFT_HOST_VARIANT_ARCH}_INCLUDE})
    target_compile_definitions(${target} PRIVATE
      __ANDROID_API__=${SWIFT_ANDROID_API_LEVEL})
  endif()

  if(SWIFT_HOST_VARIANT_SDK STREQUAL "LINUX")
    if(SWIFT_HOST_VARIANT_ARCH STREQUAL x86_64)
      # this is the minimum architecture that supports 16 byte CAS, which is
      # necessary to avoid a dependency to libatomic
      target_compile_options(${target} PRIVATE -march=core2)
    endif()
  endif()
endfunction()

function(_add_host_variant_link_flags target)
  _add_host_variant_c_compile_link_flags(${target})

  if(SWIFT_HOST_VARIANT_SDK STREQUAL LINUX)
    target_link_libraries(${target} PRIVATE
      pthread
      dl)
  elseif(SWIFT_HOST_VARIANT_SDK STREQUAL FREEBSD)
    target_link_libraries(${target} PRIVATE
      pthread)
  elseif(SWIFT_HOST_VARIANT_SDK STREQUAL CYGWIN)
    # No extra libraries required.
  elseif(SWIFT_HOST_VARIANT_SDK STREQUAL WINDOWS)
    # We don't need to add -nostdlib using MSVC or clang-cl, as MSVC and
    # clang-cl rely on auto-linking entirely.
    if(NOT SWIFT_COMPILER_IS_MSVC_LIKE)
      # NOTE: we do not use "/MD" or "/MDd" and select the runtime via linker
      # options. This causes conflicts.
      target_link_options(${target} PRIVATE
        -nostdlib)
    endif()
    swift_windows_lib_for_arch(${SWIFT_HOST_VARIANT_ARCH}
      ${SWIFT_HOST_VARIANT_ARCH}_LIB)
    target_link_directories(${target} PRIVATE
      ${${SWIFT_HOST_VARIANT_ARCH}_LIB})

    # NOTE(compnerd) workaround incorrectly extensioned import libraries from
    # the Windows SDK on case sensitive file systems.
    target_link_directories(${target} PRIVATE
      ${CMAKE_BINARY_DIR}/winsdk_lib_${SWIFT_HOST_VARIANT_ARCH}_symlinks)
  elseif(SWIFT_HOST_VARIANT_SDK STREQUAL HAIKU)
    target_link_libraries(${target} PRIVATE
      bsd)
    target_link_options(${target} PRIVATE
      "SHELL:-Xlinker -Bsymbolic")
  elseif(SWIFT_HOST_VARIANT_SDK STREQUAL ANDROID)
    target_link_libraries(${target} PRIVATE
      dl
      log
      # We need to add the math library, which is linked implicitly by libc++
      m)

    # link against the custom C++ library
    swift_android_cxx_libraries_for_arch(${SWIFT_HOST_VARIANT_ARCH}
      cxx_link_libraries)
    target_link_libraries(${target} PRIVATE
      ${cxx_link_libraries})

    swift_android_lib_for_arch(${SWIFT_HOST_VARIANT_ARCH}
      ${SWIFT_HOST_VARIANT_ARCH}_LIB)
    target_link_directories(${target} PRIVATE
      ${${SWIFT_HOST_VARIANT_ARCH}_LIB})
  elseif("${LFLAGS_SDK}" STREQUAL "WASI")
    list(APPEND result "-Wl,wasi-emulated-mman")
  else()
    # If lto is enabled, we need to add the object path flag so that the LTO code
    # generator leaves the intermediate object file in a place where it will not
    # be touched. The reason why this must be done is that on OS X, debug info is
    # left in object files. So if the object file is removed when we go to
    # generate a dsym, the debug info is gone.
    if (SWIFT_TOOLS_ENABLE_LTO)
      target_link_options(${target} PRIVATE
        "SHELL:-Xlinker -object_path_lto"
        "SHELL:-Xlinker ${CMAKE_CURRENT_BINARY_DIR}/${CMAKE_CFG_INTDIR}/${target}-${SWIFT_HOST_VARIANT_SDK}-${SWIFT_HOST_VARIANT_ARCH}-lto${CMAKE_C_OUTPUT_EXTENSION}")
    endif()
  endif()

  if(NOT SWIFT_COMPILER_IS_MSVC_LIKE)
    # FIXME: On Apple platforms, find_program needs to look for "ld64.lld"
    find_program(LDLLD_PATH "ld.lld")
    if((SWIFT_ENABLE_LLD_LINKER AND LDLLD_PATH AND NOT APPLE) OR
       (SWIFT_HOST_VARIANT_SDK STREQUAL WINDOWS AND NOT CMAKE_SYSTEM_NAME STREQUAL WINDOWS))
      target_link_options(${target} PRIVATE -fuse-ld=lld)
    elseif(SWIFT_ENABLE_GOLD_LINKER AND
           "${SWIFT_SDK_${SWIFT_HOST_VARIANT_SDK}_OBJECT_FORMAT}" STREQUAL "ELF")
      if(CMAKE_HOST_SYSTEM_NAME STREQUAL Windows)
        target_link_options(${target} PRIVATE -fuse-ld=gold.exe)
      else()
        target_link_options(${target} PRIVATE -fuse-ld=gold)
      endif()
    endif()
  endif()

  # Enable dead stripping. Portions of this logic were copied from llvm's
  # `add_link_opts` function (which, perhaps, should have been used here in the
  # first place, but at this point it's hard to say whether that's feasible).
  #
  # TODO: Evaluate/enable -f{function,data}-sections --gc-sections for bfd,
  # gold, and lld.
  if(NOT CMAKE_BUILD_TYPE STREQUAL Debug)
    if(CMAKE_SYSTEM_NAME MATCHES Darwin)
      # See rdar://48283130: This gives 6MB+ size reductions for swift and
      # SourceKitService, and much larger size reductions for sil-opt etc.
      target_link_options(${target} PRIVATE
        "SHELL:-Xlinker -dead_strip")
    endif()
  endif()
endfunction()

# Add a new Swift host library.
#
# Usage:
#   add_swift_host_library(name
#     [SHARED]
#     [STATIC]
#     [LLVM_LINK_COMPONENTS comp1 ...]
#     source1 [source2 source3 ...])
#
# name
#   Name of the library (e.g., swiftParse).
#
# SHARED
#   Build a shared library.
#
# STATIC
#   Build a static library.
#
# LLVM_LINK_COMPONENTS
#   LLVM components this library depends on.
#
# source1 ...
#   Sources to add into this library.
function(add_swift_host_library name)
  set(options
        SHARED
        STATIC)
  set(single_parameter_options)
  set(multiple_parameter_options
        LLVM_LINK_COMPONENTS)

  cmake_parse_arguments(ASHL
                        "${options}"
                        "${single_parameter_options}"
                        "${multiple_parameter_options}"
                        ${ARGN})
  set(ASHL_SOURCES ${ASHL_UNPARSED_ARGUMENTS})

  translate_flags(ASHL "${options}")

  if(NOT ASHL_SHARED AND NOT ASHL_STATIC)
    message(FATAL_ERROR "Either SHARED or STATIC must be specified")
  endif()

  if(XCODE)
    get_filename_component(dir ${CMAKE_CURRENT_SOURCE_DIR} DIRECTORY)

    file(GLOB_RECURSE ASHL_HEADERS
      ${SWIFT_SOURCE_DIR}/include/swift${dir}/*.h
      ${SWIFT_SOURCE_DIR}/include/swift${dir}/*.def
      ${CMAKE_CURRENT_SOURCE_DIR}/*.def)
    file(GLOB_RECURSE ASHL_TDS
      ${SWIFT_SOURCE_DIR}/include/swift${dir}/*.td)

    set_source_files_properties(${ASHL_HEADERS} ${ASHL_TDS} PROPERTIES
      HEADER_FILE_ONLY true)
    source_group("TableGen descriptions" FILES ${ASHL_TDS})

    set(ASHL_SOURCES ${ASHL_SOURCES} ${ASHL_HEADERS} ${ASHL_TDS})
  endif()

  if(ASHL_SHARED)
    set(libkind SHARED)
  elseif(ASHL_STATIC)
    set(libkind STATIC)
  endif()

  add_library(${name} ${libkind} ${ASHL_SOURCES})
  add_dependencies(${name} ${LLVM_COMMON_DEPENDS})
  llvm_update_compile_flags(${name})
  swift_common_llvm_config(${name} ${ASHL_LLVM_LINK_COMPONENTS})
  set_output_directory(${name}
      BINARY_DIR ${SWIFT_RUNTIME_OUTPUT_INTDIR}
      LIBRARY_DIR ${SWIFT_LIBRARY_OUTPUT_INTDIR})

  if(SWIFT_HOST_VARIANT_SDK IN_LIST SWIFT_APPLE_PLATFORMS)
    set_target_properties(${name}
      PROPERTIES
      INSTALL_NAME_DIR "@rpath")
  elseif(SWIFT_HOST_VARIANT_SDK STREQUAL LINUX)
    set_target_properties(${name}
      PROPERTIES
      INSTALL_RPATH "$ORIGIN:/usr/lib/swift/linux")
  elseif(SWIFT_HOST_VARIANT_SDK STREQUAL CYGWIN)
    set_target_properties(${name}
      PROPERTIES
      INSTALL_RPATH "$ORIGIN:/usr/lib/swift/cygwin")
  elseif(SWIFT_HOST_VARIANT_SDK STREQUAL "ANDROID")
    set_target_properties(${name}
      PROPERTIES
      INSTALL_RPATH "$ORIGIN")
  endif()

  set_target_properties(${name} PROPERTIES
    BUILD_WITH_INSTALL_RPATH YES
    FOLDER "Swift libraries")

<<<<<<< HEAD
  target_compile_options(${target} PRIVATE
    ${ASHLS_C_COMPILE_FLAGS})
  if(SWIFT_HOST_VARIANT_SDK STREQUAL WINDOWS)
    if(libkind STREQUAL SHARED)
      target_compile_definitions(${target} PRIVATE
        _WINDLL)
    endif()
  endif()
  # Double-check that we're not trying to build a dynamic library for WASM.
  if(SWIFTLIB_SINGLE_SDK MATCHES WASM)
    if(libkind STREQUAL SHARED)
      message(FATAL_ERROR "WASM does not support shared libraries.")
    endif()
  endif()

  _add_host_variant_c_compile_flags(${target})
  _add_host_variant_link_flags(${target})
=======
  _add_host_variant_c_compile_flags(${name})
  _add_host_variant_link_flags(${name})
  _set_target_prefix_and_suffix(${name} "${libkind}" "${SWIFT_HOST_VARIANT_SDK}")
>>>>>>> d9c3a849

  # Set compilation and link flags.
  if(SWIFT_HOST_VARIANT_SDK STREQUAL WINDOWS)
    swift_windows_include_for_arch(${SWIFT_HOST_VARIANT_ARCH}
      ${SWIFT_HOST_VARIANT_ARCH}_INCLUDE)
    target_include_directories(${name} SYSTEM PRIVATE
      ${${SWIFT_HOST_VARIANT_ARCH}_INCLUDE})

    if(libkind STREQUAL SHARED)
      target_compile_definitions(${name} PRIVATE
        _WINDLL)
    endif()

    if(NOT ${CMAKE_C_COMPILER_ID} STREQUAL MSVC)
      swift_windows_get_sdk_vfs_overlay(ASHL_VFS_OVERLAY)
      target_compile_options(${name} PRIVATE
        "SHELL:-Xclang -ivfsoverlay -Xclang ${ASHL_VFS_OVERLAY}")

      # MSVC doesn't support -Xclang. We don't need to manually specify
      # the dependent libraries as `cl` does so.
      target_compile_options(${name} PRIVATE
        "SHELL:-Xclang --dependent-lib=oldnames"
        # TODO(compnerd) handle /MT, /MTd
        "SHELL:-Xclang --dependent-lib=msvcrt$<$<CONFIG:Debug>:d>")
    endif()

    set_target_properties(${name} PROPERTIES
      CXX_STANDARD 14
      NO_SONAME YES)
  endif()

  if(${SWIFT_HOST_VARIANT_SDK} IN_LIST SWIFT_APPLE_PLATFORMS)
    # Include LLVM Bitcode slices for iOS, Watch OS, and Apple TV OS device libraries.
    if(SWIFT_EMBED_BITCODE_SECTION)
      target_compile_options(${name} PRIVATE
        -fembed-bitcode)
      target_link_options(${name} PRIVATE
        "LINKER:-bitcode_bundle"
        "LINKER:-lto_library,${LLVM_LIBRARY_DIR}/libLTO.dylib")

      # Please note that using a generator expression to fit this in a single
      # target_link_options does not work (at least in CMake 3.15 and 3.16),
      # since that seems not to allow the LINKER: prefix to be evaluated (i.e.
      # it will be added as-is to the linker parameters)
      if(SWIFT_EMBED_BITCODE_SECTION_HIDE_SYMBOLS)
        target_link_options(${name} PRIVATE
          "LINKER:-bitcode_hide_symbols")
      endif()
    endif()

    target_link_options(${name} PRIVATE
      "LINKER:-compatibility_version,1")
    if(SWIFT_COMPILER_VERSION)
      target_link_options(${name} PRIVATE
        "LINKER:-current_version,${SWIFT_COMPILER_VERSION}")
    endif()
  endif()

  add_dependencies(dev ${name})
  if(NOT LLVM_INSTALL_TOOLCHAIN_ONLY)
    swift_install_in_component(TARGETS ${name}
      ARCHIVE DESTINATION lib${LLVM_LIBDIR_SUFFIX} COMPONENT dev
      LIBRARY DESTINATION lib${LLVM_LIBDIR_SUFFIX} COMPONENT dev
      RUNTIME DESTINATION bin COMPONENT dev)
  endif()

  swift_is_installing_component(dev is_installing)
  if(NOT is_installing)
    set_property(GLOBAL APPEND PROPERTY SWIFT_BUILDTREE_EXPORTS ${name})
  else()
    set_property(GLOBAL APPEND PROPERTY SWIFT_EXPORTS ${name})
  endif()
endfunction()

macro(add_swift_tool_subdirectory name)
  add_llvm_subdirectory(SWIFT TOOL ${name})
endmacro()

macro(add_swift_lib_subdirectory name)
  add_llvm_subdirectory(SWIFT LIB ${name})
endmacro()

function(add_swift_host_tool executable)
  set(options)
  set(single_parameter_options SWIFT_COMPONENT)
  set(multiple_parameter_options LLVM_LINK_COMPONENTS)

  cmake_parse_arguments(ASHT
    "${options}"
    "${single_parameter_options}"
    "${multiple_parameter_options}"
    ${ARGN})

  precondition(ASHT_SWIFT_COMPONENT
               MESSAGE "Swift Component is required to add a host tool")


  add_executable(${executable} ${ASHT_UNPARSED_ARGUMENTS})
  _add_host_variant_c_compile_flags(${executable})
  _add_host_variant_link_flags(${executable})
  target_link_directories(${executable} PRIVATE
    ${SWIFTLIB_DIR}/${SWIFT_SDK_${SWIFT_HOST_VARIANT_SDK}_LIB_SUBDIR})
  add_dependencies(${executable} ${LLVM_COMMON_DEPENDS})

  set_target_properties(${executable} PROPERTIES
    FOLDER "Swift executables")
  if(SWIFT_PARALLEL_LINK_JOBS)
    set_target_properties(${executable} PROPERTIES
      JOB_POOL_LINK swift_link_job_pool)
  endif()
  if(${SWIFT_HOST_VARIANT_SDK} IN_LIST SWIFT_APPLE_PLATFORMS)
    set_target_properties(${executable} PROPERTIES
      BUILD_WITH_INSTALL_RPATH YES
      INSTALL_RPATH "@executable_path/../lib/swift/${SWIFT_SDK_${SWIFT_HOST_VARIANT_SDK}_LIB_SUBDIR}")
  endif()

  llvm_update_compile_flags(${executable})
  swift_common_llvm_config(${executable} ${ASHT_LLVM_LINK_COMPONENTS})
  set_output_directory(${executable}
    BINARY_DIR ${SWIFT_RUNTIME_OUTPUT_INTDIR}
    LIBRARY_DIR ${SWIFT_LIBRARY_OUTPUT_INTDIR})

  if(SWIFT_HOST_VARIANT_SDK STREQUAL WINDOWS)
    swift_windows_include_for_arch(${SWIFT_HOST_VARIANT_ARCH}
      ${SWIFT_HOST_VARIANT_ARCH}_INCLUDE)
    target_include_directories(${executable} SYSTEM PRIVATE
      ${${SWIFT_HOST_VARIANT_ARCH}_INCLUDE})

    if(NOT ${CMAKE_C_COMPILER_ID} STREQUAL MSVC)
      # MSVC doesn't support -Xclang. We don't need to manually specify
      # the dependent libraries as `cl` does so.
      target_compile_options(${executable} PRIVATE
        "SHELL:-Xclang --dependent-lib=oldnames"
        # TODO(compnerd) handle /MT, /MTd
        "SHELL:-Xclang --dependent-lib=msvcrt$<$<CONFIG:Debug>:d>")
    endif()
  endif()

  add_dependencies(${ASHT_SWIFT_COMPONENT} ${executable})
  swift_install_in_component(TARGETS ${executable}
                             RUNTIME
                               DESTINATION bin
                               COMPONENT ${ASHT_SWIFT_COMPONENT})

  swift_is_installing_component(${ASHT_SWIFT_COMPONENT} is_installing)

  if(NOT is_installing)
    set_property(GLOBAL APPEND PROPERTY SWIFT_BUILDTREE_EXPORTS ${executable})
  else()
    set_property(GLOBAL APPEND PROPERTY SWIFT_EXPORTS ${executable})
  endif()
endfunction()

# This declares a swift host tool that links with libfuzzer.
function(add_swift_fuzzer_host_tool executable)
  # First create our target. We do not actually parse the argument since we do
  # not care about the arguments, we just pass them all through to
  # add_swift_host_tool.
  add_swift_host_tool(${executable} ${ARGN})

  # Then make sure that we pass the -fsanitize=fuzzer flag both on the cflags
  # and cxx flags line.
  target_compile_options(${executable} PRIVATE "-fsanitize=fuzzer")
  target_link_libraries(${executable} PRIVATE "-fsanitize=fuzzer")
endfunction()

macro(add_swift_tool_symlink name dest component)
  add_llvm_tool_symlink(${name} ${dest} ALWAYS_GENERATE)
  llvm_install_symlink(${name} ${dest} ALWAYS_GENERATE COMPONENT ${component})
endmacro()<|MERGE_RESOLUTION|>--- conflicted
+++ resolved
@@ -498,29 +498,9 @@
     BUILD_WITH_INSTALL_RPATH YES
     FOLDER "Swift libraries")
 
-<<<<<<< HEAD
-  target_compile_options(${target} PRIVATE
-    ${ASHLS_C_COMPILE_FLAGS})
-  if(SWIFT_HOST_VARIANT_SDK STREQUAL WINDOWS)
-    if(libkind STREQUAL SHARED)
-      target_compile_definitions(${target} PRIVATE
-        _WINDLL)
-    endif()
-  endif()
-  # Double-check that we're not trying to build a dynamic library for WASM.
-  if(SWIFTLIB_SINGLE_SDK MATCHES WASM)
-    if(libkind STREQUAL SHARED)
-      message(FATAL_ERROR "WASM does not support shared libraries.")
-    endif()
-  endif()
-
-  _add_host_variant_c_compile_flags(${target})
-  _add_host_variant_link_flags(${target})
-=======
   _add_host_variant_c_compile_flags(${name})
   _add_host_variant_link_flags(${name})
   _set_target_prefix_and_suffix(${name} "${libkind}" "${SWIFT_HOST_VARIANT_SDK}")
->>>>>>> d9c3a849
 
   # Set compilation and link flags.
   if(SWIFT_HOST_VARIANT_SDK STREQUAL WINDOWS)
