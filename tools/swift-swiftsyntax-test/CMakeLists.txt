--- conflicted
+++ resolved
@@ -9,11 +9,7 @@
 
 add_swift_host_tool(swift-swiftsyntax-test
   main.swift
-<<<<<<< HEAD
-=======
   ClassifiedSyntaxTreePrinter.swift
-  CommandLineArguments.swift 
->>>>>>> 53ff023c
   empty.c # FIXME: If there is no C file in the target Xcode skips the linking phase and doesn't create the executable
   COMPILE_FLAGS "-module-name" "main"
   DEPENDS ${all_depends}
