//===----------------------------------------------------------------------===//
//
// This source file is part of the Swift open source project
//
// Copyright (c) 2023 Apple Inc. and the Swift project authors
// Licensed under Apache License v2.0 with Runtime Library Exception
//
// See http://swift.org/LICENSE.txt for license information
// See http://swift.org/CONTRIBUTORS.txt for the list of Swift project authors
//
//===----------------------------------------------------------------------===//

@_spi(PluginMessage) import SwiftCompilerPluginMessageHandling
@_spi(PluginMessage) import SwiftPluginServerSupport
import SwiftSyntaxMacros
import CSwiftPluginServer

@main
final class SwiftPluginServer {
  struct MacroRef: Hashable {
    var moduleName: String
    var typeName: String
    init(_ moduleName: String, _ typeName: String) {
      self.moduleName = moduleName
      self.typeName = typeName
    }
  }

  struct LoadedLibraryPlugin {
    var libraryPath: String
    var handle: UnsafeMutableRawPointer
  }

  /// Loaded dylib handles associated with the module name.
  var loadedLibraryPlugins: [String: LoadedLibraryPlugin] = [:]

  /// Resolved cached macros.
  var resolvedMacros: [MacroRef: Macro.Type] = [:]

  /// @main entry point.
  static func main() throws {
    let connection = try StandardIOMessageConnection()
    let listener = CompilerPluginMessageListener(
      connection: connection,
      provider: self.init()
    )
    try listener.main()
  }
}

extension SwiftPluginServer: PluginProvider {
  /// Load a macro implementation from the dynamic link library.
  func loadPluginLibrary(libraryPath: String, moduleName: String) throws {
    var errorMessage: UnsafePointer<CChar>?
    guard let dlHandle = PluginServer_load(libraryPath, &errorMessage) else {
      throw PluginServerError(message: "loader error: " + String(cString: errorMessage!))
    }
    loadedLibraryPlugins[moduleName] = LoadedLibraryPlugin(
      libraryPath: libraryPath,
      handle: dlHandle
    )
  }

  /// Lookup a loaded macro by a pair of module name and type name.
  func resolveMacro(moduleName: String, typeName: String) throws -> Macro.Type {
    if let resolved = resolvedMacros[.init(moduleName, typeName)] {
      return resolved
    }

    // Find 'dlopen'ed library for the module name.
    guard let plugin = loadedLibraryPlugins[moduleName] else {
      // NOTE: This should be unreachable. Compiler should not use this server
      // unless the plugin loading succeeded.
      throw PluginServerError(message: "(plugin-server) plugin not loaded for module '\(moduleName)'")
    }

    // Lookup the type metadata.
    var errorMessage: UnsafePointer<CChar>?
    guard let macroTypePtr = PluginServer_lookupMacroTypeMetadataByExternalName(
      moduleName, typeName, plugin.handle, &errorMessage
    ) else {
      throw PluginServerError(message: "macro implementation type '\(moduleName).\(typeName)' could not be found in library plugin '\(plugin.libraryPath)'")
    }

    // THe type must be a 'Macro' type.
    let macroType = unsafeBitCast(macroTypePtr, to: Any.Type.self)
    guard let macro = macroType as? Macro.Type else {
      throw PluginServerError(message: "type '\(moduleName).\(typeName)' is not a valid macro implementation type in library plugin '\(plugin.libraryPath)'")
    }

    // Cache the resolved type.
    resolvedMacros[.init(moduleName, typeName)] = macro
    return macro
  }

  /// This 'PluginProvider' implements 'loadLibraryMacro()'.
  var features: [SwiftCompilerPluginMessageHandling.PluginFeature] {
    [.loadPluginLibrary]
  }
<<<<<<< HEAD
=======
}

struct PluginServerError: Error, CustomStringConvertible {
  var description: String
  init(message: String) {
    self.description = message
  }
>>>>>>> 7efc73e3
}<|MERGE_RESOLUTION|>--- conflicted
+++ resolved
@@ -11,7 +11,6 @@
 //===----------------------------------------------------------------------===//
 
 @_spi(PluginMessage) import SwiftCompilerPluginMessageHandling
-@_spi(PluginMessage) import SwiftPluginServerSupport
 import SwiftSyntaxMacros
 import CSwiftPluginServer
 
@@ -97,8 +96,6 @@
   var features: [SwiftCompilerPluginMessageHandling.PluginFeature] {
     [.loadPluginLibrary]
   }
-<<<<<<< HEAD
-=======
 }
 
 struct PluginServerError: Error, CustomStringConvertible {
@@ -106,5 +103,4 @@
   init(message: String) {
     self.description = message
   }
->>>>>>> 7efc73e3
 }