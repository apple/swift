--- conflicted
+++ resolved
@@ -1636,57 +1636,7 @@
           Count->getFullyQualifiedName()).str()));
     return;
   }
-<<<<<<< HEAD
-
   default:
-=======
-  case NodeAnnotation::NowMutating: {
-    Diags.diagnose(SourceLoc(), diag::decl_new_attr, Node->getScreenInfo(),
-      Ctx.buffer("mutating"));
-    return;
-  }
-  case NodeAnnotation::NowThrowing: {
-    Diags.diagnose(SourceLoc(), diag::decl_new_attr, Node->getScreenInfo(),
-      Ctx.buffer("throwing"));
-    return;
-  }
-  case NodeAnnotation::StaticChange: {
-    Diags.diagnose(SourceLoc(), diag::decl_new_attr, Node->getScreenInfo(),
-      Ctx.buffer(Node->isStatic() ? "not static" : "static"));
-    return;
-  }
-  case NodeAnnotation::OwnershipChange: {
-    auto getOwnershipDescription = [&](swift::ReferenceOwnership O) {
-      if (O == ReferenceOwnership::Strong)
-        return Ctx.buffer("strong");
-      return keywordOf(O);
-    };
-    auto *Count = UpdateMap.findUpdateCounterpart(Node)->getAs<SDKNodeDecl>();
-    Diags.diagnose(SourceLoc(), diag::decl_attr_change, Node->getScreenInfo(),
-      getOwnershipDescription(Node->getReferenceOwnership()),
-      getOwnershipDescription(Count->getReferenceOwnership()));
-    return;
-  }
-  case NodeAnnotation::ChangeGenericSignature: {
-    Diags.diagnose(SourceLoc(), diag::generic_sig_change, Node->getScreenInfo(),
-      Node->getGenericSignature(), UpdateMap.findUpdateCounterpart(Node)->
-        getAs<SDKNodeDecl>()->getGenericSignature());
-    return;
-  }
-
-  default: {
-    // Diagnose the addition/removal of attributes with ABI impact.
-    auto Infos = Ctx.getABIAttributeInfo();
-    auto It = std::find_if(Infos.begin(), Infos.end(),
-      [&](const ABIAttributeInfo &I) { return I.Annotation == Anno; });
-    if (It == Infos.end())
-      return;
-    auto Desc = Node->hasDeclAttribute(It->Kind) ?
-      Ctx.buffer((llvm::Twine("without ") + It->Content).str()):
-      Ctx.buffer((llvm::Twine("with ") + It->Content).str());
-    if (options::Abi)
-      Diags.diagnose(SourceLoc(), diag::decl_new_attr, Node->getScreenInfo(), Desc);
->>>>>>> 5ca77005
     return;
   }
 }
