//===--- ArrayAppend.swift ------------------------------------------------===//
//
// This source file is part of the Swift.org open source project
//
// Copyright (c) 2014 - 2016 Apple Inc. and the Swift project authors
// Licensed under Apache License v2.0 with Runtime Library Exception
//
// See https://swift.org/LICENSE.txt for license information
// See https://swift.org/CONTRIBUTORS.txt for the list of Swift project authors
//
//===----------------------------------------------------------------------===//

// This test checks the performance of appending to an array.

import TestsUtils

// Append single element
@inline(never)
public func run_ArrayAppend(_ N: Int) {
  for _ in 0..<N {
    for _ in 0..<10 {
       var nums = [Int]()
       for _ in 0..<40000 {
         nums.append(1)
       }
    }
  }
}

// Append single element with reserve
@inline(never)
public func run_ArrayAppendReserved(_ N: Int) {
  for _ in 0..<N {
    for _ in 0..<10 {
       var nums = [Int]()
       nums.reserveCapacity(40000)
       for _ in 0..<40000 {
         nums.append(1)
       }
    }
  }
}

// Append a sequence. Length of sequence unknown so
// can't pre-reserve capacity. 
@inline(never)
public func run_ArrayAppendSequence(_ N: Int) {
  let seq = stride(from: 0, to: 10_000, by: 1)
  for _ in 0..<N {
    for _ in 0..<10 {
      var nums = [Int]()
      for _ in 0..<8 {
        nums.append(contentsOf: seq)
      }
    }
  }
}

// Append another array. Length of sequence known so
// can pre-reserve capacity.
@inline(never)
public func run_ArrayAppendArrayOfInt(_ N: Int) {
  let other = Array(repeating: 1, count: 10_000)
  for _ in 0..<N {
    for _ in 0..<10 {
      var nums = [Int]()
      for _ in 0..<8 {
        nums.append(contentsOf: other)
      }
    }
  }
}

// Identical to run_ArrayAppendArrayOfInt
// except +=, to check equally performant.
@inline(never)
public func run_ArrayPlusEqualArrayOfInt(_ N: Int) {
  let other = Array(repeating: 1, count: 10_000)
  for _ in 0..<N {
    for _ in 0..<10 {
      var nums = [Int]()
      for _ in 0..<8 {
        nums += other
      }
    }
  }
}

// Append another array. Length of sequence known so
// can pre-reserve capacity.
@inline(never)
public func run_ArrayAppendStrings(_ N: Int) {
  let other = stride(from: 0, to: 10_000, by: 1).map { "\($0)" }
  for _ in 0..<N {
    for _ in 0..<10 {
      var nums = [String]()
      // lower inner count due to string slowness
      for _ in 0..<4 {
        nums += other
      }
    }
  }
}

struct S<T,U> {
  var x: T
  var y: U
}

// Append another array. Length of sequence known so
// can pre-reserve capacity.
@inline(never)
public func run_ArrayAppendGenericStructs(_ N: Int) {
  let other = Array(repeating: S(x: 3, y: 4.2), count: 10_000)
  for _ in 0..<N {
    for _ in 0..<10 {
      var nums = [S<Int,Double>]()
      for _ in 0..<8 {
        nums += other
      }
    }
  }
}

// Append another array. Length of sequence known so
// can pre-reserve capacity.
@inline(never)
public func run_ArrayAppendOptionals(_ N: Int) {
  let other: [Int?] = Array(repeating: 1, count: 10_000)

  for _ in 0..<N {
    for _ in 0..<10 {
      var nums = [Int?]()
      for _ in 0..<8 {
        nums += other
      }
    }
  }
}


// Append a lazily-mapped array. Length of sequence known so
// can pre-reserve capacity, but no optimization points used.
@inline(never)
public func run_ArrayAppendLazyMap(_ N: Int) {
  let other = Array(0..<10_000).lazy.map { $0 * 2 }

  for _ in 0..<N {
    for _ in 0..<10 {
      var nums = [Int]()
      for _ in 0..<8 {
        nums += other
      }
    }
  }
}


// Append a Repeat collection. Length of sequence known so
// can pre-reserve capacity, but no optimization points used.
@inline(never)
public func run_ArrayAppendRepeatCol(_ N: Int) {
  let other = repeatElement(1, count: 10_000)

  for _ in 0..<N {
    for _ in 0..<10 {
      var nums = [Int]()
      for _ in 0..<8 {
        nums += other
      }
    }
  }
}


// Append an array as a generic sequence to another array
@inline(never)
public func appendFromGeneric<
  S: Sequence
>(array: inout [S.Iterator.Element], sequence: S) {
  array.append(contentsOf: sequence)
}

@inline(never)
public func run_ArrayAppendFromGeneric(_ N: Int) {
  let other = Array(repeating: 1, count: 10_000)

  for _ in 0..<N {
    for _ in 0..<10 {
      var nums = [Int]()
      for _ in 0..<8 {
        appendFromGeneric(array: &nums, sequence: other)
      }
    }
  }
}

<<<<<<< HEAD
// Append an array to an array as a generic range replaceable colleciton.
=======
// Append an array to an array as a generic range replaceable collection.
>>>>>>> 474096b9
@inline(never)
public func appendToGeneric<
  R: RangeReplaceableCollection
>(collection: inout R, array: [R.Iterator.Element]) {
  collection.append(contentsOf: array)
}

@inline(never)
public func run_ArrayAppendToGeneric(_ N: Int) {
  let other = Array(repeating: 1, count: 10_000)

  for _ in 0..<N {
    for _ in 0..<10 {
      var nums = [Int]()
      for _ in 0..<8 {
        appendToGeneric(collection: &nums, array: other)
      }
    }
  }
}

// Append an array as a generic sequence to an array as a generic range
<<<<<<< HEAD
// replaceable colleciton.
=======
// replaceable collection.
>>>>>>> 474096b9
@inline(never)
public func appendToFromGeneric<
  R: RangeReplaceableCollection, S: Sequence
>(collection: inout R, sequence: S) 
where R.Iterator.Element == S.Iterator.Element {
  collection.append(contentsOf: sequence)
}

@inline(never)
public func run_ArrayAppendToFromGeneric(_ N: Int) {
  let other = Array(repeating: 1, count: 10_000)

  for _ in 0..<N {
    for _ in 0..<10 {
      var nums = [Int]()
      for _ in 0..<8 {
        appendToFromGeneric(collection: &nums, sequence: other)
      }
    }
  }
}
<|MERGE_RESOLUTION|>--- conflicted
+++ resolved
@@ -195,11 +195,7 @@
   }
 }
 
-<<<<<<< HEAD
-// Append an array to an array as a generic range replaceable colleciton.
-=======
 // Append an array to an array as a generic range replaceable collection.
->>>>>>> 474096b9
 @inline(never)
 public func appendToGeneric<
   R: RangeReplaceableCollection
@@ -222,11 +218,7 @@
 }
 
 // Append an array as a generic sequence to an array as a generic range
-<<<<<<< HEAD
-// replaceable colleciton.
-=======
 // replaceable collection.
->>>>>>> 474096b9
 @inline(never)
 public func appendToFromGeneric<
   R: RangeReplaceableCollection, S: Sequence
