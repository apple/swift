#!/usr/bin/python
# -*- coding: utf-8 -*-

# ===--- compare_perf_tests.py -------------------------------------------===//
#
#  This source file is part of the Swift.org open source project
#
#  Copyright (c) 2014 - 2017 Apple Inc. and the Swift project authors
#  Licensed under Apache License v2.0 with Runtime Library Exception
#
#  See https://swift.org/LICENSE.txt for license information
#  See https://swift.org/CONTRIBUTORS.txt for the list of Swift project authors
#
# ===---------------------------------------------------------------------===//
"""
This script compares performance test logs and issues a formatted report.

Invoke `$ compare_perf_tests.py -h ` for complete list of options.

class `Sample` is single benchmark measurement.
class `PerformanceTestSamples` is collection of `Sample`s and their statistics.
class `PerformanceTestResult` is a summary of performance test execution.
class `LogParser` converts log files into `PerformanceTestResult`s.
class `ResultComparison` compares new and old `PerformanceTestResult`s.
class `TestComparator` analyzes changes betweeen the old and new test results.
class `ReportFormatter` creates the test comparison report in specified format.

"""

from __future__ import print_function

import argparse
import re
import sys
from bisect import bisect, bisect_left, bisect_right
from collections import namedtuple
from math import ceil, sqrt


class Sample(namedtuple('Sample', 'i num_iters runtime')):
    u"""Single benchmark measurement.

    Initialized with:
    `i`: ordinal number of the sample taken,
    `num-num_iters`:  number or iterations used to compute it,
    `runtime`: in microseconds (μs).
    """

    def __repr__(self):
        """Shorter Sample formating for debugging purposes."""
        return 's({0.i!r}, {0.num_iters!r}, {0.runtime!r})'.format(self)


class Yield(namedtuple('Yield', 'before_sample after')):
    u"""Meta-measurement of when the Benchmark_X voluntarily yielded process.

    `before_sample`: index of measurement taken just after returning from yield
    `after`: time elapsed since the previous yield in microseconds (μs)
    """


class PerformanceTestSamples(object):
    """Collection of runtime samples from the benchmark execution.

    Computes the sample population statistics.
    """

    def __init__(self, name, samples=None):
        """Initialize with benchmark name and optional list of Samples."""
        self.name = name  # Name of the performance test
        self.samples = []
        self.outliers = []
        self._runtimes = []
        self.mean = 0.0
        self.S_runtime = 0.0  # For computing running variance
        for sample in samples or []:
            self.add(sample)

    def __str__(self):
        """Text summary of benchmark statistics."""
        return (
            '{0.name!s} n={0.count!r} '
            'Min={0.min!r} Q1={0.q1!r} M={0.median!r} Q3={0.q3!r} '
            'Max={0.max!r} '
            'R={0.range!r} {0.spread:.2%} IQR={0.iqr!r} '
            'Mean={0.mean:.0f} SD={0.sd:.0f} CV={0.cv:.2%}'
            .format(self) if self.samples else
            '{0.name!s} n=0'.format(self))

    def add(self, sample):
        """Add sample to collection and recompute statistics."""
        assert isinstance(sample, Sample)
        self._update_stats(sample)
        i = bisect(self._runtimes, sample.runtime)
        self._runtimes.insert(i, sample.runtime)
        self.samples.insert(i, sample)

    def _update_stats(self, sample):
        old_stats = (self.count, self.mean, self.S_runtime)
        _, self.mean, self.S_runtime = (
            self.running_mean_variance(old_stats, sample.runtime))

    def exclude_outliers(self, top_only=False):
        """Exclude outliers by applying Interquartile Range Rule.

        Moves the samples outside of the inner fences
        (Q1 - 1.5*IQR and Q3 + 1.5*IQR) into outliers list and recomputes
        statistics for the remaining sample population. Optionally apply
        only the top inner fence, preserving the small outliers.

        Experimentally, this rule seems to perform well-enough on the
        benchmark runtimes in the microbenchmark range to filter out
        the environment noise caused by preemtive multitasking.
        """
        lo = (0 if top_only else
              bisect_left(self._runtimes, int(self.q1 - 1.5 * self.iqr)))
        hi = bisect_right(self._runtimes, int(self.q3 + 1.5 * self.iqr))

        outliers = self.samples[:lo] + self.samples[hi:]
        samples = self.samples[lo:hi]

        self.__init__(self.name)  # re-initialize
        for sample in samples:  # and
            self.add(sample)  # re-compute stats
        self.outliers = outliers

    @property
    def count(self):
        """Number of samples used to compute the statistics."""
        return len(self.samples)

    @property
    def num_samples(self):
        """Number of all samples in the collection."""
        return len(self.samples) + len(self.outliers)

    @property
    def all_samples(self):
        """List of all samples in ascending order."""
        return sorted(self.samples + self.outliers, key=lambda s: s.i)

    @property
    def min(self):
        """Minimum sampled value."""
        return self.samples[0].runtime

    @property
    def max(self):
        """Maximum sampled value."""
        return self.samples[-1].runtime

    def quantile(self, q):
        """Return runtime for given quantile.

        Equivalent to quantile estimate type R-1, SAS-3. See:
        https://en.wikipedia.org/wiki/Quantile#Estimating_quantiles_from_a_sample
        """
        index = max(0, int(ceil(self.count * float(q))) - 1)
        return self.samples[index].runtime

    @property
    def median(self):
        """Median sampled value."""
        return self.quantile(0.5)

    @property
    def q1(self):
        """First Quartile (25th Percentile)."""
        return self.quantile(0.25)

    @property
    def q3(self):
        """Third Quartile (75th Percentile)."""
        return self.quantile(0.75)

    @property
    def iqr(self):
        """Interquartile Range."""
        return self.q3 - self.q1

    @property
    def sd(self):
        u"""Standard Deviation (μs)."""
        return (0 if self.count < 2 else
                sqrt(self.S_runtime / (self.count - 1)))

    @staticmethod
    def running_mean_variance((k, M_, S_), x):
        """Compute running variance, B. P. Welford's method.

        See Knuth TAOCP vol 2, 3rd edition, page 232, or
        https://www.johndcook.com/blog/standard_deviation/
        M is mean, Standard Deviation is defined as sqrt(S/k-1)
        """
        k = float(k + 1)
        M = M_ + (x - M_) / k
        S = S_ + (x - M_) * (x - M)
        return (k, M, S)

    @property
    def cv(self):
        """Coeficient of Variation (%)."""
        return (self.sd / self.mean) if self.mean else 0

    @property
    def range(self):
        """Range of samples values (Max - Min)."""
        return self.max - self.min

    @property
    def spread(self):
        """Sample Spread; i.e. Range as (%) of Min."""
        return self.range / float(self.min) if self.min else 0


class PerformanceTestResult(object):
    u"""Result from executing an individual Swift Benchmark Suite benchmark.

    Reported by the test driver (Benchmark_O, Benchmark_Onone, Benchmark_Osize
    or Benchmark_Driver).

    It suppors 2 log formats emitted by the test driver. Legacy format with
    statistics for normal distribution (MEAN, SD):
        #,TEST,SAMPLES,MIN(μs),MAX(μs),MEAN(μs),SD(μs),MEDIAN(μs),MAX_RSS(B)
    And new quantiles format with variable number of columns:
        #,TEST,SAMPLES,MIN(μs),MEDIAN(μs),MAX(μs)
        #,TEST,SAMPLES,MIN(μs),Q1(μs),Q2(μs),Q3(μs),MAX(μs),MAX_RSS(B)
    The number of columns between MIN and MAX depends on the test driver's
    `--quantile`parameter. In both cases, the last column, MAX_RSS is optional.
    """

    def __init__(self, csv_row, quantiles=False, memory=False, delta=False):
        """Initialize from a row of multiple columns with benchmark summary.

        The row is an iterable, such as a row provided by the CSV parser.
        """
        self.test_num = csv_row[0]          # Ordinal number of the test
        self.name = csv_row[1]              # Name of the performance test
        self.num_samples = int(csv_row[2])  # Number of measurements taken

        if quantiles:  # Variable number of columns representing quantiles
            runtimes = csv_row[3:-1] if memory else csv_row[3:]
            if delta:
                runtimes = [int(x) if x else 0 for x in runtimes]
                runtimes = reduce(lambda l, x: l.append(l[-1] + x) or  # runnin
                                  l if l else [x], runtimes, None)     # total
            num_values = len(runtimes)
            if self.num_samples < num_values:  # remove repeated samples
                quantile = num_values - 1
                qs = [float(i) / float(quantile) for i in range(0, num_values)]
                indices = [max(0, int(ceil(self.num_samples * float(q))) - 1)
                           for q in qs]
                runtimes = [runtimes[indices.index(i)]
                            for i in range(0, self.num_samples)]

            self.samples = PerformanceTestSamples(
                self.name,
                [Sample(None, None, int(runtime)) for runtime in runtimes])
            self.samples.exclude_outliers(top_only=True)
            sams = self.samples
            self.min, self.max, self.median, self.mean, self.sd = \
                sams.min, sams.max, sams.median, sams.mean, sams.sd
            self.max_rss = (                # Maximum Resident Set Size (B)
                int(csv_row[-1]) if memory else None)
        else:  # Legacy format with statistics for normal distribution.
            self.min = int(csv_row[3])      # Minimum runtime (μs)
            self.max = int(csv_row[4])      # Maximum runtime (μs)
            self.mean = float(csv_row[5])   # Mean (average) runtime (μs)
            self.sd = float(csv_row[6])     # Standard Deviation (μs)
            self.median = int(csv_row[7])   # Median runtime (μs)
            self.max_rss = (                # Maximum Resident Set Size (B)
                int(csv_row[8]) if len(csv_row) > 8 else None)
            self.samples = None
        self.yields = None
        self.setup = None

    def __repr__(self):
        """Short summary for debugging purposes."""
        return (
            '<PerformanceTestResult name:{0.name!r} '
            'samples:{0.num_samples!r} min:{0.min!r} max:{0.max!r} '
            'mean:{0.mean:.0f} sd:{0.sd:.0f} median:{0.median!r}>'
            .format(self))

    def merge(self, r):
        """Merge two results.

        Recomputes min, max and mean statistics. If all `samples` are
        avaliable, it recomputes all the statistics.
        The use case here is comparing test results parsed from concatenated
        log files from multiple runs of benchmark driver.
        """
        # Statistics
        if self.samples and r.samples:
            map(self.samples.add, r.samples.samples)
            sams = self.samples
            self.num_samples = sams.num_samples
            self.min, self.max, self.median, self.mean, self.sd = \
                sams.min, sams.max, sams.median, sams.mean, sams.sd
        else:
            self.min = min(self.min, r.min)
            self.max = max(self.max, r.max)
            self.mean = (  # pooled mean is the weighted sum of means
                (self.mean * self.num_samples) + (r.mean * r.num_samples)
            ) / float(self.num_samples + r.num_samples)
            self.num_samples += r.num_samples
            self.median, self.sd = None, None

        # Metadata
        def minimum(a, b):  # work around None being less than everything
            return (min(filter(lambda x: x is not None, [a, b])) if any([a, b])
                    else None)
        self.max_rss = minimum(self.max_rss, r.max_rss)
        self.setup = minimum(self.setup, r.setup)


class ResultComparison(object):
    """ResultComparison compares MINs from new and old PerformanceTestResult.

    It computes speedup ratio and improvement delta (%).
    """

    def __init__(self, old, new):
        """Initialize with old and new `PerformanceTestResult`s to compare."""
        self.old = old
        self.new = new
        assert old.name == new.name
        self.name = old.name  # Test name, convenience accessor

        # Speedup ratio
        self.ratio = (old.min + 0.001) / (new.min + 0.001)

        # Test runtime improvement in %
        ratio = (new.min + 0.001) / (old.min + 0.001)
        self.delta = ((ratio - 1) * 100)

        # Indication of dubious changes: when result's MIN falls inside the
        # (MIN, MAX) interval of result they are being compared with.
        self.is_dubious = ((old.min < new.min and new.min < old.max) or
                           (new.min < old.min and old.min < new.max))


class LogParser(object):
    """Converts log outputs into `PerformanceTestResult`s.

    Supports various formats produced by the `Benchmark_Driver` and
    `Benchmark_O`('Onone', 'Osize'). It can also merge together the
    results from concatenated log files.
    """

    def __init__(self):
        """Create instance of `LogParser`."""
        self.results = []
        self.quantiles, self.delta, self.memory = False, False, False
        self._reset()

    def _reset(self):
        """Reset parser to the default state for reading a new result."""
        self.samples, self.yields, self.num_iters = [], [], 1
        self.setup, self.max_rss, self.mem_pages = None, None, None
        self.voluntary_cs, self.involuntary_cs = None, None

    # Parse lines like this
    # #,TEST,SAMPLES,MIN(μs),MAX(μs),MEAN(μs),SD(μs),MEDIAN(μs)
    results_re = re.compile(
<<<<<<< HEAD
        r'( *\d+[, \t]+[\w.\-]+[, \t]+' +  # #,TEST
        r'[, \t]+'.join([r'\d+'] * 2) +    # at least 2...
        r'(?:[, \t]+\d*)*)')               # ...or more numeric columns
=======
        r'( *\d+[, \t]+[\w.\-\?!]+[, \t]+' +  # #,TEST
        r'[, \t]+'.join([r'\d+'] * 2) +       # at least 2...
        r'(?:[, \t]+\d*)*)')                  # ...or more numeric columns
>>>>>>> 3172ff42

    def _append_result(self, result):
        columns = result.split(',') if ',' in result else result.split()
        r = PerformanceTestResult(
            columns, quantiles=self.quantiles, memory=self.memory,
            delta=self.delta)
        r.setup = self.setup
        r.max_rss = r.max_rss or self.max_rss
        r.mem_pages = self.mem_pages
        r.voluntary_cs = self.voluntary_cs
        r.involuntary_cs = self.involuntary_cs
        if self.samples:
            r.samples = PerformanceTestSamples(r.name, self.samples)
            r.samples.exclude_outliers()
        self.results.append(r)
        r.yields = self.yields or None
        self._reset()

    def _store_memory_stats(self, max_rss, mem_pages):
        self.max_rss = int(max_rss)
        self.mem_pages = int(mem_pages)

    def _configure_format(self, header):
        self.quantiles = 'MEAN' not in header
        self.memory = 'MAX_RSS' in header
        self.delta = '𝚫' in header

    # Regular expression and action to take when it matches the parsed line
    state_actions = {
        results_re: _append_result,

        # Verbose mode adds new productions:
        # Adaptively determined N; test loop multiple adjusting runtime to ~1s
        re.compile(r'\s+Measuring with scale (\d+).'):
        (lambda self, num_iters: setattr(self, 'num_iters', num_iters)),

        re.compile(r'\s+Sample (\d+),(\d+)'):
        (lambda self, i, runtime:
         self.samples.append(
             Sample(int(i), int(self.num_iters), int(runtime)))),

        re.compile(r'\s+SetUp (\d+)'):
        (lambda self, setup: setattr(self, 'setup', int(setup))),

        re.compile(r'\s+Yielding after ~(\d+) μs'):
        (lambda self, since_last_yield:
            self.yields.append(
                Yield(len(self.samples), int(since_last_yield)))),

        re.compile(r'( *#[, \t]+TEST[, \t]+SAMPLES[, \t]+MIN.*)'):
        _configure_format,

        # Environmental statistics: memory usage and context switches
        re.compile(r'\s+MAX_RSS \d+ - \d+ = (\d+) \((\d+) pages\)'):
        _store_memory_stats,

        re.compile(r'\s+VCS \d+ - \d+ = (\d+)'):
        (lambda self, vcs: setattr(self, 'voluntary_cs', int(vcs))),

        re.compile(r'\s+ICS \d+ - \d+ = (\d+)'):
        (lambda self, ics: setattr(self, 'involuntary_cs', int(ics))),
    }

    def parse_results(self, lines):
        """Parse results from the lines of the log output from Benchmark*.

        Returns a list of `PerformanceTestResult`s.
        """
        for line in lines:
            for regexp, action in LogParser.state_actions.items():
                match = regexp.match(line)
                if match:
                    action(self, *match.groups())
                    break  # stop after 1st match
            else:  # If none matches, skip the line.
                # print('skipping: ' + line.rstrip('\n'))
                continue
        return self.results

    @staticmethod
    def _results_from_lines(lines):
        tests = LogParser().parse_results(lines)

        def add_or_merge(names, r):
            if r.name not in names:
                names[r.name] = r
            else:
                names[r.name].merge(r)
            return names

        return reduce(add_or_merge, tests, dict())

    @staticmethod
    def results_from_string(log_contents):
        """Parse `PerformanceTestResult`s from the supplied string.

        Returns dictionary of test names and `PerformanceTestResult`s.
        """
        return LogParser._results_from_lines(log_contents.splitlines())

    @staticmethod
    def results_from_file(log_file):
        """Parse `PerformanceTestResult`s from the log file.

        Returns dictionary of test names and `PerformanceTestResult`s.
        """
        with open(log_file) as f:
            return LogParser._results_from_lines(f.readlines())


class TestComparator(object):
    """Analyzes changes betweeen the old and new test results.

    It determines which tests were `added`, `removed` and which can be
    compared. It then splits the `ResultComparison`s into 3 groups according to
    the `delta_threshold` by the change in performance: `increased`,
    `descreased` and `unchanged`. Whole computaion is performed during
    initialization and results are provided as properties on this object.

    The lists of `added`, `removed` and `unchanged` tests are sorted
    alphabetically. The `increased` and `decreased` lists are sorted in
    descending order by the amount of change.
    """

    def __init__(self, old_results, new_results, delta_threshold):
        """Initialize with dictionaries of old and new benchmark results.

        Dictionary keys are benchmark names, values are
        `PerformanceTestResult`s.
        """
        old_tests = set(old_results.keys())
        new_tests = set(new_results.keys())
        comparable_tests = new_tests.intersection(old_tests)
        added_tests = new_tests.difference(old_tests)
        removed_tests = old_tests.difference(new_tests)

        self.added = sorted([new_results[t] for t in added_tests],
                            key=lambda r: r.name)
        self.removed = sorted([old_results[t] for t in removed_tests],
                              key=lambda r: r.name)

        def compare(name):
            return ResultComparison(old_results[name], new_results[name])

        comparisons = map(compare, comparable_tests)

        def partition(l, p):
            return reduce(lambda x, y: x[not p(y)].append(y) or x, l, ([], []))

        decreased, not_decreased = partition(
            comparisons, lambda c: c.ratio < (1 - delta_threshold))
        increased, unchanged = partition(
            not_decreased, lambda c: c.ratio > (1 + delta_threshold))

        # sorted partitions
        names = [c.name for c in comparisons]
        comparisons = dict(zip(names, comparisons))
        self.decreased = [comparisons[c.name]
                          for c in sorted(decreased, key=lambda c: -c.delta)]
        self.increased = [comparisons[c.name]
                          for c in sorted(increased, key=lambda c: c.delta)]
        self.unchanged = [comparisons[c.name]
                          for c in sorted(unchanged, key=lambda c: c.name)]


class ReportFormatter(object):
    """Creates the report from perfromance test comparison in specified format.

    `ReportFormatter` formats the `PerformanceTestResult`s and
    `ResultComparison`s provided by `TestComparator` into report table.
    Supported formats are: `markdown` (used for displaying benchmark results on
    GitHub), `git` and `html`.
    """

    def __init__(self, comparator, changes_only,
                 single_table=False):
        """Initialize with `TestComparator` and names of branches."""
        self.comparator = comparator
        self.changes_only = changes_only
        self.single_table = single_table

    MARKDOWN_DETAIL = """
<details {3}>
  <summary>{0} ({1})</summary>
  {2}
</details>
"""
    GIT_DETAIL = """
{0} ({1}): {2}"""

    PERFORMANCE_TEST_RESULT_HEADER = ('TEST', 'MIN', 'MAX', 'MEAN', 'MAX_RSS')
    RESULT_COMPARISON_HEADER = ('TEST', 'OLD', 'NEW', 'DELTA', 'RATIO')

    @staticmethod
    def header_for(result):
        """Column labels for header row in results table."""
        return (ReportFormatter.PERFORMANCE_TEST_RESULT_HEADER
                if isinstance(result, PerformanceTestResult) else
                # isinstance(result, ResultComparison)
                ReportFormatter.RESULT_COMPARISON_HEADER)

    @staticmethod
    def values(result):
        """Format values from PerformanceTestResult or ResultComparison.

        Returns tuple of strings to display in the results table.
        """
        return (
            (result.name,
             str(result.min), str(result.max), str(int(result.mean)),
             str(result.max_rss) if result.max_rss else '—')
            if isinstance(result, PerformanceTestResult) else
            # isinstance(result, ResultComparison)
            (result.name,
             str(result.old.min), str(result.new.min),
             '{0:+.1f}%'.format(result.delta),
             '{0:.2f}x{1}'.format(result.ratio,
                                  ' (?)' if result.is_dubious else ''))
        )

    def markdown(self):
        """Report results of benchmark comparisons in Markdown format."""
        return self._formatted_text(
            ROW='{0} | {1} | {2} | {3} | {4} \n',
            HEADER_SEPARATOR='---',
            DETAIL=self.MARKDOWN_DETAIL)

    def git(self):
        """Report results of benchmark comparisons in 'git' format."""
        return self._formatted_text(
            ROW='{0}   {1}   {2}   {3}   {4} \n',
            HEADER_SEPARATOR='   ',
            DETAIL=self.GIT_DETAIL)

    def _column_widths(self):
        changed = self.comparator.decreased + self.comparator.increased
        results = (changed if self.changes_only else
                   changed + self.comparator.unchanged)
        results += self.comparator.added + self.comparator.removed

        widths = [
            map(len, columns) for columns in
            [ReportFormatter.PERFORMANCE_TEST_RESULT_HEADER,
             ReportFormatter.RESULT_COMPARISON_HEADER] +
            [ReportFormatter.values(r) for r in results]
        ]

        def max_widths(maximum, widths):
            return tuple(map(max, zip(maximum, widths)))

        return reduce(max_widths, widths, tuple([0] * 5))

    def _formatted_text(self, ROW, HEADER_SEPARATOR, DETAIL):
        widths = self._column_widths()
        self.header_printed = False

        def justify_columns(contents):
            return tuple([c.ljust(w) for w, c in zip(widths, contents)])

        def row(contents):
            return ROW.format(*justify_columns(contents))

        def header(header):
            return '\n' + row(header) + row(tuple([HEADER_SEPARATOR] * 5))

        def format_columns(r, strong):
            return (r if not strong else
                    r[:-1] + ('**{0}**'.format(r[-1]), ))

        def table(title, results, is_strong=False, is_open=False):
            rows = [
                row(format_columns(ReportFormatter.values(r), is_strong))
                for r in results
            ]
            if not rows:
                return ''

            if self.single_table:
                t = ''
                if not self.header_printed:
                    t += header(ReportFormatter.header_for(results[0]))
                    self.header_printed = True
                t += row(('**' + title + '**', '', '', '', ''))
                t += ''.join(rows)
                return t

            return DETAIL.format(
                *[
                    title, len(results),
                    (header(ReportFormatter.header_for(results[0])) +
                     ''.join(rows)),
                    ('open' if is_open else '')
                ])

        return ''.join([
            table('Regression', self.comparator.decreased, True, True),
            table('Improvement', self.comparator.increased, True),
            ('' if self.changes_only else
             table('No Changes', self.comparator.unchanged)),
            table('Added', self.comparator.added, is_open=True),
            table('Removed', self.comparator.removed, is_open=True)
        ])

    HTML = """
<!DOCTYPE html>
<html>
<head>
    <meta http-equiv="Content-Type" content="text/html; charset=utf-8" />
    <style>
        body {{ font-family: -apple-system, sans-serif; font-size: 14px; }}
        table {{ border-spacing: 2px; border-color: gray; border-spacing: 0;
                border-collapse: collapse; }}
        table tr {{ background-color: #fff; border-top: 1px solid #c6cbd1; }}
        table th, table td {{ padding: 6px 13px; border: 1px solid #dfe2e5; }}
        th {{ text-align: center; padding-top: 130px; }}
        td {{ text-align: right; }}
        table td:first-child {{ text-align: left; }}
        tr:nth-child(even) {{ background-color: #000000; }}
        tr:nth-child(2n) {{ background-color: #f6f8fa; }}
    </style>
</head>
<body>
<table>
{0}
</table>
</body>
</html>"""

    HTML_HEADER_ROW = """
        <tr>
                <th align='left'>{0} ({1})</th>
                <th align='left'>{2}</th>
                <th align='left'>{3}</th>
                <th align='left'>{4}</th>
                <th align='left'>{5}</th>
        </tr>
"""

    HTML_ROW = """
        <tr>
                <td align='left'>{0}</td>
                <td align='left'>{1}</td>
                <td align='left'>{2}</td>
                <td align='left'>{3}</td>
                <td align='left'><font color='{4}'>{5}</font></td>
        </tr>
"""

    def html(self):
        """Report results of benchmark comparisons in HTML format."""
        def row(name, old, new, delta, speedup, speedup_color):
            return self.HTML_ROW.format(
                name, old, new, delta, speedup_color, speedup)

        def header(contents):
            return self.HTML_HEADER_ROW.format(* contents)

        def table(title, results, speedup_color):
            rows = [
                row(*(ReportFormatter.values(r) + (speedup_color,)))
                for r in results
            ]
            return ('' if not rows else
                    header((title, len(results)) +
                           ReportFormatter.header_for(results[0])[1:]) +
                    ''.join(rows))

        return self.HTML.format(
            ''.join([
                table('Regression', self.comparator.decreased, 'red'),
                table('Improvement', self.comparator.increased, 'green'),
                ('' if self.changes_only else
                 table('No Changes', self.comparator.unchanged, 'black')),
                table('Added', self.comparator.added, ''),
                table('Removed', self.comparator.removed, '')
            ]))


def parse_args(args):
    """Parse command line arguments and set default values."""
    parser = argparse.ArgumentParser(description='Compare Performance tests.')
    parser.add_argument('--old-file',
                        help='Baseline performance test suite (csv file)',
                        required=True)
    parser.add_argument('--new-file',
                        help='New performance test suite (csv file)',
                        required=True)
    parser.add_argument('--format',
                        choices=['markdown', 'git', 'html'],
                        help='Output format. Default is markdown.',
                        default="markdown")
    parser.add_argument('--output', help='Output file name')
    parser.add_argument('--changes-only',
                        help='Output only affected tests', action='store_true')
    parser.add_argument(
        '--single-table',
        help='Combine data in a single table in git and markdown formats',
        action='store_true')
    parser.add_argument('--delta-threshold',
                        help='Delta threshold. Default 0.05.',
                        type=float, default=0.05)
    return parser.parse_args(args)


def create_report(old_results, new_results, delta_threshold, format,
                  changes_only=True, single_table=True):
    comparator = TestComparator(old_results, new_results, delta_threshold)
    formatter = ReportFormatter(comparator, changes_only, single_table)
    formats = {
        'markdown': formatter.markdown,
        'git': formatter.git,
        'html': formatter.html
    }

    report = formats[format]()
    return report


def main():
    """Compare benchmarks for changes in a formatted report."""
    args = parse_args(sys.argv[1:])
    report = create_report(LogParser.results_from_file(args.old_file),
                           LogParser.results_from_file(args.new_file),
                           args.delta_threshold, args.format,
                           args.changes_only, args.single_table)
    print(report)

    if args.output:
        with open(args.output, 'w') as f:
            f.write(report)


if __name__ == '__main__':
    sys.exit(main())<|MERGE_RESOLUTION|>--- conflicted
+++ resolved
@@ -363,15 +363,9 @@
     # Parse lines like this
     # #,TEST,SAMPLES,MIN(μs),MAX(μs),MEAN(μs),SD(μs),MEDIAN(μs)
     results_re = re.compile(
-<<<<<<< HEAD
-        r'( *\d+[, \t]+[\w.\-]+[, \t]+' +  # #,TEST
-        r'[, \t]+'.join([r'\d+'] * 2) +    # at least 2...
-        r'(?:[, \t]+\d*)*)')               # ...or more numeric columns
-=======
         r'( *\d+[, \t]+[\w.\-\?!]+[, \t]+' +  # #,TEST
         r'[, \t]+'.join([r'\d+'] * 2) +       # at least 2...
         r'(?:[, \t]+\d*)*)')                  # ...or more numeric columns
->>>>>>> 3172ff42
 
     def _append_result(self, result):
         columns = result.split(',') if ',' in result else result.split()
